--- conflicted
+++ resolved
@@ -129,79 +129,9 @@
     UA_ChannelSecurityToken_init(&channel->nextSecurityToken);
 }
 
-<<<<<<< HEAD
-
 static UA_StatusCode
 UA_SecureChannel_sendChunk(UA_ChunkInfo *ci, UA_ByteString *dst, size_t offset) {
     UA_SecureChannel *channel = ci->channel;
-    UA_StatusCode retval = UA_STATUSCODE_GOOD;
-    UA_Connection *connection = channel->connection;
-    if(!connection)
-       return UA_STATUSCODE_BADINTERNALERROR;
-
-    /* adjust the buffer where the header was hidden */
-    dst->data = &dst->data[-24];
-    dst->length += 24;
-    offset += 24;
-    ci->messageSizeSoFar += offset;
-
-    UA_Boolean abortMsg = (++ci->chunksSoFar >= connection->remoteConf.maxChunkCount ||
-                        ci->messageSizeSoFar > connection->remoteConf.maxMessageSize);
-
-	UA_SecureConversationMessageHeader respHeader;
-	respHeader.messageHeader.messageTypeAndChunkType = ci->messageType;
-    if(!abortMsg) {
-        if(ci->final)
-            respHeader.messageHeader.messageTypeAndChunkType += UA_CHUNKTYPE_FINAL;
-        else
-            respHeader.messageHeader.messageTypeAndChunkType += UA_CHUNKTYPE_INTERMEDIATE;
-    } else {
-        // todo: abort
-    }
-
-	respHeader.secureChannelId = channel->securityToken.channelId;
-	respHeader.messageHeader.messageSize = (UA_UInt32)offset;
-	UA_SymmetricAlgorithmSecurityHeader symSecHeader;
-	symSecHeader.tokenId = channel->securityToken.tokenId;
-
-	UA_SequenceHeader seqHeader;
-	seqHeader.requestId = ci->requestId;
-#ifndef UA_ENABLE_MULTITHREADING
-    seqHeader.sequenceNumber = ++channel->sequenceNumber;
-#else
-    seqHeader.sequenceNumber = uatomic_add_return(&channel->sequenceNumber, 1);
-#endif
-
-    offset = 0;
-    UA_SecureConversationMessageHeader_encodeBinary(&respHeader, dst, &offset);
-    UA_SymmetricAlgorithmSecurityHeader_encodeBinary(&symSecHeader, dst, &offset);
-    UA_SequenceHeader_encodeBinary(&seqHeader, dst, &offset);
-    dst->length = respHeader.messageHeader.messageSize;
-
-    /* the buffer is freed internally */
-    connection->send(channel->connection, dst);
-
-    // get new buffer for the next chunk
-    if(!ci->final) {
-        retval = connection->getSendBuffer(connection, connection->localConf.sendBufferSize, dst);
-        if(retval != UA_STATUSCODE_GOOD)
-            return retval;
-        /* hide the header of the buffer */
-        dst->data = &dst->data[24];
-        dst->length = connection->localConf.sendBufferSize - 24;
-    }
-
-    return UA_STATUSCODE_GOOD;
-}
-
-UA_StatusCode
-UA_SecureChannel_sendBinaryMessage(UA_SecureChannel *channel, UA_UInt32 requestId, const void *content,
-                                   const UA_DataType *contentType) {
-=======
-static UA_StatusCode
-UA_SecureChannel_sendChunk(UA_ChunkInfo *ci, UA_ByteString *dst, size_t offset) {
-    UA_SecureChannel *channel = ci->channel;
->>>>>>> 24604543
     UA_Connection *connection = channel->connection;
     if(!connection)
        return UA_STATUSCODE_BADINTERNALERROR;
@@ -216,26 +146,6 @@
     if(++ci->chunksSoFar > connection->remoteConf.maxChunkCount && connection->remoteConf.maxChunkCount > 0)
         ci->errorCode = UA_STATUSCODE_BADRESPONSETOOLARGE;
 
-<<<<<<< HEAD
-    UA_ByteString message;
-    UA_StatusCode retval = connection->getSendBuffer(connection, connection->localConf.sendBufferSize,
-                                                     &message);
-    if(retval != UA_STATUSCODE_GOOD)
-        return retval;
-
-    /* hide the message beginning where the header will be encoded */
-    message.data = &message.data[24];
-    message.length -= 24;
-
-    UA_ChunkInfo ci;
-    ci.channel = channel;
-    ci.requestId = requestId;
-    ci.chunksSoFar = 0;
-    ci.messageSizeSoFar = 0;
-    ci.final = UA_FALSE;
-    ci.messageType = UA_MESSAGETYPE_MSG;
-
-=======
     /* Prepare the chunk headers */
     UA_SecureConversationMessageHeader respHeader;
     respHeader.secureChannelId = channel->securityToken.channelId;
@@ -321,35 +231,10 @@
     ci.final = false;
     ci.messageType = UA_MESSAGETYPE_MSG;
     ci.errorCode = UA_STATUSCODE_GOOD;
->>>>>>> 24604543
     if(typeId.identifier.numeric == 446 || typeId.identifier.numeric == 449)
         ci.messageType = UA_MESSAGETYPE_OPN;
     else if(typeId.identifier.numeric == 452 || typeId.identifier.numeric == 455)
         ci.messageType = UA_MESSAGETYPE_CLO;
-<<<<<<< HEAD
-
-    size_t messagePos = 0;
-    retval |= UA_NodeId_encodeBinary(&typeId, &message, &messagePos);
-    if(ci.messageType == UA_MESSAGETYPE_MSG)
-        /* jumps into sendMSGChunk to send the current chunk and continues encoding afterwards */
-        retval |= UA_encodeBinary(content, contentType, (UA_exchangeEncodeBuffer)UA_SecureChannel_sendChunk,
-                                  (void*)&ci, &message, &messagePos);
-    else
-        /* no chunking */
-        retval |= UA_encodeBinary(content, contentType, NULL, NULL, &message, &messagePos);
-    
-    if(retval != UA_STATUSCODE_GOOD) {
-        message.data = &message.data[-24];
-        message.length += 24;
-        connection->releaseSendBuffer(connection, &message);
-        return retval;
-    }
-    
-    /* content is encoded, send the final chunk */
-    ci.final = UA_TRUE;
-    retval = UA_SecureChannel_sendChunk(&ci, &message, messagePos);
-    return retval;
-=======
     retval = UA_encodeBinary(content, contentType, (UA_exchangeEncodeBuffer)UA_SecureChannel_sendChunk,
                              &ci, &message, &messagePos);
 
@@ -461,5 +346,4 @@
     }
     channel->receiveSequenceNumber++;
     return UA_STATUSCODE_GOOD;
->>>>>>> 24604543
 }