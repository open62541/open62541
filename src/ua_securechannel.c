--- conflicted
+++ resolved
@@ -306,11 +306,7 @@
                            &header_pos, &messageContext->buf_end, NULL, NULL);
     res |= UA_encodeBinary(&channel->securityToken.channelId, &UA_TYPES[UA_TYPES_UINT32],
                            &header_pos, &messageContext->buf_end, NULL, NULL);
-<<<<<<< HEAD
-    res |= UA_encodeBinary(&tokenId, &UA_TYPES[UA_TYPES_UINT32], 
-=======
     res |= UA_encodeBinary(&channel->securityToken.tokenId, &UA_TYPES[UA_TYPES_UINT32],
->>>>>>> 0e8332fa
                            &header_pos, &messageContext->buf_end, NULL, NULL);
     res |= UA_encodeBinary(&seqHeader, &UA_TRANSPORT[UA_TRANSPORT_SEQUENCEHEADER],
                            &header_pos, &messageContext->buf_end, NULL, NULL);
@@ -327,17 +323,12 @@
 
     size_t bodyLength = 0;
     UA_StatusCode res = checkLimitsSym(messageContext, &bodyLength);
-<<<<<<< HEAD
-    if(res != UA_STATUSCODE_GOOD) {
-        UA_MessageContext_abort(messageContext);
-        return res;
-    }
-=======
     size_t total_length = 0;
     size_t pre_sig_length = 0;
-    if(res != UA_STATUSCODE_GOOD)
-        goto error;
->>>>>>> 0e8332fa
+    if(res != UA_STATUSCODE_GOOD){
+        UA_MessageContext_abort(messageContext);
+        return res;
+    }
 
     /* Add padding */
 #ifdef UA_ENABLE_ENCRYPTION
@@ -557,25 +548,34 @@
         securityHeader = &asymHeader;
         clearHeader = (void (*)(void *)) UA_AsymmetricAlgorithmSecurityHeader_clear;
         res = UA_AsymmetricAlgorithmSecurityHeader_decodeBinary(&chunk->bytes, &offset, &asymHeader);
-        if(res != UA_STATUSCODE_GOOD)
-            goto error;
+        if(res != UA_STATUSCODE_GOOD){
+            if(securityHeader != NULL) 
+                UA_SymmetricAlgorithmSecurityHeader_clear(&symHeader);
+            return res;
+        }
 
         if(asymHeader.senderCertificate.length > 0) {
             if(channel->certificateVerification == NULL) {
                 res = UA_STATUSCODE_BADINTERNALERROR;
-                goto error;
+                if(securityHeader != NULL) 
+                    UA_SymmetricAlgorithmSecurityHeader_clear(&symHeader);
+                return res;
             }
             res = channel->certificateVerification->
                 verifyCertificate(channel->certificateVerification->context,
                                   &asymHeader.senderCertificate);
             if(res != UA_STATUSCODE_GOOD)
-                goto error;
+                if(securityHeader != NULL) 
+                    UA_SymmetricAlgorithmSecurityHeader_clear(&symHeader);
+                return res;
         }
 
         if(channel->processOPNHeader != NULL && channel->securityPolicy == NULL) {
             res = channel->processOPNHeader(application, channel, &asymHeader);
             if(res != UA_STATUSCODE_GOOD)
-                goto error;
+                if(securityHeader != NULL) 
+                    UA_SymmetricAlgorithmSecurityHeader_clear(&symHeader);
+                return res;
         }
 
         if(secureChannelId != 0 && channel->securityToken.channelId == 0)
@@ -583,7 +583,9 @@
 
         if(!channel->securityPolicy) {
             res = UA_STATUSCODE_BADINTERNALERROR;
-            goto error;
+            if(securityHeader != NULL) 
+                UA_SymmetricAlgorithmSecurityHeader_clear(&symHeader);
+            return res;
         }
         cryptoModule = &channel->securityPolicy->asymmetricModule.cryptoModule;
     } else {
@@ -598,12 +600,17 @@
         securityHeader = &symHeader;
         clearHeader = (void (*)(void *)) UA_SymmetricAlgorithmSecurityHeader_clear;
         res = UA_SymmetricAlgorithmSecurityHeader_decodeBinary(&chunk->bytes, &offset, &symHeader);
-        if(res != UA_STATUSCODE_GOOD)
-            goto error;
+        if(res != UA_STATUSCODE_GOOD){
+            if(securityHeader != NULL) 
+                UA_SymmetricAlgorithmSecurityHeader_clear(&symHeader);
+            return res;
+        }
 
         if(!channel->securityPolicy) {
             res = UA_STATUSCODE_BADINTERNALERROR;
-            goto error;
+            if(securityHeader != NULL) 
+                UA_SymmetricAlgorithmSecurityHeader_clear(&symHeader);
+            return res;
         }
         cryptoModule = &channel->securityPolicy->symmetricModule.cryptoModule;
     }
@@ -612,7 +619,9 @@
     /* Check the ChannelId. Non-opened channels have the id zero. */
     if(secureChannelId != channel->securityToken.channelId) {
         res = UA_STATUSCODE_BADSECURECHANNELIDINVALID;
-        goto error;
+        if(securityHeader != NULL) 
+            UA_SymmetricAlgorithmSecurityHeader_clear(&symHeader);
+        return res;
     }
 #endif
 
@@ -641,47 +650,9 @@
     chunk->bytes.data += offset;
     chunk->bytes.length -= offset;
     return res;
-
-error:
-    if(securityHeader != NULL)
-        clearHeader(securityHeader);
-    return res;
-}
-
-static UA_StatusCode
-<<<<<<< HEAD
-assembleProcessMessage(UA_SecureChannel *channel, UA_ChunkQueue *chunks, size_t chunksSize, 
-                       UA_UInt32 requestId, UA_MessageType messageType,
-                       void *application, UA_ProcessMessageCallback callback) {
-    /* Only MSG and CLO messages at this point */
-    UA_assert(messageType == UA_MESSAGETYPE_MSG || messageType == UA_MESSAGETYPE_CLO);
-
-    /* Assemble message */
-    UA_Chunk *chunk;
-    UA_ByteString payload;
-    if(chunksSize > 1) {
-        /* Compute the full message length. Omit the MessageHeader and
-         * SequenceHeader. */
-        size_t messageLength = 0;
-        SIMPLEQ_FOREACH(chunk, chunks, pointers)
-            messageLength += chunk->bytes.length - 24;
-        /* Test chunk count against the connection settings */
-        if(channel->config.localMaxMessageSize != 0 &&
-           messageLength > channel->config.localMaxMessageSize)
-            return UA_STATUSCODE_BADRESPONSETOOLARGE;
-        /* Allocate memory for the full message */
-        UA_StatusCode res = UA_ByteString_allocBuffer(&payload, messageLength);
-        if(res != UA_STATUSCODE_GOOD)
-            return res;
-        /* Assemble the full message */
-        size_t curPos = 0;
-        SIMPLEQ_FOREACH(chunk, chunks, pointers) {
-            UA_assert(chunk->bytes.length > 24);
-            memcpy(&payload.data[curPos], chunk->bytes.data + 24,
-                   chunk->bytes.length - 24);
-            curPos += chunk->bytes.length - 24;
-        }
-=======
+}
+
+static UA_StatusCode
 assembleProcessMessage(UA_SecureChannel *channel, void *application,
                        UA_ProcessMessageCallback callback) {
     UA_Chunk *chunk = SIMPLEQ_FIRST(&channel->decryptedChunks);
@@ -694,7 +665,6 @@
         UA_Chunk_delete(chunk);
         return retval;
     }
->>>>>>> 0e8332fa
 
     UA_UInt32 requestId = chunk->requestId;
     UA_MessageType messageType = chunk->messageType;
@@ -716,17 +686,6 @@
         if(chunk->chunkType == UA_CHUNKTYPE_FINAL)
             break;
     }
-<<<<<<< HEAD
-    /* Hide the MessageHeader and SequenceHeader */
-    chunk = SIMPLEQ_FIRST(chunks);
-    payload = chunk->bytes;
-    UA_assert(chunk->bytes.length > 24);
-    payload.data += 24;
-    payload.length -= 24;
-    /* Process the message */
-    callback(application, channel, messageType, requestId, &payload);
-    return UA_STATUSCODE_GOOD;
-=======
 
     /* Allocate memory for the full message */
     UA_ByteString payload;
@@ -751,7 +710,6 @@
     UA_StatusCode retval = callback(application, channel, messageType, requestId, &payload);
     UA_ByteString_deleteMembers(&payload);
     return retval;
->>>>>>> 0e8332fa
 }
 
 static UA_StatusCode
@@ -806,42 +764,6 @@
             chunk->bytes.data += UA_CONNECTION_PROTOCOL_MESSAGE_HEADER_SIZE;
             chunk->bytes.length -= UA_CONNECTION_PROTOCOL_MESSAGE_HEADER_SIZE;
         }
-<<<<<<< HEAD
-        if(chunk == finalChunk)
-            break;
-    }
-
-    return assembleProcessMessage(channel, doneChunks, chunksSize, messageRequestId,
-                                  messageType, application, callback);
-}
-
-static UA_StatusCode
-processCompleteChunks(UA_SecureChannel *channel, void *application,
-                      UA_ProcessMessageCallback callback) {
-    UA_StatusCode res = UA_STATUSCODE_GOOD;
-    UA_Chunk *chunk = SIMPLEQ_FIRST(&channel->completeChunks);
-    while(chunk) {
-        UA_ChunkQueue doneChunks;
-        SIMPLEQ_INIT(&doneChunks);
-        switch(chunk->messageType) {
-        case UA_MESSAGETYPE_HEL:
-        case UA_MESSAGETYPE_ACK:
-        case UA_MESSAGETYPE_OPN:
-        case UA_MESSAGETYPE_ERR:
-            /* Chunks that are processed entirely by the application */
-            SIMPLEQ_REMOVE_HEAD(&channel->completeChunks, pointers);
-            SIMPLEQ_INSERT_TAIL(&doneChunks, chunk, pointers);
-            callback(application, channel, chunk->messageType, 0, &chunk->bytes);
-            break;
-        default: /* MSG and CLO */
-            res = processSymmetricChunks(channel, &doneChunks, application, callback);
-            break;
-        }
-
-        deleteChunks(&doneChunks);
-        if(res != UA_STATUSCODE_GOOD)
-            break;
-=======
         SIMPLEQ_INSERT_TAIL(&channel->decryptedChunks, chunk, pointers);
 
         /* Check the ressource limits */
@@ -857,7 +779,6 @@
         /* Continue */
         if(chunk->chunkType != UA_CHUNKTYPE_FINAL)
             continue;
->>>>>>> 0e8332fa
 
         /* The decrypted queue contains a full message. Process it. */
         retval = assembleProcessMessage(channel, application, callback);
@@ -892,7 +813,6 @@
         (UA_ChunkType)(header.messageTypeAndChunkType & UA_BITMASK_CHUNKTYPE);
     chunk->bytes = payload;
     chunk->copied = false;
-    chunk->decrypted = false;
 
     SIMPLEQ_INSERT_TAIL(chunk_queue, chunk, pointers);
 
@@ -930,35 +850,15 @@
         return UA_STATUSCODE_GOOD;
     }
 
-<<<<<<< HEAD
-    /* Connection-level messages. These are forwarded entirely. OPN message are
-     * also forwarded undecrypted */
-=======
     /* ByteString with only this chunk. */
     UA_ByteString chunkPayload;
     chunkPayload.data = &buffer->data[*offset];
     chunkPayload.length = hdr.messageSize;
 
->>>>>>> 0e8332fa
     if(msgType == UA_MESSAGETYPE_HEL || msgType == UA_MESSAGETYPE_ACK ||
        msgType == UA_MESSAGETYPE_ERR || msgType == UA_MESSAGETYPE_OPN) {
         if(chunkType != UA_CHUNKTYPE_FINAL)
             return UA_STATUSCODE_BADTCPMESSAGETYPEINVALID;
-<<<<<<< HEAD
-        return UA_Chunk_addChunk(&channel->completeChunks, offset, hdr, buffer);
-    }
-
-    /* Only messages on SecureChannel-level with symmetric encryption afterwards */
-    if(msgType != UA_MESSAGETYPE_MSG && msgType != UA_MESSAGETYPE_CLO)
-        return UA_STATUSCODE_BADTCPMESSAGETYPEINVALID;
-
-    /* Check the chunk type before decrypting */
-    if(chunkType != UA_CHUNKTYPE_FINAL && chunkType != UA_CHUNKTYPE_INTERMEDIATE &&
-       chunkType != UA_CHUNKTYPE_ABORT)
-        return UA_STATUSCODE_BADTCPMESSAGETYPEINVALID;
-
-    return UA_Chunk_addChunk(&channel->completeChunks, offset, hdr, buffer);
-=======
     } else {
         /* Only messages on SecureChannel-level with symmetric encryption afterwards */
         if(msgType != UA_MESSAGETYPE_MSG &&
@@ -986,7 +886,6 @@
 
     SIMPLEQ_INSERT_TAIL(&channel->completeChunks, chunk, pointers);
     return UA_STATUSCODE_GOOD;
->>>>>>> 0e8332fa
 }
 
 UA_StatusCode
@@ -1034,24 +933,15 @@
 
     /* Process whatever we can. Chunks of completed and processed messages are
      * removed. */
-<<<<<<< HEAD
-    res = processCompleteChunks(channel, application, callback);
-    if(res != UA_STATUSCODE_GOOD) {
+    res = processChunks(channel, application, callback);
+    if(res != UA_STATUSCODE_GOOD){
         UA_ByteString_deleteMembers(&appended);
         return res;
     }
-    /* Persist full chunks that still point to the buffer */
-    res = persistCompleteChunks(channel);
-=======
-    res = processChunks(channel, application, callback);
-    if(res != UA_STATUSCODE_GOOD)
-        goto cleanup;
-
     /* Persist full chunks that still point to the buffer. Can only return
      * UA_STATUSCODE_BADOUTOFMEMORY as an error code. So merging res works. */
     res |= persistCompleteChunks(&channel->completeChunks);
     res |= persistCompleteChunks(&channel->decryptedChunks);
->>>>>>> 0e8332fa
 
     UA_ByteString_deleteMembers(&appended);
     return res;
