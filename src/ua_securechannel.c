/* This Source Code Form is subject to the terms of the Mozilla Public
 * License, v. 2.0. If a copy of the MPL was not distributed with this
 * file, You can obtain one at http://mozilla.org/MPL/2.0/. */

#include "ua_util.h"
#include "ua_securechannel.h"
#include "ua_session.h"
#include "ua_types_encoding_binary.h"
#include "ua_types_generated_encoding_binary.h"
#include "ua_transport_generated_encoding_binary.h"
#include "ua_types_generated_handling.h"
#include "ua_transport_generated_handling.h"
#include "ua_securitycontext.h"
#include "ua_securitypolicy.h"

const UA_ByteString
UA_SECURITY_POLICY_NONE_URI = { 47, (UA_Byte*)"http://opcfoundation.org/UA/SecurityPolicy#None" };

#define UA_SECURE_MESSAGE_HEADER_LENGTH 24
#define UA_ASYMMETRIC_ALG_SECURITY_HEADER_FIXED_LENGTH 12
#define UA_SYMMETRIC_ALG_SECURITY_HEADER_LENGTH 4
#define UA_MESSAGE_HEADER_LENGTH 8
#define UA_SEQUENCE_HEADER_LENGTH 8
#define UA_SECURE_CONVERSATION_MESSAGE_HEADER_LENGTH 12
#define UA_SECUREMH_AND_SYMALGH_LENGTH \
    (UA_SECURE_CONVERSATION_MESSAGE_HEADER_LENGTH + \
    UA_SYMMETRIC_ALG_SECURITY_HEADER_LENGTH)
#define UA_BITMASK_MESSAGETYPE 0x00ffffff
#define UA_BITMASK_CHUNKTYPE 0xff000000

void UA_SecureChannel_init(UA_SecureChannel *channel,
                           UA_Endpoints *endpoints,
                           UA_Logger logger) {
    memset(channel, 0, sizeof(UA_SecureChannel));
    channel->endpoints = endpoints;
    channel->logger = logger;
    /* Linked lists are also initialized by zeroing out */
    /* LIST_INIT(&channel->sessions); */
    /* LIST_INIT(&channel->chunks); */
}

void UA_SecureChannel_deleteMembersCleanup(UA_SecureChannel* channel) {
    /* Delete members */
    UA_AsymmetricAlgorithmSecurityHeader_deleteMembers(&channel->localAsymAlgSettings);
    UA_ByteString_deleteMembers(&channel->serverNonce);
    UA_AsymmetricAlgorithmSecurityHeader_deleteMembers(&channel->remoteAsymAlgSettings);
    UA_ByteString_deleteMembers(&channel->clientNonce);
    UA_ChannelSecurityToken_deleteMembers(&channel->securityToken);
    UA_ChannelSecurityToken_deleteMembers(&channel->nextSecurityToken);

    if(channel->securityContext != NULL) {
        channel->endpoint->securityPolicy->channelContext.deleteMembers(channel->endpoint->securityPolicy,
                                                                        channel->securityContext);
    }

    /* Detach from the channel */
    if(channel->connection)
        UA_Connection_detachSecureChannel(channel->connection);

    /* Remove session pointers (not the sessions) */
    struct SessionEntry *se, *temp;
    LIST_FOREACH_SAFE(se, &channel->sessions, pointers, temp) {
        if(se->session)
            se->session->channel = NULL;
        LIST_REMOVE(se, pointers);
        UA_free(se);
    }

    /* Remove the buffered chunks */
    struct ChunkEntry *ch, *temp_ch;
    LIST_FOREACH_SAFE(ch, &channel->chunks, pointers, temp_ch) {
        UA_ByteString_deleteMembers(&ch->bytes);
        LIST_REMOVE(ch, pointers);
        UA_free(ch);
    }
}

UA_StatusCode UA_SecureChannel_generateNonce(const UA_SecureChannel *const channel,
                                             const size_t nonceLength,
                                             UA_ByteString *const nonce) {
    UA_ByteString_allocBuffer(nonce, nonceLength);
    if(!nonce->data)
        return UA_STATUSCODE_BADOUTOFMEMORY;

    return channel->endpoint->securityPolicy->symmetricModule.generateNonce(
        channel->endpoint->securityPolicy,
        channel->endpoint->securityContext,
        nonce);
}

/**
 * Generates new keys and sets them in the channel context
 *
 * \param channel the channel to generate new keys for
 */
UA_StatusCode UA_SecureChannel_generateNewKeys(UA_SecureChannel* const channel) {
    const UA_SecurityPolicy *const securityPolicy = channel->endpoint->securityPolicy;
    const UA_Channel_SecurityContext *const securityContext =
        &securityPolicy->channelContext;
    const UA_SecurityPolicySymmetricModule *const symmetricModule =
        &securityPolicy->symmetricModule;

    UA_StatusCode retval = UA_STATUSCODE_GOOD;

    UA_ByteString buffer;
    const size_t buffSize = symmetricModule->encryptingBlockSize +
        symmetricModule->signingKeyLength +
        symmetricModule->encryptingKeyLength;
    retval = UA_ByteString_allocBuffer(&buffer, buffSize);
    if(retval != UA_STATUSCODE_GOOD) {
        return retval;
    }

    // Client keys
    retval = symmetricModule->generateKey(securityPolicy,
                                          &channel->serverNonce,
                                          &channel->clientNonce,
                                          &buffer);
    if(retval != UA_STATUSCODE_GOOD) {
        UA_ByteString_deleteMembers(&buffer);
        return retval;
    }

    const UA_ByteString clientSigningKey = {
        symmetricModule->signingKeyLength,
        buffer.data,
    };
    retval |= securityContext->setRemoteSymSigningKey(securityPolicy,
                                                      &clientSigningKey,
                                                      channel->securityContext);

    const UA_ByteString clientEncryptingKey = {
        symmetricModule->encryptingKeyLength,
        buffer.data + symmetricModule->signingKeyLength
    };
    retval |= securityContext->setRemoteSymEncryptingKey(securityPolicy,
                                                         &clientEncryptingKey,
                                                         channel->securityContext);

    const UA_ByteString clientIv = {
        symmetricModule->encryptingBlockSize,
        buffer.data + symmetricModule->signingKeyLength + symmetricModule->encryptingKeyLength
    };
    retval |= securityContext->setRemoteSymIv(securityPolicy,
                                              &clientIv,
                                              channel->securityContext);

    if(retval != UA_STATUSCODE_GOOD) {
        UA_ByteString_deleteMembers(&buffer);
        return retval;
    }

    // Server keys
    symmetricModule->generateKey(securityPolicy,
                                 &channel->clientNonce,
                                 &channel->serverNonce,
                                 &buffer);
    if(retval != UA_STATUSCODE_GOOD) {
        UA_ByteString_deleteMembers(&buffer);
        return retval;
    }

    const UA_ByteString serverSigningKey = {
        symmetricModule->signingKeyLength,
        buffer.data
    };
    retval |= securityContext->setLocalSymSigningKey(securityPolicy,
                                                     &serverSigningKey,
                                                     channel->securityContext);

    const UA_ByteString serverEncryptingKey = {
        symmetricModule->encryptingKeyLength,
        buffer.data + symmetricModule->signingKeyLength
    };
    retval |= securityContext->setLocalSymEncryptingKey(securityPolicy,
                                                        &serverEncryptingKey,
                                                        channel->securityContext);

    const UA_ByteString serverIv = {
        symmetricModule->encryptingBlockSize,
        buffer.data + symmetricModule->signingKeyLength + symmetricModule->encryptingKeyLength
    };
    retval |= securityContext->setLocalSymIv(securityPolicy,
                                             &serverIv,
                                             channel->securityContext);

    UA_ByteString_deleteMembers(&buffer);
    return retval;
}

#if (__GNUC__ >= 4 && __GNUC_MINOR__ >= 6)
#pragma GCC diagnostic push
#pragma GCC diagnostic ignored "-Wextra"
#pragma GCC diagnostic ignored "-Wcast-qual"
#pragma GCC diagnostic ignored "-Wunused-value"
#endif

void UA_SecureChannel_attachSession(UA_SecureChannel* channel, UA_Session* session) {
    struct SessionEntry* se = (struct SessionEntry *)UA_malloc(sizeof(struct SessionEntry));
    if(!se)
        return;
    se->session = session;
    if(UA_atomic_cmpxchg((void**)&session->channel, NULL, channel) != NULL) {
        UA_free(se);
        return;
    }
    LIST_INSERT_HEAD(&channel->sessions, se, pointers);
}

#if (__GNUC__ >= 4 && __GNUC_MINOR__ >= 6)
#pragma GCC diagnostic pop
#endif

void UA_SecureChannel_detachSession(UA_SecureChannel* channel, UA_Session* session) {
    if(session)
        session->channel = NULL;
    struct SessionEntry* se;
    LIST_FOREACH(se, &channel->sessions, pointers) {
        if(se->session == session)
            break;
    }
    if(!se)
        return;
    LIST_REMOVE(se, pointers);
    UA_free(se);
}

UA_Session* UA_SecureChannel_getSession(UA_SecureChannel* channel, UA_NodeId* token) {
    struct SessionEntry* se;
    LIST_FOREACH(se, &channel->sessions, pointers) {
        if(UA_NodeId_equal(&se->session->authenticationToken, token))
            break;
    }
    if(!se)
        return NULL;
    return se->session;
}

void UA_SecureChannel_revolveTokens(UA_SecureChannel* channel) {
    if(channel->nextSecurityToken.tokenId == 0) //no security token issued
        return;

    //FIXME: not thread-safe
    memcpy(&channel->securityToken, &channel->nextSecurityToken,
           sizeof(UA_ChannelSecurityToken));
    UA_ChannelSecurityToken_init(&channel->nextSecurityToken);

    UA_SecureChannel_generateNewKeys(channel);
}

/***********************/
/* Send Binary Message */
/***********************/

static UA_StatusCode
<<<<<<< HEAD
UA_SecureChannel_sendChunk(UA_ChunkInfo* ci, UA_Byte **buf_pos, UA_Byte **buf_end) {
    UA_SecureChannel* const channel = ci->channel;
    UA_Connection* const connection = channel->connection;
    const UA_SecurityPolicy* const securityPolicy = channel->endpoint->securityPolicy;

    if(!connection)
        return UA_STATUSCODE_BADINTERNALERROR;
=======
UA_SecureChannel_sendChunk(UA_ChunkInfo *ci, UA_Byte **bufPos, const UA_Byte **bufEnd) {
    UA_SecureChannel *channel = ci->channel;
    UA_Connection *connection = channel->connection;
    if(!connection)
       return UA_STATUSCODE_BADINTERNALERROR;

    /* Adjust the buffer where the header was hidden */
    UA_ByteString *dst = &ci->buffer;
    UA_Byte *chunkEndPos = *bufPos;
    size_t offset = (uintptr_t)*bufPos - (uintptr_t)dst->data;
>>>>>>> 6b3186ab

    /* Will this chunk surpass the capacity of the SecureChannel for the message? */
    UA_Byte *buf_body_start = ci->messageBuffer.data + UA_SECURE_MESSAGE_HEADER_LENGTH;
    UA_Byte *buf_body_end = *buf_pos;
    size_t bodyLength = (uintptr_t)buf_body_end - (uintptr_t)buf_body_start;
    ci->messageSizeSoFar += bodyLength;
    ci->chunksSoFar++;
    if(ci->messageSizeSoFar > connection->remoteConf.maxMessageSize &&
       connection->remoteConf.maxMessageSize != 0)
        ci->errorCode = UA_STATUSCODE_BADRESPONSETOOLARGE;
    if(ci->chunksSoFar > connection->remoteConf.maxChunkCount &&
       connection->remoteConf.maxChunkCount != 0)
        ci->errorCode = UA_STATUSCODE_BADRESPONSETOOLARGE;

    /* An error occurred. Overwrite the current chunk with an abort message. */
    if(ci->errorCode != UA_STATUSCODE_GOOD) {
        *buf_pos = buf_body_start;
        UA_String errorMsg = UA_STRING_NULL;
        UA_encodeBinary(&ci->errorCode,
                        &UA_TYPES[UA_TYPES_UINT32],
                        buf_pos,
                        buf_end,
                        NULL,
                        NULL);
        UA_encodeBinary(&errorMsg,
                        &UA_TYPES[UA_TYPES_STRING],
                        buf_pos,
                        buf_end,
                        NULL,
                        NULL);
        ci->final = true; /* Mark chunk as finished */
    }

    /* Pad the message. The bytes for the padding and signature were removed
     * from buf_end before encoding the payload. So we don't check here. */
    if(channel->securityMode == UA_MESSAGESECURITYMODE_SIGNANDENCRYPT) {
        size_t bytesToWrite = bodyLength + UA_SEQUENCE_HEADER_LENGTH;
        UA_Byte paddingSize = 0;
        UA_Byte extraPaddingSize = 0;
        UA_UInt16 totalPaddingSize =
            securityPolicy->symmetricModule.calculatePadding(securityPolicy,
                                                             bytesToWrite,
                                                             &paddingSize,
                                                             &extraPaddingSize);

        // This is <= because the paddingSize byte also has to be written.
        for(UA_UInt16 i = 0; i <= totalPaddingSize; ++i) {
            **buf_pos = paddingSize;
            ++(*buf_pos);
        }

        if(extraPaddingSize > 0) {
            **buf_pos = extraPaddingSize;
            ++(*buf_pos);
        }
    }

    /* The total message length */
    UA_UInt32 pre_sig_length =
        (UA_UInt32)((uintptr_t)(*buf_pos) - (uintptr_t)ci->messageBuffer.data);
    UA_UInt32 total_length = pre_sig_length;
    if(channel->securityMode == UA_MESSAGESECURITYMODE_SIGN ||
       channel->securityMode == UA_MESSAGESECURITYMODE_SIGNANDENCRYPT)
        total_length +=
        securityPolicy->symmetricModule.signingModule.signatureSize;

    /* Encode the chunk headers at the beginning of the buffer */
    UA_Byte *header_pos = ci->messageBuffer.data;
    UA_SecureConversationMessageHeader respHeader;
    respHeader.secureChannelId = channel->securityToken.channelId;
    respHeader.messageHeader.messageTypeAndChunkType = ci->messageType;
    respHeader.messageHeader.messageSize = total_length;
    if(ci->errorCode == UA_STATUSCODE_GOOD) {
        if(ci->final)
            respHeader.messageHeader.messageTypeAndChunkType += UA_CHUNKTYPE_FINAL;
        else
            respHeader.messageHeader.messageTypeAndChunkType += UA_CHUNKTYPE_INTERMEDIATE;
    }
    else {
        respHeader.messageHeader.messageTypeAndChunkType += UA_CHUNKTYPE_ABORT;
<<<<<<< HEAD
=======
        UA_String errorMsg;
        UA_String_init(&errorMsg);
        chunkEndPos = &dst->data[UA_SECURE_MESSAGE_HEADER_LENGTH];
        UA_UInt32_encodeBinary(&ci->errorCode, &chunkEndPos, bufEnd);
        UA_String_encodeBinary(&errorMsg, &chunkEndPos, bufEnd);
        offset = (uintptr_t)*bufEnd - (uintptr_t)dst->data;
>>>>>>> 6b3186ab
    }
    UA_encodeBinary(&respHeader,
                    &UA_TRANSPORT[UA_TRANSPORT_SECURECONVERSATIONMESSAGEHEADER],
                    &header_pos,
                    buf_end,
                    NULL,
                    NULL);

    UA_SymmetricAlgorithmSecurityHeader symSecHeader;
    symSecHeader.tokenId = channel->securityToken.tokenId;
    UA_encodeBinary(&symSecHeader.tokenId,
                    &UA_TRANSPORT[UA_TRANSPORT_SYMMETRICALGORITHMSECURITYHEADER],
                    &header_pos,
                    buf_end,
                    NULL,
                    NULL);

    UA_SequenceHeader seqHeader;
    seqHeader.requestId = ci->requestId;
    seqHeader.sequenceNumber = UA_atomic_add(&channel->sendSequenceNumber, 1);
<<<<<<< HEAD
    UA_encodeBinary(&seqHeader, &UA_TRANSPORT[UA_TRANSPORT_SEQUENCEHEADER],
                    &header_pos, buf_end, NULL, NULL);

    /* Sign message */
    if(channel->securityMode == UA_MESSAGESECURITYMODE_SIGN ||
       channel->securityMode == UA_MESSAGESECURITYMODE_SIGNANDENCRYPT) {
        UA_ByteString dataToSign = ci->messageBuffer;
        dataToSign.length = pre_sig_length;

        UA_ByteString signature;
        signature.length = securityPolicy->symmetricModule.signingModule.signatureSize;
        signature.data = *buf_pos;

        securityPolicy->symmetricModule.signingModule.sign(securityPolicy,
                                                           channel->securityContext,
                                                           &dataToSign,
                                                           &signature);
    }

    /* Encrypt message */
    if(channel->securityMode == UA_MESSAGESECURITYMODE_SIGNANDENCRYPT) {
        UA_ByteString dataToEncrypt;
        dataToEncrypt.data = ci->messageBuffer.data + UA_SECUREMH_AND_SYMALGH_LENGTH;
        dataToEncrypt.length = total_length - UA_SECUREMH_AND_SYMALGH_LENGTH;

        securityPolicy->symmetricModule.encrypt(securityPolicy,
                                                channel->securityContext,
                                                &dataToEncrypt);
    }
=======
    UA_Byte *beginPos = dst->data;
    UA_SecureConversationMessageHeader_encodeBinary(&respHeader, &beginPos, bufEnd);
    UA_SymmetricAlgorithmSecurityHeader_encodeBinary(&symSecHeader, &beginPos, bufEnd);
    UA_SequenceHeader_encodeBinary(&seqHeader, &beginPos, bufEnd);
>>>>>>> 6b3186ab

    /* Send the chunk, the buffer is freed in the network layer */
    ci->messageBuffer.length = respHeader.messageHeader.messageSize;
    connection->send(channel->connection, &ci->messageBuffer);

    /* Replace with the buffer for the next chunk */
    if(!ci->final && ci->errorCode == UA_STATUSCODE_GOOD) {
        UA_StatusCode retval =
            connection->getSendBuffer(connection, connection->localConf.sendBufferSize,
                                      &ci->messageBuffer);
        if(retval != UA_STATUSCODE_GOOD)
            return retval;
<<<<<<< HEAD

        /* Forward the data pointer so that the payload is encoded after the message header.
         * TODO: This works but is a bit too clever. Instead, we could return an offset to the
         * binary encoding exchangeBuffer function. */
        *buf_pos = ci->messageBuffer.data + UA_SECURE_MESSAGE_HEADER_LENGTH;
        *buf_end = &ci->messageBuffer.data[ci->messageBuffer.length];

        if(channel->securityMode == UA_MESSAGESECURITYMODE_SIGN ||
           channel->securityMode == UA_MESSAGESECURITYMODE_SIGNANDENCRYPT)
            *buf_end -= securityPolicy->symmetricModule.signingModule.signatureSize;

        /* Hide bytes for paddingByte and potential extra padding byte */
        if(channel->securityMode == UA_MESSAGESECURITYMODE_SIGNANDENCRYPT)
            *buf_end -= 2;
=======
        /* Forward the data pointer so that the payload is encoded after the message header. */
        *bufPos = &dst->data[UA_SECURE_MESSAGE_HEADER_LENGTH];
        *bufEnd = &dst->data[dst->length];
>>>>>>> 6b3186ab
    }
    return ci->errorCode;
}

static size_t
UA_SecureChannel_calculateAsymAlgSecurityHeaderLength(
    const UA_AsymmetricAlgorithmSecurityHeader* const asymHeader) {
    return UA_ASYMMETRIC_ALG_SECURITY_HEADER_FIXED_LENGTH +
        asymHeader->securityPolicyUri.length +
        asymHeader->senderCertificate.length +
        asymHeader->receiverCertificateThumbprint.length;
}

static void UA_SecureChannel_hideBytesAsym(UA_SecureChannel *const channel,
                                           UA_Byte **const buf_start,
                                           UA_Byte **const buf_end) {
    *buf_start += UA_SECURE_CONVERSATION_MESSAGE_HEADER_LENGTH + UA_SEQUENCE_HEADER_LENGTH;

    const UA_SecurityPolicy *const securityPolicy = channel->endpoint->securityPolicy;

    // Add the SecurityHeaderLength
    if(UA_ByteString_equal(&UA_SECURITY_POLICY_NONE_URI, &securityPolicy->policyUri))
        *buf_start +=
        UA_SecureChannel_calculateAsymAlgSecurityHeaderLength(&channel->remoteAsymAlgSettings);
    else
        *buf_start +=
        UA_SecureChannel_calculateAsymAlgSecurityHeaderLength(&channel->localAsymAlgSettings);

    size_t potentialEncryptionMaxSize = (size_t)(*buf_end - *buf_start) + UA_SEQUENCE_HEADER_LENGTH;

    // Hide bytes for signature and padding
    if(channel->securityMode == UA_MESSAGESECURITYMODE_SIGN ||
       channel->securityMode == UA_MESSAGESECURITYMODE_SIGNANDENCRYPT) {
        *buf_end -=
            securityPolicy->endpointContext
            .getLocalAsymSignatureSize(securityPolicy,
                                       channel->endpoint->securityContext);
        *buf_end -= 2; // padding byte and extraPadding byte

        // see documentation of getRemoteAsymEncryptionBufferLengthOverhead for why this is needed.
        *buf_end -=
            securityPolicy->channelContext
            .getRemoteAsymEncryptionBufferLengthOverhead(securityPolicy,
                                                         channel->securityContext,
                                                         potentialEncryptionMaxSize);
    }
}

/**
 * \brief Sends an OPN chunk using asymmetric encryption.
 *
 * \param ci the chunk information that is used to send the chunk.
 * \param buf_pos the position in the send buffer after the body was encoded.
 *                Should be less than or equal to buf_end.
 * \param buf_end the maximum position of the body.
 */
static UA_StatusCode UA_SecureChannel_sendOPNChunkAsymmetric(UA_ChunkInfo* const ci,
                                                             UA_Byte **buf_pos,
                                                             UA_Byte **buf_end) {
    UA_SecureChannel* const channel = ci->channel;
    UA_Connection* const connection = channel->connection;
    const UA_SecurityPolicy* const securityPolicy = channel->endpoint->securityPolicy;

    if(!connection)
        return UA_STATUSCODE_BADINTERNALERROR;

<<<<<<< HEAD
    const UA_AsymmetricAlgorithmSecurityHeader* asymHeader = NULL;
    if(UA_ByteString_equal(&UA_SECURITY_POLICY_NONE_URI, &securityPolicy->policyUri)) {
        asymHeader = &channel->remoteAsymAlgSettings;
    }
    else {
        asymHeader = &channel->localAsymAlgSettings;
    }

    const size_t securityHeaderLength =
        UA_SecureChannel_calculateAsymAlgSecurityHeaderLength(asymHeader);
    const size_t headerLength =
        UA_SECURE_CONVERSATION_MESSAGE_HEADER_LENGTH +
        UA_SEQUENCE_HEADER_LENGTH +
        securityHeaderLength;

    UA_Byte *buf_body_start = ci->messageBuffer.data + headerLength;
    UA_Byte *buf_body_end = *buf_pos;
    size_t bodyLength = (uintptr_t)buf_body_end - (uintptr_t)buf_body_start;
    ci->messageSizeSoFar += bodyLength;
    ci->chunksSoFar++;
    if(ci->messageSizeSoFar > connection->remoteConf.maxMessageSize &&
       connection->remoteConf.maxMessageSize != 0)
        ci->errorCode = UA_STATUSCODE_BADRESPONSETOOLARGE;
    if(ci->chunksSoFar > connection->remoteConf.maxChunkCount &&
       connection->remoteConf.maxChunkCount != 0)
        ci->errorCode = UA_STATUSCODE_BADRESPONSETOOLARGE;

    if(ci->errorCode != UA_STATUSCODE_GOOD) {
        // abort message
        // TODO: This does not seem to be specified in the standard since chunking isnt
        //       specified as well.
        // TODO: Should we just close the connection here?
        connection->close(connection);
        return ci->errorCode;
    }

    const size_t bytesToWrite = bodyLength + UA_SEQUENCE_HEADER_LENGTH;

    // TODO: Potentially introduce error handling to the encryption methods???

    // Pad the message. Also if securitymode is only sign, since we are using
    // asymmetric communication to exchange keys and thus need to encrypt.
    if(channel->securityMode == UA_MESSAGESECURITYMODE_SIGN ||
       channel->securityMode == UA_MESSAGESECURITYMODE_SIGNANDENCRYPT) {
        UA_Byte paddingSize = 0;
        UA_Byte extraPaddingSize = 0;
        UA_UInt16 totalPaddingSize =
            securityPolicy->asymmetricModule.calculatePadding(securityPolicy,
                                                              channel->securityContext,
                                                              channel->endpoint->securityContext,
                                                              bytesToWrite,
                                                              &paddingSize,
                                                              &extraPaddingSize);

        // This is <= because the paddingSize byte also has to be written.
        for(UA_UInt16 i = 0; i <= totalPaddingSize; ++i) {
            **buf_pos = paddingSize;
            ++(*buf_pos);
        }

        if(extraPaddingSize > 0) {
            **buf_pos = extraPaddingSize;
            ++(*buf_pos);
        }
    }

    // The total message length
    UA_UInt32 pre_sig_length =
        (UA_UInt32)((uintptr_t)(*buf_pos) - (uintptr_t)ci->messageBuffer.data);
    UA_UInt32 total_length = pre_sig_length;

    if(channel->securityMode == UA_MESSAGESECURITYMODE_SIGN ||
       channel->securityMode == UA_MESSAGESECURITYMODE_SIGNANDENCRYPT)
        total_length +=
        (UA_UInt32)securityPolicy->endpointContext.getLocalAsymSignatureSize(securityPolicy,
                                                                             channel->endpoint->securityContext);

    // Encode the chunk headers at the beginning of the buffer
    UA_Byte *header_pos = ci->messageBuffer.data;
    UA_SecureConversationMessageHeader respHeader;
    respHeader.secureChannelId = channel->securityToken.channelId;
    respHeader.messageHeader.messageTypeAndChunkType = ci->messageType;
    {
        size_t dataToEncryptLength = total_length -
            (UA_SECURE_CONVERSATION_MESSAGE_HEADER_LENGTH + securityHeaderLength);
        respHeader.messageHeader.messageSize = total_length +
            (UA_UInt32)securityPolicy->channelContext.getRemoteAsymEncryptionBufferLengthOverhead(securityPolicy,
                                                                                                  channel->securityContext,
                                                                                                  dataToEncryptLength);
    }
    if(ci->errorCode == UA_STATUSCODE_GOOD) {
        if(ci->final)
            respHeader.messageHeader.messageTypeAndChunkType += UA_CHUNKTYPE_FINAL;
        else
            respHeader.messageHeader.messageTypeAndChunkType += UA_CHUNKTYPE_INTERMEDIATE;
    }
    else {
        connection->close(connection);
        return ci->errorCode;
    }

    UA_encodeBinary(&respHeader, &UA_TRANSPORT[UA_TRANSPORT_SECURECONVERSATIONMESSAGEHEADER],
                    &header_pos, buf_end, NULL, NULL);

    UA_encodeBinary(asymHeader,
                    &UA_TRANSPORT[UA_TRANSPORT_ASYMMETRICALGORITHMSECURITYHEADER],
                    &header_pos, buf_end, NULL, NULL);

    UA_SequenceHeader seqHeader;
    seqHeader.requestId = ci->requestId;
    seqHeader.sequenceNumber = UA_atomic_add(&channel->sendSequenceNumber, 1);
    UA_encodeBinary(&seqHeader, &UA_TRANSPORT[UA_TRANSPORT_SEQUENCEHEADER],
                    &header_pos, buf_end, NULL, NULL);

    // Sign message
    if(channel->securityMode == UA_MESSAGESECURITYMODE_SIGN ||
       channel->securityMode == UA_MESSAGESECURITYMODE_SIGNANDENCRYPT) {
        const UA_ByteString dataToSign = {
            pre_sig_length,
            ci->messageBuffer.data
        };

        UA_ByteString signature = {
            securityPolicy->asymmetricModule.signingModule.signatureSize,
            ci->messageBuffer.data + pre_sig_length
        };

        securityPolicy->asymmetricModule.signingModule.sign(securityPolicy,
                                                            channel->endpoint->securityContext,
                                                            &dataToSign,
                                                            &signature);
    }

    // Always encrypt message if mode not none, since we are exchanging keys.
    if(channel->securityMode == UA_MESSAGESECURITYMODE_SIGN ||
       channel->securityMode == UA_MESSAGESECURITYMODE_SIGNANDENCRYPT) {
        const UA_ByteString dataToEncrypt = {
            total_length -
            (UA_SECURE_CONVERSATION_MESSAGE_HEADER_LENGTH +
             securityHeaderLength),

            ci->messageBuffer.data +
            UA_SECURE_CONVERSATION_MESSAGE_HEADER_LENGTH +
            securityHeaderLength
        };

        securityPolicy->asymmetricModule.encrypt(securityPolicy,
                                                 channel->endpoint->securityContext,
                                                 channel->securityContext,
                                                 &dataToEncrypt);
    }

    // Send the chunk, the buffer is freed in the network layer
    // set the buffer length to the content length
    ci->messageBuffer.length = respHeader.messageHeader.messageSize;
    connection->send(channel->connection, &ci->messageBuffer);

    /* Replace with the buffer for the next chunk */
    if(!ci->final && ci->errorCode == UA_STATUSCODE_GOOD) {
        UA_StatusCode retval =
            connection->getSendBuffer(connection,
                                      connection->localConf.sendBufferSize,
                                      &ci->messageBuffer);
        if(retval != UA_STATUSCODE_GOOD)
            return retval;

        *buf_pos = ci->messageBuffer.data;
        *buf_end = &ci->messageBuffer.data[ci->messageBuffer.length];

        UA_SecureChannel_hideBytesAsym(channel, buf_pos, buf_end);
    }
    return ci->errorCode;
}

UA_StatusCode
UA_SecureChannel_sendBinaryMessage(UA_SecureChannel* channel, UA_UInt32 requestId,
                                   const void* content, const UA_DataType* contentType) {
    UA_Connection* connection = channel->connection;
    if(!connection)
        return UA_STATUSCODE_BADINTERNALERROR;

    UA_ChunkInfo ci;
    ci.channel = channel;
    ci.requestId = requestId;
    ci.chunksSoFar = 0;
    ci.messageSizeSoFar = 0;
    ci.final = false;
    ci.messageType = UA_MESSAGETYPE_MSG;
    ci.errorCode = UA_STATUSCODE_GOOD;
    ci.messageBuffer = UA_BYTESTRING_NULL;
    if(contentType->binaryEncodingId == UA_TYPES[UA_TYPES_OPENSECURECHANNELREQUEST].binaryEncodingId ||
       contentType->binaryEncodingId == UA_TYPES[UA_TYPES_OPENSECURECHANNELRESPONSE].binaryEncodingId)
=======
    /* Create the chunking info structure */
    UA_ChunkInfo ci;
    ci.channel = channel;
    ci.requestId = requestId;
    ci.chunksSoFar = 0;
    ci.messageSizeSoFar = 0;
    ci.final = false;
    ci.messageType = UA_MESSAGETYPE_MSG;
    ci.errorCode = UA_STATUSCODE_GOOD;

    /* Allocate the message buffer */
    UA_StatusCode retval =
        connection->getSendBuffer(connection, connection->localConf.sendBufferSize, &ci.buffer);
    if(retval != UA_STATUSCODE_GOOD)
        return retval;

    /* Hide the message beginning where the header will be encoded */
    UA_Byte *bufPos = &ci.buffer.data[UA_SECURE_MESSAGE_HEADER_LENGTH];
    const UA_Byte *bufEnd = &ci.buffer.data[ci.buffer.length];

    /* Encode the message type */
    UA_NodeId typeId = contentType->typeId; /* always numeric */
    typeId.identifier.numeric = contentType->binaryEncodingId;
    UA_NodeId_encodeBinary(&typeId, &bufPos, &bufEnd);

    /* Encode with the chunking callback */
    if(typeId.identifier.numeric == 446 || typeId.identifier.numeric == 449)
>>>>>>> 6b3186ab
        ci.messageType = UA_MESSAGETYPE_OPN;
    else if(contentType->binaryEncodingId == UA_TYPES[UA_TYPES_CLOSESECURECHANNELREQUEST].binaryEncodingId ||
            contentType->binaryEncodingId == UA_TYPES[UA_TYPES_CLOSESECURECHANNELRESPONSE].binaryEncodingId)
        ci.messageType = UA_MESSAGETYPE_CLO;
<<<<<<< HEAD

    /* Allocate the message buffer */
    UA_StatusCode retval =
        connection->getSendBuffer(connection,
                                  connection->localConf.sendBufferSize,
                                  &ci.messageBuffer);
    if(retval != UA_STATUSCODE_GOOD)
        return retval;

    UA_ExchangeEncodeBuffer_func sendChunk = NULL;
    UA_Byte *buf_start = NULL;
    UA_Byte *buf_end = &ci.messageBuffer.data[ci.messageBuffer.length];

    switch(ci.messageType) {
    case UA_MESSAGETYPE_MSG:
        /* Hide the message beginning where the header will be encoded */
        buf_start = &ci.messageBuffer.data[UA_SECURE_MESSAGE_HEADER_LENGTH];

        /* Hide bytes for signature */
        if(channel->securityMode == UA_MESSAGESECURITYMODE_SIGN ||
           channel->securityMode == UA_MESSAGESECURITYMODE_SIGNANDENCRYPT)
            buf_end -= channel->endpoint->securityPolicy->symmetricModule.signingModule.signatureSize;

        /* Hide bytes for padding */
        if(channel->securityMode == UA_MESSAGESECURITYMODE_SIGNANDENCRYPT)
            buf_end -= 2;

        /* Set the callback */
        sendChunk = (UA_ExchangeEncodeBuffer_func)UA_SecureChannel_sendChunk;
        break;

    case UA_MESSAGETYPE_OPN:
        buf_start = ci.messageBuffer.data;

        UA_SecureChannel_hideBytesAsym(channel, &buf_start, &buf_end);

        sendChunk = (UA_ExchangeEncodeBuffer_func)UA_SecureChannel_sendOPNChunkAsymmetric;
        break;

    default:
        UA_LOG_FATAL(channel->logger, UA_LOGCATEGORY_SECURECHANNEL,
                     "Called sendBinaryMessage with an invalid message type");
        return UA_STATUSCODE_BADINTERNALERROR;
    }

    UA_assert(buf_start != NULL);
    UA_assert(sendChunk != NULL);

    /* Encode the message type */
    UA_NodeId typeId = contentType->typeId; /* always numeric */
    typeId.identifier.numeric = contentType->binaryEncodingId;
    UA_encodeBinary(&typeId, &UA_TYPES[UA_TYPES_NODEID], &buf_start, &buf_end, NULL, NULL);

    /* Encode with the chunking callback */
    retval = UA_encodeBinary(content, contentType, &buf_start, &buf_end, sendChunk, &ci);
=======
    retval = UA_encodeBinary(content, contentType, &bufPos, &bufEnd,
                             (UA_exchangeEncodeBuffer)UA_SecureChannel_sendChunk, &ci);
>>>>>>> 6b3186ab

    /* Encoding failed, release the message */
    if(retval != UA_STATUSCODE_GOOD) {
        if(!ci.final) {
            /* the abort message was not sent */
            ci.errorCode = retval;
<<<<<<< HEAD
            sendChunk(&ci, &buf_start, &buf_end);
=======
            UA_SecureChannel_sendChunk(&ci, &bufPos, &bufEnd);
>>>>>>> 6b3186ab
        }
        return retval;
    }

    /* Encoding finished, send the final chunk */
    ci.final = UA_TRUE;
<<<<<<< HEAD
    return sendChunk(&ci, &buf_start, &buf_end);
=======
    return UA_SecureChannel_sendChunk(&ci, &bufPos, &bufEnd);
>>>>>>> 6b3186ab
}

/***************************/
/* Process Received Chunks */
/***************************/

static void
UA_SecureChannel_removeChunk(UA_SecureChannel* channel, UA_UInt32 requestId) {
    struct ChunkEntry* ch;
    LIST_FOREACH(ch, &channel->chunks, pointers) {
        if(ch->requestId == requestId) {
            UA_ByteString_deleteMembers(&ch->bytes);
            LIST_REMOVE(ch, pointers);
            UA_free(ch);
            return;
        }
    }
}

/* assume that chunklength fits */
// TODO: Write documentation
static UA_StatusCode
appendChunk(struct ChunkEntry* const chunkEntry, const UA_ByteString* const chunkBody) {
    UA_Byte* new_bytes = (UA_Byte *)UA_realloc(chunkEntry->bytes.data,
                                               chunkEntry->bytes.length + chunkBody->length);
    if(!new_bytes) {
        UA_ByteString_deleteMembers(&chunkEntry->bytes);
        return UA_STATUSCODE_BADOUTOFMEMORY;
    }
    chunkEntry->bytes.data = new_bytes;
    memcpy(&chunkEntry->bytes.data[chunkEntry->bytes.length], chunkBody->data, chunkBody->length);
    chunkEntry->bytes.length += chunkBody->length;

    return UA_STATUSCODE_GOOD;
}

/**
 * \brief Appends a decrypted chunk to the already processed chunks.
 *
 * \param channel the UA_SecureChannel to search for existing chunks.
 * \param requestId the request id of the message.
 * \param chunkBody the body of the chunk to append to the request.
 */
static UA_StatusCode
UA_SecureChannel_appendChunk(UA_SecureChannel* channel,
                             UA_UInt32 requestId,
                             const UA_ByteString* chunkBody) {
    /*
    // Check if the chunk fits into the message
    if(chunk->length - offset < chunklength) {
        // can't process all chunks for that request
        UA_SecureChannel_removeChunk(channel, requestId);
        return;
    }
    */

    /* Get the chunkentry */
    struct ChunkEntry* ch;
    LIST_FOREACH(ch, &channel->chunks, pointers) {
        if(ch->requestId == requestId)
            break;
    }

    /* No chunkentry on the channel, create one */
    if(!ch) {
        ch = (struct ChunkEntry *)UA_malloc(sizeof(struct ChunkEntry));
        if(!ch)
            return UA_STATUSCODE_BADOUTOFMEMORY;
        ch->requestId = requestId;
        UA_ByteString_init(&ch->bytes);
        LIST_INSERT_HEAD(&channel->chunks, ch, pointers);
    }

    return appendChunk(ch, chunkBody);
}

static UA_StatusCode
UA_SecureChannel_finalizeChunk(UA_SecureChannel *const channel,
                               const UA_UInt32 requestId,
                               const UA_ByteString *const chunkBody,
                               UA_Boolean *const deleteChunk,
                               UA_ByteString *const finalMessage) {
    /*
    if(chunk->length - offset < chunklength) {
        // can't process all chunks for that request
        UA_SecureChannel_removeChunk(channel, requestId);
        return UA_BYTESTRING_NULL;
    }
    */

    UA_StatusCode status = UA_STATUSCODE_GOOD;

    struct ChunkEntry* chunkEntry;
    LIST_FOREACH(chunkEntry, &channel->chunks, pointers) {
        if(chunkEntry->requestId == requestId)
            break;
    }

    UA_ByteString bytes;
    if(!chunkEntry) {
        *deleteChunk = false;
        bytes.length = chunkBody->length;
        bytes.data = chunkBody->data;
    }
    else {
        *deleteChunk = true;
        status |= appendChunk(chunkEntry, chunkBody);
        bytes = chunkEntry->bytes;
        LIST_REMOVE(chunkEntry, pointers);
        UA_free(chunkEntry);
    }

    *finalMessage = bytes;

    return status;
}

static UA_StatusCode
UA_SecureChannel_processSequenceNumber(UA_SecureChannel* channel, UA_UInt32 SequenceNumber) {
    /* Does the sequence number match? */
    if(SequenceNumber != channel->receiveSequenceNumber + 1) {
        if(channel->receiveSequenceNumber + 1 > 4294966271 && SequenceNumber < 1024) // FIXME: Remove magic numbers :(
            channel->receiveSequenceNumber = SequenceNumber - 1; /* Roll over */
        else
            return UA_STATUSCODE_BADSECURITYCHECKSFAILED;
    }
    ++channel->receiveSequenceNumber;
    return UA_STATUSCODE_GOOD;
}

/**
 * \brief Processes a symmetric chunk, decoding and decrypting it.
 *
 * \param chunk the chunk to process. The data in the chunk will be modified in place.
                That is, it will be decoded and decrypted in place.
 * \param channel the UA_SecureChannel to work on.
 * \param messageHeader the message header of the chunk that was already decoded.
 * \param processedBytes the already processed bytes. After this function
 *                       finishes, the processedBytes offset will point to
 *                       the beginning of the message body
 * \param requestId the requestId of the chunk. Will be filled by the function.
 * \param bodySize the size of the chunk body will be written here.
 */
static UA_StatusCode
UA_SecureChannel_processSymmetricChunk(UA_ByteString* const chunk,
                                       UA_SecureChannel* const channel,
                                       UA_SecureConversationMessageHeader* const messageHeader,
                                       size_t* const processedBytes,
                                       UA_UInt32* const requestId,
                                       size_t* const bodySize) {
    const UA_SecurityPolicy* const securityPolicy = channel->endpoint->securityPolicy;

    size_t chunkSize = messageHeader->messageHeader.messageSize;

    UA_StatusCode retval = UA_STATUSCODE_GOOD;
    /* Check the symmetric security header */
    UA_SymmetricAlgorithmSecurityHeader symmetricSecurityHeader;
    retval |= UA_SymmetricAlgorithmSecurityHeader_decodeBinary(chunk,
                                                               processedBytes,
                                                               &symmetricSecurityHeader);

    size_t messageAndSecurityHeaderOffset = *processedBytes;

    /* Does the token match? */
    if(symmetricSecurityHeader.tokenId != channel->securityToken.tokenId) {
        if(symmetricSecurityHeader.tokenId != channel->nextSecurityToken.tokenId)
            return UA_STATUSCODE_BADSECURECHANNELTOKENUNKNOWN;
        UA_SecureChannel_revolveTokens(channel);
    }

    // Decrypt message
    if(channel->securityMode == UA_MESSAGESECURITYMODE_SIGNANDENCRYPT) {
        UA_ByteString cipherText = {
            chunkSize - messageAndSecurityHeaderOffset,
            chunk->data + messageAndSecurityHeaderOffset
        };

        retval |= securityPolicy->symmetricModule.decrypt(securityPolicy,
                                                          channel->securityContext,
                                                          &cipherText);

        if(retval != UA_STATUSCODE_GOOD) {
            return retval;
        }
    }

    // Verify signature
    if(channel->securityMode == UA_MESSAGESECURITYMODE_SIGN ||
       channel->securityMode == UA_MESSAGESECURITYMODE_SIGNANDENCRYPT) {
        // signature is made over everything except the signature itself.
        const UA_ByteString chunkDataToVerify = {
            chunkSize - securityPolicy->symmetricModule.signingModule.signatureSize,
            chunk->data
        };
        const UA_ByteString signature = {
            securityPolicy->symmetricModule.signingModule.signatureSize,
            chunk->data + chunkDataToVerify.length // Signature starts after the signed data
        };

        retval |= securityPolicy->symmetricModule.signingModule.verify(securityPolicy,
                                                                       channel->securityContext,
                                                                       &chunkDataToVerify,
                                                                       &signature);

        if(retval != UA_STATUSCODE_GOOD) {
            return retval;
        }
    }

    UA_SequenceHeader sequenceHeader;
    UA_SequenceHeader_init(&sequenceHeader);
    retval |= UA_SequenceHeader_decodeBinary(chunk, processedBytes, &sequenceHeader);
    if(retval != UA_STATUSCODE_GOOD)
        return UA_STATUSCODE_BADCOMMUNICATIONERROR;

    /* Does the sequence number match? */
    retval = UA_SecureChannel_processSequenceNumber(channel, sequenceHeader.sequenceNumber);
    if(retval != UA_STATUSCODE_GOOD)
        return retval;

    *requestId = sequenceHeader.requestId;

    *bodySize = messageHeader->messageHeader.messageSize - *processedBytes;

    return UA_STATUSCODE_GOOD;
}

/**
 * \brief Processes an asymmetric chunk, decoding and decrypting it.
 *
 * \param chunk the chunk to process. The data in the chunk will be modified in place.
                That is, it will be decoded and decrypted in place.
 * \param channel the UA_SecureChannel to work on.
 * \param messageHeader the message header of the chunk that was already decoded.
 * \param processedBytes the already processed bytes. The offset must be relative to the start
 *                       of the chunk. After this function finishes, the processedBytes offset
 *                       will point to the beginning of the message body.
 * \param requestId the requestId of the chunk. Will be filled by the function.
 * \param bodySize the size of the body segment of the chunk.
 */
static UA_StatusCode
UA_SecureChannel_processAsymmetricOPNChunk(const UA_ByteString* const chunk,
                                           UA_SecureChannel* const channel,
                                           UA_SecureConversationMessageHeader* const messageHeader,
                                           size_t* const processedBytes,
                                           UA_UInt32* const requestId,
                                           size_t* const bodySize) {
    UA_StatusCode retval = UA_STATUSCODE_GOOD;

    size_t chunkSize = messageHeader->messageHeader.messageSize;

    UA_AsymmetricAlgorithmSecurityHeader clientAsymHeader;
    UA_AsymmetricAlgorithmSecurityHeader_init(&clientAsymHeader);
    retval |= UA_AsymmetricAlgorithmSecurityHeader_decodeBinary(chunk,
                                                                processedBytes,
                                                                &clientAsymHeader);
    size_t messageAndSecurityHeaderOffset = *processedBytes;
    if(retval != UA_STATUSCODE_GOOD) {
        UA_AsymmetricAlgorithmSecurityHeader_deleteMembers(&clientAsymHeader);
        return retval;
    }

    retval |= UA_AsymmetricAlgorithmSecurityHeader_copy(&clientAsymHeader,
                                                        &channel->remoteAsymAlgSettings);
    if(retval != UA_STATUSCODE_GOOD) {
        UA_AsymmetricAlgorithmSecurityHeader_deleteMembers(&clientAsymHeader);
        return retval;
    }


    if(channel->endpoint == NULL) {
        // iterate available endpoints and choose the correct one
        UA_Endpoint *endpoint = NULL;

        for(size_t i = 0; i < channel->endpoints->count; ++i) {
            UA_Endpoint *const endpointCandidate = &channel->endpoints->endpoints[i];

            if(!UA_ByteString_equal(&clientAsymHeader.securityPolicyUri,
                                    &endpointCandidate->securityPolicy->policyUri)) {
                continue;
            }

            if (endpointCandidate->securityPolicy->endpointContext.compareCertificateThumbprint(
                endpointCandidate->securityPolicy,
                endpointCandidate->securityContext,
                &clientAsymHeader.receiverCertificateThumbprint) != UA_STATUSCODE_GOOD) {
                continue;
            }

            // We found the correct endpoint (except for security mode)
            // The endpoint needs to be changed by the client / server to match
            // the security mode. The server does this in the securechannel manager
            endpoint = endpointCandidate;
            break;
        }

        if(endpoint == NULL) {
            // TODO: Abort connection?
            UA_AsymmetricAlgorithmSecurityHeader_deleteMembers(&clientAsymHeader);
            return UA_STATUSCODE_BADSECURITYPOLICYREJECTED;
        }

        channel->endpoint = endpoint;
    }
    else {
        // Policy not the same as when channel was originally opened
        if(!UA_ByteString_equal(&clientAsymHeader.securityPolicyUri,
                                &channel->endpoint->securityPolicy->policyUri)) {
            UA_AsymmetricAlgorithmSecurityHeader_deleteMembers(&clientAsymHeader);
            return UA_STATUSCODE_BADSECURITYPOLICYREJECTED;
        }

        // TODO: check if certificate thumbprint changed?
    }

    const UA_SecurityPolicy *const securityPolicy = channel->endpoint->securityPolicy;

    // Create the channel context and parse the sender certificate used for the secureChannel.
    if(channel->securityContext == NULL) {
        void *channelContext = NULL;

        // create new channel context and verify the certificate
        retval |= securityPolicy->channelContext.init(securityPolicy,
                                                      channel->endpoint->securityContext,
                                                      &clientAsymHeader.senderCertificate,
                                                      &channelContext);
        if(retval != UA_STATUSCODE_GOOD) {
            UA_AsymmetricAlgorithmSecurityHeader_deleteMembers(&clientAsymHeader);
            return retval;
        }

        channel->securityContext = channelContext;
    }
    else {
        retval |= securityPolicy->channelContext.compareCertificate(securityPolicy,
                                                                    channel->securityContext,
                                                                    &clientAsymHeader.senderCertificate);
        if(retval != UA_STATUSCODE_GOOD) {
            UA_AsymmetricAlgorithmSecurityHeader_deleteMembers(&clientAsymHeader);
            return retval;
        }
    }

    // Decrypt message
    {
        UA_ByteString cipherText = {
            chunkSize - messageAndSecurityHeaderOffset,
            chunk->data + messageAndSecurityHeaderOffset
        };

        size_t sizeBeforeDecryption = cipherText.length;
        retval |= securityPolicy->asymmetricModule.decrypt(securityPolicy,
                                                           channel->endpoint->securityContext,
                                                           &cipherText);
        chunkSize -= (sizeBeforeDecryption - cipherText.length);

        if(retval != UA_STATUSCODE_GOOD) {
            return retval;
        }
    }

    // Verify signature
    {
        // signature is made over everything except the signature itself.
        const UA_ByteString chunkDataToVerify = {
            chunkSize -
            securityPolicy->channelContext.getRemoteAsymSignatureSize(securityPolicy,
                                                                      channel->securityContext),

            chunk->data
        };

        const UA_ByteString signature = {
            securityPolicy->channelContext.getRemoteAsymSignatureSize(securityPolicy,
                                                                      channel->securityContext),
            chunk->data + chunkDataToVerify.length // Signature starts after the signed data
        };

        retval |= securityPolicy->asymmetricModule.signingModule.verify(securityPolicy,
                                                                        channel->securityContext,
                                                                        &chunkDataToVerify,
                                                                        &signature);

        if(retval != UA_STATUSCODE_GOOD) {
            UA_AsymmetricAlgorithmSecurityHeader_deleteMembers(&clientAsymHeader);
            return retval;
        }
    }

    UA_SequenceHeader sequenceHeader;
    UA_SequenceHeader_init(&sequenceHeader);
    retval |= UA_SequenceHeader_decodeBinary(chunk, processedBytes, &sequenceHeader);
    if(retval != UA_STATUSCODE_GOOD) {
        UA_AsymmetricAlgorithmSecurityHeader_deleteMembers(&clientAsymHeader);
        UA_SequenceHeader_deleteMembers(&sequenceHeader);
        return retval;
    }

    *requestId = sequenceHeader.requestId;

    // Set the starting sequence number
    channel->receiveSequenceNumber = sequenceHeader.sequenceNumber;

    // calculate body size
    size_t signatureSize =
        securityPolicy->channelContext.getRemoteAsymSignatureSize(securityPolicy,
                                                                  channel->securityContext);

    UA_UInt16 paddingSize = 0;
    if(!UA_ByteString_equal(&securityPolicy->policyUri, &UA_SECURITY_POLICY_NONE_URI)) {
        UA_Byte lastPaddingByte = chunk->data[chunkSize - signatureSize - 1];
        if(lastPaddingByte >= 1) {
            UA_Byte secondToLastPaddingByte = chunk->data[chunkSize - signatureSize - 2];
            // extra padding byte!
            if(secondToLastPaddingByte != lastPaddingByte) {
                paddingSize = (UA_UInt16)((lastPaddingByte << 8) | secondToLastPaddingByte);
                ++paddingSize; // extraPaddingSize byte
            }
            else {
                paddingSize = lastPaddingByte;
            }
            ++paddingSize; // paddingSize byte
        }
    }
    *bodySize = chunkSize - *processedBytes - signatureSize - paddingSize;
    if(*bodySize > chunkSize) {
        UA_AsymmetricAlgorithmSecurityHeader_deleteMembers(&clientAsymHeader);
        UA_SequenceHeader_deleteMembers(&sequenceHeader);
        return UA_STATUSCODE_BADSECURITYCHECKSFAILED;
    }

    // Cleanup
    UA_AsymmetricAlgorithmSecurityHeader_deleteMembers(&clientAsymHeader);
    UA_SequenceHeader_deleteMembers(&sequenceHeader);

    return UA_STATUSCODE_GOOD;
}

static UA_StatusCode
UA_SecureChannel_processERRChunk(UA_SecureChannel* const channel,
                                 void* const application,
                                 const UA_ByteString* const chunks,
                                 UA_ProcessMessageCallback callback,
                                 size_t* const offset) {
    UA_StatusCode retval = UA_STATUSCODE_GOOD;

    // TODO: Can error messages be encrypted? If so we need to handle it here.
    UA_TcpMessageHeader header;
    retval = UA_TcpMessageHeader_decodeBinary(chunks, offset, &header);
    if(retval != UA_STATUSCODE_GOOD) {
        return retval;
    }

    UA_TcpErrorMessage errorMessage;
    retval = UA_TcpErrorMessage_decodeBinary(chunks, offset, &errorMessage);
    if(retval != UA_STATUSCODE_GOOD) {
        return retval;
    }

    // dirty cast to pass errorMessage
    UA_UInt32 val = 0;
    callback(application, (UA_SecureChannel *)channel, (UA_MessageType)UA_MESSAGETYPE_ERR,
             val, (const UA_ByteString*)&errorMessage);

    return retval;
}

/**
 * \brief Processes a single chunk.
 *
 * If the chunk is final, the callback is called.
 * Otherwise the chunk body is appended to the previously processed ones.
 *
 * \param channel the channel the chunk was recieved on.
 * \param application pointer to application data that gets passed on to the callback.
 * \param callback the callback that is called, when a final chunk is processed.
 * \param chunk the chunk data to be processed. The length will be set to the actual chunk length
 *              after processing the chunk.
 */
static UA_StatusCode
UA_SecureChannel_processChunk(UA_SecureChannel *const channel,
                              void *const application,
                              UA_ProcessMessageCallback callback,
                              UA_ByteString *const chunk) {
    UA_StatusCode retval = UA_STATUSCODE_GOOD;
    size_t processedChunkBytes = 0;

    /* Decode message header */
    UA_SecureConversationMessageHeader messageHeader;
    retval = UA_SecureConversationMessageHeader_decodeBinary(chunk,
                                                             &processedChunkBytes,
                                                             &messageHeader);
    if(retval != UA_STATUSCODE_GOOD) {
        return retval;
    }

    if(messageHeader.messageHeader.messageSize > chunk->length) {
        // TODO: Kill channel?
        return UA_STATUSCODE_BADSECURITYCHECKSFAILED;
    }

    /* Is the channel attached to connection and not temporary? */
    if(messageHeader.secureChannelId != channel->securityToken.channelId && !channel->temporary) {
        //Service_CloseSecureChannel(server, channel);
        //connection->close(connection);
        return UA_STATUSCODE_BADSECURECHANNELIDINVALID;
    }

    UA_UInt32 requestId = 0;

    size_t bodySize = 0;

    // Process the chunk.
    switch(messageHeader.messageHeader.messageTypeAndChunkType & UA_BITMASK_MESSAGETYPE) {
    case UA_MESSAGETYPE_OPN:
    {
        retval |= UA_SecureChannel_processAsymmetricOPNChunk(chunk,
                                                             channel,
                                                             &messageHeader,
                                                             &processedChunkBytes,
                                                             &requestId,
                                                             &bodySize);
        // TODO: maybe we want to introduce a random timeout here if an error concerning security
        // TODO: was encountered, so that attackers cannot guess, which part failed.
        break;
    }
    default:
        retval |= UA_SecureChannel_processSymmetricChunk(chunk,
                                                         channel,
                                                         &messageHeader,
                                                         &processedChunkBytes,
                                                         &requestId,
                                                         &bodySize);
        break;
    }

    if(retval != UA_STATUSCODE_GOOD) {
        return retval;
    }

    // Append the chunk and if it is final, call the message handling callback with the complete message
    size_t processed_header = processedChunkBytes;

    const UA_ByteString chunkBody = {
        bodySize,
        chunk->data + processed_header
    };

    switch(messageHeader.messageHeader.messageTypeAndChunkType & UA_BITMASK_CHUNKTYPE) {
    case UA_CHUNKTYPE_INTERMEDIATE:
        UA_SecureChannel_appendChunk(channel,
                                     requestId,
                                     &chunkBody);
        break;
    case UA_CHUNKTYPE_FINAL:
    {
        UA_Boolean realloced = false;
        UA_ByteString message;
        UA_SecureChannel_finalizeChunk(channel,
                                       requestId,
                                       &chunkBody,
                                       &realloced,
                                       &message);
        if(message.length > 0) {
            callback(application,
                (UA_SecureChannel *)channel,
                     (UA_MessageType)(messageHeader.messageHeader.messageTypeAndChunkType &
                                      UA_BITMASK_MESSAGETYPE),
                     requestId,
                     &message);
            if(realloced)
                UA_ByteString_deleteMembers(&message);
        }
        break;
    }
    case UA_CHUNKTYPE_ABORT:
        UA_SecureChannel_removeChunk(channel, requestId);
        break;
    default:
        return UA_STATUSCODE_BADDECODINGERROR;
    }

    chunk->length = messageHeader.messageHeader.messageSize;

    return retval;
}

UA_StatusCode
UA_SecureChannel_processChunks(UA_SecureChannel* channel, const UA_ByteString* chunks,
                               UA_ProcessMessageCallback callback, void* application) {
    UA_StatusCode retval = UA_STATUSCODE_GOOD;
    // The offset in the chunks memory region. Always points to the start of a chunk
    size_t offset = 0;
    do {
        if(chunks->length > 3 && chunks->data[offset] == 'E' &&
           chunks->data[offset + 1] == 'R' && chunks->data[offset + 2] == 'R') {
            retval |= UA_SecureChannel_processERRChunk(channel,
                                                       application,
                                                       chunks,
                                                       callback,
                                                       &offset);
            if(retval != UA_STATUSCODE_GOOD) {
                return retval;
            }
        }
        else {
            // The chunk that is being processed. The length exceeds the actual length of
            // the chunk, since it is not yet known.
            UA_ByteString chunk = {
                chunks->length - offset,
                chunks->data + offset
            };

            retval |= UA_SecureChannel_processChunk(channel, application, callback, &chunk);
            if(retval != UA_STATUSCODE_GOOD)
                return retval;

            // Jump to the end of the chunk. Length of chunk is now known.
            offset += chunk.length;
        }
    } while(chunks->length > offset);

    return retval;
}<|MERGE_RESOLUTION|>--- conflicted
+++ resolved
@@ -16,15 +16,6 @@
 const UA_ByteString
 UA_SECURITY_POLICY_NONE_URI = { 47, (UA_Byte*)"http://opcfoundation.org/UA/SecurityPolicy#None" };
 
-#define UA_SECURE_MESSAGE_HEADER_LENGTH 24
-#define UA_ASYMMETRIC_ALG_SECURITY_HEADER_FIXED_LENGTH 12
-#define UA_SYMMETRIC_ALG_SECURITY_HEADER_LENGTH 4
-#define UA_MESSAGE_HEADER_LENGTH 8
-#define UA_SEQUENCE_HEADER_LENGTH 8
-#define UA_SECURE_CONVERSATION_MESSAGE_HEADER_LENGTH 12
-#define UA_SECUREMH_AND_SYMALGH_LENGTH \
-    (UA_SECURE_CONVERSATION_MESSAGE_HEADER_LENGTH + \
-    UA_SYMMETRIC_ALG_SECURITY_HEADER_LENGTH)
 #define UA_BITMASK_MESSAGETYPE 0x00ffffff
 #define UA_BITMASK_CHUNKTYPE 0xff000000
 
@@ -253,7 +244,6 @@
 /***********************/
 
 static UA_StatusCode
-<<<<<<< HEAD
 UA_SecureChannel_sendChunk(UA_ChunkInfo* ci, UA_Byte **buf_pos, UA_Byte **buf_end) {
     UA_SecureChannel* const channel = ci->channel;
     UA_Connection* const connection = channel->connection;
@@ -261,18 +251,6 @@
 
     if(!connection)
         return UA_STATUSCODE_BADINTERNALERROR;
-=======
-UA_SecureChannel_sendChunk(UA_ChunkInfo *ci, UA_Byte **bufPos, const UA_Byte **bufEnd) {
-    UA_SecureChannel *channel = ci->channel;
-    UA_Connection *connection = channel->connection;
-    if(!connection)
-       return UA_STATUSCODE_BADINTERNALERROR;
-
-    /* Adjust the buffer where the header was hidden */
-    UA_ByteString *dst = &ci->buffer;
-    UA_Byte *chunkEndPos = *bufPos;
-    size_t offset = (uintptr_t)*bufPos - (uintptr_t)dst->data;
->>>>>>> 6b3186ab
 
     /* Will this chunk surpass the capacity of the SecureChannel for the message? */
     UA_Byte *buf_body_start = ci->messageBuffer.data + UA_SECURE_MESSAGE_HEADER_LENGTH;
@@ -353,15 +331,7 @@
     }
     else {
         respHeader.messageHeader.messageTypeAndChunkType += UA_CHUNKTYPE_ABORT;
-<<<<<<< HEAD
-=======
-        UA_String errorMsg;
-        UA_String_init(&errorMsg);
-        chunkEndPos = &dst->data[UA_SECURE_MESSAGE_HEADER_LENGTH];
-        UA_UInt32_encodeBinary(&ci->errorCode, &chunkEndPos, bufEnd);
-        UA_String_encodeBinary(&errorMsg, &chunkEndPos, bufEnd);
-        offset = (uintptr_t)*bufEnd - (uintptr_t)dst->data;
->>>>>>> 6b3186ab
+
     }
     UA_encodeBinary(&respHeader,
                     &UA_TRANSPORT[UA_TRANSPORT_SECURECONVERSATIONMESSAGEHEADER],
@@ -382,7 +352,7 @@
     UA_SequenceHeader seqHeader;
     seqHeader.requestId = ci->requestId;
     seqHeader.sequenceNumber = UA_atomic_add(&channel->sendSequenceNumber, 1);
-<<<<<<< HEAD
+
     UA_encodeBinary(&seqHeader, &UA_TRANSPORT[UA_TRANSPORT_SEQUENCEHEADER],
                     &header_pos, buf_end, NULL, NULL);
 
@@ -412,12 +382,6 @@
                                                 channel->securityContext,
                                                 &dataToEncrypt);
     }
-=======
-    UA_Byte *beginPos = dst->data;
-    UA_SecureConversationMessageHeader_encodeBinary(&respHeader, &beginPos, bufEnd);
-    UA_SymmetricAlgorithmSecurityHeader_encodeBinary(&symSecHeader, &beginPos, bufEnd);
-    UA_SequenceHeader_encodeBinary(&seqHeader, &beginPos, bufEnd);
->>>>>>> 6b3186ab
 
     /* Send the chunk, the buffer is freed in the network layer */
     ci->messageBuffer.length = respHeader.messageHeader.messageSize;
@@ -430,12 +394,9 @@
                                       &ci->messageBuffer);
         if(retval != UA_STATUSCODE_GOOD)
             return retval;
-<<<<<<< HEAD
-
-        /* Forward the data pointer so that the payload is encoded after the message header.
-         * TODO: This works but is a bit too clever. Instead, we could return an offset to the
-         * binary encoding exchangeBuffer function. */
-        *buf_pos = ci->messageBuffer.data + UA_SECURE_MESSAGE_HEADER_LENGTH;
+
+        // Forward the data pointer so that the payload is encoded after the message header.
+        *buf_pos = &ci->messageBuffer.data[UA_SECURE_MESSAGE_HEADER_LENGTH];
         *buf_end = &ci->messageBuffer.data[ci->messageBuffer.length];
 
         if(channel->securityMode == UA_MESSAGESECURITYMODE_SIGN ||
@@ -445,11 +406,6 @@
         /* Hide bytes for paddingByte and potential extra padding byte */
         if(channel->securityMode == UA_MESSAGESECURITYMODE_SIGNANDENCRYPT)
             *buf_end -= 2;
-=======
-        /* Forward the data pointer so that the payload is encoded after the message header. */
-        *bufPos = &dst->data[UA_SECURE_MESSAGE_HEADER_LENGTH];
-        *bufEnd = &dst->data[dst->length];
->>>>>>> 6b3186ab
     }
     return ci->errorCode;
 }
@@ -516,7 +472,6 @@
     if(!connection)
         return UA_STATUSCODE_BADINTERNALERROR;
 
-<<<<<<< HEAD
     const UA_AsymmetricAlgorithmSecurityHeader* asymHeader = NULL;
     if(UA_ByteString_equal(&UA_SECURITY_POLICY_NONE_URI, &securityPolicy->policyUri)) {
         asymHeader = &channel->remoteAsymAlgSettings;
@@ -709,40 +664,10 @@
     ci.messageBuffer = UA_BYTESTRING_NULL;
     if(contentType->binaryEncodingId == UA_TYPES[UA_TYPES_OPENSECURECHANNELREQUEST].binaryEncodingId ||
        contentType->binaryEncodingId == UA_TYPES[UA_TYPES_OPENSECURECHANNELRESPONSE].binaryEncodingId)
-=======
-    /* Create the chunking info structure */
-    UA_ChunkInfo ci;
-    ci.channel = channel;
-    ci.requestId = requestId;
-    ci.chunksSoFar = 0;
-    ci.messageSizeSoFar = 0;
-    ci.final = false;
-    ci.messageType = UA_MESSAGETYPE_MSG;
-    ci.errorCode = UA_STATUSCODE_GOOD;
-
-    /* Allocate the message buffer */
-    UA_StatusCode retval =
-        connection->getSendBuffer(connection, connection->localConf.sendBufferSize, &ci.buffer);
-    if(retval != UA_STATUSCODE_GOOD)
-        return retval;
-
-    /* Hide the message beginning where the header will be encoded */
-    UA_Byte *bufPos = &ci.buffer.data[UA_SECURE_MESSAGE_HEADER_LENGTH];
-    const UA_Byte *bufEnd = &ci.buffer.data[ci.buffer.length];
-
-    /* Encode the message type */
-    UA_NodeId typeId = contentType->typeId; /* always numeric */
-    typeId.identifier.numeric = contentType->binaryEncodingId;
-    UA_NodeId_encodeBinary(&typeId, &bufPos, &bufEnd);
-
-    /* Encode with the chunking callback */
-    if(typeId.identifier.numeric == 446 || typeId.identifier.numeric == 449)
->>>>>>> 6b3186ab
         ci.messageType = UA_MESSAGETYPE_OPN;
     else if(contentType->binaryEncodingId == UA_TYPES[UA_TYPES_CLOSESECURECHANNELREQUEST].binaryEncodingId ||
             contentType->binaryEncodingId == UA_TYPES[UA_TYPES_CLOSESECURECHANNELRESPONSE].binaryEncodingId)
         ci.messageType = UA_MESSAGETYPE_CLO;
-<<<<<<< HEAD
 
     /* Allocate the message buffer */
     UA_StatusCode retval =
@@ -798,32 +723,20 @@
 
     /* Encode with the chunking callback */
     retval = UA_encodeBinary(content, contentType, &buf_start, &buf_end, sendChunk, &ci);
-=======
-    retval = UA_encodeBinary(content, contentType, &bufPos, &bufEnd,
-                             (UA_exchangeEncodeBuffer)UA_SecureChannel_sendChunk, &ci);
->>>>>>> 6b3186ab
 
     /* Encoding failed, release the message */
     if(retval != UA_STATUSCODE_GOOD) {
         if(!ci.final) {
             /* the abort message was not sent */
             ci.errorCode = retval;
-<<<<<<< HEAD
             sendChunk(&ci, &buf_start, &buf_end);
-=======
-            UA_SecureChannel_sendChunk(&ci, &bufPos, &bufEnd);
->>>>>>> 6b3186ab
         }
         return retval;
     }
 
     /* Encoding finished, send the final chunk */
     ci.final = UA_TRUE;
-<<<<<<< HEAD
     return sendChunk(&ci, &buf_start, &buf_end);
-=======
-    return UA_SecureChannel_sendChunk(&ci, &bufPos, &bufEnd);
->>>>>>> 6b3186ab
 }
 
 /***************************/
