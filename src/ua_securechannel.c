/* This Source Code Form is subject to the terms of the Mozilla Public
 * License, v. 2.0. If a copy of the MPL was not distributed with this
 * file, You can obtain one at http://mozilla.org/MPL/2.0/. */

#include "ua_util.h"
#include "ua_securechannel.h"
#include "ua_session.h"
#include "ua_types_encoding_binary.h"
#include "ua_types_generated_encoding_binary.h"
#include "ua_transport_generated_encoding_binary.h"
#include "ua_types_generated_handling.h"
#include "ua_transport_generated_handling.h"

#define UA_SECURE_MESSAGE_HEADER_LENGTH 24

void UA_SecureChannel_init(UA_SecureChannel *channel) {
    memset(channel, 0, sizeof(UA_SecureChannel));
    /* Linked lists are also initialized by zeroing out */
    /* LIST_INIT(&channel->sessions); */
    /* LIST_INIT(&channel->chunks); */
}

void UA_SecureChannel_deleteMembersCleanup(UA_SecureChannel *channel) {
    /* Delete members */
    UA_AsymmetricAlgorithmSecurityHeader_deleteMembers(&channel->serverAsymAlgSettings);
    UA_ByteString_deleteMembers(&channel->serverNonce);
    UA_AsymmetricAlgorithmSecurityHeader_deleteMembers(&channel->clientAsymAlgSettings);
    UA_ByteString_deleteMembers(&channel->clientNonce);
    UA_ChannelSecurityToken_deleteMembers(&channel->securityToken);
    UA_ChannelSecurityToken_deleteMembers(&channel->nextSecurityToken);

    /* Detach from the channel */
    if(channel->connection)
        UA_Connection_detachSecureChannel(channel->connection);

    /* Remove session pointers (not the sessions) */
    struct SessionEntry *se, *temp;
    LIST_FOREACH_SAFE(se, &channel->sessions, pointers, temp) {
        if(se->session)
            se->session->channel = NULL;
        LIST_REMOVE(se, pointers);
        UA_free(se);
    }

    /* Remove the buffered chunks */
    struct ChunkEntry *ch, *temp_ch;
    LIST_FOREACH_SAFE(ch, &channel->chunks, pointers, temp_ch) {
        UA_ByteString_deleteMembers(&ch->bytes);
        LIST_REMOVE(ch, pointers);
        UA_free(ch);
    }
}

//TODO implement real nonce generator - DUMMY function
UA_StatusCode UA_SecureChannel_generateNonce(UA_ByteString *nonce) {
    if(!(nonce->data = (UA_Byte *)UA_malloc(1)))
        return UA_STATUSCODE_BADOUTOFMEMORY;
    nonce->length  = 1;
    nonce->data[0] = 'a';
    return UA_STATUSCODE_GOOD;
}

#if (__GNUC__ >= 4 && __GNUC_MINOR__ >= 6)
#pragma GCC diagnostic push
#pragma GCC diagnostic ignored "-Wextra"
#pragma GCC diagnostic ignored "-Wcast-qual"
#pragma GCC diagnostic ignored "-Wunused-value"
#endif

void UA_SecureChannel_attachSession(UA_SecureChannel *channel, UA_Session *session) {
    struct SessionEntry *se = (struct SessionEntry *)UA_malloc(sizeof(struct SessionEntry));
    if(!se)
        return;
    se->session = session;
    if(UA_atomic_cmpxchg((void**)&session->channel, NULL, channel) != NULL) {
        UA_free(se);
        return;
    }
    LIST_INSERT_HEAD(&channel->sessions, se, pointers);
}

#if (__GNUC__ >= 4 && __GNUC_MINOR__ >= 6)
#pragma GCC diagnostic pop
#endif

void UA_SecureChannel_detachSession(UA_SecureChannel *channel, UA_Session *session) {
    if(session)
        session->channel = NULL;
    struct SessionEntry *se;
    LIST_FOREACH(se, &channel->sessions, pointers) {
        if(se->session == session)
            break;
    }
    if(!se)
        return;
    LIST_REMOVE(se, pointers);
    UA_free(se);
}

UA_Session * UA_SecureChannel_getSession(UA_SecureChannel *channel, UA_NodeId *token) {
    struct SessionEntry *se;
    LIST_FOREACH(se, &channel->sessions, pointers) {
        if(UA_NodeId_equal(&se->session->authenticationToken, token))
            break;
    }
    if(!se)
        return NULL;
    return se->session;
}

void UA_SecureChannel_revolveTokens(UA_SecureChannel *channel) {
    if(channel->nextSecurityToken.tokenId == 0) //no security token issued
        return;

    //FIXME: not thread-safe
    memcpy(&channel->securityToken, &channel->nextSecurityToken,
           sizeof(UA_ChannelSecurityToken));
    UA_ChannelSecurityToken_init(&channel->nextSecurityToken);
}

/***********************/
/* Send Binary Message */
/***********************/

static UA_StatusCode
UA_SecureChannel_sendChunk(UA_ChunkInfo *ci, UA_ByteString *dst, size_t offset) {
    UA_SecureChannel *channel = ci->channel;
    UA_Connection *connection = channel->connection;
    if(!connection)
       return UA_STATUSCODE_BADINTERNALERROR;

    /* adjust the buffer where the header was hidden */
    dst->data = &dst->data[-UA_SECURE_MESSAGE_HEADER_LENGTH];
    dst->length += UA_SECURE_MESSAGE_HEADER_LENGTH;
    offset += UA_SECURE_MESSAGE_HEADER_LENGTH;

    if(ci->messageSizeSoFar + offset > connection->remoteConf.maxMessageSize &&
       connection->remoteConf.maxMessageSize > 0)
        ci->errorCode = UA_STATUSCODE_BADRESPONSETOOLARGE;
    if(++ci->chunksSoFar > connection->remoteConf.maxChunkCount &&
       connection->remoteConf.maxChunkCount > 0)
        ci->errorCode = UA_STATUSCODE_BADRESPONSETOOLARGE;

    /* Prepare the chunk headers */
    UA_SecureConversationMessageHeader respHeader;
    respHeader.secureChannelId = channel->securityToken.channelId;
    respHeader.messageHeader.messageTypeAndChunkType = ci->messageType;
    if(ci->errorCode == UA_STATUSCODE_GOOD) {
        if(ci->final)
            respHeader.messageHeader.messageTypeAndChunkType += UA_CHUNKTYPE_FINAL;
        else
            respHeader.messageHeader.messageTypeAndChunkType += UA_CHUNKTYPE_INTERMEDIATE;
    } else {
        /* abort message */
        ci->final = true; /* mark as finished */
        respHeader.messageHeader.messageTypeAndChunkType += UA_CHUNKTYPE_ABORT;
        UA_String errorMsg;
        UA_String_init(&errorMsg);
        offset = UA_SECURE_MESSAGE_HEADER_LENGTH;
        UA_UInt32_encodeBinary(&ci->errorCode, dst, &offset);
        UA_String_encodeBinary(&errorMsg, dst, &offset);
    }
    respHeader.messageHeader.messageSize = (UA_UInt32)offset;
    ci->messageSizeSoFar += offset;

    /* Encode the header at the beginning of the buffer */
    UA_SymmetricAlgorithmSecurityHeader symSecHeader;
    symSecHeader.tokenId = channel->securityToken.tokenId;
    UA_SequenceHeader seqHeader;
    seqHeader.requestId = ci->requestId;
    seqHeader.sequenceNumber = UA_atomic_add(&channel->sendSequenceNumber, 1);
    size_t offset_header = 0;
    UA_SecureConversationMessageHeader_encodeBinary(&respHeader, dst, &offset_header);
    UA_SymmetricAlgorithmSecurityHeader_encodeBinary(&symSecHeader, dst, &offset_header);
    UA_SequenceHeader_encodeBinary(&seqHeader, dst, &offset_header);

    /* Send the chunk, the buffer is freed in the network layer */
    dst->length = offset; /* set the buffer length to the content length */
    connection->send(channel->connection, dst);

    /* Replace with the buffer for the next chunk */
    if(!ci->final) {
        UA_StatusCode retval =
            connection->getSendBuffer(connection, connection->localConf.sendBufferSize, dst);
        if(retval != UA_STATUSCODE_GOOD)
            return retval;
        /* Forward the data pointer so that the payload is encoded after the message header.
         * TODO: This works but is a bit too clever. Instead, we could return an offset to the
         * binary encoding exchangeBuffer function. */
        dst->data = &dst->data[UA_SECURE_MESSAGE_HEADER_LENGTH];
        dst->length = connection->localConf.sendBufferSize - UA_SECURE_MESSAGE_HEADER_LENGTH;
    }
    return ci->errorCode;
}

UA_StatusCode
UA_SecureChannel_sendBinaryMessage(UA_SecureChannel *channel, UA_UInt32 requestId,
                                   const void *content, const UA_DataType *contentType) {
    UA_Connection *connection = channel->connection;
    if(!connection)
        return UA_STATUSCODE_BADINTERNALERROR;

    /* Allocate the message buffer */
    UA_ByteString message;
    UA_StatusCode retval =
        connection->getSendBuffer(connection, connection->localConf.sendBufferSize, &message);
    if(retval != UA_STATUSCODE_GOOD)
        return retval;

    /* Hide the message beginning where the header will be encoded */
    message.data = &message.data[UA_SECURE_MESSAGE_HEADER_LENGTH];
    message.length -= UA_SECURE_MESSAGE_HEADER_LENGTH;

    /* Encode the message type */
    size_t messagePos = 0;
    UA_NodeId typeId = contentType->typeId; /* always numeric */
    typeId.identifier.numeric = contentType->binaryEncodingId;
    UA_NodeId_encodeBinary(&typeId, &message, &messagePos);

    /* Encode with the chunking callback */
    UA_ChunkInfo ci;
    ci.channel = channel;
    ci.requestId = requestId;
    ci.chunksSoFar = 0;
    ci.messageSizeSoFar = 0;
    ci.final = false;
    ci.messageType = UA_MESSAGETYPE_MSG;
    ci.errorCode = UA_STATUSCODE_GOOD;
    if(typeId.identifier.numeric == 446 || typeId.identifier.numeric == 449)
        ci.messageType = UA_MESSAGETYPE_OPN;
    else if(typeId.identifier.numeric == 452 || typeId.identifier.numeric == 455)
        ci.messageType = UA_MESSAGETYPE_CLO;
    retval = UA_encodeBinary(content, contentType,
                             (UA_exchangeEncodeBuffer)UA_SecureChannel_sendChunk,
                             &ci, &message, &messagePos);

    /* Encoding failed, release the message */
    if(retval != UA_STATUSCODE_GOOD) {
        if(!ci.final) {
            /* the abort message was not send */
            ci.errorCode = retval;
            UA_SecureChannel_sendChunk(&ci, &message, messagePos);
        }
        return retval;
    }

    /* Encoding finished, send the final chunk */
    ci.final = UA_TRUE;
    return UA_SecureChannel_sendChunk(&ci, &message, messagePos);
}

/***************************/
/* Process Received Chunks */
/***************************/

static void
UA_SecureChannel_removeChunk(UA_SecureChannel *channel, UA_UInt32 requestId) {
    struct ChunkEntry *ch;
    LIST_FOREACH(ch, &channel->chunks, pointers) {
        if(ch->requestId == requestId) {
            UA_ByteString_deleteMembers(&ch->bytes);
            LIST_REMOVE(ch, pointers);
            UA_free(ch);
            return;
        }
    }
}

/* assume that chunklength fits */
static void
appendChunk(struct ChunkEntry *ch, const UA_ByteString *msg,
            size_t offset, size_t chunklength) {
    UA_Byte* new_bytes = (UA_Byte *)UA_realloc(ch->bytes.data, ch->bytes.length + chunklength);
    if(!new_bytes) {
        UA_ByteString_deleteMembers(&ch->bytes);
        return;
    }
    ch->bytes.data = new_bytes;
    memcpy(&ch->bytes.data[ch->bytes.length], &msg->data[offset], chunklength);
    ch->bytes.length += chunklength;
}

static void
UA_SecureChannel_appendChunk(UA_SecureChannel *channel, UA_UInt32 requestId,
                             const UA_ByteString *msg, size_t offset,
                             size_t chunklength) {
    /* Check if the chunk fits into the message */
    if(msg->length - offset < chunklength) {
        /* can't process all chunks for that request */
        UA_SecureChannel_removeChunk(channel, requestId);
        return;
    }

    /* Get the chunkentry */
    struct ChunkEntry *ch;
    LIST_FOREACH(ch, &channel->chunks, pointers) {
        if(ch->requestId == requestId)
            break;
    }

    /* No chunkentry on the channel, create one */
    if(!ch) {
        ch = (struct ChunkEntry *)UA_malloc(sizeof(struct ChunkEntry));
        if(!ch)
            return;
        ch->requestId = requestId;
        UA_ByteString_init(&ch->bytes);
        LIST_INSERT_HEAD(&channel->chunks, ch, pointers);
    }

    appendChunk(ch, msg, offset, chunklength);
}

static UA_ByteString
UA_SecureChannel_finalizeChunk(UA_SecureChannel *channel, UA_UInt32 requestId,
                               const UA_ByteString *msg, size_t offset,
                               size_t chunklength, UA_Boolean *deleteChunk) {
    if(msg->length - offset < chunklength) {
        /* can't process all chunks for that request */
        UA_SecureChannel_removeChunk(channel, requestId);
        return UA_BYTESTRING_NULL;
    }

    struct ChunkEntry *ch;
    LIST_FOREACH(ch, &channel->chunks, pointers) {
        if(ch->requestId == requestId)
            break;
    }

    UA_ByteString bytes;
    if(!ch) {
        *deleteChunk = false;
        bytes.length = chunklength;
        bytes.data = msg->data + offset;
    } else {
        *deleteChunk = true;
        appendChunk(ch, msg, offset, chunklength);
        bytes = ch->bytes;
        LIST_REMOVE(ch, pointers);
        UA_free(ch);
    }
    return bytes;
}

static UA_StatusCode
UA_SecureChannel_processSequenceNumber(UA_SecureChannel *channel, UA_UInt32 SequenceNumber) {
    /* Does the sequence number match? */
    if(SequenceNumber != channel->receiveSequenceNumber + 1) {
        if(channel->receiveSequenceNumber + 1 > 4294966271 && SequenceNumber < 1024)
            channel->receiveSequenceNumber = SequenceNumber - 1; /* Roll over */
        else
            return UA_STATUSCODE_BADSECURITYCHECKSFAILED;
    }
    ++channel->receiveSequenceNumber;
    return UA_STATUSCODE_GOOD;
}

UA_StatusCode
UA_SecureChannel_processChunks(UA_SecureChannel *channel, const UA_ByteString *chunks,
                               UA_ProcessMessageCallback callback, void *application) {
    UA_StatusCode retval = UA_STATUSCODE_GOOD;
    size_t offset= 0;
    do {

        if (chunks->length > 3 && chunks->data[offset] == 'E' &&
                chunks->data[offset+1] == 'R' && chunks->data[offset+2] == 'R') {
            UA_TcpMessageHeader header;
            retval = UA_TcpMessageHeader_decodeBinary(chunks, &offset, &header);
            if(retval != UA_STATUSCODE_GOOD)
                break;

            UA_TcpErrorMessage errorMessage;
            retval = UA_TcpErrorMessage_decodeBinary(chunks, &offset, &errorMessage);
            if(retval != UA_STATUSCODE_GOOD)
                break;

<<<<<<< HEAD
            callback(application, channel, UA_MESSAGETYPE_ERR, 0, (const UA_ByteString *)&errorMessage);
=======
            // dirty cast to pass errorMessage
            UA_UInt32 val = 0;
            callback(application, (UA_SecureChannel *)channel, (UA_MessageType)UA_MESSAGETYPE_ERR,
                     val, (const UA_ByteString*)&errorMessage);
>>>>>>> de0c7075
            continue;
        }

        /* Store the initial offset to compute the header length */
        size_t initial_offset = offset;

        /* Decode header */
        UA_SecureConversationMessageHeader header;
        retval = UA_SecureConversationMessageHeader_decodeBinary(chunks, &offset, &header);
        if(retval != UA_STATUSCODE_GOOD)
            break;

        /* Is the channel attached to connection? */
        if(header.secureChannelId != channel->securityToken.channelId) {
            //Service_CloseSecureChannel(server, channel);
            //connection->close(connection);
            return UA_STATUSCODE_BADCOMMUNICATIONERROR;
        }

        /* Use requestId = 0 with OPN as argument for the callback */
        UA_SequenceHeader sequenceHeader;
        UA_SequenceHeader_init(&sequenceHeader);

        if((header.messageHeader.messageTypeAndChunkType & 0x00ffffff) != UA_MESSAGETYPE_OPN) {
            /* Check the symmetric security header (not for OPN) */
            UA_UInt32 tokenId = 0;
            retval |= UA_UInt32_decodeBinary(chunks, &offset, &tokenId);
            retval |= UA_SequenceHeader_decodeBinary(chunks, &offset, &sequenceHeader);
            if(retval != UA_STATUSCODE_GOOD)
                return UA_STATUSCODE_BADCOMMUNICATIONERROR;

            /* Does the token match? */
            if(tokenId != channel->securityToken.tokenId) {
                if(tokenId != channel->nextSecurityToken.tokenId)
                    return UA_STATUSCODE_BADCOMMUNICATIONERROR;
                UA_SecureChannel_revolveTokens(channel);
            }

            /* Does the sequence number match? */
            retval = UA_SecureChannel_processSequenceNumber(channel, sequenceHeader.sequenceNumber);
            if(retval != UA_STATUSCODE_GOOD)
                return UA_STATUSCODE_BADCOMMUNICATIONERROR;
        }

        /* Process chunk */
        size_t processed_header = offset - initial_offset;
        switch(header.messageHeader.messageTypeAndChunkType & 0xff000000) {
        case UA_CHUNKTYPE_INTERMEDIATE:
            UA_SecureChannel_appendChunk(channel, sequenceHeader.requestId, chunks, offset,
                                         header.messageHeader.messageSize - processed_header);
            break;
        case UA_CHUNKTYPE_FINAL: {
            UA_Boolean realloced = false;
            UA_ByteString message =
                UA_SecureChannel_finalizeChunk(channel, sequenceHeader.requestId, chunks, offset,
                                               header.messageHeader.messageSize - processed_header,
                                               &realloced);
            if(message.length > 0) {
                callback(application,(UA_SecureChannel *)channel,(UA_MessageType)(header.messageHeader.messageTypeAndChunkType & 0x00ffffff),
                         sequenceHeader.requestId, &message);
                if(realloced)
                    UA_ByteString_deleteMembers(&message);
            }
            break; }
        case UA_CHUNKTYPE_ABORT:
            UA_SecureChannel_removeChunk(channel, sequenceHeader.requestId);
            break;
        default:
            return UA_STATUSCODE_BADDECODINGERROR;
        }

        /* Jump to the end of the chunk */
        offset += (header.messageHeader.messageSize - processed_header);
    } while(chunks->length > offset);

    return retval;
}<|MERGE_RESOLUTION|>--- conflicted
+++ resolved
@@ -374,14 +374,10 @@
             if(retval != UA_STATUSCODE_GOOD)
                 break;
 
-<<<<<<< HEAD
-            callback(application, channel, UA_MESSAGETYPE_ERR, 0, (const UA_ByteString *)&errorMessage);
-=======
             // dirty cast to pass errorMessage
             UA_UInt32 val = 0;
             callback(application, (UA_SecureChannel *)channel, (UA_MessageType)UA_MESSAGETYPE_ERR,
                      val, (const UA_ByteString*)&errorMessage);
->>>>>>> de0c7075
             continue;
         }
 
