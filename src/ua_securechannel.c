--- conflicted
+++ resolved
@@ -235,32 +235,32 @@
 /* Send Binary Message */
 /***********************/
 
-/**
- * \brief Calculates the padding size for a message with the specified amount of bytes.
- *
- * \param securityPolicy the securityPolicy the function is invoked on.
- * \param bytesToWrite the size of the payload plus the sequence header, since both need to be encoded
- * \param paddingSize out parameter. Will contain the paddingSize byte.
- * \param extraPaddingSize out parameter. Will contain the extraPaddingSize. If no extra padding is needed, this is 0.
- * \return the total padding size consisting of high and low bytes.
- */
-static UA_UInt16
-calculatePaddingSym(const UA_SecurityPolicy *securityPolicy,
-                    const void *channelContext,
-                    size_t bytesToWrite,
-                    UA_Byte *paddingSize,
+/**
+ * \brief Calculates the padding size for a message with the specified amount of bytes.
+ *
+ * \param securityPolicy the securityPolicy the function is invoked on.
+ * \param bytesToWrite the size of the payload plus the sequence header, since both need to be encoded
+ * \param paddingSize out parameter. Will contain the paddingSize byte.
+ * \param extraPaddingSize out parameter. Will contain the extraPaddingSize. If no extra padding is needed, this is 0.
+ * \return the total padding size consisting of high and low bytes.
+ */
+static UA_UInt16
+calculatePaddingSym(const UA_SecurityPolicy *securityPolicy,
+                    const void *channelContext,
+                    size_t bytesToWrite,
+                    UA_Byte *paddingSize,
                     UA_Byte *extraPaddingSize) {
-    if(securityPolicy == NULL || paddingSize == NULL || extraPaddingSize == NULL)
-        return 0;
-
-    UA_UInt16 padding = (UA_UInt16)(securityPolicy->symmetricModule.encryptingBlockSize -
+    if(securityPolicy == NULL || paddingSize == NULL || extraPaddingSize == NULL)
+        return 0;
+
+    UA_UInt16 padding = (UA_UInt16)(securityPolicy->symmetricModule.encryptingBlockSize -
         ((bytesToWrite + securityPolicy->symmetricModule.signingModule.getLocalSignatureSize(securityPolicy,
-                                                                                             channelContext) + 1) %
-         securityPolicy->symmetricModule.encryptingBlockSize));
-
-    *paddingSize = (UA_Byte)padding;
-    *extraPaddingSize = (UA_Byte)(padding >> 8);
-
+                                                                                             channelContext) + 1) %
+         securityPolicy->symmetricModule.encryptingBlockSize));
+
+    *paddingSize = (UA_Byte)padding;
+    *extraPaddingSize = (UA_Byte)(padding >> 8);
+
     return padding;
 }
 
@@ -476,38 +476,38 @@
     }
 }
 
-/**
- * \brief Calculates the padding size for an asymmetric message with the specified amount of bytes.
- *
- * \param securityPolicy the securityPolicy the function is invoked on.
- * \param channelContext the channel context that is used to obtain the plaintext block size.
- *                       Has to have a remote certificate set.
- * \param bytesToWrite the size of the payload plus the sequence header, since both need to be encoded
- * \param paddingSize out parameter. Will contain the paddingSize byte.
- * \param extraPaddingSize out parameter. Will contain the extraPaddingSize. If no extra padding is needed, this is 0.
- * \return the total padding size consiting of high and low byte.
- */
-static UA_UInt16
-calculatePaddingAsym(const UA_SecurityPolicy *securityPolicy,
-                     const void *channelContext,
-                     size_t bytesToWrite,
-                     UA_Byte *paddingSize,
+/**
+ * \brief Calculates the padding size for an asymmetric message with the specified amount of bytes.
+ *
+ * \param securityPolicy the securityPolicy the function is invoked on.
+ * \param channelContext the channel context that is used to obtain the plaintext block size.
+ *                       Has to have a remote certificate set.
+ * \param bytesToWrite the size of the payload plus the sequence header, since both need to be encoded
+ * \param paddingSize out parameter. Will contain the paddingSize byte.
+ * \param extraPaddingSize out parameter. Will contain the extraPaddingSize. If no extra padding is needed, this is 0.
+ * \return the total padding size consiting of high and low byte.
+ */
+static UA_UInt16
+calculatePaddingAsym(const UA_SecurityPolicy *securityPolicy,
+                     const void *channelContext,
+                     size_t bytesToWrite,
+                     UA_Byte *paddingSize,
                      UA_Byte *extraPaddingSize) {
-    if(securityPolicy == NULL || channelContext == NULL ||
-       paddingSize == NULL || extraPaddingSize == NULL)
-        return 0;
-
-    UA_UInt16 plainTextBlockSize =
-        (UA_UInt16)securityPolicy->channelContext.getRemoteAsymPlainTextBlockSize(channelContext);
-    UA_UInt16 signatureSize =
-        (UA_UInt16)securityPolicy->asymmetricModule.signingModule.getLocalSignatureSize(securityPolicy,
-                                                                                        channelContext);
-    UA_UInt16 padding =
-        (UA_UInt16)(plainTextBlockSize - ((bytesToWrite + signatureSize + 1) % plainTextBlockSize));
-
-    *paddingSize = (UA_Byte)padding;
-    *extraPaddingSize = (UA_Byte)(padding >> 8);
-
+    if(securityPolicy == NULL || channelContext == NULL ||
+       paddingSize == NULL || extraPaddingSize == NULL)
+        return 0;
+
+    UA_UInt16 plainTextBlockSize =
+        (UA_UInt16)securityPolicy->channelContext.getRemoteAsymPlainTextBlockSize(channelContext);
+    UA_UInt16 signatureSize =
+        (UA_UInt16)securityPolicy->asymmetricModule.signingModule.getLocalSignatureSize(securityPolicy,
+                                                                                        channelContext);
+    UA_UInt16 padding =
+        (UA_UInt16)(plainTextBlockSize - ((bytesToWrite + signatureSize + 1) % plainTextBlockSize));
+
+    *paddingSize = (UA_Byte)padding;
+    *extraPaddingSize = (UA_Byte)(padding >> 8);
+
     return padding;
 }
 
@@ -709,14 +709,11 @@
     if(!connection)
         return UA_STATUSCODE_BADINTERNALERROR;
 
-<<<<<<< HEAD
-=======
     // Minimum required size
     if (connection->localConf.sendBufferSize <= UA_SECURE_MESSAGE_HEADER_LENGTH)
         return UA_STATUSCODE_BADRESPONSETOOLARGE;
 
     /* Create the chunking info structure */
->>>>>>> 5d5efc03
     UA_ChunkInfo ci;
     ci.channel = channel;
     ci.requestId = requestId;
@@ -973,7 +970,6 @@
         UA_SecureChannel_revolveTokens(channel);
     }
 
-<<<<<<< HEAD
     // Decrypt message
     if(channel->securityMode == UA_MESSAGESECURITYMODE_SIGNANDENCRYPT) {
         UA_ByteString cipherText = {
@@ -987,14 +983,6 @@
 
         if(retval != UA_STATUSCODE_GOOD) {
             return retval;
-=======
-            /* TODO: fix dirty cast to pass errorMessage */
-            UA_UInt32 val = 0;
-            callback(application, (UA_SecureChannel *)channel, (UA_MessageType)UA_MESSAGETYPE_ERR,
-                     val, (const UA_ByteString*)&errorMessage);
-            UA_TcpErrorMessage_deleteMembers(&errorMessage);
-            continue;
->>>>>>> 5d5efc03
         }
     }
 
