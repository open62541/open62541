/* This Source Code Form is subject to the terms of the Mozilla Public
 * License, v. 2.0. If a copy of the MPL was not distributed with this
 * file, You can obtain one at http://mozilla.org/MPL/2.0/.
 *
 *    Copyright 2014-2020 (c) Fraunhofer IOSB (Author: Julius Pfrommer)
 *    Copyright 2017 (c) Florian Palm
 *    Copyright 2017 (c) Stefan Profanter, fortiss GmbH
 *    Copyright 2017 (c) Mark Giraud, Fraunhofer IOSB
 */

#ifndef UA_SECURECHANNEL_H_
#define UA_SECURECHANNEL_H_

#include <open62541/util.h>
#include <open62541/types.h>
#include <open62541/plugin/log.h>
#include <open62541/plugin/securitypolicy.h>
#include <open62541/transport_generated.h>

#include "open62541_queue.h"
#include "ua_connection_internal.h"

_UA_BEGIN_DECLS

#define UA_SECURE_CONVERSATION_MESSAGE_HEADER_LENGTH 12
#define UA_SECURE_MESSAGE_HEADER_LENGTH 24

/* Thread-local variables to force failure modes during testing */
#ifdef UA_ENABLE_UNIT_TEST_FAILURE_HOOKS
extern UA_StatusCode decrypt_verifySignatureFailure;
extern UA_StatusCode sendAsym_sendFailure;
extern UA_StatusCode processSym_seqNumberFailure;
#endif

/* The Session implementation differs between client and server. Still, it is
 * expected that the Session structure begins with the SessionHeader. This is
 * the interface that will be used by the SecureChannel. The lifecycle of
 * Sessions is independent of the underlying SecureChannel. But every Session
 * can be attached to only one SecureChannel. */
typedef struct UA_SessionHeader {
    SLIST_ENTRY(UA_SessionHeader) next;
    UA_NodeId authenticationToken;
    UA_SecureChannel *channel; /* The pointer back to the SecureChannel in the session. */
} UA_SessionHeader;

/* For chunked requests */
typedef struct UA_Chunk {
    SIMPLEQ_ENTRY(UA_Chunk) pointers;
    UA_ByteString bytes;
    UA_MessageType messageType;
    UA_ChunkType chunkType;
<<<<<<< HEAD
    UA_Boolean copied;    /* Do the bytes point to a buffer from the network or was
                           * memory allocated for the chunk separately */
    UA_Boolean decrypted; /* The chunk has been decrypted */
=======
    UA_UInt32 requestId;
    UA_Boolean copied; /* Do the bytes point to a buffer from the network or was
                        * memory allocated for the chunk separately */
>>>>>>> 0e8332fa
} UA_Chunk;

typedef SIMPLEQ_HEAD(UA_ChunkQueue, UA_Chunk) UA_ChunkQueue;

typedef enum {
    UA_SECURECHANNELRENEWSTATE_NORMAL,

    /* Client has sent an OPN, but not received a response so far. */
    UA_SECURECHANNELRENEWSTATE_SENT,

    /* The server waits for the first request with the new token for the rollover.
     * The new token is stored in the altSecurityToken. The configured local and
     * remote symmetric encryption keys are the old ones. */
    UA_SECURECHANNELRENEWSTATE_NEWTOKEN_SERVER,

    /* The client already uses the new token. But he waits for the server to respond
     * with the new token to complete the rollover. The old token is stored in
     * altSecurityToken. The local symmetric encryption key is new. The remote
     * encryption key is the old one. */
    UA_SECURECHANNELRENEWSTATE_NEWTOKEN_CLIENT
} UA_SecureChannelRenewState;

struct UA_SecureChannel {
    UA_SecureChannelState state;
<<<<<<< HEAD
=======
    UA_SecureChannelRenewState renewState;
>>>>>>> 0e8332fa
    UA_MessageSecurityMode securityMode;
    UA_ConnectionConfig config;

    /* Rules for revolving the token with a renew OPN request: The client is
     * allowed to accept messages with the old token until the OPN response has
     * arrived. The server accepts the old token until one message secured with
     * the new token has arrived.
     *
     * We recognize whether nextSecurityToken contains a valid next token if the
     * ChannelId is not 0. */
    UA_ChannelSecurityToken securityToken;    /* Also contains the channelId */
    UA_ChannelSecurityToken altSecurityToken; /* Alternative token for the rollover.
                                               * See the renewState. */

    /* The endpoint and context of the channel */
    const UA_SecurityPolicy *securityPolicy;
    void *channelContext; /* For interaction with the security policy */
    UA_Connection *connection;

    /* Asymmetric encryption info */
    UA_ByteString remoteCertificate;
    UA_Byte remoteCertificateThumbprint[20]; /* The thumbprint of the remote certificate */

    /* Symmetric encryption nonces. These are used to generate the key material
     * and must not be reused once the keys are in place.
     *
     * Nonces are also used during the CreateSession / ActivateSession
     * handshake. These are not handled here, as the Session handling can
     * overlap with a RenewSecureChannel. */
    UA_ByteString remoteNonce;
    UA_ByteString localNonce;

    UA_UInt32 receiveSequenceNumber;
    UA_UInt32 sendSequenceNumber;

    /* Sessions that are bound to the SecureChannel */
    SLIST_HEAD(, UA_SessionHeader) sessions;

    /* If a buffer is received, first all chunks are put into the completeChunks
     * queue. Then they are processed in order. This ensures that processing
     * buffers is reentrant with the correct processing order. (This has lead to
     * problems in the client in the past.) */
<<<<<<< HEAD
    UA_ChunkQueue completeChunks;  /* Received full chunks that have not been
                                    * processed so far */
=======
    UA_ChunkQueue completeChunks; /* Received full chunks that have not been
                                   * decrypted so far */
    UA_ChunkQueue decryptedChunks; /* Received chunks that were decrypted but
                                    * not processed */
    size_t decryptedChunksCount;
    size_t decryptedChunksLength;
>>>>>>> 0e8332fa
    UA_ByteString incompleteChunk; /* A half-received chunk (TCP is a
                                    * streaming protocol) is stored here */

    UA_CertificateVerification *certificateVerification;
    UA_StatusCode (*processOPNHeader)(void *application, UA_SecureChannel *channel,
                                      const UA_AsymmetricAlgorithmSecurityHeader *asymHeader);
};

void 
UA_SecureChannel_init(UA_SecureChannel *channel, const UA_ConnectionConfig *config);

void
UA_SecureChannel_close(UA_SecureChannel *channel);

/* Process the remote configuration in the HEL/ACK handshake. The connection
 * config is initialized with the local settings. */
UA_StatusCode
UA_SecureChannel_processHELACK(UA_SecureChannel *channel,
                               const UA_TcpAcknowledgeMessage *remoteConfig);

UA_StatusCode
UA_SecureChannel_setSecurityPolicy(UA_SecureChannel *channel,
                                   const UA_SecurityPolicy *securityPolicy,
                                   const UA_ByteString *remoteCertificate);

/* Remove (partially) received unprocessed chunks */
void
UA_SecureChannel_deleteBuffered(UA_SecureChannel *channel);

<<<<<<< HEAD
void
UA_SecureChannel_deleteMembers(UA_SecureChannel *channel);

/* Generates new keys and sets them in the channel context */
UA_StatusCode
UA_SecureChannel_generateNewKeys(UA_SecureChannel *channel);

=======
>>>>>>> 0e8332fa
/* Wrapper function for generating a local nonce for the supplied channel. Uses
 * the random generator of the channels security policy to allocate and generate
 * a nonce with the specified length. */
UA_StatusCode
UA_SecureChannel_generateLocalNonce(UA_SecureChannel *channel);

UA_StatusCode
UA_SecureChannel_generateLocalKeys(const UA_SecureChannel *channel);

UA_StatusCode
generateRemoteKeys(const UA_SecureChannel *channel);

/**
 * Sending Messages
 * ---------------- */

UA_StatusCode
UA_SecureChannel_sendAsymmetricOPNMessage(UA_SecureChannel *channel, UA_UInt32 requestId,
                                          const void *content, const UA_DataType *contentType);

UA_StatusCode
UA_SecureChannel_sendSymmetricMessage(UA_SecureChannel *channel, UA_UInt32 requestId,
                                      UA_MessageType messageType, void *payload,
                                      const UA_DataType *payloadType);

/* The MessageContext is forwarded into the encoding layer so that we can send
 * chunks before continuing to encode. This lets us reuse a fixed chunk-sized
 * messages buffer. */
typedef struct {
    UA_SecureChannel *channel;
    UA_UInt32 requestId;
    UA_UInt32 messageType;

    UA_UInt16 chunksSoFar;
    size_t messageSizeSoFar;

    UA_ByteString messageBuffer;
    UA_Byte *buf_pos;
    const UA_Byte *buf_end;

    UA_Boolean final;
} UA_MessageContext;

/* Start the context of a new symmetric message. */
UA_StatusCode
UA_MessageContext_begin(UA_MessageContext *mc, UA_SecureChannel *channel,
                        UA_UInt32 requestId, UA_MessageType messageType);

/* Encode the content and send out full chunks. If the return code is good, then
 * the ChunkInfo contains encoded content that has not been sent. If the return
 * code is bad, then the ChunkInfo has been cleaned up internally. */
UA_StatusCode
UA_MessageContext_encode(UA_MessageContext *mc, const void *content,
                         const UA_DataType *contentType);

/* Sends a symmetric message already encoded in the context. The context is
 * cleaned up, also in case of errors. */
UA_StatusCode
UA_MessageContext_finish(UA_MessageContext *mc);

/* To be used when a failure occures when a MessageContext is open. Note that
 * the _encode and _finish methods will clean up internally. _abort can be run
 * on a MessageContext that has already been cleaned up before. */
void
UA_MessageContext_abort(UA_MessageContext *mc);

/* Cleans up the send buffer for a given connection, used by _abort and similar functions,
 * that do not use UA_MessageContext */
void
UA_Connection_releaseSendBuffer(UA_Connection *const connection, UA_ByteString *buffer);

/**
 * Receive Message
 * --------------- */

typedef UA_StatusCode
(UA_ProcessMessageCallback)(void *application, UA_SecureChannel *channel,
                                        UA_MessageType messageType, UA_UInt32 requestId,
                                        UA_ByteString *message);

/* Process a received buffer. The callback function is called with the message
 * body if the message is complete. The message is removed afterwards. Returns
 * if an irrecoverable error occured.
 *
 * Note that only MSG and CLO messages are decrypted. HEL/ACK/OPN/... are
 * forwarded verbatim to the application. */
UA_StatusCode
UA_SecureChannel_processBuffer(UA_SecureChannel *channel, void *application,
                               UA_ProcessMessageCallback callback,
                               const UA_ByteString *buffer);

/* Try to receive at least one complete chunk on the connection. This blocks the
 * current thread up to the given timeout. It will return once the first buffer
 * has been received (and possibly processed when the message is complete).
 *
 * @param channel The SecureChannel
 * @param application The client or server application
 * @param callback The function pointer for processing complete messages
 * @param timeout The timeout (in milliseconds) the method will block at most.
 * @return Returns UA_STATUSCODE_GOOD or an error code. A timeout does not
 *         create an error. */
UA_StatusCode
UA_SecureChannel_receive(UA_SecureChannel *channel, void *application,
                         UA_ProcessMessageCallback callback, UA_UInt32 timeout);

/* Internal methods in ua_securechannel_crypto.h */

void
hideBytesAsym(const UA_SecureChannel *channel, UA_Byte **buf_start,
              const UA_Byte **buf_end);

/* Decrypt and verify via the signature. The chunk buffer is reused to hold the
 * decrypted data after the MessageHeader and SecurityHeader. The chunk length
 * is reduced by the signature, padding and encryption overhead.
 *
 * The offset argument points to the start of the encrypted content (beginning
 * with the SequenceHeader).*/
UA_StatusCode
decryptAndVerifyChunk(const UA_SecureChannel *channel,
                      const UA_SecurityPolicyCryptoModule *cryptoModule,
                      UA_MessageType messageType, UA_ByteString *chunk, 
                      size_t offset);

size_t
calculateAsymAlgSecurityHeaderLength(const UA_SecureChannel *channel);

UA_StatusCode
prependHeadersAsym(UA_SecureChannel *const channel, UA_Byte *header_pos,
                   const UA_Byte *buf_end, size_t totalLength,
                   size_t securityHeaderLength, UA_UInt32 requestId,
                   size_t *const finalLength);

void
setBufPos(UA_MessageContext *mc);

UA_StatusCode
checkSymHeader(UA_SecureChannel *channel, const UA_SymmetricAlgorithmSecurityHeader *symHeader);

UA_StatusCode
processSequenceNumberAsym(UA_SecureChannel *channel, UA_UInt32 sequenceNumber);

UA_StatusCode
checkAsymHeader(UA_SecureChannel *channel,
                const UA_AsymmetricAlgorithmSecurityHeader *asymHeader);

void
padChunkAsym(UA_SecureChannel *channel, const UA_ByteString *buf,
             size_t securityHeaderLength, UA_Byte **buf_pos);

UA_StatusCode
signAndEncryptAsym(UA_SecureChannel *channel, size_t preSignLength, 
                   UA_ByteString *buf, size_t securityHeaderLength, 
                   size_t totalLength);

void
padChunkSym(UA_MessageContext *messageContext, size_t bodyLength);

UA_StatusCode
signChunkSym(UA_MessageContext *const messageContext, size_t preSigLength);

UA_StatusCode
encryptChunkSym(UA_MessageContext *const messageContext, size_t totalLength);

/**
 * Log Helper
 * ----------
 * C99 requires at least one element for the variadic argument. If the log
 * statement has no variable arguments, supply an additional NULL. It will be
 * ignored by printf.
 *
 * We have to jump through some hoops to enable the use of format strings
 * without arguments since (pedantic) C99 does not allow variadic macros with
 * zero arguments. So we add a dummy argument that is not printed (%.0s is
 * string of length zero). */

<<<<<<< HEAD
#define UA_LOG_TRACE_CHANNEL_INTERNAL(LOGGER, CHANNEL, MSG, ...)                         \
    UA_LOG_TRACE(LOGGER, UA_LOGCATEGORY_SECURECHANNEL,                                   \
                 "Connection %i | SecureChannel %" PRIi32 " | " MSG "%.0s",              \
                 ((CHANNEL)->connection ? (int)((CHANNEL)->connection->sockfd) : 0),     \
=======
#define UA_LOG_TRACE_CHANNEL_INTERNAL(LOGGER, CHANNEL, MSG, ...)              \
    UA_LOG_TRACE(LOGGER, UA_LOGCATEGORY_SECURECHANNEL,                        \
                 "Connection %i | SecureChannel %" PRIu32 " | " MSG "%.0s",     \
                 ((CHANNEL)->connection ? (int)((CHANNEL)->connection->sockfd) : 0), \
>>>>>>> 0e8332fa
                 (CHANNEL)->securityToken.channelId, __VA_ARGS__)

#define UA_LOG_TRACE_CHANNEL(LOGGER, CHANNEL, ...)                                       \
    UA_MACRO_EXPAND(UA_LOG_TRACE_CHANNEL_INTERNAL(LOGGER, CHANNEL, __VA_ARGS__, ""))

<<<<<<< HEAD
#define UA_LOG_DEBUG_CHANNEL_INTERNAL(LOGGER, CHANNEL, MSG, ...)                         \
    UA_LOG_DEBUG(LOGGER, UA_LOGCATEGORY_SECURECHANNEL,                                   \
                 "Connection %i | SecureChannel %" PRIi32 " | " MSG "%.0s",              \
                 ((CHANNEL)->connection ? (int)((CHANNEL)->connection->sockfd) : 0),     \
=======
#define UA_LOG_DEBUG_CHANNEL_INTERNAL(LOGGER, CHANNEL, MSG, ...)              \
    UA_LOG_DEBUG(LOGGER, UA_LOGCATEGORY_SECURECHANNEL,                        \
                 "Connection %i | SecureChannel %" PRIu32 " | " MSG "%.0s",     \
                 ((CHANNEL)->connection ? (int)((CHANNEL)->connection->sockfd) : 0), \
>>>>>>> 0e8332fa
                 (CHANNEL)->securityToken.channelId, __VA_ARGS__)

#define UA_LOG_DEBUG_CHANNEL(LOGGER, CHANNEL, ...)                                       \
    UA_MACRO_EXPAND(UA_LOG_DEBUG_CHANNEL_INTERNAL(LOGGER, CHANNEL, __VA_ARGS__, ""))

<<<<<<< HEAD
#define UA_LOG_INFO_CHANNEL_INTERNAL(LOGGER, CHANNEL, MSG, ...)                          \
    UA_LOG_INFO(LOGGER, UA_LOGCATEGORY_SECURECHANNEL,                                    \
                "Connection %i | SecureChannel %" PRIi32 " | " MSG "%.0s",               \
                ((CHANNEL)->connection ? (int)((CHANNEL)->connection->sockfd) : 0),      \
                (CHANNEL)->securityToken.channelId, __VA_ARGS__)
=======
#define UA_LOG_INFO_CHANNEL_INTERNAL(LOGGER, CHANNEL, MSG, ...)               \
    UA_LOG_INFO(LOGGER, UA_LOGCATEGORY_SECURECHANNEL,                         \
                 "Connection %i | SecureChannel %" PRIu32 " | " MSG "%.0s",     \
                 ((CHANNEL)->connection ? (int)((CHANNEL)->connection->sockfd) : 0), \
                 (CHANNEL)->securityToken.channelId, __VA_ARGS__)
>>>>>>> 0e8332fa

#define UA_LOG_INFO_CHANNEL(LOGGER, CHANNEL, ...)                                        \
    UA_MACRO_EXPAND(UA_LOG_INFO_CHANNEL_INTERNAL(LOGGER, CHANNEL, __VA_ARGS__, ""))

<<<<<<< HEAD
#define UA_LOG_WARNING_CHANNEL_INTERNAL(LOGGER, CHANNEL, MSG, ...)                       \
    UA_LOG_WARNING(LOGGER, UA_LOGCATEGORY_SECURECHANNEL,                                 \
                   "Connection %i | SecureChannel %" PRIi32 " | " MSG "%.0s",            \
                   ((CHANNEL)->connection ? (int)((CHANNEL)->connection->sockfd) : 0),   \
                   (CHANNEL)->securityToken.channelId, __VA_ARGS__)
=======
#define UA_LOG_WARNING_CHANNEL_INTERNAL(LOGGER, CHANNEL, MSG, ...)            \
    UA_LOG_WARNING(LOGGER, UA_LOGCATEGORY_SECURECHANNEL,                      \
                 "Connection %i | SecureChannel %" PRIu32 " | " MSG "%.0s",     \
                 ((CHANNEL)->connection ? (int)((CHANNEL)->connection->sockfd) : 0), \
                 (CHANNEL)->securityToken.channelId, __VA_ARGS__)
>>>>>>> 0e8332fa

#define UA_LOG_WARNING_CHANNEL(LOGGER, CHANNEL, ...)                                     \
    UA_MACRO_EXPAND(UA_LOG_WARNING_CHANNEL_INTERNAL(LOGGER, CHANNEL, __VA_ARGS__, ""))

<<<<<<< HEAD
#define UA_LOG_ERROR_CHANNEL_INTERNAL(LOGGER, CHANNEL, MSG, ...)                         \
    UA_LOG_ERROR(LOGGER, UA_LOGCATEGORY_SECURECHANNEL,                                   \
                 "Connection %i | SecureChannel %" PRIi32 " | " MSG "%.0s",              \
                 ((CHANNEL)->connection ? (int)((CHANNEL)->connection->sockfd) : 0),     \
=======
#define UA_LOG_ERROR_CHANNEL_INTERNAL(LOGGER, CHANNEL, MSG, ...)              \
    UA_LOG_ERROR(LOGGER, UA_LOGCATEGORY_SECURECHANNEL,                        \
                 "Connection %i | SecureChannel %" PRIu32 " | " MSG "%.0s",     \
                 ((CHANNEL)->connection ? (int)((CHANNEL)->connection->sockfd) : 0), \
>>>>>>> 0e8332fa
                 (CHANNEL)->securityToken.channelId, __VA_ARGS__)

#define UA_LOG_ERROR_CHANNEL(LOGGER, CHANNEL, ...)                                       \
    UA_MACRO_EXPAND(UA_LOG_ERROR_CHANNEL_INTERNAL(LOGGER, CHANNEL, __VA_ARGS__, ""))

<<<<<<< HEAD
#define UA_LOG_FATAL_CHANNEL_INTERNAL(LOGGER, CHANNEL, MSG, ...)                         \
    UA_LOG_FATAL(LOGGER, UA_LOGCATEGORY_SECURECHANNEL,                                   \
                 "Connection %i | SecureChannel %" PRIi32 " | " MSG "%.0s",              \
                 ((CHANNEL)->connection ? (CHANNEL)->connection->sockfd : 0),            \
=======
#define UA_LOG_FATAL_CHANNEL_INTERNAL(LOGGER, CHANNEL, MSG, ...)              \
    UA_LOG_FATAL(LOGGER, UA_LOGCATEGORY_SECURECHANNEL,                        \
                 "Connection %i | SecureChannel %" PRIu32 " | " MSG "%.0s",     \
                 ((CHANNEL)->connection ? (CHANNEL)->connection->sockfd : 0), \
>>>>>>> 0e8332fa
                 (CHANNEL)->securityToken.channelId, __VA_ARGS__)

#define UA_LOG_FATAL_CHANNEL(LOGGER, CHANNEL, ...)                                       \
    UA_MACRO_EXPAND(UA_LOG_FATAL_CHANNEL_INTERNAL(LOGGER, CHANNEL, __VA_ARGS__, ""))

_UA_END_DECLS

#endif /* UA_SECURECHANNEL_H_ */<|MERGE_RESOLUTION|>--- conflicted
+++ resolved
@@ -49,15 +49,9 @@
     UA_ByteString bytes;
     UA_MessageType messageType;
     UA_ChunkType chunkType;
-<<<<<<< HEAD
-    UA_Boolean copied;    /* Do the bytes point to a buffer from the network or was
-                           * memory allocated for the chunk separately */
-    UA_Boolean decrypted; /* The chunk has been decrypted */
-=======
     UA_UInt32 requestId;
     UA_Boolean copied; /* Do the bytes point to a buffer from the network or was
                         * memory allocated for the chunk separately */
->>>>>>> 0e8332fa
 } UA_Chunk;
 
 typedef SIMPLEQ_HEAD(UA_ChunkQueue, UA_Chunk) UA_ChunkQueue;
@@ -82,10 +76,7 @@
 
 struct UA_SecureChannel {
     UA_SecureChannelState state;
-<<<<<<< HEAD
-=======
     UA_SecureChannelRenewState renewState;
->>>>>>> 0e8332fa
     UA_MessageSecurityMode securityMode;
     UA_ConnectionConfig config;
 
@@ -128,17 +119,12 @@
      * queue. Then they are processed in order. This ensures that processing
      * buffers is reentrant with the correct processing order. (This has lead to
      * problems in the client in the past.) */
-<<<<<<< HEAD
-    UA_ChunkQueue completeChunks;  /* Received full chunks that have not been
-                                    * processed so far */
-=======
     UA_ChunkQueue completeChunks; /* Received full chunks that have not been
                                    * decrypted so far */
     UA_ChunkQueue decryptedChunks; /* Received chunks that were decrypted but
                                     * not processed */
     size_t decryptedChunksCount;
     size_t decryptedChunksLength;
->>>>>>> 0e8332fa
     UA_ByteString incompleteChunk; /* A half-received chunk (TCP is a
                                     * streaming protocol) is stored here */
 
@@ -168,16 +154,6 @@
 void
 UA_SecureChannel_deleteBuffered(UA_SecureChannel *channel);
 
-<<<<<<< HEAD
-void
-UA_SecureChannel_deleteMembers(UA_SecureChannel *channel);
-
-/* Generates new keys and sets them in the channel context */
-UA_StatusCode
-UA_SecureChannel_generateNewKeys(UA_SecureChannel *channel);
-
-=======
->>>>>>> 0e8332fa
 /* Wrapper function for generating a local nonce for the supplied channel. Uses
  * the random generator of the channels security policy to allocate and generate
  * a nonce with the specified length. */
@@ -353,99 +329,55 @@
  * zero arguments. So we add a dummy argument that is not printed (%.0s is
  * string of length zero). */
 
-<<<<<<< HEAD
-#define UA_LOG_TRACE_CHANNEL_INTERNAL(LOGGER, CHANNEL, MSG, ...)                         \
-    UA_LOG_TRACE(LOGGER, UA_LOGCATEGORY_SECURECHANNEL,                                   \
-                 "Connection %i | SecureChannel %" PRIi32 " | " MSG "%.0s",              \
-                 ((CHANNEL)->connection ? (int)((CHANNEL)->connection->sockfd) : 0),     \
-=======
 #define UA_LOG_TRACE_CHANNEL_INTERNAL(LOGGER, CHANNEL, MSG, ...)              \
     UA_LOG_TRACE(LOGGER, UA_LOGCATEGORY_SECURECHANNEL,                        \
                  "Connection %i | SecureChannel %" PRIu32 " | " MSG "%.0s",     \
                  ((CHANNEL)->connection ? (int)((CHANNEL)->connection->sockfd) : 0), \
->>>>>>> 0e8332fa
                  (CHANNEL)->securityToken.channelId, __VA_ARGS__)
 
 #define UA_LOG_TRACE_CHANNEL(LOGGER, CHANNEL, ...)                                       \
     UA_MACRO_EXPAND(UA_LOG_TRACE_CHANNEL_INTERNAL(LOGGER, CHANNEL, __VA_ARGS__, ""))
 
-<<<<<<< HEAD
-#define UA_LOG_DEBUG_CHANNEL_INTERNAL(LOGGER, CHANNEL, MSG, ...)                         \
-    UA_LOG_DEBUG(LOGGER, UA_LOGCATEGORY_SECURECHANNEL,                                   \
-                 "Connection %i | SecureChannel %" PRIi32 " | " MSG "%.0s",              \
-                 ((CHANNEL)->connection ? (int)((CHANNEL)->connection->sockfd) : 0),     \
-=======
 #define UA_LOG_DEBUG_CHANNEL_INTERNAL(LOGGER, CHANNEL, MSG, ...)              \
     UA_LOG_DEBUG(LOGGER, UA_LOGCATEGORY_SECURECHANNEL,                        \
                  "Connection %i | SecureChannel %" PRIu32 " | " MSG "%.0s",     \
                  ((CHANNEL)->connection ? (int)((CHANNEL)->connection->sockfd) : 0), \
->>>>>>> 0e8332fa
                  (CHANNEL)->securityToken.channelId, __VA_ARGS__)
 
 #define UA_LOG_DEBUG_CHANNEL(LOGGER, CHANNEL, ...)                                       \
     UA_MACRO_EXPAND(UA_LOG_DEBUG_CHANNEL_INTERNAL(LOGGER, CHANNEL, __VA_ARGS__, ""))
 
-<<<<<<< HEAD
-#define UA_LOG_INFO_CHANNEL_INTERNAL(LOGGER, CHANNEL, MSG, ...)                          \
-    UA_LOG_INFO(LOGGER, UA_LOGCATEGORY_SECURECHANNEL,                                    \
-                "Connection %i | SecureChannel %" PRIi32 " | " MSG "%.0s",               \
-                ((CHANNEL)->connection ? (int)((CHANNEL)->connection->sockfd) : 0),      \
-                (CHANNEL)->securityToken.channelId, __VA_ARGS__)
-=======
 #define UA_LOG_INFO_CHANNEL_INTERNAL(LOGGER, CHANNEL, MSG, ...)               \
     UA_LOG_INFO(LOGGER, UA_LOGCATEGORY_SECURECHANNEL,                         \
                  "Connection %i | SecureChannel %" PRIu32 " | " MSG "%.0s",     \
                  ((CHANNEL)->connection ? (int)((CHANNEL)->connection->sockfd) : 0), \
                  (CHANNEL)->securityToken.channelId, __VA_ARGS__)
->>>>>>> 0e8332fa
 
 #define UA_LOG_INFO_CHANNEL(LOGGER, CHANNEL, ...)                                        \
     UA_MACRO_EXPAND(UA_LOG_INFO_CHANNEL_INTERNAL(LOGGER, CHANNEL, __VA_ARGS__, ""))
 
-<<<<<<< HEAD
-#define UA_LOG_WARNING_CHANNEL_INTERNAL(LOGGER, CHANNEL, MSG, ...)                       \
-    UA_LOG_WARNING(LOGGER, UA_LOGCATEGORY_SECURECHANNEL,                                 \
-                   "Connection %i | SecureChannel %" PRIi32 " | " MSG "%.0s",            \
-                   ((CHANNEL)->connection ? (int)((CHANNEL)->connection->sockfd) : 0),   \
-                   (CHANNEL)->securityToken.channelId, __VA_ARGS__)
-=======
 #define UA_LOG_WARNING_CHANNEL_INTERNAL(LOGGER, CHANNEL, MSG, ...)            \
     UA_LOG_WARNING(LOGGER, UA_LOGCATEGORY_SECURECHANNEL,                      \
                  "Connection %i | SecureChannel %" PRIu32 " | " MSG "%.0s",     \
                  ((CHANNEL)->connection ? (int)((CHANNEL)->connection->sockfd) : 0), \
                  (CHANNEL)->securityToken.channelId, __VA_ARGS__)
->>>>>>> 0e8332fa
 
 #define UA_LOG_WARNING_CHANNEL(LOGGER, CHANNEL, ...)                                     \
     UA_MACRO_EXPAND(UA_LOG_WARNING_CHANNEL_INTERNAL(LOGGER, CHANNEL, __VA_ARGS__, ""))
 
-<<<<<<< HEAD
-#define UA_LOG_ERROR_CHANNEL_INTERNAL(LOGGER, CHANNEL, MSG, ...)                         \
-    UA_LOG_ERROR(LOGGER, UA_LOGCATEGORY_SECURECHANNEL,                                   \
-                 "Connection %i | SecureChannel %" PRIi32 " | " MSG "%.0s",              \
-                 ((CHANNEL)->connection ? (int)((CHANNEL)->connection->sockfd) : 0),     \
-=======
 #define UA_LOG_ERROR_CHANNEL_INTERNAL(LOGGER, CHANNEL, MSG, ...)              \
     UA_LOG_ERROR(LOGGER, UA_LOGCATEGORY_SECURECHANNEL,                        \
                  "Connection %i | SecureChannel %" PRIu32 " | " MSG "%.0s",     \
                  ((CHANNEL)->connection ? (int)((CHANNEL)->connection->sockfd) : 0), \
->>>>>>> 0e8332fa
                  (CHANNEL)->securityToken.channelId, __VA_ARGS__)
 
 #define UA_LOG_ERROR_CHANNEL(LOGGER, CHANNEL, ...)                                       \
     UA_MACRO_EXPAND(UA_LOG_ERROR_CHANNEL_INTERNAL(LOGGER, CHANNEL, __VA_ARGS__, ""))
 
-<<<<<<< HEAD
-#define UA_LOG_FATAL_CHANNEL_INTERNAL(LOGGER, CHANNEL, MSG, ...)                         \
-    UA_LOG_FATAL(LOGGER, UA_LOGCATEGORY_SECURECHANNEL,                                   \
-                 "Connection %i | SecureChannel %" PRIi32 " | " MSG "%.0s",              \
-                 ((CHANNEL)->connection ? (CHANNEL)->connection->sockfd : 0),            \
-=======
 #define UA_LOG_FATAL_CHANNEL_INTERNAL(LOGGER, CHANNEL, MSG, ...)              \
     UA_LOG_FATAL(LOGGER, UA_LOGCATEGORY_SECURECHANNEL,                        \
                  "Connection %i | SecureChannel %" PRIu32 " | " MSG "%.0s",     \
                  ((CHANNEL)->connection ? (CHANNEL)->connection->sockfd : 0), \
->>>>>>> 0e8332fa
                  (CHANNEL)->securityToken.channelId, __VA_ARGS__)
 
 #define UA_LOG_FATAL_CHANNEL(LOGGER, CHANNEL, ...)                                       \
