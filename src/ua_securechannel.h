--- conflicted
+++ resolved
@@ -13,23 +13,15 @@
     LIST_ENTRY(SessionEntry) pointers;
     UA_Session *session; // Just a pointer. The session is held in the session manager or the client
 };
-<<<<<<< HEAD
-//for chunked requests
-=======
 
 /* For chunked requests */
->>>>>>> 24604543
 struct ChunkEntry {
     LIST_ENTRY(ChunkEntry) pointers;
     UA_UInt32 requestId;
     UA_ByteString bytes;
 };
 
-<<<<<<< HEAD
-//for chunked responses
-=======
 /* For chunked responses */
->>>>>>> 24604543
 typedef struct {
     UA_SecureChannel *channel;
     UA_UInt32 requestId;
@@ -37,10 +29,7 @@
     UA_UInt16 chunksSoFar;
     size_t messageSizeSoFar;
     UA_Boolean final;
-<<<<<<< HEAD
-=======
     UA_StatusCode errorCode;
->>>>>>> 24604543
 } UA_ChunkInfo;
 
 struct UA_SecureChannel {
