/* This Source Code Form is subject to the terms of the Mozilla Public
 * License, v. 2.0. If a copy of the MPL was not distributed with this
 * file, You can obtain one at http://mozilla.org/MPL/2.0/.
 *
 *    Copyright 2014-2018 (c) Fraunhofer IOSB (Author: Julius Pfrommer)
 *    Copyright 2016-2017 (c) Florian Palm
 *    Copyright 2015 (c) Chris Iatrou
 *    Copyright 2015-2016 (c) Sten Grüner
 *    Copyright 2015-2016 (c) Oleksiy Vasylyev
 *    Copyright 2017 (c) Stefan Profanter, fortiss GmbH
 *    Copyright 2018 (c) Ari Breitkreuz, fortiss GmbH
 *    Copyright 2017 (c) Mattias Bornhager
 *    Copyright 2017 (c) Henrik Norrman
 *    Copyright 2017-2023 (c) Thomas Stalder, Blue Time Concept SA
 *    Copyright 2018 (c) Fabian Arndt, Root-Core
 *    Copyright 2020 (c) Kalycito Infotech Private Limited
 *    Copyright 2021 (c) Uranik, Berisha
 *    Copyright 2021 (c) Ammar, Morshed
 *    Copyright 2021 (c) Fraunhofer IOSB (Author: Andreas Ebner)
 */

#include "ua_server_internal.h"
#include "ua_services.h"
#include "ua_subscription.h"

#ifdef UA_ENABLE_SUBSCRIPTIONS /* conditional compilation */

#ifdef UA_ENABLE_DA

/* Translate a percentage deadband into an absolute deadband based on the
 * UARange property of the variable */
static UA_StatusCode
setAbsoluteFromPercentageDeadband(UA_Server *server, UA_Session *session,
                                  const UA_MonitoredItem *mon, UA_DataChangeFilter *filter) {
    /* A valid deadband? */
    if(filter->deadbandValue < 0.0 || filter->deadbandValue > 100.0)
        return UA_STATUSCODE_BADMONITOREDITEMFILTERUNSUPPORTED;

    /* Browse for the percent range */
    UA_QualifiedName qn = UA_QUALIFIEDNAME(0, "EURange");
    UA_BrowsePathResult bpr =
        browseSimplifiedBrowsePath(server, mon->itemToMonitor.nodeId, 1, &qn);
    if(bpr.statusCode != UA_STATUSCODE_GOOD || bpr.targetsSize < 1) {
        UA_BrowsePathResult_clear(&bpr);
        return UA_STATUSCODE_BADMONITOREDITEMFILTERUNSUPPORTED;
    }

    /* Read the range */
    UA_ReadValueId rvi;
    UA_ReadValueId_init(&rvi);
    rvi.nodeId = bpr.targets->targetId.nodeId;
    rvi.attributeId = UA_ATTRIBUTEID_VALUE;
    UA_DataValue rangeVal = UA_Server_readWithSession(server, session, &rvi,
                                                      UA_TIMESTAMPSTORETURN_NEITHER);
    UA_BrowsePathResult_clear(&bpr);
    if(!UA_Variant_isScalar(&rangeVal.value) ||
       rangeVal.value.type != &UA_TYPES[UA_TYPES_RANGE]) {
        UA_DataValue_clear(&rangeVal);
        return UA_STATUSCODE_BADMONITOREDITEMFILTERUNSUPPORTED;
    }

    /* Compute the abs deadband */
    UA_Range *euRange = (UA_Range*)rangeVal.value.data;
    UA_Double absDeadband = (filter->deadbandValue/100.0) * (euRange->high - euRange->low);

    UA_DataValue_clear(&rangeVal);

    /* EURange invalid or NaN? */
    if(absDeadband < 0.0 || absDeadband != absDeadband) {
        UA_DataValue_clear(&rangeVal);
        return UA_STATUSCODE_BADMONITOREDITEMFILTERUNSUPPORTED;
    }

    /* Adjust the original filter */
    filter->deadbandType = UA_DEADBANDTYPE_ABSOLUTE;
    filter->deadbandValue = absDeadband;
    return UA_STATUSCODE_GOOD;
}

#endif /* UA_ENABLE_DA */

void
Service_SetTriggering(UA_Server *server, UA_Session *session,
                      const UA_SetTriggeringRequest *request,
                      UA_SetTriggeringResponse *response) {
    /* Nothing to do? */
    if(request->linksToRemoveSize == 0 &&
       request->linksToAddSize == 0) {
        response->responseHeader.serviceResult = UA_STATUSCODE_BADNOTHINGTODO;
        return;
    }

    /* Get the Subscription */
    UA_Subscription *sub = UA_Session_getSubscriptionById(session, request->subscriptionId);
    if(!sub) {
        response->responseHeader.serviceResult = UA_STATUSCODE_BADSUBSCRIPTIONIDINVALID;
        return;
    }

<<<<<<< HEAD
    /* Reset the lifetime counter of the Subscription */
    Subscription_resetLifetime(sub);

=======
>>>>>>> 086b1557
    /* Get the MonitoredItem */
    UA_MonitoredItem *mon = UA_Subscription_getMonitoredItem(sub, request->triggeringItemId);
    if(!mon) {
        response->responseHeader.serviceResult = UA_STATUSCODE_BADMONITOREDITEMIDINVALID;
        return;
    }

    /* Allocate the results arrays */
    if(request->linksToRemoveSize > 0) {
        response->removeResults = (UA_StatusCode*)
            UA_Array_new(request->linksToRemoveSize, &UA_TYPES[UA_TYPES_STATUSCODE]);
        if(!response->removeResults) {
            response->responseHeader.serviceResult = UA_STATUSCODE_BADOUTOFMEMORY;
            return;
        }
        response->removeResultsSize = request->linksToRemoveSize;
    }

    if(request->linksToAddSize> 0) {
        response->addResults = (UA_StatusCode*)
            UA_Array_new(request->linksToAddSize, &UA_TYPES[UA_TYPES_STATUSCODE]);
        if(!response->addResults) {
            UA_Array_delete(response->removeResults,
                            request->linksToAddSize, &UA_TYPES[UA_TYPES_STATUSCODE]);
            response->removeResults = NULL;
            response->removeResultsSize = 0;
            response->responseHeader.serviceResult = UA_STATUSCODE_BADOUTOFMEMORY;
            return;
        }
        response->addResultsSize = request->linksToAddSize;
    }

    /* Apply the changes */
    for(size_t i = 0; i < request->linksToRemoveSize; i++)
        response->removeResults[i] =
            UA_MonitoredItem_removeLink(sub, mon, request->linksToRemove[i]);

    for(size_t i = 0; i < request->linksToAddSize; i++)
        response->addResults[i] =
            UA_MonitoredItem_addLink(sub, mon, request->linksToAdd[i]);
}

/* Verify and adjust the parameters of a MonitoredItem */
static UA_StatusCode
checkAdjustMonitoredItemParams(UA_Server *server, UA_Session *session,
                               const UA_MonitoredItem *mon,
                               const UA_DataType* valueType,
                               UA_MonitoringParameters *params) {
    UA_LOCK_ASSERT(&server->serviceMutex, 1);

    /* Check the filter */
    if(mon->itemToMonitor.attributeId == UA_ATTRIBUTEID_EVENTNOTIFIER) {
        /* Event MonitoredItems need a filter */
#ifndef UA_ENABLE_SUBSCRIPTIONS_EVENTS
        return UA_STATUSCODE_BADNOTSUPPORTED;
#else
        if(params->filter.encoding != UA_EXTENSIONOBJECT_DECODED &&
           params->filter.encoding != UA_EXTENSIONOBJECT_DECODED_NODELETE)
            return UA_STATUSCODE_BADEVENTFILTERINVALID;
        if(params->filter.content.decoded.type != &UA_TYPES[UA_TYPES_EVENTFILTER])
            return UA_STATUSCODE_BADEVENTFILTERINVALID;
#endif
    } else {
        /* DataChange MonitoredItem. Can be "no filter" which defaults to
         * triggering on Status and Value. */
        if(params->filter.encoding != UA_EXTENSIONOBJECT_DECODED &&
           params->filter.encoding != UA_EXTENSIONOBJECT_DECODED_NODELETE &&
           params->filter.encoding != UA_EXTENSIONOBJECT_ENCODED_NOBODY)
            return UA_STATUSCODE_BADMONITOREDITEMFILTERUNSUPPORTED;

        /* If the filter ExtensionObject has a body, then it must be a
         * DataChangeFilter */
        if(params->filter.encoding != UA_EXTENSIONOBJECT_ENCODED_NOBODY &&
           params->filter.content.decoded.type != &UA_TYPES[UA_TYPES_DATACHANGEFILTER])
            return UA_STATUSCODE_BADFILTERNOTALLOWED;

        /* Check the deadband and adjust if necessary. */
        if(params->filter.content.decoded.type == &UA_TYPES[UA_TYPES_DATACHANGEFILTER]) {
            UA_DataChangeFilter *filter = (UA_DataChangeFilter *)
                params->filter.content.decoded.data;
            switch(filter->deadbandType) {
            case UA_DEADBANDTYPE_NONE:
                break;
            case UA_DEADBANDTYPE_ABSOLUTE:
                if(mon->itemToMonitor.attributeId != UA_ATTRIBUTEID_VALUE ||
                   !valueType || !UA_DataType_isNumeric(valueType))
                    return UA_STATUSCODE_BADFILTERNOTALLOWED;
                break;
#ifdef UA_ENABLE_DA
            case UA_DEADBANDTYPE_PERCENT: {
                if(mon->itemToMonitor.attributeId != UA_ATTRIBUTEID_VALUE ||
                   !valueType || !UA_DataType_isNumeric(valueType))
                    return UA_STATUSCODE_BADFILTERNOTALLOWED;
                /* If percentage deadband is supported, look up the range values
                 * and precompute as if it was an absolute deadband. */
                UA_StatusCode res =
                    setAbsoluteFromPercentageDeadband(server, session, mon, filter);
                if(res != UA_STATUSCODE_GOOD)
                    return res;
                break;
            }
#endif
            default:
                return UA_STATUSCODE_BADMONITOREDITEMFILTERUNSUPPORTED;
            }
        }
    }

    /* Read the minimum sampling interval for the variable. The sampling
     * interval of the MonitoredItem must not be less than that. */
    if(mon->itemToMonitor.attributeId == UA_ATTRIBUTEID_VALUE) {
        const UA_Node *node = UA_NODESTORE_GET(server, &mon->itemToMonitor.nodeId);
        if(node) {
            const UA_VariableNode *vn = &node->variableNode;
            if(node->head.nodeClass == UA_NODECLASS_VARIABLE) {
                /* Take into account if the publishing interval is used for sampling */
                UA_Double samplingInterval = params->samplingInterval;
                if(samplingInterval < 0 && mon->subscription)
                    samplingInterval = mon->subscription->publishingInterval;
                /* Adjust if smaller than the allowed minimum for the variable */
                if(samplingInterval < vn->minimumSamplingInterval)
                    params->samplingInterval = vn->minimumSamplingInterval;
            }
            UA_NODESTORE_RELEASE(server, node);
        }
    }
<<<<<<< HEAD
        
=======

    /* Adjust sampling interval */
>>>>>>> 086b1557
    if(params->samplingInterval < 0.0) {
        /* A negative number indicates that the sampling interval is the publishing
         * interval of the Subscription. */
        if(!mon->subscription) {
            /* Not possible for local MonitoredItems */
            params->samplingInterval = server->config.samplingIntervalLimits.min;
<<<<<<< HEAD
=======
        } else {
            /* Test if the publishing interval is a valid sampling interval. If
             * not, adjust to lie within the limits. */
            UA_BOUNDEDVALUE_SETWBOUNDS(server->config.samplingIntervalLimits,
                                       mon->subscription->publishingInterval,
                                       params->samplingInterval);
            if(params->samplingInterval == mon->subscription->publishingInterval) {
               /* The publishing interval is valid also for sampling. Set sampling
                * interval to -1 to sample the monitored item in the publish
                * callback. The revised sampling interval of the response will be
                * set to the publishing interval.*/
                params->samplingInterval = -1.0;
            }
>>>>>>> 086b1557
        }
    } else {
        /* Adjust positive sampling interval to lie within the limits */
        UA_BOUNDEDVALUE_SETWBOUNDS(server->config.samplingIntervalLimits,
                                   params->samplingInterval, params->samplingInterval);
        /* Check for NaN */
        if(mon->parameters.samplingInterval != mon->parameters.samplingInterval)
            params->samplingInterval = server->config.samplingIntervalLimits.min;
    }

    /* Adjust the maximum queue size */
#ifdef UA_ENABLE_SUBSCRIPTIONS_EVENTS
    if(mon->itemToMonitor.attributeId == UA_ATTRIBUTEID_EVENTNOTIFIER) {
        /* 0 => Set to the configured maximum. Otherwise adjust with configured limits */
        if(params->queueSize == 0) {
            params->queueSize = server->config.queueSizeLimits.max;
        } else {
            UA_BOUNDEDVALUE_SETWBOUNDS(server->config.queueSizeLimits,
                                       params->queueSize, params->queueSize);
        }
    } else
#endif
    {
        /* 0 or 1 => queue-size 1. Otherwise adjust with configured limits */
        if(params->queueSize == 0)
            params->queueSize = 1;
        if(params->queueSize != 1)
            UA_BOUNDEDVALUE_SETWBOUNDS(server->config.queueSizeLimits,
                                       params->queueSize, params->queueSize);
    }

    return UA_STATUSCODE_GOOD;
}

#ifdef UA_ENABLE_SUBSCRIPTIONS_EVENTS
static UA_StatusCode
checkEventFilterParam(UA_Server *server, UA_Session *session,
                      const UA_MonitoredItem *mon,
<<<<<<< HEAD
                      UA_MonitoringParameters *params) {
    /* Is an Event MonitoredItem? */
=======
                      UA_MonitoringParameters *params,
                      UA_MonitoredItemCreateResult *result) {
>>>>>>> 086b1557
    if(mon->itemToMonitor.attributeId != UA_ATTRIBUTEID_EVENTNOTIFIER)
        return UA_STATUSCODE_GOOD;

    /* Correct data type? */
    if(params->filter.encoding != UA_EXTENSIONOBJECT_DECODED &&
       params->filter.encoding != UA_EXTENSIONOBJECT_DECODED_NODELETE)
        return UA_STATUSCODE_BADEVENTFILTERINVALID;
    if(params->filter.content.decoded.type != &UA_TYPES[UA_TYPES_EVENTFILTER])
        return UA_STATUSCODE_BADEVENTFILTERINVALID;

    UA_EventFilter *eventFilter = (UA_EventFilter *)params->filter.content.decoded.data;

    /* Correct number of elements? */
    if(eventFilter->selectClausesSize == 0 ||
       eventFilter->selectClausesSize > UA_EVENTFILTER_MAXELEMENTS)
        return UA_STATUSCODE_BADEVENTFILTERINVALID;

<<<<<<< HEAD
    /* Allow empty where clauses --> select every event */
    if(eventFilter->whereClause.elementsSize > UA_EVENTFILTER_MAXELEMENTS)
        return UA_STATUSCODE_BADEVENTFILTERINVALID;

    /* Check the where clause for logical consistency */
    UA_ContentFilterResult cfr;
    UA_StatusCode res = UA_ContentFilterValidation(server, &eventFilter->whereClause, &cfr);
    UA_ContentFilterResult_clear(&cfr);
    if(res != UA_STATUSCODE_GOOD)
        return res;

    /* Acceptable number of select clauses */
    if(eventFilter->selectClausesSize > UA_EVENTFILTER_MAXSELECT)
        return UA_STATUSCODE_BADEVENTFILTERINVALID;

    /* Check the select clause for consistency */
    for(size_t i = 0; i < eventFilter->selectClausesSize; i++) {
        res = UA_SimpleAttributeOperandValidation(server, &eventFilter->selectClauses[i]);
        if(res != UA_STATUSCODE_GOOD)
            return res;
    }
    return UA_STATUSCODE_GOOD;
=======
    //TODO make the maximum select clause size param an server-config parameter
    if(eventFilter->selectClausesSize > 128)
        return UA_STATUSCODE_BADCONFIGURATIONERROR;

    UA_ContentFilterResult contentFilterResult;
    UA_Event_staticWhereClauseValidation(server, &eventFilter->whereClause,
                                         &contentFilterResult);

    UA_StatusCode selectClauseValidationResult[128];
    UA_Event_staticSelectClauseValidation(server,eventFilter,
                                          selectClauseValidationResult);

    //check the where clause for logical consistency
    UA_StatusCode res = UA_STATUSCODE_GOOD;
    for(size_t i = 0; i < contentFilterResult.elementResultsSize; ++i) {
        if(contentFilterResult.elementResults[i].statusCode != UA_STATUSCODE_GOOD){
            //ToDo currently we return the first non good status code, check if
            //we can use the detailed contentFilterResult later
            res = contentFilterResult.elementResults[i].statusCode;
            break;
        }
    }

    //check the select clause for logical consistency
    for(size_t i = 0; i < eventFilter->selectClausesSize; ++i){
        //ToDo currently we return the first non good status code, check if
        //we can use the detailed status code list later
        if(selectClauseValidationResult[i] != UA_STATUSCODE_GOOD){
            res = selectClauseValidationResult[i];
            break;
        }
    }

    if(res == UA_STATUSCODE_GOOD) {
        UA_ContentFilterResult_clear(&contentFilterResult);
        return res;
    }

    /* Create the EventFilterResult output */
    UA_EventFilterResult *efr = UA_EventFilterResult_new();
    if(!efr) {
        UA_ContentFilterResult_clear(&contentFilterResult);
        return UA_STATUSCODE_BADOUTOFMEMORY;
    }

    efr->whereClauseResult = contentFilterResult;
    /* UA_ContentFilterResult_init(&contentFilterResult); */

    efr->selectClauseResults = (UA_StatusCode*)
        UA_Array_new(eventFilter->selectClausesSize,
                     &UA_TYPES[UA_TYPES_STATUSCODE]);
    if(!efr->selectClauseResults) {
        UA_EventFilterResult_delete(efr);
        return UA_STATUSCODE_BADOUTOFMEMORY;
    }

    efr->selectClauseResultsSize = eventFilter->selectClausesSize;
    memcpy(efr->selectClauseResults, selectClauseValidationResult,
           sizeof(UA_StatusCode) * efr->selectClauseResultsSize);

    UA_ExtensionObject_setValue(&result->filterResult, efr,
                                &UA_TYPES[UA_TYPES_EVENTFILTERRESULT]);

    return res;
>>>>>>> 086b1557
}
#endif

static const UA_String
binaryEncoding = {sizeof("Default Binary") - 1, (UA_Byte *)"Default Binary"};

/* Structure to pass additional arguments into the operation */
struct createMonContext {
    UA_Subscription *sub;
    UA_TimestampsToReturn timestampsToReturn;

    /* If sub is NULL, use local callbacks */
    UA_Server_DataChangeNotificationCallback dataChangeCallback;
    void *context;
};

static void
Operation_CreateMonitoredItem(UA_Server *server, UA_Session *session,
                              struct createMonContext *cmc,
                              const UA_MonitoredItemCreateRequest *request,
                              UA_MonitoredItemCreateResult *result) {
    UA_LOCK_ASSERT(&server->serviceMutex, 1);

    /* Check available capacity */
    if(cmc->sub &&
       (((server->config.maxMonitoredItems != 0) &&
         (server->monitoredItemsSize >= server->config.maxMonitoredItems)) ||
        ((server->config.maxMonitoredItemsPerSubscription != 0) &&
         (cmc->sub->monitoredItemsSize >= server->config.maxMonitoredItemsPerSubscription)))) {
        result->statusCode = UA_STATUSCODE_BADTOOMANYMONITOREDITEMS;
        return;
    }

    /* Check if the encoding is supported */
    if(request->itemToMonitor.dataEncoding.name.length > 0 &&
       (!UA_String_equal(&binaryEncoding, &request->itemToMonitor.dataEncoding.name) ||
        request->itemToMonitor.dataEncoding.namespaceIndex != 0)) {
        result->statusCode = UA_STATUSCODE_BADDATAENCODINGUNSUPPORTED;
        return;
    }

    /* Check if the encoding is set for a value */
    if(request->itemToMonitor.attributeId != UA_ATTRIBUTEID_VALUE &&
       request->itemToMonitor.dataEncoding.name.length > 0) {
        result->statusCode = UA_STATUSCODE_BADDATAENCODINGINVALID;
        return;
    }

    /* Make an example read to check the itemToMonitor. The DataSource itself
     * could return a (temporary) error. This should still result in a valid
     * MonitoredItem. Only a few StatusCodes are considered unrecoverable and
     * lead to an abort:
     * - The Node does not exist
     * - The AttributeId does not match the NodeClass
     * - The Session does not have sufficient access rights
     * - The indicated encoding is not supported or not valid */
    UA_DataValue v = UA_Server_readWithSession(server, session, &request->itemToMonitor,
                                               cmc->timestampsToReturn);
    if(v.hasStatus &&
       (v.status == UA_STATUSCODE_BADNODEIDUNKNOWN ||
        v.status == UA_STATUSCODE_BADATTRIBUTEIDINVALID ||
        v.status == UA_STATUSCODE_BADDATAENCODINGUNSUPPORTED ||
        v.status == UA_STATUSCODE_BADDATAENCODINGINVALID ||
        v.status == UA_STATUSCODE_BADINDEXRANGEINVALID
        /* Part 4, 5.12.2 CreateMonitoredItems: When a user adds a monitored
         * item that the user is denied read access to, the add operation for
         * the item shall succeed and the bad status Bad_NotReadable or
         * Bad_UserAccessDenied shall be returned in the Publish response.
         * v.status == UA_STATUSCODE_BADNOTREADABLE
         * v.status == UA_STATUSCODE_BADUSERACCESSDENIED
         *
         * The IndexRange error can change depending on the value.
         * v.status == UA_STATUSCODE_BADINDEXRANGENODATA */
        )) {
        result->statusCode = v.status;
        UA_DataValue_clear(&v);
        return;
    }

    /* Adding an Event MonitoredItem */
#ifdef UA_ENABLE_SUBSCRIPTIONS_EVENTS
    if(request->itemToMonitor.attributeId == UA_ATTRIBUTEID_EVENTNOTIFIER) {
        /* TODO: Only remote clients can add Event-MonitoredItems at the moment */
        if(!cmc->sub) {
            UA_LOG_WARNING(&server->config.logger, UA_LOGCATEGORY_SERVER,
                           "Only remote clients can add Event-MonitoredItems");
            result->statusCode = UA_STATUSCODE_BADNOTSUPPORTED;
            UA_DataValue_clear(&v);
            return;
        }

        /* If the 'SubscribeToEvents' bit of EventNotifier attribute is
         * zero, then the object cannot be subscribed to monitor events */
        if(!v.hasValue || !v.value.data) {
            result->statusCode = UA_STATUSCODE_BADINTERNALERROR;
            UA_DataValue_clear(&v);
            return;
        }
        UA_Byte eventNotifierValue = *((UA_Byte *)v.value.data);
        if((eventNotifierValue & 0x01) != 1) {
            result->statusCode = UA_STATUSCODE_BADNOTSUPPORTED;
            UA_LOG_INFO_SUBSCRIPTION(&server->config.logger, cmc->sub,
                                     "Could not create a MonitoredItem as the "
                                     "'SubscribeToEvents' bit of the EventNotifier "
                                     "attribute is not set");
            UA_DataValue_clear(&v);
            return;
        }
    }
#endif

    const UA_DataType *valueType = v.value.type;
    UA_DataValue_clear(&v);

    /* Allocate the MonitoredItem */
    UA_MonitoredItem *newMon = NULL;
    if(cmc->sub) {
        newMon = (UA_MonitoredItem*)UA_malloc(sizeof(UA_MonitoredItem));
    } else {
        UA_LocalMonitoredItem *localMon = (UA_LocalMonitoredItem*)
            UA_malloc(sizeof(UA_LocalMonitoredItem));
        if(localMon) {
            /* Set special values only for the LocalMonitoredItem */
            localMon->context = cmc->context;
            localMon->callback.dataChangeCallback = cmc->dataChangeCallback;
        }
        newMon = &localMon->monitoredItem;
    }
    if(!newMon) {
        result->statusCode = UA_STATUSCODE_BADOUTOFMEMORY;
        return;
    }

    /* Initialize the MonitoredItem */
    UA_MonitoredItem_init(newMon);
    newMon->subscription = cmc->sub; /* Can be NULL for local MonitoredItems */
    newMon->timestampsToReturn = cmc->timestampsToReturn;
    result->statusCode |= UA_ReadValueId_copy(&request->itemToMonitor,
                                              &newMon->itemToMonitor);
    result->statusCode |= UA_MonitoringParameters_copy(&request->requestedParameters,
                                                       &newMon->parameters);
    result->statusCode |= checkAdjustMonitoredItemParams(server, session, newMon,
                                                         valueType, &newMon->parameters);
#ifdef UA_ENABLE_SUBSCRIPTIONS_EVENTS
    result->statusCode |= checkEventFilterParam(server, session, newMon,
<<<<<<< HEAD
                                                &newMon->parameters);
=======
                                                &newMon->parameters, result);
>>>>>>> 086b1557
#endif
    if(result->statusCode != UA_STATUSCODE_GOOD) {
        UA_LOG_INFO_SUBSCRIPTION(&server->config.logger, cmc->sub,
                                 "Could not create a MonitoredItem "
                                 "with StatusCode %s",
                                 UA_StatusCode_name(result->statusCode));
        UA_MonitoredItem_delete(server, newMon);
        return;
    }

    /* Initialize the value status so the first sample always passes the filter */
    newMon->lastValue.hasStatus = true;
    newMon->lastValue.status = ~(UA_StatusCode)0;

    /* Register the Monitoreditem in the server and subscription */
    UA_Server_registerMonitoredItem(server, newMon);

    /* Activate the MonitoredItem */
    result->statusCode |=
        UA_MonitoredItem_setMonitoringMode(server, newMon, request->monitoringMode);
    if(result->statusCode != UA_STATUSCODE_GOOD) {
        UA_MonitoredItem_delete(server, newMon);
        return;
    }

    /* Prepare the response */
    result->revisedSamplingInterval = newMon->parameters.samplingInterval;
    result->revisedQueueSize = newMon->parameters.queueSize;
    result->monitoredItemId = newMon->monitoredItemId;

    /* If the sampling interval is negative (the sampling callback is called
     * from within the publishing callback), return the publishing interval of
     * the Subscription. Note that we only use the cyclic callback of the
     * Subscription. So if the Subscription publishing interval is modified,
     * this also impacts this MonitoredItem. */
    if(result->revisedSamplingInterval < 0.0 && cmc->sub)
        result->revisedSamplingInterval = cmc->sub->publishingInterval;

    UA_LOG_INFO_SUBSCRIPTION(&server->config.logger, cmc->sub,
                             "MonitoredItem %" PRIi32 " | "
                             "Created the MonitoredItem "
                             "(Sampling Interval: %.2fms, Queue Size: %lu)",
                             newMon->monitoredItemId,
                             newMon->parameters.samplingInterval,
                             (unsigned long)newMon->parameters.queueSize);
}

void
Service_CreateMonitoredItems(UA_Server *server, UA_Session *session,
                             const UA_CreateMonitoredItemsRequest *request,
                             UA_CreateMonitoredItemsResponse *response) {
    UA_LOG_DEBUG_SESSION(&server->config.logger, session,
                         "Processing CreateMonitoredItemsRequest");
    UA_LOCK_ASSERT(&server->serviceMutex, 1);

    if(server->config.maxMonitoredItemsPerCall != 0 &&
       request->itemsToCreateSize > server->config.maxMonitoredItemsPerCall) {
        response->responseHeader.serviceResult = UA_STATUSCODE_BADTOOMANYOPERATIONS;
        return;
    }

    /* Check if the timestampstoreturn is valid */
    struct createMonContext cmc;
    cmc.timestampsToReturn = request->timestampsToReturn;
    if(cmc.timestampsToReturn > UA_TIMESTAMPSTORETURN_NEITHER) {
        response->responseHeader.serviceResult = UA_STATUSCODE_BADTIMESTAMPSTORETURNINVALID;
        return;
    }

    /* Find the subscription */
    cmc.sub = UA_Session_getSubscriptionById(session, request->subscriptionId);
    if(!cmc.sub) {
        response->responseHeader.serviceResult = UA_STATUSCODE_BADSUBSCRIPTIONIDINVALID;
        return;
    }

    /* Reset the lifetime counter of the Subscription */
    Subscription_resetLifetime(cmc.sub);

    response->responseHeader.serviceResult =
        UA_Server_processServiceOperations(server, session,
                                           (UA_ServiceOperation)Operation_CreateMonitoredItem,
                                           &cmc, &request->itemsToCreateSize,
                                           &UA_TYPES[UA_TYPES_MONITOREDITEMCREATEREQUEST],
                                           &response->resultsSize,
                                           &UA_TYPES[UA_TYPES_MONITOREDITEMCREATERESULT]);
}

UA_MonitoredItemCreateResult
UA_Server_createDataChangeMonitoredItem(UA_Server *server,
                                        UA_TimestampsToReturn timestampsToReturn,
                                        const UA_MonitoredItemCreateRequest item,
                                        void *monitoredItemContext,
                                        UA_Server_DataChangeNotificationCallback callback) {
    struct createMonContext cmc;
    cmc.sub = NULL;
    cmc.context = monitoredItemContext;
    cmc.dataChangeCallback = callback;
    cmc.timestampsToReturn = timestampsToReturn;

    UA_MonitoredItemCreateResult result;
    UA_MonitoredItemCreateResult_init(&result);
    UA_LOCK(&server->serviceMutex);
    Operation_CreateMonitoredItem(server, &server->adminSession, &cmc, &item, &result);
    UA_UNLOCK(&server->serviceMutex);
    return result;
}

static void
Operation_ModifyMonitoredItem(UA_Server *server, UA_Session *session, UA_Subscription *sub,
                              const UA_MonitoredItemModifyRequest *request,
                              UA_MonitoredItemModifyResult *result) {
    /* Get the MonitoredItem */
    UA_MonitoredItem *mon = UA_Subscription_getMonitoredItem(sub, request->monitoredItemId);
    if(!mon) {
        result->statusCode = UA_STATUSCODE_BADMONITOREDITEMIDINVALID;
        return;
    }

    /* Make local copy of the settings */
    UA_MonitoringParameters params;
    result->statusCode =
        UA_MonitoringParameters_copy(&request->requestedParameters, &params);
    if(result->statusCode != UA_STATUSCODE_GOOD)
        return;

    /* Read the current value to test if filters are possible.
     * Can return an empty value (v.value.type == NULL). */
    UA_DataValue v =
        UA_Server_readWithSession(server, session, &mon->itemToMonitor,
                                  mon->timestampsToReturn);

    /* Verify and adjust the new parameters. This still leaves the original
     * MonitoredItem untouched. */
    result->statusCode =
        checkAdjustMonitoredItemParams(server, session, mon,
                                       v.value.type, &params);
    UA_DataValue_clear(&v);
    if(result->statusCode != UA_STATUSCODE_GOOD) {
        UA_MonitoringParameters_clear(&params);
        return;
    }

    /* Store the old sampling interval */
    UA_Double oldSamplingInterval = mon->parameters.samplingInterval;

    /* Move over the new settings */
    UA_MonitoringParameters_clear(&mon->parameters);
    mon->parameters = params;

    /* Re-register the callback if necessary */
    if(oldSamplingInterval != mon->parameters.samplingInterval) {
        UA_MonitoredItem_unregisterSampling(server, mon);
        result->statusCode =
            UA_MonitoredItem_setMonitoringMode(server, mon, mon->monitoringMode);
    }

    result->revisedSamplingInterval = mon->parameters.samplingInterval;
    result->revisedQueueSize = mon->parameters.queueSize;

    /* If the sampling interval is negative (the sampling callback is called
     * from within the publishing callback), return the publishing interval of
     * the Subscription. Note that we only use the cyclic callback of the
     * Subscription. So if the Subscription publishing interval is modified,
     * this also impacts this MonitoredItem. */
    if(result->revisedSamplingInterval < 0.0 && mon->subscription)
        result->revisedSamplingInterval = mon->subscription->publishingInterval;

    /* Remove some notifications if the queue is now too small */
    UA_MonitoredItem_ensureQueueSpace(server, mon);

    /* Remove the overflow bits if the queue has now a size of 1 */
    UA_MonitoredItem_removeOverflowInfoBits(mon);

    /* If the sampling interval is negative (the sampling callback is called
     * from within the publishing callback), return the publishing interval of
     * the Subscription. Note that we only use the cyclic callback of the
     * Subscription. So if the Subscription publishing interval is modified,
     * this also impacts this MonitoredItem. */
    if(result->revisedSamplingInterval < 0.0 && mon->subscription)
        result->revisedSamplingInterval = mon->subscription->publishingInterval;

    UA_LOG_INFO_SUBSCRIPTION(&server->config.logger, sub,
                             "MonitoredItem %" PRIi32 " | "
                             "Modified the MonitoredItem "
                             "(Sampling Interval: %fms, Queue Size: %lu)",
                             mon->monitoredItemId,
                             mon->parameters.samplingInterval,
                             (unsigned long)mon->queueSize);
}

void
Service_ModifyMonitoredItems(UA_Server *server, UA_Session *session,
                             const UA_ModifyMonitoredItemsRequest *request,
                             UA_ModifyMonitoredItemsResponse *response) {
    UA_LOG_DEBUG_SESSION(&server->config.logger, session,
                         "Processing ModifyMonitoredItemsRequest");
    UA_LOCK_ASSERT(&server->serviceMutex, 1);

    if(server->config.maxMonitoredItemsPerCall != 0 &&
       request->itemsToModifySize > server->config.maxMonitoredItemsPerCall) {
        response->responseHeader.serviceResult = UA_STATUSCODE_BADTOOMANYOPERATIONS;
        return;
    }

    /* Check if the timestampstoreturn is valid */
    if(request->timestampsToReturn > UA_TIMESTAMPSTORETURN_NEITHER) {
        response->responseHeader.serviceResult = UA_STATUSCODE_BADTIMESTAMPSTORETURNINVALID;
        return;
    }

    /* Get the subscription */
    UA_Subscription *sub = UA_Session_getSubscriptionById(session, request->subscriptionId);
    if(!sub) {
        response->responseHeader.serviceResult = UA_STATUSCODE_BADSUBSCRIPTIONIDINVALID;
        return;
    }

    /* Reset the lifetime counter of the Subscription */
    Subscription_resetLifetime(sub);

    response->responseHeader.serviceResult =
        UA_Server_processServiceOperations(server, session,
                                           (UA_ServiceOperation)Operation_ModifyMonitoredItem,
                                           sub, &request->itemsToModifySize,
                                           &UA_TYPES[UA_TYPES_MONITOREDITEMMODIFYREQUEST],
                                           &response->resultsSize,
                                           &UA_TYPES[UA_TYPES_MONITOREDITEMMODIFYRESULT]);
}

struct setMonitoringContext {
    UA_Subscription *sub;
    UA_MonitoringMode monitoringMode;
};

static void
Operation_SetMonitoringMode(UA_Server *server, UA_Session *session,
                            struct setMonitoringContext *smc,
                            const UA_UInt32 *monitoredItemId, UA_StatusCode *result) {
    UA_MonitoredItem *mon = UA_Subscription_getMonitoredItem(smc->sub, *monitoredItemId);
    if(!mon) {
        *result = UA_STATUSCODE_BADMONITOREDITEMIDINVALID;
        return;
    }
    *result = UA_MonitoredItem_setMonitoringMode(server, mon, smc->monitoringMode);
}

void
Service_SetMonitoringMode(UA_Server *server, UA_Session *session,
                          const UA_SetMonitoringModeRequest *request,
                          UA_SetMonitoringModeResponse *response) {
    UA_LOG_DEBUG_SESSION(&server->config.logger, session, "Processing SetMonitoringMode");
    UA_LOCK_ASSERT(&server->serviceMutex, 1);

    if(server->config.maxMonitoredItemsPerCall != 0 &&
       request->monitoredItemIdsSize > server->config.maxMonitoredItemsPerCall) {
        response->responseHeader.serviceResult = UA_STATUSCODE_BADTOOMANYOPERATIONS;
        return;
    }

    /* Get the subscription */
    struct setMonitoringContext smc;
    smc.sub = UA_Session_getSubscriptionById(session, request->subscriptionId);
    if(!smc.sub) {
        response->responseHeader.serviceResult = UA_STATUSCODE_BADSUBSCRIPTIONIDINVALID;
        return;
    }

    /* Reset the lifetime counter of the Subscription */
    Subscription_resetLifetime(smc.sub);

    smc.monitoringMode = request->monitoringMode;
    response->responseHeader.serviceResult =
        UA_Server_processServiceOperations(server, session,
                                           (UA_ServiceOperation)Operation_SetMonitoringMode,
                                           &smc, &request->monitoredItemIdsSize,
                                           &UA_TYPES[UA_TYPES_UINT32],
                                           &response->resultsSize,
                                           &UA_TYPES[UA_TYPES_STATUSCODE]);
}

static void
Operation_DeleteMonitoredItem(UA_Server *server, UA_Session *session, UA_Subscription *sub,
                              const UA_UInt32 *monitoredItemId, UA_StatusCode *result) {
    UA_LOCK_ASSERT(&server->serviceMutex, 1);
    UA_MonitoredItem *mon = UA_Subscription_getMonitoredItem(sub, *monitoredItemId);
    if(!mon) {
        *result = UA_STATUSCODE_BADMONITOREDITEMIDINVALID;
        return;
    }
    UA_MonitoredItem_delete(server, mon);
}

void
Service_DeleteMonitoredItems(UA_Server *server, UA_Session *session,
                             const UA_DeleteMonitoredItemsRequest *request,
                             UA_DeleteMonitoredItemsResponse *response) {
    UA_LOG_DEBUG_SESSION(&server->config.logger, session,
                         "Processing DeleteMonitoredItemsRequest");
    UA_LOCK_ASSERT(&server->serviceMutex, 1);

    if(server->config.maxMonitoredItemsPerCall != 0 &&
       request->monitoredItemIdsSize > server->config.maxMonitoredItemsPerCall) {
        response->responseHeader.serviceResult = UA_STATUSCODE_BADTOOMANYOPERATIONS;
        return;
    }

    /* Get the subscription */
    UA_Subscription *sub = UA_Session_getSubscriptionById(session, request->subscriptionId);
    if(!sub) {
        response->responseHeader.serviceResult = UA_STATUSCODE_BADSUBSCRIPTIONIDINVALID;
        return;
    }

    /* Reset the lifetime counter of the Subscription */
    Subscription_resetLifetime(sub);

    response->responseHeader.serviceResult =
        UA_Server_processServiceOperations(server, session,
                                           (UA_ServiceOperation)Operation_DeleteMonitoredItem,
                                           sub, &request->monitoredItemIdsSize,
                                           &UA_TYPES[UA_TYPES_UINT32],
                                           &response->resultsSize,
                                           &UA_TYPES[UA_TYPES_STATUSCODE]);
}

UA_StatusCode
UA_Server_deleteMonitoredItem(UA_Server *server, UA_UInt32 monitoredItemId) {
    UA_LOCK(&server->serviceMutex);
    UA_MonitoredItem *mon, *mon_tmp;
    LIST_FOREACH_SAFE(mon, &server->localMonitoredItems, listEntry, mon_tmp) {
        if(mon->monitoredItemId != monitoredItemId)
            continue;
        UA_MonitoredItem_delete(server, mon);
        UA_UNLOCK(&server->serviceMutex);
        return UA_STATUSCODE_GOOD;
    }
    UA_UNLOCK(&server->serviceMutex);
    return UA_STATUSCODE_BADMONITOREDITEMIDINVALID;
}

#endif /* UA_ENABLE_SUBSCRIPTIONS */<|MERGE_RESOLUTION|>--- conflicted
+++ resolved
@@ -97,12 +97,9 @@
         return;
     }
 
-<<<<<<< HEAD
     /* Reset the lifetime counter of the Subscription */
     Subscription_resetLifetime(sub);
 
-=======
->>>>>>> 086b1557
     /* Get the MonitoredItem */
     UA_MonitoredItem *mon = UA_Subscription_getMonitoredItem(sub, request->triggeringItemId);
     if(!mon) {
@@ -229,20 +226,15 @@
             UA_NODESTORE_RELEASE(server, node);
         }
     }
-<<<<<<< HEAD
         
-=======
 
     /* Adjust sampling interval */
->>>>>>> 086b1557
     if(params->samplingInterval < 0.0) {
         /* A negative number indicates that the sampling interval is the publishing
          * interval of the Subscription. */
         if(!mon->subscription) {
             /* Not possible for local MonitoredItems */
             params->samplingInterval = server->config.samplingIntervalLimits.min;
-<<<<<<< HEAD
-=======
         } else {
             /* Test if the publishing interval is a valid sampling interval. If
              * not, adjust to lie within the limits. */
@@ -256,7 +248,6 @@
                 * set to the publishing interval.*/
                 params->samplingInterval = -1.0;
             }
->>>>>>> 086b1557
         }
     } else {
         /* Adjust positive sampling interval to lie within the limits */
@@ -295,13 +286,9 @@
 static UA_StatusCode
 checkEventFilterParam(UA_Server *server, UA_Session *session,
                       const UA_MonitoredItem *mon,
-<<<<<<< HEAD
-                      UA_MonitoringParameters *params) {
-    /* Is an Event MonitoredItem? */
-=======
                       UA_MonitoringParameters *params,
                       UA_MonitoredItemCreateResult *result) {
->>>>>>> 086b1557
+    /* Is an Event MonitoredItem? */
     if(mon->itemToMonitor.attributeId != UA_ATTRIBUTEID_EVENTNOTIFIER)
         return UA_STATUSCODE_GOOD;
 
@@ -319,95 +306,51 @@
        eventFilter->selectClausesSize > UA_EVENTFILTER_MAXELEMENTS)
         return UA_STATUSCODE_BADEVENTFILTERINVALID;
 
-<<<<<<< HEAD
     /* Allow empty where clauses --> select every event */
     if(eventFilter->whereClause.elementsSize > UA_EVENTFILTER_MAXELEMENTS)
         return UA_STATUSCODE_BADEVENTFILTERINVALID;
 
-    /* Check the where clause for logical consistency */
-    UA_ContentFilterResult cfr;
-    UA_StatusCode res = UA_ContentFilterValidation(server, &eventFilter->whereClause, &cfr);
-    UA_ContentFilterResult_clear(&cfr);
-    if(res != UA_STATUSCODE_GOOD)
-        return res;
-
-    /* Acceptable number of select clauses */
-    if(eventFilter->selectClausesSize > UA_EVENTFILTER_MAXSELECT)
-        return UA_STATUSCODE_BADEVENTFILTERINVALID;
-
-    /* Check the select clause for consistency */
+    /* Check where-clause */
+    UA_StatusCode res = UA_STATUSCODE_GOOD;
+    const UA_ContentFilter *cf = &eventFilter->whereClause;
+    UA_ContentFilterElementResult whereRes[UA_EVENTFILTER_MAXELEMENTS];
+    for(size_t i = 0; i < cf->elementsSize; ++i) {
+        UA_ContentFilterElement *ef = &cf->elements[i];
+        whereRes[i] = UA_ContentFilterElementValidation(server, i, cf->elementsSize, ef);
+        if(whereRes[i].statusCode != UA_STATUSCODE_GOOD && res == UA_STATUSCODE_GOOD)
+            res = whereRes[i].statusCode;
+    }
+
+    /* Check select clause */
+    UA_StatusCode selectRes[UA_EVENTFILTER_MAXSELECT];
     for(size_t i = 0; i < eventFilter->selectClausesSize; i++) {
-        res = UA_SimpleAttributeOperandValidation(server, &eventFilter->selectClauses[i]);
-        if(res != UA_STATUSCODE_GOOD)
-            return res;
-    }
-    return UA_STATUSCODE_GOOD;
-=======
-    //TODO make the maximum select clause size param an server-config parameter
-    if(eventFilter->selectClausesSize > 128)
-        return UA_STATUSCODE_BADCONFIGURATIONERROR;
-
-    UA_ContentFilterResult contentFilterResult;
-    UA_Event_staticWhereClauseValidation(server, &eventFilter->whereClause,
-                                         &contentFilterResult);
-
-    UA_StatusCode selectClauseValidationResult[128];
-    UA_Event_staticSelectClauseValidation(server,eventFilter,
-                                          selectClauseValidationResult);
-
-    //check the where clause for logical consistency
-    UA_StatusCode res = UA_STATUSCODE_GOOD;
-    for(size_t i = 0; i < contentFilterResult.elementResultsSize; ++i) {
-        if(contentFilterResult.elementResults[i].statusCode != UA_STATUSCODE_GOOD){
-            //ToDo currently we return the first non good status code, check if
-            //we can use the detailed contentFilterResult later
-            res = contentFilterResult.elementResults[i].statusCode;
-            break;
-        }
-    }
-
-    //check the select clause for logical consistency
-    for(size_t i = 0; i < eventFilter->selectClausesSize; ++i){
-        //ToDo currently we return the first non good status code, check if
-        //we can use the detailed status code list later
-        if(selectClauseValidationResult[i] != UA_STATUSCODE_GOOD){
-            res = selectClauseValidationResult[i];
-            break;
-        }
-    }
-
-    if(res == UA_STATUSCODE_GOOD) {
-        UA_ContentFilterResult_clear(&contentFilterResult);
-        return res;
-    }
-
-    /* Create the EventFilterResult output */
-    UA_EventFilterResult *efr = UA_EventFilterResult_new();
-    if(!efr) {
-        UA_ContentFilterResult_clear(&contentFilterResult);
-        return UA_STATUSCODE_BADOUTOFMEMORY;
-    }
-
-    efr->whereClauseResult = contentFilterResult;
-    /* UA_ContentFilterResult_init(&contentFilterResult); */
-
-    efr->selectClauseResults = (UA_StatusCode*)
-        UA_Array_new(eventFilter->selectClausesSize,
-                     &UA_TYPES[UA_TYPES_STATUSCODE]);
-    if(!efr->selectClauseResults) {
-        UA_EventFilterResult_delete(efr);
-        return UA_STATUSCODE_BADOUTOFMEMORY;
-    }
-
-    efr->selectClauseResultsSize = eventFilter->selectClausesSize;
-    memcpy(efr->selectClauseResults, selectClauseValidationResult,
-           sizeof(UA_StatusCode) * efr->selectClauseResultsSize);
-
-    UA_ExtensionObject_setValue(&result->filterResult, efr,
-                                &UA_TYPES[UA_TYPES_EVENTFILTERRESULT]);
-
+        const UA_SimpleAttributeOperand *sao = &eventFilter->selectClauses[i];
+        selectRes[i] = UA_SimpleAttributeOperandValidation(server, sao);
+        if(selectRes[i] != UA_STATUSCODE_GOOD && res == UA_STATUSCODE_GOOD)
+            res = selectRes[i];
+    }
+
+    /* Filter bad, return details */
+    if(res != UA_STATUSCODE_GOOD) {
+        UA_EventFilterResult *efr = UA_EventFilterResult_new();
+        if(!efr) {
+            res = UA_STATUSCODE_BADOUTOFMEMORY;
+        } else {
+            UA_EventFilterResult tmp_efr;
+            UA_EventFilterResult_init(&tmp_efr);
+            tmp_efr.selectClauseResultsSize = eventFilter->selectClausesSize;
+            tmp_efr.selectClauseResults = selectRes;
+            tmp_efr.whereClauseResult.elementResultsSize = cf->elementsSize;
+            tmp_efr.whereClauseResult.elementResults = whereRes;
+            UA_EventFilterResult_copy(&tmp_efr, efr);
+            UA_ExtensionObject_setValue(&result->filterResult, efr,
+                                        &UA_TYPES[UA_TYPES_EVENTFILTERRESULT]);
+        }
+    }
+
+    for(size_t i = 0; i < cf->elementsSize; ++i)
+        UA_ContentFilterElementResult_clear(&whereRes[i]);
     return res;
->>>>>>> 086b1557
 }
 #endif
 
@@ -553,11 +496,7 @@
                                                          valueType, &newMon->parameters);
 #ifdef UA_ENABLE_SUBSCRIPTIONS_EVENTS
     result->statusCode |= checkEventFilterParam(server, session, newMon,
-<<<<<<< HEAD
-                                                &newMon->parameters);
-=======
                                                 &newMon->parameters, result);
->>>>>>> 086b1557
 #endif
     if(result->statusCode != UA_STATUSCODE_GOOD) {
         UA_LOG_INFO_SUBSCRIPTION(&server->config.logger, cmc->sub,
