--- conflicted
+++ resolved
@@ -709,16 +709,8 @@
         forceVariantSetScalar(&v->value, &node->writeMask, &UA_TYPES[UA_TYPES_UINT32]);
         break;
     case UA_ATTRIBUTEID_USERWRITEMASK: {
-<<<<<<< HEAD
-        UA_UInt32 userWriteMask = node->writeMask;
-        userWriteMask &=
-            server->config.accessControl.getUserRightsMask(&session->sessionId,
-                                                           session->sessionHandle, &id->nodeId);
-        forceVariantSetScalar(&v->value, &userWriteMask, &UA_TYPES[UA_TYPES_UINT32]);
-=======
         UA_UInt32 userWriteMask = getUserWriteMask(server, session, node);
         UA_Variant_setScalarCopy(&v->value, &userWriteMask, &UA_TYPES[UA_TYPES_UINT32]);
->>>>>>> e1cfdc04
         break; }
     case UA_ATTRIBUTEID_ISABSTRACT:
         retval = readIsAbstractAttribute(node, &v->value);
@@ -769,16 +761,8 @@
         break;
     case UA_ATTRIBUTEID_USERACCESSLEVEL: {
         CHECK_NODECLASS(UA_NODECLASS_VARIABLE);
-<<<<<<< HEAD
-        UA_Byte userAccessLevel = ((const UA_VariableNode*)node)->accessLevel;
-        userAccessLevel &=
-            server->config.accessControl.getUserAccessLevel(&session->sessionId,
-                                                            session->sessionHandle, &id->nodeId);
-        forceVariantSetScalar(&v->value, &userAccessLevel, &UA_TYPES[UA_TYPES_BYTE]);
-=======
         UA_Byte userAccessLevel = getUserAccessLevel(server, session, (const UA_VariableNode*)node);
         UA_Variant_setScalarCopy(&v->value, &userAccessLevel, &UA_TYPES[UA_TYPES_BYTE]);
->>>>>>> e1cfdc04
         break; }
     case UA_ATTRIBUTEID_MINIMUMSAMPLINGINTERVAL:
         CHECK_NODECLASS(UA_NODECLASS_VARIABLE);
@@ -797,16 +781,8 @@
         break;
     case UA_ATTRIBUTEID_USEREXECUTABLE: {
         CHECK_NODECLASS(UA_NODECLASS_METHOD);
-<<<<<<< HEAD
-        UA_Boolean userExecutable = ((const UA_MethodNode*)node)->executable;
-        userExecutable &=
-            server->config.accessControl.getUserExecutable(&session->sessionId,
-                                                           session->sessionHandle, &id->nodeId);
-        forceVariantSetScalar(&v->value, &userExecutable, &UA_TYPES[UA_TYPES_BOOLEAN]);
-=======
         UA_Boolean userExecutable = getUserExecutable(server, session, (const UA_MethodNode*)node);
         UA_Variant_setScalarCopy(&v->value, &userExecutable, &UA_TYPES[UA_TYPES_BOOLEAN]);
->>>>>>> e1cfdc04
         break; }
     default:
         retval = UA_STATUSCODE_BADATTRIBUTEIDINVALID;
