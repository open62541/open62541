--- conflicted
+++ resolved
@@ -92,16 +92,12 @@
     if(UA_NodeId_equal(constraintDataType, &UA_TYPES[UA_TYPES_VARIANT].typeId))
         return true;
 
-<<<<<<< HEAD
-    return isNodeInTree(server, dataType, constraintDataType, &subtypeId, 1);
-=======
     /* Enum allows Int32 (only) */
     UA_NodeId enumNodeId = UA_NODEID_NUMERIC(0, UA_NS0ID_ENUMERATION);
-    if(isNodeInTree(server->nodestore, constraintDataType, &enumNodeId, &subtypeId, 1))
+    if(isNodeInTree(server, constraintDataType, &enumNodeId, &subtypeId, 1))
         return UA_NodeId_equal(dataType, &UA_TYPES[UA_TYPES_INT32].typeId);
 
-    return isNodeInTree(server->nodestore, dataType, constraintDataType, &subtypeId, 1);
->>>>>>> b1ebf84f
+    return isNodeInTree(server, dataType, constraintDataType, &subtypeId, 1);
 }
 
 /* Test whether a valurank and the given arraydimensions are compatible. zero
@@ -199,14 +195,9 @@
    the description */
 static const UA_Variant *
 convertToMatchingValue(UA_Server *server, const UA_Variant *value,
-<<<<<<< HEAD
-                       const UA_NodeId *targetDataTypeId, UA_Variant *editableValue) {
-    const UA_DataType *targetDataType = UA_findDataType(targetDataTypeId, server->namespaces, server->namespacesSize);
-=======
                        const UA_NodeId *targetDataTypeId,
                        UA_Variant *editableValue) {
-    const UA_DataType *targetDataType = UA_findDataType(targetDataTypeId);
->>>>>>> b1ebf84f
+    const UA_DataType *targetDataType = UA_findDataType(targetDataTypeId, server->namespaces, server->namespacesSize);
     if(!targetDataType)
         return NULL;
 
@@ -315,7 +306,7 @@
                         vn->arrayDimensionsSize, &UA_TYPES[UA_TYPES_INT32]);
     /*JGrothoff: Value has to be copied, so that node can be released with UA_NodestoreSwitch_releaseNode(...)
     UA_Variant_setArray(&v->value, vn->arrayDimensions,
-                        vn->arrayDimensionsSize, &UA_TYPES[UA_TYPES_UINT32]);
+                        vn->arrayDimensionsSize, &UA_TYPES[UA_TYPES_INT32]);
     v->value.storageType = UA_VARIANT_DATA_NODELETE;
     */
     v->hasValue = true;
@@ -679,33 +670,18 @@
 
         /* Callback after writing */
         if(retval == UA_STATUSCODE_GOOD && node->value.data.callback.onWrite) {
-<<<<<<< HEAD
             /* Reopen the node to see the changes */
             const UA_VariableNode *writtenNode = (const UA_VariableNode*)UA_NodestoreSwitch_getNode(server, &node->nodeId);
             writtenNode->value.data.callback.onWrite(writtenNode->value.data.callback.handle, writtenNode->nodeId,
                                                      &writtenNode->value.data.value.value, rangeptr);
             UA_NodestoreSwitch_releaseNode(server, (const UA_Node*) writtenNode);
-=======
-            const UA_VariableNode *writtenNode;
-#ifdef UA_ENABLE_MULTITHREADING
-            /* Reopen the node to see the changes (multithreading only) */
-            writtenNode = (const UA_VariableNode*)
-                UA_NodeStore_get(server->nodestore, &node->nodeId);
-#else
-            writtenNode = node; /* The node is written in-situ (TODO: this might
-                                   change with the nodestore plugin approach) */
-#endif
-            UA_RCU_UNLOCK();
-            writtenNode->value.data.callback.onWrite(writtenNode->value.data.callback.handle,
-                          writtenNode->nodeId, &writtenNode->value.data.value.value, rangeptr);
->>>>>>> b1ebf84f
             UA_RCU_LOCK();
         }
     } else {
         if(node->value.dataSource.write) {
             UA_RCU_UNLOCK();
             retval = node->value.dataSource.write(node->value.dataSource.handle,
-                                      node->nodeId, &editableValue.value, rangeptr);
+                                                  node->nodeId, &editableValue.value, rangeptr);
             UA_RCU_LOCK();
         } else {
             retval = UA_STATUSCODE_BADWRITENOTSUPPORTED;
@@ -1287,9 +1263,11 @@
 
 UA_StatusCode
 UA_Server_write(UA_Server *server, const UA_WriteValue *value) {
+    UA_RCU_LOCK();
     UA_StatusCode retval =
         UA_Server_editNode(server, &adminSession, &value->nodeId,
                   (UA_EditNodeCallback)copyAttributeIntoNode, value);
+    UA_RCU_UNLOCK();
     return retval;
 }
 
