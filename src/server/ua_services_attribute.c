--- conflicted
+++ resolved
@@ -505,17 +505,8 @@
     if(!UA_NodeId_equal(valueDataTypeId, variableDataTypeId)) {
         /* is this a subtype? */
         const UA_NodeId subtypeId = UA_NODEID_NUMERIC(0, UA_NS0ID_HASSUBTYPE);
-<<<<<<< HEAD
-        UA_Boolean found = false;
-        UA_StatusCode retval = isNodeInTree(valueDataTypeId,variableDataTypeId,
-                &subtypeId, 1, &found);
-        if(retval != UA_STATUSCODE_GOOD)
-            return retval;
-        if(found)
-=======
-        if(isNodeInTree(server->nodestore, valueDataTypeId,
+        if(isNodeInTree(valueDataTypeId,
                         variableDataTypeId, &subtypeId, 1))
->>>>>>> f7828273
             goto check_array;
 
         const UA_DataType *variableDataType = findDataType(variableDataTypeId);
@@ -600,15 +591,8 @@
 
     /* Does the new type match the constraints of the variabletype? */
     UA_NodeId subtypeId = UA_NODEID_NUMERIC(0, UA_NS0ID_HASSUBTYPE);
-<<<<<<< HEAD
-    UA_Boolean found = false;
-    UA_StatusCode retval = isNodeInTree(dataType,
-                                        &vt->dataType, &subtypeId, 1, &found);
-    if(retval != UA_STATUSCODE_GOOD || !found)
-=======
-    if(!isNodeInTree(server->nodestore, dataType,
+    if(!isNodeInTree(dataType,
                      &vt->dataType, &subtypeId, 1))
->>>>>>> f7828273
         return UA_STATUSCODE_BADTYPEMISMATCH;
 
     /* Check if the current value would match the new type */
