--- conflicted
+++ resolved
@@ -363,25 +363,16 @@
     handleServerTimestamps(timestamps, v);
 }
 
-<<<<<<< HEAD
-void Service_Read(UA_Server *server, UA_Session *session, const UA_ReadRequest *request,
-                  UA_ReadResponse *response) {
-=======
 void Service_Read(UA_Server *server, UA_Session *session,
                   const UA_ReadRequest *request, UA_ReadResponse *response) {
->>>>>>> 67f01309
     UA_LOG_DEBUG_SESSION(server->config.logger, session, "Processing ReadRequest");
     if(request->nodesToReadSize <= 0) {
         response->responseHeader.serviceResult = UA_STATUSCODE_BADNOTHINGTODO;
         return;
     }
 
-<<<<<<< HEAD
-    if(request->timestampsToReturn > 3){
-=======
     /* check if the timestampstoreturn is valid */
     if(request->timestampsToReturn > UA_TIMESTAMPSTORETURN_NEITHER) {
->>>>>>> 67f01309
         response->responseHeader.serviceResult = UA_STATUSCODE_BADTIMESTAMPSTORETURNINVALID;
         return;
     }
