--- conflicted
+++ resolved
@@ -325,11 +325,7 @@
         def->fields[cnt].name = UA_STRING((char *)(uintptr_t)m->memberName);
         def->fields[cnt].description.locale = UA_STRING_NULL;
         def->fields[cnt].description.text = UA_STRING_NULL;
-<<<<<<< HEAD
-        def->fields[cnt].dataType = m->memberType->typeId;
-=======
         def->fields[cnt].dataType = m->GetTypesArray()[m->memberTypeIndex].typeId;
->>>>>>> 46bff13c
         def->fields[cnt].maxStringLength = 0;
         def->fields[cnt].isOptional = m->isOptional;
     }
