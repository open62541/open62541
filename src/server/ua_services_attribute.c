/* This Source Code Form is subject to the terms of the Mozilla Public
 * License, v. 2.0. If a copy of the MPL was not distributed with this
 * file, You can obtain one at http://mozilla.org/MPL/2.0/.
 *
 *    Copyright 2014-2018 (c) Fraunhofer IOSB (Author: Julius Pfrommer)
 *    Copyright 2015-2016 (c) Sten Grüner
 *    Copyright 2014-2017 (c) Florian Palm
 *    Copyright 2015 (c) Christian Fimmers
 *    Copyright 2015-2016 (c) Chris Iatrou
 *    Copyright 2015-2016 (c) Oleksiy Vasylyev
 *    Copyright 2015 (c) wuyangtang
 *    Copyright 2017 (c) Stefan Profanter, fortiss GmbH
 *    Copyright 2016 (c) Lorenz Haas
 *    Copyright 2017 (c) frax2222
 *    Copyright 2017 (c) Thomas Bender
 *    Copyright 2017 (c) Julian Grothoff
 *    Copyright 2017-2020 (c) HMS Industrial Networks AB (Author: Jonas Green)
 *    Copyright 2017 (c) Henrik Norrman
 *    Copyright 2020 (c) Christian von Arnim, ISW University of Stuttgart  (for VDW and umati)
 */

#include "ua_server_internal.h"
#include "../ua_types_encoding_binary.h"
#include "ua_services.h"

#ifdef UA_ENABLE_HISTORIZING
#include <open62541/plugin/historydatabase.h>
#endif

static const UA_NodeAttributesMask attr2mask[28] = {
    UA_NODEATTRIBUTESMASK_NODEID,
    UA_NODEATTRIBUTESMASK_NODECLASS,
    UA_NODEATTRIBUTESMASK_BROWSENAME,
    UA_NODEATTRIBUTESMASK_DISPLAYNAME,
    UA_NODEATTRIBUTESMASK_DESCRIPTION,
    UA_NODEATTRIBUTESMASK_WRITEMASK,
    UA_NODEATTRIBUTESMASK_USERWRITEMASK,
    UA_NODEATTRIBUTESMASK_ISABSTRACT,
    UA_NODEATTRIBUTESMASK_SYMMETRIC,
    UA_NODEATTRIBUTESMASK_INVERSENAME,
    UA_NODEATTRIBUTESMASK_CONTAINSNOLOOPS,
    UA_NODEATTRIBUTESMASK_EVENTNOTIFIER,
    UA_NODEATTRIBUTESMASK_VALUE,
    UA_NODEATTRIBUTESMASK_DATATYPE,
    UA_NODEATTRIBUTESMASK_VALUERANK,
    UA_NODEATTRIBUTESMASK_ARRAYDIMENSIONS,
    UA_NODEATTRIBUTESMASK_ACCESSLEVEL,
    UA_NODEATTRIBUTESMASK_USERACCESSLEVEL,
    UA_NODEATTRIBUTESMASK_MINIMUMSAMPLINGINTERVAL,
    UA_NODEATTRIBUTESMASK_HISTORIZING,
    UA_NODEATTRIBUTESMASK_EXECUTABLE,
    UA_NODEATTRIBUTESMASK_USEREXECUTABLE,
    UA_NODEATTRIBUTESMASK_DATATYPEDEFINITION,
    UA_NODEATTRIBUTESMASK_ROLEPERMISSIONS,
    UA_NODEATTRIBUTESMASK_ROLEPERMISSIONS,
    UA_NODEATTRIBUTESMASK_ACCESSRESTRICTIONS,
    UA_NODEATTRIBUTESMASK_ACCESSLEVEL
};

static UA_UInt32
attributeId2AttributeMask(UA_AttributeId id) {
    if(UA_UNLIKELY(id > UA_ATTRIBUTEID_ACCESSLEVELEX))
        return UA_NODEATTRIBUTESMASK_NONE;
    return attr2mask[id];
}

/******************/
/* Access Control */
/******************/

/* Session for read operations can be NULL. For example for a MonitoredItem
 * where the underlying Subscription was detached during CloseSession. */

static UA_UInt32
getUserWriteMask(UA_Server *server, const UA_Session *session,
                 const UA_NodeHead *head) {
    UA_LOCK_ASSERT(&server->serviceMutex, 1);
    if(session == &server->adminSession)
        return 0xFFFFFFFF; /* the local admin user has all rights */
<<<<<<< HEAD
    UA_UInt32 mask = head->writeMask;
    UA_LOCK_ASSERT(&server->serviceMutex);
    UA_UNLOCK(&server->serviceMutex);
    mask &= server->config.accessControl.
=======
    return head->writeMask & server->config.accessControl.
>>>>>>> 403f4628
        getUserRightsMask(server, &server->config.accessControl,
                          session ? &session->sessionId : NULL,
                          session ? session->context : NULL,
                          &head->nodeId, head->context);
}

static UA_Byte
getUserAccessLevel(UA_Server *server, const UA_Session *session,
                   const UA_VariableNode *node) {
    UA_LOCK_ASSERT(&server->serviceMutex, 1);
    if(session == &server->adminSession)
        return 0xFF; /* the local admin user has all rights */
<<<<<<< HEAD
    UA_Byte retval = node->accessLevel;
    UA_LOCK_ASSERT(&server->serviceMutex);
    UA_UNLOCK(&server->serviceMutex);
    retval &= server->config.accessControl.
=======
    return node->accessLevel & server->config.accessControl.
>>>>>>> 403f4628
        getUserAccessLevel(server, &server->config.accessControl,
                           session ? &session->sessionId : NULL,
                           session ? session->context : NULL,
                           &node->head.nodeId, node->head.context);
}

static UA_Boolean
getUserExecutable(UA_Server *server, const UA_Session *session,
                  const UA_MethodNode *node) {
    UA_LOCK_ASSERT(&server->serviceMutex, 1);
    if(session == &server->adminSession)
        return true; /* the local admin user has all rights */
<<<<<<< HEAD
    UA_LOCK_ASSERT(&server->serviceMutex);
    UA_UNLOCK(&server->serviceMutex);
    UA_Boolean userExecutable = node->executable;
    userExecutable &=
        server->config.accessControl.
=======
    return node->executable & server->config.accessControl.
>>>>>>> 403f4628
        getUserExecutable(server, &server->config.accessControl,
                          session ? &session->sessionId : NULL,
                          session ? session->context : NULL,
                          &node->head.nodeId, node->head.context);
}

/****************/
/* Read Service */
/****************/

static UA_StatusCode
readIsAbstractAttribute(const UA_Node *node, UA_Variant *v) {
    const UA_Boolean *isAbstract;
    switch(node->head.nodeClass) {
    case UA_NODECLASS_REFERENCETYPE:
        isAbstract = &node->referenceTypeNode.isAbstract;
        break;
    case UA_NODECLASS_OBJECTTYPE:
        isAbstract = &node->objectTypeNode.isAbstract;
        break;
    case UA_NODECLASS_VARIABLETYPE:
        isAbstract = &node->variableTypeNode.isAbstract;
        break;
    case UA_NODECLASS_DATATYPE:
        isAbstract = &node->dataTypeNode.isAbstract;
        break;
    default:
        return UA_STATUSCODE_BADATTRIBUTEIDINVALID;
    }

    return UA_Variant_setScalarCopy(v, isAbstract, &UA_TYPES[UA_TYPES_BOOLEAN]);
}

static UA_StatusCode
readValueAttributeFromNode(UA_Server *server, UA_Session *session,
                           const UA_VariableNode *vn, UA_DataValue *v,
                           UA_NumericRange *rangeptr) {
    UA_LOCK_ASSERT(&server->serviceMutex);
    /* Update the value by the user callback */
    if(vn->value.data.callback.onRead) {
        vn->value.data.callback.onRead(server,
                                       session ? &session->sessionId : NULL,
                                       session ? session->context : NULL,
                                       &vn->head.nodeId, vn->head.context, rangeptr,
                                       &vn->value.data.value);
        vn = (const UA_VariableNode*)
            UA_NODESTORE_GET_SELECTIVE(server, &vn->head.nodeId,
                                       UA_NODEATTRIBUTESMASK_VALUE,
                                       UA_REFERENCETYPESET_NONE,
                                       UA_BROWSEDIRECTION_INVALID);
        if(!vn)
            return UA_STATUSCODE_BADNODEIDUNKNOWN;
    }

    /* Set the result */
    UA_StatusCode retval;
    if(!rangeptr) {
        retval = UA_DataValue_copy(&vn->value.data.value, v);
    } else {
        *v = vn->value.data.value; /* Copy timestamps */
        UA_Variant_init(&v->value);
        retval = UA_Variant_copyRange(&vn->value.data.value.value, &v->value, *rangeptr);
    }

    /* Clean up */
    if(vn->value.data.callback.onRead)
        UA_NODESTORE_RELEASE(server, (const UA_Node *)vn);
    return retval;
}

static UA_StatusCode
readValueAttributeFromDataSource(UA_Server *server, UA_Session *session,
                                 const UA_VariableNode *vn, UA_DataValue *v,
                                 UA_TimestampsToReturn timestamps,
                                 UA_NumericRange *rangeptr) {
    UA_LOCK_ASSERT(&server->serviceMutex);
    if(!vn->value.dataSource.read)
        return UA_STATUSCODE_BADINTERNALERROR;
    UA_Boolean sourceTimeStamp = (timestamps == UA_TIMESTAMPSTORETURN_SOURCE ||
                                  timestamps == UA_TIMESTAMPSTORETURN_BOTH);
    UA_DataValue v2;
    UA_DataValue_init(&v2);
    UA_StatusCode retval = vn->value.dataSource.
        read(server,
             session ? &session->sessionId : NULL,
             session ? session->context : NULL,
             &vn->head.nodeId, vn->head.context,
             sourceTimeStamp, rangeptr, &v2);
    if(v2.hasValue && v2.value.storageType == UA_VARIANT_DATA_NODELETE) {
        retval = UA_DataValue_copy(&v2, v);
        UA_DataValue_clear(&v2);
    } else {
        *v = v2;
    }
    return retval;
}

static UA_StatusCode
readValueAttributeComplete(UA_Server *server, UA_Session *session,
                           const UA_VariableNode *vn, UA_TimestampsToReturn timestamps,
                           const UA_String *indexRange, UA_DataValue *v) {
    UA_EventLoop *el = server->config.eventLoop;

    /* Compute the index range */
    UA_NumericRange range;
    UA_NumericRange *rangeptr = NULL;
    UA_StatusCode retval = UA_STATUSCODE_GOOD;
    if(indexRange && indexRange->length > 0) {
        retval = UA_NumericRange_parse(&range, *indexRange);
        if(retval != UA_STATUSCODE_GOOD)
            return retval;
        rangeptr = &range;
    }

    switch(vn->valueBackend.backendType) {
        case UA_VALUEBACKENDTYPE_INTERNAL:
            retval = readValueAttributeFromNode(server, session, vn, v, rangeptr);
            //TODO change old structure to value backend
            break;
        case UA_VALUEBACKENDTYPE_DATA_SOURCE_CALLBACK:
            retval = readValueAttributeFromDataSource(server, session, vn, v,
                                                      timestamps, rangeptr);
            //TODO change old structure to value backend
            break;
        case UA_VALUEBACKENDTYPE_EXTERNAL:
            if(vn->valueBackend.backend.external.callback.notificationRead) {
                retval = vn->valueBackend.backend.external.callback.
                    notificationRead(server,
                                     session ? &session->sessionId : NULL,
                                     session ? session->context : NULL,
                                     &vn->head.nodeId, vn->head.context, rangeptr);
                if(retval != UA_STATUSCODE_GOOD)
                    break;
            }

            /* Check that a value is available */
            if(!vn->valueBackend.backend.external.value) {
                retval = UA_STATUSCODE_BADNOTREADABLE;
                break;
            }

            /* Set the result */
            if(rangeptr)
                retval = UA_DataValue_copyVariantRange(
                    *vn->valueBackend.backend.external.value, v, *rangeptr);
            else
                retval = UA_DataValue_copy(*vn->valueBackend.backend.external.value, v);
            break;
        case UA_VALUEBACKENDTYPE_NONE:
            /* Read the value */
            if(vn->valueSource == UA_VALUESOURCE_DATA)
                retval = readValueAttributeFromNode(server, session, vn, v, rangeptr);
            else
                retval = readValueAttributeFromDataSource(server, session, vn, v,
                                                          timestamps, rangeptr);
            /* end lagacy */
            break;
    }

    /* If not defined return a source timestamp of "now".
     * Static nodes always have the current time as source-time. */
    if(!v->hasSourceTimestamp) {
        v->sourceTimestamp = el->dateTime_now(el);
        v->hasSourceTimestamp = true;
    }

    /* Clean up */
    if(rangeptr)
        UA_free(range.dimensions);
    return retval;
}

UA_StatusCode
readValueAttribute(UA_Server *server, UA_Session *session,
                   const UA_VariableNode *vn, UA_DataValue *v) {
    return readValueAttributeComplete(server, session, vn,
                                      UA_TIMESTAMPSTORETURN_NEITHER, NULL, v);
}

static const UA_String binEncoding = {sizeof("Default Binary")-1, (UA_Byte*)"Default Binary"};
static const UA_String xmlEncoding = {sizeof("Default XML")-1, (UA_Byte*)"Default XML"};
static const UA_String jsonEncoding = {sizeof("Default JSON")-1, (UA_Byte*)"Default JSON"};

#define CHECK_NODECLASS(CLASS)                                  \
    if(!(node->head.nodeClass & (CLASS))) {                     \
        retval = UA_STATUSCODE_BADATTRIBUTEIDINVALID;           \
        break;                                                  \
    }

#ifdef UA_ENABLE_TYPEDESCRIPTION
static const UA_DataType *
findDataType(const UA_Node *node, const UA_DataTypeArray *customTypes) {
    for(size_t i = 0; i < UA_TYPES_COUNT; ++i) {
        if(UA_NodeId_equal(&UA_TYPES[i].typeId, &node->head.nodeId)) {
            return &UA_TYPES[i];
        }
    }

    // lookup custom type
    while(customTypes) {
        for(size_t i = 0; i < customTypes->typesSize; ++i) {
            if(UA_NodeId_equal(&customTypes->types[i].typeId, &node->head.nodeId))
                return &customTypes->types[i];
        }
        customTypes = customTypes->next;
    }
    return NULL;
}

static UA_StatusCode
getStructureDefinition(const UA_DataType *type, UA_StructureDefinition *def) {
    UA_StatusCode retval =
        UA_NodeId_copy(&type->binaryEncodingId, &def->defaultEncodingId);
    if(retval != UA_STATUSCODE_GOOD)
        return retval;
    switch(type->typeKind) {
        case UA_DATATYPEKIND_STRUCTURE:
            def->structureType = UA_STRUCTURETYPE_STRUCTURE;
            def->baseDataType = UA_NS0ID(STRUCTURE);
            break;
        case UA_DATATYPEKIND_OPTSTRUCT:
            def->structureType = UA_STRUCTURETYPE_STRUCTUREWITHOPTIONALFIELDS;
            def->baseDataType = UA_NS0ID(STRUCTURE);
            break;
        case UA_DATATYPEKIND_UNION:
            def->structureType = UA_STRUCTURETYPE_UNION;
            def->baseDataType = UA_NS0ID(UNION);
            break;
        default:
            return UA_STATUSCODE_BADENCODINGERROR;
    }
    def->fieldsSize = type->membersSize;
    def->fields = (UA_StructureField *)
        UA_calloc(def->fieldsSize, sizeof(UA_StructureField));
    if(!def->fields) {
        UA_NodeId_clear(&def->defaultEncodingId);
        return UA_STATUSCODE_BADOUTOFMEMORY;
    }

    for(size_t cnt = 0; cnt < def->fieldsSize; cnt++) {
        const UA_DataTypeMember *m = &type->members[cnt];
        def->fields[cnt].valueRank = (m->isArray) ? UA_VALUERANK_ONE_DIMENSION : UA_VALUERANK_SCALAR;
        def->fields[cnt].arrayDimensions = NULL;
        def->fields[cnt].arrayDimensionsSize = 0;
        def->fields[cnt].name = UA_STRING((char *)(uintptr_t)m->memberName);
        def->fields[cnt].description.locale = UA_STRING_NULL;
        def->fields[cnt].description.text = UA_STRING_NULL;
        def->fields[cnt].dataType = m->memberType->typeId;
        def->fields[cnt].maxStringLength = 0;
        def->fields[cnt].isOptional = m->isOptional;
    }
    return UA_STATUSCODE_GOOD;
}
#endif

/* Returns a datavalue that may point into the node via the
 * UA_VARIANT_DATA_NODELETE tag. Don't access the returned DataValue once the
 * node has been released! */
void
ReadWithNode(const UA_Node *node, UA_Server *server, UA_Session *session,
             UA_TimestampsToReturn timestampsToReturn,
             const UA_ReadValueId *id, UA_DataValue *v) {
    UA_LOG_TRACE_SESSION(server->config.logging, session,
                         "Read attribute %"PRIi32 " of Node %N",
                         id->attributeId, node->head.nodeId);

    /* Only Binary Encoding is supported */
    if(id->dataEncoding.name.length > 0 &&
       !UA_String_equal(&binEncoding, &id->dataEncoding.name)) {
        if(UA_String_equal(&xmlEncoding, &id->dataEncoding.name) ||
           UA_String_equal(&jsonEncoding, &id->dataEncoding.name))
           v->status = UA_STATUSCODE_BADDATAENCODINGUNSUPPORTED;
        else
           v->status = UA_STATUSCODE_BADDATAENCODINGINVALID;
        v->hasStatus = true;
        return;
    }

    /* Index range for an attribute other than value */
    if(id->indexRange.length > 0 && id->attributeId != UA_ATTRIBUTEID_VALUE) {
        v->hasStatus = true;
        v->status = UA_STATUSCODE_BADINDEXRANGENODATA;
        return;
    }

    /* Read the attribute */
    UA_StatusCode retval = UA_STATUSCODE_GOOD;
    switch(id->attributeId) {
    case UA_ATTRIBUTEID_NODEID:
        retval = UA_Variant_setScalarCopy(&v->value, &node->head.nodeId,
                                          &UA_TYPES[UA_TYPES_NODEID]);
        break;
    case UA_ATTRIBUTEID_NODECLASS:
        retval = UA_Variant_setScalarCopy(&v->value, &node->head.nodeClass,
                                          &UA_TYPES[UA_TYPES_NODECLASS]);
        break;
    case UA_ATTRIBUTEID_BROWSENAME:
        retval = UA_Variant_setScalarCopy(&v->value, &node->head.browseName,
                                          &UA_TYPES[UA_TYPES_QUALIFIEDNAME]);
        break;
    case UA_ATTRIBUTEID_DISPLAYNAME: {
        UA_LocalizedText lt = UA_Session_getNodeDisplayName(session, &node->head);
        retval = UA_Variant_setScalarCopy(&v->value, &lt,
                                          &UA_TYPES[UA_TYPES_LOCALIZEDTEXT]);
        break;
    }
    case UA_ATTRIBUTEID_DESCRIPTION: {
        UA_LocalizedText lt = UA_Session_getNodeDescription(session, &node->head);
        retval = UA_Variant_setScalarCopy(&v->value, &lt,
                                          &UA_TYPES[UA_TYPES_LOCALIZEDTEXT]);
        break;
    }
    case UA_ATTRIBUTEID_WRITEMASK:
        retval = UA_Variant_setScalarCopy(&v->value, &node->head.writeMask,
                                          &UA_TYPES[UA_TYPES_UINT32]);
        break;
    case UA_ATTRIBUTEID_USERWRITEMASK: {
        UA_UInt32 userWriteMask = getUserWriteMask(server, session, &node->head);
        retval = UA_Variant_setScalarCopy(&v->value, &userWriteMask,
                                          &UA_TYPES[UA_TYPES_UINT32]);
        break; }
    case UA_ATTRIBUTEID_ISABSTRACT:
        retval = readIsAbstractAttribute(node, &v->value);
        break;
    case UA_ATTRIBUTEID_SYMMETRIC:
        CHECK_NODECLASS(UA_NODECLASS_REFERENCETYPE);
        retval = UA_Variant_setScalarCopy(&v->value, &node->referenceTypeNode.symmetric,
                                          &UA_TYPES[UA_TYPES_BOOLEAN]);
        break;
    case UA_ATTRIBUTEID_INVERSENAME:
        CHECK_NODECLASS(UA_NODECLASS_REFERENCETYPE);
        if(node->referenceTypeNode.symmetric) {
            /* Symmetric reference types don't have an inverse name */
            retval = UA_STATUSCODE_BADATTRIBUTEIDINVALID;
            break;
        }
        retval = UA_Variant_setScalarCopy(&v->value, &node->referenceTypeNode.inverseName,
                                          &UA_TYPES[UA_TYPES_LOCALIZEDTEXT]);
        break;
    case UA_ATTRIBUTEID_CONTAINSNOLOOPS:
        CHECK_NODECLASS(UA_NODECLASS_VIEW);
        retval = UA_Variant_setScalarCopy(&v->value, &node->viewNode.containsNoLoops,
                                          &UA_TYPES[UA_TYPES_BOOLEAN]);
        break;
    case UA_ATTRIBUTEID_EVENTNOTIFIER:
        CHECK_NODECLASS(UA_NODECLASS_VIEW | UA_NODECLASS_OBJECT);
        if(node->head.nodeClass == UA_NODECLASS_VIEW) {
            retval = UA_Variant_setScalarCopy(&v->value, &node->viewNode.eventNotifier,
                                              &UA_TYPES[UA_TYPES_BYTE]);
        } else {
            retval = UA_Variant_setScalarCopy(&v->value, &node->objectNode.eventNotifier,
                                              &UA_TYPES[UA_TYPES_BYTE]);
        }
        break;
    case UA_ATTRIBUTEID_VALUE: {
        CHECK_NODECLASS(UA_NODECLASS_VARIABLE | UA_NODECLASS_VARIABLETYPE);
        /* VariableTypes don't have the AccessLevel concept. Always allow
         * reading the value. */
        if(node->head.nodeClass == UA_NODECLASS_VARIABLE) {
            /* The access to a value variable is granted via the UserAccessLevel
             * attribute (masked with the AccessLevel attribute) */
            UA_Byte accessLevel = getUserAccessLevel(server, session, &node->variableNode);
            if(!(accessLevel & (UA_ACCESSLEVELMASK_READ))) {
                retval = UA_STATUSCODE_BADUSERACCESSDENIED;
                break;
            }
        }
        retval = readValueAttributeComplete(server, session, &node->variableNode,
                                            timestampsToReturn, &id->indexRange, v);
        break;
    }
    case UA_ATTRIBUTEID_DATATYPE:
        CHECK_NODECLASS(UA_NODECLASS_VARIABLE | UA_NODECLASS_VARIABLETYPE);
        retval = UA_Variant_setScalarCopy(&v->value, &node->variableTypeNode.dataType,
                                          &UA_TYPES[UA_TYPES_NODEID]);
        break;
    case UA_ATTRIBUTEID_VALUERANK:
        CHECK_NODECLASS(UA_NODECLASS_VARIABLE | UA_NODECLASS_VARIABLETYPE);
        retval = UA_Variant_setScalarCopy(&v->value, &node->variableTypeNode.valueRank,
                                          &UA_TYPES[UA_TYPES_INT32]);
        break;
    case UA_ATTRIBUTEID_ARRAYDIMENSIONS:
        CHECK_NODECLASS(UA_NODECLASS_VARIABLE | UA_NODECLASS_VARIABLETYPE);
        retval = UA_Variant_setArrayCopy(&v->value, node->variableTypeNode.arrayDimensions,
                                         node->variableTypeNode.arrayDimensionsSize,
                                         &UA_TYPES[UA_TYPES_UINT32]);
        break;
    case UA_ATTRIBUTEID_ACCESSLEVEL:
        CHECK_NODECLASS(UA_NODECLASS_VARIABLE);
        retval = UA_Variant_setScalarCopy(&v->value, &node->variableNode.accessLevel,
                                          &UA_TYPES[UA_TYPES_BYTE]);
        break;
    case UA_ATTRIBUTEID_ACCESSLEVELEX:
        CHECK_NODECLASS(UA_NODECLASS_VARIABLE);
        /* The normal AccessLevelEx contains the lowest 8 bits from the normal AccessLevel.
         * In our case, all other bits are zero. */
        const UA_Byte accessLevel = *((const UA_Byte*)(&node->variableNode.accessLevel));
        UA_UInt32 accessLevelEx = accessLevel & 0xFF;
        retval = UA_Variant_setScalarCopy(&v->value, &accessLevelEx,
                                          &UA_TYPES[UA_TYPES_UINT32]);

        break;
    case UA_ATTRIBUTEID_USERACCESSLEVEL: {
        CHECK_NODECLASS(UA_NODECLASS_VARIABLE);
        UA_Byte userAccessLevel = getUserAccessLevel(server, session, &node->variableNode);
        retval = UA_Variant_setScalarCopy(&v->value, &userAccessLevel,
                                          &UA_TYPES[UA_TYPES_BYTE]);
        break; }
    case UA_ATTRIBUTEID_MINIMUMSAMPLINGINTERVAL:
        CHECK_NODECLASS(UA_NODECLASS_VARIABLE);
        retval = UA_Variant_setScalarCopy(&v->value,
                                          &node->variableNode.minimumSamplingInterval,
                                          &UA_TYPES[UA_TYPES_DOUBLE]);
        break;
    case UA_ATTRIBUTEID_HISTORIZING:
        CHECK_NODECLASS(UA_NODECLASS_VARIABLE);
        retval = UA_Variant_setScalarCopy(&v->value, &node->variableNode.historizing,
                                          &UA_TYPES[UA_TYPES_BOOLEAN]);
        break;
    case UA_ATTRIBUTEID_EXECUTABLE:
        CHECK_NODECLASS(UA_NODECLASS_METHOD);
        retval = UA_Variant_setScalarCopy(&v->value, &node->methodNode.executable,
                          &UA_TYPES[UA_TYPES_BOOLEAN]);
        break;
    case UA_ATTRIBUTEID_USEREXECUTABLE: {
        CHECK_NODECLASS(UA_NODECLASS_METHOD);
        UA_Boolean userExecutable =
            getUserExecutable(server, session, &node->methodNode);
        retval = UA_Variant_setScalarCopy(&v->value, &userExecutable,
                                          &UA_TYPES[UA_TYPES_BOOLEAN]);
        break; }
    case UA_ATTRIBUTEID_DATATYPEDEFINITION: {
        CHECK_NODECLASS(UA_NODECLASS_DATATYPE);

#ifdef UA_ENABLE_TYPEDESCRIPTION
        const UA_DataType *type =
            findDataType(node, server->config.customDataTypes);
        if(!type) {
            retval = UA_STATUSCODE_BADATTRIBUTEIDINVALID;
            break;
        }

        if(UA_DATATYPEKIND_STRUCTURE == type->typeKind ||
           UA_DATATYPEKIND_OPTSTRUCT == type->typeKind ||
           UA_DATATYPEKIND_UNION == type->typeKind) {
            UA_StructureDefinition def;
            retval = getStructureDefinition(type, &def);
            if(UA_STATUSCODE_GOOD!=retval)
                break;
            retval = UA_Variant_setScalarCopy(&v->value, &def,
                                              &UA_TYPES[UA_TYPES_STRUCTUREDEFINITION]);
            UA_free(def.fields);
            break;
        }
#endif
        retval = UA_STATUSCODE_BADATTRIBUTEIDINVALID;
        break; }

    case UA_ATTRIBUTEID_ROLEPERMISSIONS:
    case UA_ATTRIBUTEID_USERROLEPERMISSIONS:
    case UA_ATTRIBUTEID_ACCESSRESTRICTIONS:
        /* TODO: Add support for the attributes from the 1.04 spec */
        retval = UA_STATUSCODE_BADATTRIBUTEIDINVALID;
        break;

    default:
        retval = UA_STATUSCODE_BADATTRIBUTEIDINVALID;
    }

    /* Reading has failed? */
    if(retval == UA_STATUSCODE_GOOD) {
        v->hasValue = true;
    } else {
        v->hasStatus = true;
        v->status = retval;
    }

    /* Always use the current time as the server-timestamp */
    if(timestampsToReturn == UA_TIMESTAMPSTORETURN_SERVER ||
       timestampsToReturn == UA_TIMESTAMPSTORETURN_BOTH) {
        UA_EventLoop *el = server->config.eventLoop;
        v->serverTimestamp = el->dateTime_now(el);
        v->hasServerTimestamp = true;
        v->hasServerPicoseconds = false;
    } else {
        v->hasServerTimestamp = false;
        v->hasServerPicoseconds = false;
    }

    /* Don't "invent" source timestamps. But remove them when not required. */
    if(timestampsToReturn == UA_TIMESTAMPSTORETURN_SERVER ||
       timestampsToReturn == UA_TIMESTAMPSTORETURN_NEITHER) {
        v->hasSourceTimestamp = false;
        v->hasSourcePicoseconds = false;
    }
}

void
Operation_Read(UA_Server *server, UA_Session *session, UA_TimestampsToReturn *ttr,
               const UA_ReadValueId *rvi, UA_DataValue *dv) {
    /* Get the node (with only the selected attribute if the NodeStore supports that) */
    const UA_Node *node =
        UA_NODESTORE_GET_SELECTIVE(server, &rvi->nodeId,
                                   attributeId2AttributeMask((UA_AttributeId)rvi->attributeId),
                                   UA_REFERENCETYPESET_NONE,
                                   UA_BROWSEDIRECTION_INVALID);
    if(!node) {
        dv->hasStatus = true;
        dv->status = UA_STATUSCODE_BADNODEIDUNKNOWN;
        return;
    }

    /* Perform the read operation */
    ReadWithNode(node, server, session, *ttr, rvi, dv);
    UA_NODESTORE_RELEASE(server, node);
}

void
Service_Read(UA_Server *server, UA_Session *session,
             const UA_ReadRequest *request, UA_ReadResponse *response) {
    UA_LOG_DEBUG_SESSION(server->config.logging, session, "Processing ReadRequest");
    UA_LOCK_ASSERT(&server->serviceMutex);

    /* Check if the timestampstoreturn is valid */
    if(request->timestampsToReturn > UA_TIMESTAMPSTORETURN_NEITHER) {
        response->responseHeader.serviceResult = UA_STATUSCODE_BADTIMESTAMPSTORETURNINVALID;
        return;
    }

    /* Check if maxAge is valid */
    if(request->maxAge < 0) {
        response->responseHeader.serviceResult = UA_STATUSCODE_BADMAXAGEINVALID;
        return;
    }

    /* Check if there are too many operations */
    if(server->config.maxNodesPerRead != 0 &&
       request->nodesToReadSize > server->config.maxNodesPerRead) {
        response->responseHeader.serviceResult = UA_STATUSCODE_BADTOOMANYOPERATIONS;
        return;
    }

    UA_LOCK_ASSERT(&server->serviceMutex);

    response->responseHeader.serviceResult =
        UA_Server_processServiceOperations(server, session,
                                           (UA_ServiceOperation)Operation_Read,
                                           &request->timestampsToReturn,
                                           &request->nodesToReadSize,
                                           &UA_TYPES[UA_TYPES_READVALUEID],
                                           &response->resultsSize,
                                           &UA_TYPES[UA_TYPES_DATAVALUE]);
}

UA_DataValue
readWithSession(UA_Server *server, UA_Session *session,
                const UA_ReadValueId *item,
                UA_TimestampsToReturn timestampsToReturn) {
    UA_LOCK_ASSERT(&server->serviceMutex);

    UA_DataValue dv;
    UA_DataValue_init(&dv);

    /* No Session defined. This can happen for example when a Subscription is
     * detached from its Session. */
    if(!session) {
        dv.hasStatus = true;
        dv.status = UA_STATUSCODE_BADUSERACCESSDENIED;
        return dv;
    }

    Operation_Read(server, session, &timestampsToReturn, item, &dv);
    return dv;
}

UA_StatusCode
readWithReadValue(UA_Server *server, const UA_NodeId *nodeId,
                  const UA_AttributeId attributeId, void *v) {
    UA_LOCK_ASSERT(&server->serviceMutex);

    /* Call the read service */
    UA_ReadValueId item;
    UA_ReadValueId_init(&item);
    item.nodeId = *nodeId;
    item.attributeId = attributeId;
    UA_DataValue dv = readWithSession(server, &server->adminSession,
                                      &item, UA_TIMESTAMPSTORETURN_NEITHER);

    /* Check the return value */
    UA_StatusCode retval = UA_STATUSCODE_GOOD;
    if(dv.hasStatus)
        retval = dv.status;
    else if(!dv.hasValue)
        retval = UA_STATUSCODE_BADUNEXPECTEDERROR;
    if(retval != UA_STATUSCODE_GOOD) {
        UA_DataValue_clear(&dv);
        return retval;
    }

    if(attributeId == UA_ATTRIBUTEID_VALUE ||
       attributeId == UA_ATTRIBUTEID_ARRAYDIMENSIONS) {
        /* Return the entire variant */
        memcpy(v, &dv.value, sizeof(UA_Variant));
    } else {
        /* Return the variant content only */
        memcpy(v, dv.value.data, dv.value.type->memSize);
        UA_free(dv.value.data);
    }
    return retval;
}

/* Exposes the Read service to local users */
UA_DataValue
UA_Server_read(UA_Server *server, const UA_ReadValueId *item,
               UA_TimestampsToReturn timestamps) {
    UA_LOCK(&server->serviceMutex);
    UA_DataValue dv = readWithSession(server, &server->adminSession, item, timestamps);
    UA_UNLOCK(&server->serviceMutex);
    return dv;
}

/* Used in inline functions exposing the Read service with more syntactic sugar
 * for individual attributes */
UA_StatusCode
__UA_Server_read(UA_Server *server, const UA_NodeId *nodeId,
                 const UA_AttributeId attributeId, void *v) {
   UA_LOCK(&server->serviceMutex);
   UA_StatusCode retval = readWithReadValue(server, nodeId, attributeId, v);
   UA_UNLOCK(&server->serviceMutex);
   return retval;
}

UA_StatusCode
readObjectProperty(UA_Server *server, const UA_NodeId objectId,
                   const UA_QualifiedName propertyName,
                   UA_Variant *value) {
    UA_LOCK_ASSERT(&server->serviceMutex);

    /* Create a BrowsePath to get the target NodeId */
    UA_RelativePathElement rpe;
    UA_RelativePathElement_init(&rpe);
    rpe.referenceTypeId = UA_NS0ID(HASPROPERTY);
    rpe.isInverse = false;
    rpe.includeSubtypes = false;
    rpe.targetName = propertyName;

    UA_BrowsePath bp;
    UA_BrowsePath_init(&bp);
    bp.startingNode = objectId;
    bp.relativePath.elementsSize = 1;
    bp.relativePath.elements = &rpe;

    UA_StatusCode retval;
    UA_BrowsePathResult bpr = translateBrowsePathToNodeIds(server, &bp);
    if(bpr.statusCode != UA_STATUSCODE_GOOD || bpr.targetsSize < 1) {
        retval = bpr.statusCode;
        UA_BrowsePathResult_clear(&bpr);
        return retval;
    }

    /* Use the first result from the BrowsePath */
    retval = readWithReadValue(server, &bpr.targets[0].targetId.nodeId,
                               UA_ATTRIBUTEID_VALUE, value);

    UA_BrowsePathResult_clear(&bpr);
    return retval;
}


UA_StatusCode
UA_Server_readObjectProperty(UA_Server *server, const UA_NodeId objectId,
                             const UA_QualifiedName propertyName,
                             UA_Variant *value) {
    UA_LOCK(&server->serviceMutex);
    UA_StatusCode retval = readObjectProperty(server, objectId, propertyName, value);
    UA_UNLOCK(&server->serviceMutex);
    return retval;
}

/*****************/
/* Type Checking */
/*****************/

UA_Boolean
compatibleValueDataType(UA_Server *server, const UA_DataType *dataType,
                        const UA_NodeId *constraintDataType) {
    if(compatibleDataTypes(server, &dataType->typeId, constraintDataType))
        return true;

    /* For actual values, the constraint DataType may be a subtype of the
     * DataType of the value -- subtyping in the wrong direction. E.g. UtcTime
     * is a subtype of DateTime. But we allow it to be encoded as a DateTime
     * value when transferred over the wire.
     *
     * We do not allow "subtyping in the "wrong direction" if the received type
     * is abstract. For example, ExtensionObjects (== "Structure" in the type
     * hierarchy) is an abstract type. But ExtensionObject could still be
     * transported over the network. */
    UA_Boolean abstract = false;
    UA_StatusCode res = readWithReadValue(server, &dataType->typeId,
                                          UA_ATTRIBUTEID_ISABSTRACT, &abstract);
    if(res != UA_STATUSCODE_GOOD || abstract)
        return false;

    if(isNodeInTree_singleRef(server, constraintDataType, &dataType->typeId,
                              UA_REFERENCETYPEINDEX_HASSUBTYPE))
        return true;

    return false;
}

UA_Boolean
compatibleDataTypes(UA_Server *server, const UA_NodeId *dataType,
                    const UA_NodeId *constraintDataType) {
    /* Do not allow empty datatypes */
    if(UA_NodeId_isNull(dataType))
       return false;

    /* No constraint or Variant / BaseDataType which allows any content */
    if(UA_NodeId_isNull(constraintDataType) ||
       UA_NodeId_equal(constraintDataType, &UA_TYPES[UA_TYPES_VARIANT].typeId))
        return true;

    /* Same datatypes */
    if(UA_NodeId_equal(dataType, constraintDataType))
        return true;

    /* Is the DataType a subtype of the constraint type? */
    if(isNodeInTree_singleRef(server, dataType, constraintDataType,
                              UA_REFERENCETYPEINDEX_HASSUBTYPE))
        return true;

    return false;
}

/* Test whether a ValueRank and the given arraydimensions are compatible.
 *
 * 5.6.2 Variable NodeClass: If the maximum is unknown the value shall be 0. The
 * number of elements shall be equal to the value of the ValueRank Attribute.
 * This Attribute shall be null if ValueRank <= 0. */
UA_Boolean
compatibleValueRankArrayDimensions(UA_Server *server, UA_Session *session,
                                   UA_Int32 valueRank, size_t arrayDimensionsSize) {
    /* ValueRank invalid */
    if(valueRank < UA_VALUERANK_SCALAR_OR_ONE_DIMENSION) {
        UA_LOG_INFO_SESSION(server->config.logging, session,
                            "The ValueRank is invalid (< -3)");
        return false;
    }

    /* case -3, UA_VALUERANK_SCALAR_OR_ONE_DIMENSION: the value can be a scalar
     *   or a one dimensional array
     * case -2, UA_VALUERANK_ANY: the value can be a scalar or an array with any
     *   number of dimensions
     * case -1, UA_VALUERANK_SCALAR: the value is a scalar
     * case 0, UA_VALUERANK_ONE_OR_MORE_DIMENSIONS: the value is an array with
     *   one or more dimensions */
    if(valueRank <= UA_VALUERANK_ONE_OR_MORE_DIMENSIONS) {
        if(arrayDimensionsSize > 0) {
            UA_LOG_INFO_SESSION(server->config.logging, session,
                                "No ArrayDimensions can be defined for a ValueRank <= 0");
            return false;
        }
        return true;
    }

    /* case >= 1, UA_VALUERANK_ONE_DIMENSION: the value is an array with the
       specified number of dimensions */
    if(arrayDimensionsSize != (size_t)valueRank) {
        UA_LOG_INFO_SESSION(server->config.logging, session,
                            "The number of ArrayDimensions is not equal to "
                            "the (positive) ValueRank");
        return false;
    }
    return true;
}

UA_Boolean
compatibleValueRanks(UA_Int32 valueRank, UA_Int32 constraintValueRank) {
    /* Check if the valuerank of the variabletype allows the change. */
    switch(constraintValueRank) {
    case UA_VALUERANK_SCALAR_OR_ONE_DIMENSION: /* the value can be a scalar or a
                                                  one dimensional array */
        if(valueRank != UA_VALUERANK_SCALAR && valueRank != UA_VALUERANK_ONE_DIMENSION)
            return false;
        break;
    case UA_VALUERANK_ANY: /* the value can be a scalar or an array with any
                              number of dimensions */
        break;
    case UA_VALUERANK_SCALAR: /* the value is a scalar */
        if(valueRank != UA_VALUERANK_SCALAR)
            return false;
        break;
    case UA_VALUERANK_ONE_OR_MORE_DIMENSIONS: /* the value is an array with one
                                                 or more dimensions */
        if(valueRank < (UA_Int32) UA_VALUERANK_ONE_OR_MORE_DIMENSIONS)
            return false;
        break;
    default: /* >= 1: the value is an array with the specified number of
                 dimensions */
        if(valueRank != constraintValueRank)
            return false;
        break;
    }
    return true;
}

/* Check if the ValueRank allows for the value dimension. This is more
 * permissive than checking for the ArrayDimensions attribute. Because the value
 * can have dimensions if the ValueRank < 0 */
static UA_Boolean
compatibleValueRankValue(UA_Int32 valueRank, const UA_Variant *value) {
    /* Invalid ValueRank */
    if(valueRank < UA_VALUERANK_SCALAR_OR_ONE_DIMENSION)
        return false;

    /* Empty arrays (-1) always match */
    if(!value->data)
        return true;

    size_t arrayDims = value->arrayDimensionsSize;
    if(arrayDims == 0 && !UA_Variant_isScalar(value))
        arrayDims = 1; /* array but no arraydimensions -> implicit array dimension 1 */

    /* We cannot simply use compatibleValueRankArrayDimensions since we can have
     * defined ArrayDimensions for the value if the ValueRank is -2 */
    switch(valueRank) {
    case UA_VALUERANK_SCALAR_OR_ONE_DIMENSION: /* The value can be a scalar or a
                                                  one dimensional array */
        return (arrayDims <= 1);
    case UA_VALUERANK_ANY: /* The value can be a scalar or an array with any
                              number of dimensions */
        return true;
    case UA_VALUERANK_SCALAR: /* The value is a scalar */
        return (arrayDims == 0);
    case UA_VALUERANK_ONE_OR_MORE_DIMENSIONS:
        return (arrayDims >= 1);
    default:
        break;
    }

    UA_assert(valueRank >= UA_VALUERANK_ONE_OR_MORE_DIMENSIONS);

    /* case 0:  the value is an array with one or more dimensions */
    return (arrayDims == (UA_UInt32)valueRank);
}

UA_Boolean
compatibleArrayDimensions(size_t constraintArrayDimensionsSize,
                          const UA_UInt32 *constraintArrayDimensions,
                          size_t testArrayDimensionsSize,
                          const UA_UInt32 *testArrayDimensions) {
    /* No array dimensions defined -> everything is permitted if the value rank fits */
    if(constraintArrayDimensionsSize == 0)
        return true;

    /* Dimension count must match */
    if(testArrayDimensionsSize != constraintArrayDimensionsSize)
        return false;

    /* Dimension lengths must not be larger than the constraint. Zero in the
     * constraint indicates a wildcard. */
    for(size_t i = 0; i < constraintArrayDimensionsSize; ++i) {
        if(constraintArrayDimensions[i] < testArrayDimensions[i] &&
           constraintArrayDimensions[i] != 0)
            return false;
    }
    return true;
}

UA_Boolean
compatibleValueArrayDimensions(const UA_Variant *value, size_t targetArrayDimensionsSize,
                               const UA_UInt32 *targetArrayDimensions) {
    size_t valueArrayDimensionsSize = value->arrayDimensionsSize;
    UA_UInt32 const *valueArrayDimensions = value->arrayDimensions;
    UA_UInt32 tempArrayDimensions;
    if(!valueArrayDimensions && !UA_Variant_isScalar(value)) {
        /* An empty array implicitly has array dimensions [0,0,...] with the
         * correct number of dimensions. So it always matches. */
        if(value->arrayLength == 0)
            return true;

        /* Arrays with content and without array dimensions have one implicit dimension */
        valueArrayDimensionsSize = 1;
        tempArrayDimensions = (UA_UInt32)value->arrayLength;
        valueArrayDimensions = &tempArrayDimensions;
    }
    UA_assert(valueArrayDimensionsSize == 0 || valueArrayDimensions != NULL);
    return compatibleArrayDimensions(targetArrayDimensionsSize, targetArrayDimensions,
                                     valueArrayDimensionsSize, valueArrayDimensions);
}

const char *reason_EmptyType = "Empty value only allowed for BaseDataType";
const char *reason_ValueDataType = "DataType of the value is incompatible";
const char *reason_ValueArrayDimensions = "ArrayDimensions of the value are incompatible";
const char *reason_ValueValueRank = "ValueRank of the value is incompatible";

UA_Boolean
compatibleValue(UA_Server *server, UA_Session *session, const UA_NodeId *targetDataTypeId,
                UA_Int32 targetValueRank, size_t targetArrayDimensionsSize,
                const UA_UInt32 *targetArrayDimensions, const UA_Variant *value,
                const UA_NumericRange *range, const char **reason) {
    /* Empty value */
    if(UA_Variant_isEmpty(value)) {
        /* Empty value is allowed for BaseDataType */
        if(UA_NodeId_equal(targetDataTypeId, &UA_TYPES[UA_TYPES_VARIANT].typeId) ||
           UA_NodeId_equal(targetDataTypeId, &UA_NODEID_NULL))
            return true;

        /* Ignore if that is configured */
        if(server->bootstrapNS0 ||
           server->config.allowEmptyVariables == UA_RULEHANDLING_ACCEPT)
            return true;

        UA_LOG_INFO_SESSION(server->config.logging, session,
                            "Only Variables with data type BaseDataType "
                            "can contain an empty value");

        /* Ignore if that is configured */
        if(server->config.allowEmptyVariables == UA_RULEHANDLING_WARN)
            return true;

        /* Default handling is to abort */
        *reason = reason_EmptyType;
        return false;
    }

    /* Empty array of ExtensionObjects */
    if(UA_Variant_hasArrayType(value, &UA_TYPES[UA_TYPES_EXTENSIONOBJECT]) &&
       value->arrayLength == 0) {
        /* There is no way to check type compatibility here. Leave it for the upper layers to
         * decide, if empty array is okay. */
        return true;        
    }

    /* Is the datatype compatible? */
    if(!compatibleValueDataType(server, value->type, targetDataTypeId)) {
        *reason = reason_ValueDataType;
        return false;
    }

    /* Array dimensions are checked later when writing the range */
    if(range)
        return true;

    /* See if the array dimensions match. */
    if(!compatibleValueArrayDimensions(value, targetArrayDimensionsSize,
                                       targetArrayDimensions)) {
        *reason = reason_ValueArrayDimensions;
        return false;
    }

    /* Check if the valuerank allows for the value dimension */
    if(!compatibleValueRankValue(targetValueRank, value)) {
        *reason = reason_ValueValueRank;
        return false;
    }

    return true;
}

/*****************/
/* Write Service */
/*****************/

static void
freeWrapperArray(void *app, void *context) {
    UA_free(context);
}

static void
unwrapEOArray(UA_Server *server, UA_Variant *value) {
    /* Only works on arrays of ExtensionObjects */
    if(!UA_Variant_hasArrayType(value, &UA_TYPES[UA_TYPES_EXTENSIONOBJECT]) ||
       value->arrayLength == 0)
        return;

    /* All eo need to be already decoded and have the same wrapped type */
    UA_ExtensionObject *eo = (UA_ExtensionObject*)value->data;
    const UA_DataType *innerType = eo[0].content.decoded.type;
    for(size_t i = 0; i < value->arrayLength; i++) {
        if(eo[i].encoding != UA_EXTENSIONOBJECT_DECODED &&
           eo[i].encoding != UA_EXTENSIONOBJECT_DECODED_NODELETE)
            return;
        if(eo[i].content.decoded.type != innerType)
            return;
    }

    /* Allocate the array for the unwrapped data. Since the adjusted value is
     * not cleaned up (only the original value), this memory is being cleaned up
     * by a delayed callback in the server after the method call has
     * finished. */
    UA_DelayedCallback *dc = (UA_DelayedCallback*)
        UA_malloc(sizeof(UA_DelayedCallback) + (value->arrayLength * innerType->memSize));
    if(!dc)
        return;

    /* Move the content */
    uintptr_t pos = ((uintptr_t)dc) + sizeof(UA_DelayedCallback);
    void *unwrappedArray = (void*)pos;
    for(size_t i = 0; i < value->arrayLength; i++) {
        memcpy((void*)pos, eo[i].content.decoded.data, innerType->memSize);
        pos += innerType->memSize;
    }

    /* Adjust the value */
    value->type = innerType;
    value->data = unwrappedArray;

    /* Add the delayed callback to free the memory of the unwrapped array */
    dc->callback = freeWrapperArray;
    dc->application = NULL;
    dc->context = dc;
    UA_EventLoop *el = server->config.eventLoop;
    el->addDelayedCallback(el, dc);
}

void
adjustValueType(UA_Server *server, UA_Variant *value,
                const UA_NodeId *targetDataTypeId) {
    /* If the value is empty, there is nothing we can do here */
    const UA_DataType *type = value->type;
    if(!type)
        return;

    /* The target type is already achieved. No adjustment needed. */
    if(UA_NodeId_equal(&type->typeId, targetDataTypeId))
        return;

    /* Unwrap ExtensionObject arrays if they all contain the same DataType */
    unwrapEOArray(server, value);

    /* Find the target type */
    const UA_DataType *targetType =
        UA_findDataTypeWithCustom(targetDataTypeId, server->config.customDataTypes);
    if(!targetType)
        return;

    /* Use the generic functionality shared by client and server */
    adjustType(value, targetType);
}

static UA_StatusCode
writeArrayDimensionsAttribute(UA_Server *server, UA_Session *session,
                              UA_VariableNode *node, const UA_VariableTypeNode *type,
                              size_t arrayDimensionsSize, UA_UInt32 *arrayDimensions) {
    UA_assert(node != NULL);
    UA_assert(type != NULL);

    /* If this is a variabletype, there must be no instances or subtypes of it
     * when we do the change */
    if(node->head.nodeClass == UA_NODECLASS_VARIABLETYPE &&
       UA_Node_hasSubTypeOrInstances(&node->head)) {
        UA_LOG_INFO(server->config.logging, UA_LOGCATEGORY_SERVER,
                    "Cannot change a variable type with existing instances");
        return UA_STATUSCODE_BADINTERNALERROR;
    }

    /* Check that the array dimensions match with the valuerank */
    if(!compatibleValueRankArrayDimensions(server, session, node->valueRank,
                                           arrayDimensionsSize)) {
        UA_LOG_DEBUG(server->config.logging, UA_LOGCATEGORY_SERVER,
                     "Cannot write the ArrayDimensions. The ValueRank does not match.");
        return UA_STATUSCODE_BADTYPEMISMATCH;
    }

    /* Check if the array dimensions match with the wildcards in the
     * variabletype (dimension length 0) */
    if(type->arrayDimensions &&
       !compatibleArrayDimensions(type->arrayDimensionsSize, type->arrayDimensions,
                                  arrayDimensionsSize, arrayDimensions)) {
       UA_LOG_DEBUG(server->config.logging, UA_LOGCATEGORY_SERVER,
                    "Array dimensions in the variable type do not match");
       return UA_STATUSCODE_BADTYPEMISMATCH;
    }

    /* Check if the current value is compatible with the array dimensions */
    UA_DataValue value;
    UA_DataValue_init(&value);
    UA_StatusCode retval = readValueAttribute(server, session, node, &value);
    if(retval != UA_STATUSCODE_GOOD)
        return retval;
    if(value.hasValue) {
        if(!compatibleValueArrayDimensions(&value.value, arrayDimensionsSize,
                                           arrayDimensions))
            retval = UA_STATUSCODE_BADTYPEMISMATCH;
        UA_DataValue_clear(&value);
        if(retval != UA_STATUSCODE_GOOD) {
            UA_LOG_DEBUG(server->config.logging, UA_LOGCATEGORY_SERVER,
                         "Array dimensions in the current value do not match");
            return retval;
        }
    }

    /* Ok, apply */
    UA_UInt32 *oldArrayDimensions = node->arrayDimensions;
    size_t oldArrayDimensionsSize = node->arrayDimensionsSize;
    retval = UA_Array_copy(arrayDimensions, arrayDimensionsSize,
                           (void**)&node->arrayDimensions,
                           &UA_TYPES[UA_TYPES_UINT32]);
    if(retval != UA_STATUSCODE_GOOD)
        return retval;
    UA_Array_delete(oldArrayDimensions, oldArrayDimensionsSize, &UA_TYPES[UA_TYPES_UINT32]);
    node->arrayDimensionsSize = arrayDimensionsSize;
    return UA_STATUSCODE_GOOD;
}

/* Stack layout: ... | node | type */
static UA_StatusCode
writeValueRank(UA_Server *server, UA_Session *session,
               UA_VariableNode *node, const UA_VariableTypeNode *type,
               UA_Int32 valueRank) {
    UA_assert(node != NULL);
    UA_assert(type != NULL);

    UA_Int32 constraintValueRank = type->valueRank;

    /* If this is a variabletype, there must be no instances or subtypes of it
     * when we do the change */
    if(node->head.nodeClass == UA_NODECLASS_VARIABLETYPE &&
       UA_Node_hasSubTypeOrInstances(&node->head))
        return UA_STATUSCODE_BADINTERNALERROR;

    /* Check if the valuerank of the variabletype allows the change. */
    if(!compatibleValueRanks(valueRank, constraintValueRank))
        return UA_STATUSCODE_BADTYPEMISMATCH;

    /* Check if the new valuerank is compatible with the array dimensions. Use
     * the read service to handle data sources. */
    size_t arrayDims = node->arrayDimensionsSize;
    if(arrayDims == 0) {
        /* the value could be an array with no arrayDimensions defined.
           dimensions zero indicate a scalar for compatibleValueRankArrayDimensions. */
        UA_DataValue value;
        UA_DataValue_init(&value);
        UA_StatusCode retval = readValueAttribute(server, session, node, &value);
        if(retval != UA_STATUSCODE_GOOD)
            return retval;
        if(!value.hasValue || !value.value.type) {
            /* no value -> apply */
            node->valueRank = valueRank;
            return UA_STATUSCODE_GOOD;
        }
        if(!UA_Variant_isScalar(&value.value))
            arrayDims = 1;
        UA_DataValue_clear(&value);
    }
    if(!compatibleValueRankArrayDimensions(server, session, valueRank, arrayDims))
        return UA_STATUSCODE_BADTYPEMISMATCH;

    /* All good, apply the change */
    node->valueRank = valueRank;
    return UA_STATUSCODE_GOOD;
}

static UA_StatusCode
writeDataTypeAttribute(UA_Server *server, UA_Session *session,
                       UA_VariableNode *node, const UA_VariableTypeNode *type,
                       const UA_NodeId *dataType) {
    UA_assert(node != NULL);
    UA_assert(type != NULL);

    /* If this is a variabletype, there must be no instances or subtypes of it
       when we do the change */
    if(node->head.nodeClass == UA_NODECLASS_VARIABLETYPE &&
       UA_Node_hasSubTypeOrInstances(&node->head))
        return UA_STATUSCODE_BADINTERNALERROR;

    /* Does the new type match the constraints of the variabletype? */
    if(!compatibleDataTypes(server, dataType, &type->dataType))
        return UA_STATUSCODE_BADTYPEMISMATCH;

    /* Check if the current value would match the new type */
    UA_DataValue value;
    UA_DataValue_init(&value);
    UA_StatusCode retval = readValueAttribute(server, session, node, &value);
    if(retval != UA_STATUSCODE_GOOD)
        return retval;
    if(value.hasValue) {
        const char *reason; /* temp value */
        if(!compatibleValue(server, session, dataType, node->valueRank,
                            node->arrayDimensionsSize, node->arrayDimensions,
                            &value.value, NULL, &reason))
            retval = UA_STATUSCODE_BADTYPEMISMATCH;
        UA_DataValue_clear(&value);
        if(retval != UA_STATUSCODE_GOOD) {
            UA_LOG_DEBUG(server->config.logging, UA_LOGCATEGORY_SERVER,
                         "The current value does not match the new data type");
            return retval;
        }
    }

    /* Replace the datatype nodeid */
    UA_NodeId dtCopy = node->dataType;
    retval = UA_NodeId_copy(dataType, &node->dataType);
    if(retval != UA_STATUSCODE_GOOD) {
        node->dataType = dtCopy;
        return retval;
    }
    UA_NodeId_clear(&dtCopy);
    return UA_STATUSCODE_GOOD;
}

static UA_StatusCode
writeValueAttributeWithoutRange(UA_VariableNode *node, const UA_DataValue *value) {
    UA_DataValue *oldValue = &node->value.data.value;
    UA_DataValue tmpValue = *value;

    /* If possible memcpy the new value over the old value without
     * a malloc. For this the value needs to be "pointerfree". */
    if(oldValue->hasValue && oldValue->value.type && oldValue->value.type->pointerFree &&
       value->hasValue && value->value.type && value->value.type->pointerFree &&
       oldValue->value.type->memSize == value->value.type->memSize) {
        size_t oSize = 1;
        size_t vSize = 1;
        if(!UA_Variant_isScalar(&oldValue->value))
            oSize = oldValue->value.arrayLength;
        if(!UA_Variant_isScalar(&value->value))
            vSize = value->value.arrayLength;

        if(oSize == vSize &&
           oldValue->value.arrayDimensionsSize == value->value.arrayDimensionsSize) {
            /* Keep the old pointers, but adjust type and array length */
            tmpValue.value = oldValue->value;
            tmpValue.value.type = value->value.type;
            tmpValue.value.arrayLength = value->value.arrayLength;

            /* Copy the data over the old memory */
            memcpy(tmpValue.value.data, value->value.data,
                   oSize * oldValue->value.type->memSize);
            if(oldValue->value.arrayDimensionsSize > 0) /* No memcpy with NULL-ptr */
                memcpy(tmpValue.value.arrayDimensions, value->value.arrayDimensions,
                       sizeof(UA_UInt32) * oldValue->value.arrayDimensionsSize);

            /* Set the value */
            node->value.data.value = tmpValue;
            return UA_STATUSCODE_GOOD;
        }
    }

    /* Make a deep copy of the value and replace when this succeeds */
    UA_StatusCode retval = UA_Variant_copy(&value->value, &tmpValue.value);
    if(retval != UA_STATUSCODE_GOOD)
        return retval;
    UA_DataValue_clear(&node->value.data.value);
    node->value.data.value = tmpValue;
    return UA_STATUSCODE_GOOD;
}

static UA_StatusCode
writeValueAttributeWithRange(UA_VariableNode *node, const UA_DataValue *value,
                             const UA_NumericRange *rangeptr) {
    /* Value on both sides? */
    if(value->status != node->value.data.value.status ||
       !value->hasValue || !node->value.data.value.hasValue)
        return UA_STATUSCODE_BADINDEXRANGEINVALID;

    /* Make scalar a one-entry array for range matching */
    UA_Variant editableValue;
    const UA_Variant *v = &value->value;
    if(UA_Variant_isScalar(&value->value)) {
        editableValue = value->value;
        editableValue.arrayLength = 1;
        v = &editableValue;
    }

    /* Check that the type is an exact match and not only "compatible" */
    if(!node->value.data.value.value.type || !v->type ||
       !UA_NodeId_equal(&node->value.data.value.value.type->typeId,
                        &v->type->typeId))
        return UA_STATUSCODE_BADTYPEMISMATCH;

    /* Write the value */
    UA_StatusCode retval =
        UA_Variant_setRangeCopy(&node->value.data.value.value,
                                v->data, v->arrayLength, *rangeptr);
    if(retval != UA_STATUSCODE_GOOD)
        return retval;

    /* Write the status and timestamps */
    node->value.data.value.hasStatus = value->hasStatus;
    node->value.data.value.status = value->status;
    node->value.data.value.hasSourceTimestamp = value->hasSourceTimestamp;
    node->value.data.value.sourceTimestamp = value->sourceTimestamp;
    node->value.data.value.hasSourcePicoseconds = value->hasSourcePicoseconds;
    node->value.data.value.sourcePicoseconds = value->sourcePicoseconds;
    return UA_STATUSCODE_GOOD;
}

static UA_StatusCode
writeNodeValueAttribute(UA_Server *server, UA_Session *session,
                        UA_VariableNode *node, const UA_DataValue *value,
                        const UA_String *indexRange) {
    UA_assert(node != NULL);
    UA_assert(session != NULL);
    UA_LOCK_ASSERT(&server->serviceMutex);

    /* Parse the range */
    UA_NumericRange range;
    range.dimensions = NULL;
    UA_NumericRange *rangeptr = NULL;
    UA_StatusCode retval = UA_STATUSCODE_GOOD;
    if(indexRange && indexRange->length > 0) {
        retval = UA_NumericRange_parse(&range, *indexRange);
        if(retval != UA_STATUSCODE_GOOD)
            return retval;
        rangeptr = &range;
    }

    /* Created an editable version. The data is not touched. Only the variant
     * "container". */
    UA_DataValue adjustedValue = *value;

    /* Type checking. May change the type of adjustedValue */
    const char *reason;
    if(value->hasValue && value->value.type) {
        /* Try to correct the type */
        adjustValueType(server, &adjustedValue.value, &node->dataType);

        /* Check the type */
        if(!compatibleValue(server, session, &node->dataType, node->valueRank,
                            node->arrayDimensionsSize, node->arrayDimensions,
                            &adjustedValue.value, rangeptr, &reason)) {
            if(session == &server->adminSession) {
                /* If the value is written via the local API, log a warning */
                UA_LOG_WARNING_SESSION(server->config.logging, session,
                               "Writing the value of Node %N failed with the "
                               "following reason: %s", node->head.nodeId, reason);
            } else {
                /* Don't spam the logs if writing from remote failed */
                UA_LOG_DEBUG_SESSION(server->config.logging, session,
                                     "Writing the value of Node %N failed with the "
                                     "following reason: %s", node->head.nodeId, reason);
            }
            if(rangeptr && rangeptr->dimensions != NULL)
                UA_free(rangeptr->dimensions);
            return UA_STATUSCODE_BADTYPEMISMATCH;
        }
    }

    /* If no source timestamp is defined create one here.
     * It should be created as close to the source as possible. */
    if(node->head.nodeClass == UA_NODECLASS_VARIABLE && !node->isDynamic) {
        adjustedValue.hasSourceTimestamp = false;
        adjustedValue.hasSourcePicoseconds = false;
    }

    /* Call into the different value storage backends.
     *
     * TODO: Clean up this mess with duplicated possibilities for external
     * callbacks */
    retval = UA_STATUSCODE_BADWRITENOTSUPPORTED; /* default */
    switch(node->valueBackend.backendType) {
    case UA_VALUEBACKENDTYPE_NONE:
        if(node->valueSource == UA_VALUESOURCE_DATA) {
            /* Write into the in-situ DataValue */
            if(!rangeptr)
                retval = writeValueAttributeWithoutRange(node, &adjustedValue);
            else
                retval = writeValueAttributeWithRange(node, &adjustedValue, rangeptr);

            /* Callback after writing */
            if(retval == UA_STATUSCODE_GOOD &&
               node->value.data.callback.onWrite) {
                node->value.data.callback.
                    onWrite(server, &session->sessionId, session->context,
                            &node->head.nodeId, node->head.context,
                            rangeptr, &adjustedValue);
            }
        } else if(node->value.dataSource.write) {
            /* Write via the datasource callback */
            retval = node->value.dataSource.
                write(server, &session->sessionId, session->context,
                      &node->head.nodeId, node->head.context,
                      rangeptr, &adjustedValue);
        }
        break;

    case UA_VALUEBACKENDTYPE_EXTERNAL:
        retval = UA_STATUSCODE_GOOD;
        if(node->valueBackend.backend.external.callback.userWrite) {
            retval = node->valueBackend.backend.external.callback.
                userWrite(server, &session->sessionId, session->context,
                          &node->head.nodeId, node->head.context,
                          rangeptr, &adjustedValue);
        } else {
            if(node->valueBackend.backend.external.value) {
                UA_DataValue_clear(*node->valueBackend.backend.external.value);
                retval = UA_DataValue_copy(&adjustedValue,
                                           *node->valueBackend.backend.external.value);
            }
        }
        break;

    case UA_VALUEBACKENDTYPE_INTERNAL:
    case UA_VALUEBACKENDTYPE_DATA_SOURCE_CALLBACK:
    default:
        break;
    }

    /* Write into the historical data backend. Not that the historical data
     * backend can be configured to "poll" data like a MonitoredItem also. */
#ifdef UA_ENABLE_HISTORIZING
    if(retval == UA_STATUSCODE_GOOD &&
       node->head.nodeClass == UA_NODECLASS_VARIABLE &&
       server->config.historyDatabase.setValue) {
        server->config.historyDatabase.
            setValue(server, server->config.historyDatabase.context,
                     &session->sessionId, session->context,
                     &node->head.nodeId, node->historizing, &adjustedValue);
    }
#endif

    /* Clean up */
    if(rangeptr && rangeptr->dimensions != NULL)
        UA_free(rangeptr->dimensions);
    return retval;
}

static UA_StatusCode
writeIsAbstract(UA_Node *node, UA_Boolean value) {
    switch(node->head.nodeClass) {
    case UA_NODECLASS_OBJECTTYPE:
        node->objectTypeNode.isAbstract = value;
        break;
    case UA_NODECLASS_REFERENCETYPE:
        node->referenceTypeNode.isAbstract = value;
        break;
    case UA_NODECLASS_VARIABLETYPE:
        node->variableTypeNode.isAbstract = value;
        break;
    case UA_NODECLASS_DATATYPE:
        node->dataTypeNode.isAbstract = value;
        break;
    default:
        return UA_STATUSCODE_BADNODECLASSINVALID;
    }
    return UA_STATUSCODE_GOOD;
}

/*****************/
/* Write Service */
/*****************/

#define CHECK_DATATYPE_SCALAR(EXP_DT)                                   \
    if(!wvalue->value.hasValue ||                                       \
       &UA_TYPES[UA_TYPES_##EXP_DT] != wvalue->value.value.type ||      \
       !UA_Variant_isScalar(&wvalue->value.value)) {                    \
        retval = UA_STATUSCODE_BADTYPEMISMATCH;                         \
        break;                                                          \
    }

#define CHECK_DATATYPE_ARRAY(EXP_DT)                                    \
    if(!wvalue->value.hasValue ||                                       \
       &UA_TYPES[UA_TYPES_##EXP_DT] != wvalue->value.value.type ||      \
       UA_Variant_isScalar(&wvalue->value.value)) {                     \
        retval = UA_STATUSCODE_BADTYPEMISMATCH;                         \
        break;                                                          \
    }

#define CHECK_NODECLASS_WRITE(CLASS)                                    \
    if((node->head.nodeClass & (CLASS)) == 0) {                         \
        retval = UA_STATUSCODE_BADNODECLASSINVALID;                     \
        break;                                                          \
    }

#define CHECK_USERWRITEMASK(mask)                           \
    if(!(userWriteMask & (mask))) {                         \
        retval = UA_STATUSCODE_BADUSERACCESSDENIED;         \
        break;                                              \
    }

#define GET_NODETYPE                                \
    type = (const UA_VariableTypeNode*)             \
        getNodeType(server, &node->head);           \
    if(!type) {                                     \
        retval = UA_STATUSCODE_BADTYPEMISMATCH;     \
        break;                                      \
    }

/* Update a localized text. Don't touch the target if copying fails
 * (maybe due to BadOutOfMemory). */
static UA_StatusCode
updateLocalizedText(const UA_LocalizedText *source, UA_LocalizedText *target) {
    UA_LocalizedText tmp;
    UA_StatusCode retval = UA_LocalizedText_copy(source, &tmp);
    if(retval != UA_STATUSCODE_GOOD)
        return retval;
    UA_LocalizedText_clear(target);
    *target = tmp;
    return UA_STATUSCODE_GOOD;
}

/* Trigger sampling if a MonitoredItem surveils the attribute with no sampling
 * interval */
#ifdef UA_ENABLE_SUBSCRIPTIONS
static void
triggerImmediateDataChange(UA_Server *server, UA_Session *session,
                           UA_Node *node, const UA_WriteValue *wvalue) {
    UA_MonitoredItem *mon = node->head.monitoredItems;
    for(; mon != NULL; mon = mon->sampling.nodeListNext) {
        if(mon->itemToMonitor.attributeId != wvalue->attributeId)
            continue;
        UA_DataValue value;
        UA_DataValue_init(&value);
        ReadWithNode(node, server, session, mon->timestampsToReturn,
                     &mon->itemToMonitor, &value);
        UA_MonitoredItem_processSampledValue(server, mon, &value);
    }
}
#endif

/* This function implements the main part of the write service and operates on a
   copy of the node (not in single-threaded mode). */
static UA_StatusCode
copyAttributeIntoNode(UA_Server *server, UA_Session *session,
                      UA_Node *node, const UA_WriteValue *wvalue) {
    UA_assert(session != NULL);
    const void *value = wvalue->value.value.data;
    UA_UInt32 userWriteMask = getUserWriteMask(server, session, &node->head);
    UA_StatusCode retval = UA_STATUSCODE_GOOD;

    UA_LOG_TRACE_SESSION(server->config.logging, session,
                         "Write attribute %" PRIi32 " of Node %N",
                         wvalue->attributeId, node->head.nodeId);

    const UA_VariableTypeNode *type;

    switch(wvalue->attributeId) {
    case UA_ATTRIBUTEID_NODEID:
    case UA_ATTRIBUTEID_NODECLASS:
    case UA_ATTRIBUTEID_USERWRITEMASK:
    case UA_ATTRIBUTEID_USERACCESSLEVEL:
    case UA_ATTRIBUTEID_USEREXECUTABLE:
    case UA_ATTRIBUTEID_BROWSENAME: /* BrowseName is tracked in a binary tree
                                       for fast lookup */
        retval = UA_STATUSCODE_BADWRITENOTSUPPORTED;
        break;
    case UA_ATTRIBUTEID_DISPLAYNAME:
        CHECK_USERWRITEMASK(UA_WRITEMASK_DISPLAYNAME);
        CHECK_DATATYPE_SCALAR(LOCALIZEDTEXT);
        retval = UA_Node_insertOrUpdateDisplayName(&node->head,
                                                   (const UA_LocalizedText *)value);
        break;
    case UA_ATTRIBUTEID_DESCRIPTION:
        CHECK_USERWRITEMASK(UA_WRITEMASK_DESCRIPTION);
        CHECK_DATATYPE_SCALAR(LOCALIZEDTEXT);
        retval = UA_Node_insertOrUpdateDescription(&node->head,
                                                   (const UA_LocalizedText *)value);
        break;
    case UA_ATTRIBUTEID_WRITEMASK:
        CHECK_USERWRITEMASK(UA_WRITEMASK_WRITEMASK);
        CHECK_DATATYPE_SCALAR(UINT32);
        node->head.writeMask = *(const UA_UInt32*)value;
        break;
    case UA_ATTRIBUTEID_ISABSTRACT:
        CHECK_USERWRITEMASK(UA_WRITEMASK_ISABSTRACT);
        CHECK_DATATYPE_SCALAR(BOOLEAN);
        retval = writeIsAbstract(node, *(const UA_Boolean*)value);
        break;
    case UA_ATTRIBUTEID_SYMMETRIC:
        CHECK_NODECLASS_WRITE(UA_NODECLASS_REFERENCETYPE);
        CHECK_USERWRITEMASK(UA_WRITEMASK_SYMMETRIC);
        CHECK_DATATYPE_SCALAR(BOOLEAN);
        node->referenceTypeNode.symmetric = *(const UA_Boolean*)value;
        break;
    case UA_ATTRIBUTEID_INVERSENAME:
        CHECK_NODECLASS_WRITE(UA_NODECLASS_REFERENCETYPE);
        CHECK_USERWRITEMASK(UA_WRITEMASK_INVERSENAME);
        CHECK_DATATYPE_SCALAR(LOCALIZEDTEXT);
        retval = updateLocalizedText((const UA_LocalizedText *)value,
                                     &node->referenceTypeNode.inverseName);
        break;
    case UA_ATTRIBUTEID_CONTAINSNOLOOPS:
        CHECK_NODECLASS_WRITE(UA_NODECLASS_VIEW);
        CHECK_USERWRITEMASK(UA_WRITEMASK_CONTAINSNOLOOPS);
        CHECK_DATATYPE_SCALAR(BOOLEAN);
        node->viewNode.containsNoLoops = *(const UA_Boolean*)value;
        break;
    case UA_ATTRIBUTEID_EVENTNOTIFIER:
        CHECK_NODECLASS_WRITE(UA_NODECLASS_VIEW | UA_NODECLASS_OBJECT);
        CHECK_USERWRITEMASK(UA_WRITEMASK_EVENTNOTIFIER);
        CHECK_DATATYPE_SCALAR(BYTE);
        if(node->head.nodeClass == UA_NODECLASS_VIEW) {
            node->viewNode.eventNotifier = *(const UA_Byte*)value;
        } else {
            node->objectNode.eventNotifier = *(const UA_Byte*)value;
        }
        break;
    case UA_ATTRIBUTEID_VALUE:
        CHECK_NODECLASS_WRITE(UA_NODECLASS_VARIABLE | UA_NODECLASS_VARIABLETYPE);
        if(node->head.nodeClass == UA_NODECLASS_VARIABLE) {
            /* The access to a value variable is granted via the UserAccessLevel
             * attribute (masked with the AccessLevel attribute) */
            UA_Byte accessLevel = getUserAccessLevel(server, session, &node->variableNode);
            if(!(accessLevel & (UA_ACCESSLEVELMASK_WRITE))) {
                retval = UA_STATUSCODE_BADUSERACCESSDENIED;
                break;
            }
        } else { /* UA_NODECLASS_VARIABLETYPE */
            CHECK_USERWRITEMASK(UA_WRITEMASK_VALUEFORVARIABLETYPE);
        }
        retval = writeNodeValueAttribute(server, session, &node->variableNode,
                                         &wvalue->value, &wvalue->indexRange);
        break;
    case UA_ATTRIBUTEID_DATATYPE:
        CHECK_NODECLASS_WRITE(UA_NODECLASS_VARIABLE | UA_NODECLASS_VARIABLETYPE);
        CHECK_USERWRITEMASK(UA_WRITEMASK_DATATYPE);
        CHECK_DATATYPE_SCALAR(NODEID);
        GET_NODETYPE;
        retval = writeDataTypeAttribute(server, session, &node->variableNode,
                                        type, (const UA_NodeId*)value);
        UA_NODESTORE_RELEASE(server, (const UA_Node*)type);
        break;
    case UA_ATTRIBUTEID_VALUERANK:
        CHECK_NODECLASS_WRITE(UA_NODECLASS_VARIABLE | UA_NODECLASS_VARIABLETYPE);
        CHECK_USERWRITEMASK(UA_WRITEMASK_VALUERANK);
        CHECK_DATATYPE_SCALAR(INT32);
        GET_NODETYPE;
        retval = writeValueRank(server, session, &node->variableNode,
                                type, *(const UA_Int32*)value);
        UA_NODESTORE_RELEASE(server, (const UA_Node*)type);
        break;
    case UA_ATTRIBUTEID_ARRAYDIMENSIONS:
        CHECK_NODECLASS_WRITE(UA_NODECLASS_VARIABLE | UA_NODECLASS_VARIABLETYPE);
        CHECK_USERWRITEMASK(UA_WRITEMASK_ARRRAYDIMENSIONS);
        CHECK_DATATYPE_ARRAY(UINT32);
        GET_NODETYPE;
        retval = writeArrayDimensionsAttribute(server, session, &node->variableNode,
                                               type, wvalue->value.value.arrayLength,
                                               (UA_UInt32 *)wvalue->value.value.data);
        UA_NODESTORE_RELEASE(server, (const UA_Node*)type);
        break;
    case UA_ATTRIBUTEID_ACCESSLEVEL:
        CHECK_NODECLASS_WRITE(UA_NODECLASS_VARIABLE);
        CHECK_USERWRITEMASK(UA_WRITEMASK_ACCESSLEVEL);
        CHECK_DATATYPE_SCALAR(BYTE);
        node->variableNode.accessLevel = *(const UA_Byte*)value;
        break;
    case UA_ATTRIBUTEID_ACCESSLEVELEX:
        CHECK_NODECLASS_WRITE(UA_NODECLASS_VARIABLE);
        CHECK_USERWRITEMASK(UA_WRITEMASK_ACCESSLEVELEX);
        CHECK_DATATYPE_SCALAR(UINT32);
        node->variableNode.accessLevel = (UA_Byte)(*(const UA_UInt32*)value & 0xFF);
        break;
    case UA_ATTRIBUTEID_MINIMUMSAMPLINGINTERVAL:
        CHECK_NODECLASS_WRITE(UA_NODECLASS_VARIABLE);
        CHECK_USERWRITEMASK(UA_WRITEMASK_MINIMUMSAMPLINGINTERVAL);
        CHECK_DATATYPE_SCALAR(DOUBLE);
        node->variableNode.minimumSamplingInterval = *(const UA_Double*)value;
        break;
    case UA_ATTRIBUTEID_HISTORIZING:
        CHECK_NODECLASS_WRITE(UA_NODECLASS_VARIABLE);
        CHECK_USERWRITEMASK(UA_WRITEMASK_HISTORIZING);
        CHECK_DATATYPE_SCALAR(BOOLEAN);
        node->variableNode.historizing = *(const UA_Boolean*)value;
        break;
    case UA_ATTRIBUTEID_EXECUTABLE:
        CHECK_NODECLASS_WRITE(UA_NODECLASS_METHOD);
        CHECK_USERWRITEMASK(UA_WRITEMASK_EXECUTABLE);
        CHECK_DATATYPE_SCALAR(BOOLEAN);
        node->methodNode.executable = *(const UA_Boolean*)value;
        break;
    default:
        retval = UA_STATUSCODE_BADATTRIBUTEIDINVALID;
        break;
    }

    /* Check if writing succeeded */
    if(retval != UA_STATUSCODE_GOOD) {
        UA_LOG_INFO_SESSION(server->config.logging, session,
                            "WriteRequest returned status code %s",
                            UA_StatusCode_name(retval));
        return retval;
    }

    /* Trigger MonitoredItems with no SamplingInterval */
#ifdef UA_ENABLE_SUBSCRIPTIONS
    triggerImmediateDataChange(server, session, node, wvalue);
#endif

    return UA_STATUSCODE_GOOD;
}

void
Operation_Write(UA_Server *server, UA_Session *session, void *context,
                const UA_WriteValue *wv, UA_StatusCode *result) {
    UA_assert(session != NULL);
    *result = UA_Server_editNode(server, session, &wv->nodeId, wv->attributeId,
                                 UA_REFERENCETYPESET_NONE, UA_BROWSEDIRECTION_INVALID,
                                 (UA_EditNodeCallback)copyAttributeIntoNode,
                                 (void*)(uintptr_t)wv);
}

void
Service_Write(UA_Server *server, UA_Session *session,
              const UA_WriteRequest *request,
              UA_WriteResponse *response) {
    UA_assert(session != NULL);
    UA_LOG_DEBUG_SESSION(server->config.logging, session,
                         "Processing WriteRequest");
    UA_LOCK_ASSERT(&server->serviceMutex);

    if(server->config.maxNodesPerWrite != 0 &&
       request->nodesToWriteSize > server->config.maxNodesPerWrite) {
        response->responseHeader.serviceResult = UA_STATUSCODE_BADTOOMANYOPERATIONS;
        return;
    }

    response->responseHeader.serviceResult =
        UA_Server_processServiceOperations(server, session,
                                           (UA_ServiceOperation)Operation_Write, NULL,
                                           &request->nodesToWriteSize,
                                           &UA_TYPES[UA_TYPES_WRITEVALUE],
                                           &response->resultsSize,
                                           &UA_TYPES[UA_TYPES_STATUSCODE]);
}

UA_StatusCode
UA_Server_write(UA_Server *server, const UA_WriteValue *value) {
    UA_StatusCode res = UA_STATUSCODE_GOOD;
    UA_LOCK(&server->serviceMutex);
    Operation_Write(server, &server->adminSession, NULL, value, &res);
    UA_UNLOCK(&server->serviceMutex);
    return res;
}

/* Convenience function to be wrapped into inline functions */
UA_StatusCode
__UA_Server_write(UA_Server *server, const UA_NodeId *nodeId,
                  const UA_AttributeId attributeId,
                  const UA_DataType *attr_type, const void *attr) {
    UA_LOCK(&server->serviceMutex);
    UA_StatusCode res = writeAttribute(server, &server->adminSession,
                                       nodeId, attributeId, attr, attr_type);
    UA_UNLOCK(&server->serviceMutex);
    return res;
}

/* Internal convenience function */
UA_StatusCode
writeAttribute(UA_Server *server, UA_Session *session,
               const UA_NodeId *nodeId, const UA_AttributeId attributeId,
               const void *attr, const UA_DataType *attr_type) {
    UA_LOCK_ASSERT(&server->serviceMutex);

    UA_WriteValue wvalue;
    UA_WriteValue_init(&wvalue);
    wvalue.nodeId = *nodeId;
    wvalue.attributeId = attributeId;
    wvalue.value.hasValue = true;
    if(attr_type == &UA_TYPES[UA_TYPES_VARIANT]) {
        wvalue.value.value = *(const UA_Variant*)attr;
    } else if(attr_type == &UA_TYPES[UA_TYPES_DATAVALUE]) {
        wvalue.value = *(const UA_DataValue*)attr;
    } else {
        /* hacked cast. the target WriteValue is used as const anyway */
        UA_Variant_setScalar(&wvalue.value.value,
                             (void*)(uintptr_t)attr, attr_type);
    }

    UA_StatusCode res = UA_STATUSCODE_GOOD;
    Operation_Write(server, session, NULL, &wvalue, &res);
    return res;
}

#ifdef UA_ENABLE_HISTORIZING
typedef void
 (*UA_HistoryDatabase_readFunc)(UA_Server *server, void *hdbContext,
                                const UA_NodeId *sessionId, void *sessionContext,
                                const UA_RequestHeader *requestHeader,
                                const void *historyReadDetails,
                                UA_TimestampsToReturn timestampsToReturn,
                                UA_Boolean releaseContinuationPoints,
                                size_t nodesToReadSize,
                                const UA_HistoryReadValueId *nodesToRead,
                                UA_HistoryReadResponse *response,
                                void * const * const historyData);

void
Service_HistoryRead(UA_Server *server, UA_Session *session,
                    const UA_HistoryReadRequest *request,
                    UA_HistoryReadResponse *response) {
    UA_assert(session != NULL);
    UA_LOCK_ASSERT(&server->serviceMutex);
    if(server->config.historyDatabase.context == NULL) {
        response->responseHeader.serviceResult = UA_STATUSCODE_BADNOTSUPPORTED;
        return;
    }

    if(request->historyReadDetails.encoding != UA_EXTENSIONOBJECT_DECODED) {
        response->responseHeader.serviceResult = UA_STATUSCODE_BADNOTSUPPORTED;
        return;
    }

    const UA_DataType *historyDataType = &UA_TYPES[UA_TYPES_HISTORYDATA];
    UA_HistoryDatabase_readFunc readHistory = NULL;
    if(request->historyReadDetails.content.decoded.type ==
       &UA_TYPES[UA_TYPES_READRAWMODIFIEDDETAILS]) {
        UA_ReadRawModifiedDetails *details = (UA_ReadRawModifiedDetails*)
            request->historyReadDetails.content.decoded.data;
        if(!details->isReadModified) {
            readHistory = (UA_HistoryDatabase_readFunc)
                server->config.historyDatabase.readRaw;
        } else {
            historyDataType = &UA_TYPES[UA_TYPES_HISTORYMODIFIEDDATA];
            readHistory = (UA_HistoryDatabase_readFunc)
                server->config.historyDatabase.readModified;
        }
    } else if(request->historyReadDetails.content.decoded.type ==
              &UA_TYPES[UA_TYPES_READEVENTDETAILS]) {
        historyDataType = &UA_TYPES[UA_TYPES_HISTORYEVENT];
        readHistory = (UA_HistoryDatabase_readFunc)
            server->config.historyDatabase.readEvent;
    } else if(request->historyReadDetails.content.decoded.type ==
              &UA_TYPES[UA_TYPES_READPROCESSEDDETAILS]) {
        readHistory = (UA_HistoryDatabase_readFunc)
            server->config.historyDatabase.readProcessed;
    } else if(request->historyReadDetails.content.decoded.type ==
              &UA_TYPES[UA_TYPES_READATTIMEDETAILS]) {
        readHistory = (UA_HistoryDatabase_readFunc)
            server->config.historyDatabase.readAtTime;
    } else {
        /* TODO handle more request->historyReadDetails.content.decoded.type types */
        response->responseHeader.serviceResult = UA_STATUSCODE_BADHISTORYOPERATIONUNSUPPORTED;
        return;
    }

    /* Check if the configured History-Backend supports the requested history type */
    if(!readHistory) {
        UA_LOG_INFO_SESSION(server->config.logging, session,
                            "The configured HistoryBackend does not support the selected history-type");
        response->responseHeader.serviceResult = UA_STATUSCODE_BADNOTSUPPORTED;
        return;
    }

    /* Something to do? */
    if(request->nodesToReadSize == 0) {
        response->responseHeader.serviceResult = UA_STATUSCODE_BADNOTHINGTODO;
        return;
    }

    /* Check if there are too many operations */
    if(server->config.maxNodesPerRead != 0 &&
       request->nodesToReadSize > server->config.maxNodesPerRead) {
        response->responseHeader.serviceResult = UA_STATUSCODE_BADTOOMANYOPERATIONS;
        return;
    }

    /* Allocate a temporary array to forward the result pointers to the
     * backend */
    void **historyData = (void **)
        UA_calloc(request->nodesToReadSize, sizeof(void*));
    if(!historyData) {
        response->responseHeader.serviceResult = UA_STATUSCODE_BADOUTOFMEMORY;
        return;
    }

    /* Allocate the results array */
    response->results = (UA_HistoryReadResult*)
        UA_Array_new(request->nodesToReadSize, &UA_TYPES[UA_TYPES_HISTORYREADRESULT]);
    if(!response->results) {
        UA_free(historyData);
        response->responseHeader.serviceResult = UA_STATUSCODE_BADOUTOFMEMORY;
        return;
    }
    response->resultsSize = request->nodesToReadSize;

    for(size_t i = 0; i < response->resultsSize; ++i) {
        void * data = UA_new(historyDataType);
        UA_ExtensionObject_setValue(&response->results[i].historyData,
                                    data, historyDataType);
        historyData[i] = data;
    }
    readHistory(server, server->config.historyDatabase.context,
                &session->sessionId, session->context,
                &request->requestHeader,
                request->historyReadDetails.content.decoded.data,
                request->timestampsToReturn,
                request->releaseContinuationPoints,
                request->nodesToReadSize, request->nodesToRead,
                response, historyData);
    UA_free(historyData);
}

void
Service_HistoryUpdate(UA_Server *server, UA_Session *session,
                    const UA_HistoryUpdateRequest *request,
                    UA_HistoryUpdateResponse *response) {
    UA_assert(session != NULL);
    UA_LOCK_ASSERT(&server->serviceMutex);

    response->resultsSize = request->historyUpdateDetailsSize;
    response->results = (UA_HistoryUpdateResult*)
        UA_Array_new(response->resultsSize, &UA_TYPES[UA_TYPES_HISTORYUPDATERESULT]);
    if(!response->results) {
        response->resultsSize = 0;
        response->responseHeader.serviceResult = UA_STATUSCODE_BADOUTOFMEMORY;
        return;
    }

    for(size_t i = 0; i < request->historyUpdateDetailsSize; ++i) {
        UA_HistoryUpdateResult_init(&response->results[i]);
        if(request->historyUpdateDetails[i].encoding != UA_EXTENSIONOBJECT_DECODED) {
            response->results[i].statusCode = UA_STATUSCODE_BADNOTSUPPORTED;
            continue;
        }

        const UA_DataType *updateDetailsType =
            request->historyUpdateDetails[i].content.decoded.type;
        void *updateDetailsData = request->historyUpdateDetails[i].content.decoded.data;

        if(updateDetailsType == &UA_TYPES[UA_TYPES_UPDATEDATADETAILS]) {
            if(!server->config.historyDatabase.updateData) {
                response->results[i].statusCode = UA_STATUSCODE_BADNOTSUPPORTED;
                continue;
            }
            server->config.historyDatabase.
                updateData(server, server->config.historyDatabase.context,
                           &session->sessionId, session->context,
                           &request->requestHeader,
                           (UA_UpdateDataDetails*)updateDetailsData,
                           &response->results[i]);
            continue;
        }

        if(updateDetailsType == &UA_TYPES[UA_TYPES_DELETERAWMODIFIEDDETAILS]) {
            if(!server->config.historyDatabase.deleteRawModified) {
                response->results[i].statusCode = UA_STATUSCODE_BADNOTSUPPORTED;
                continue;
            }
            server->config.historyDatabase.
                deleteRawModified(server, server->config.historyDatabase.context,
                                  &session->sessionId, session->context,
                                  &request->requestHeader,
                                  (UA_DeleteRawModifiedDetails*)updateDetailsData,
                                  &response->results[i]);
            continue;
        }

        response->results[i].statusCode = UA_STATUSCODE_BADNOTSUPPORTED;
    }
}

#endif

UA_StatusCode
UA_Server_writeObjectProperty(UA_Server *server, const UA_NodeId objectId,
                              const UA_QualifiedName propertyName,
                              const UA_Variant value) {
    UA_LOCK(&server->serviceMutex);
    UA_StatusCode retVal = writeObjectProperty(server, objectId, propertyName, value);
    UA_UNLOCK(&server->serviceMutex);
    return retVal;
}

UA_StatusCode
writeObjectProperty(UA_Server *server, const UA_NodeId objectId,
                    const UA_QualifiedName propertyName,
                    const UA_Variant value) {
    UA_LOCK_ASSERT(&server->serviceMutex);
    UA_RelativePathElement rpe;
    UA_RelativePathElement_init(&rpe);
    rpe.referenceTypeId = UA_NS0ID(HASPROPERTY);
    rpe.isInverse = false;
    rpe.includeSubtypes = false;
    rpe.targetName = propertyName;

    UA_BrowsePath bp;
    UA_BrowsePath_init(&bp);
    bp.startingNode = objectId;
    bp.relativePath.elementsSize = 1;
    bp.relativePath.elements = &rpe;

    UA_StatusCode retval;
    UA_BrowsePathResult bpr = translateBrowsePathToNodeIds(server, &bp);
    if(bpr.statusCode != UA_STATUSCODE_GOOD || bpr.targetsSize < 1) {
        retval = bpr.statusCode;
        UA_BrowsePathResult_clear(&bpr);
        return retval;
    }

    retval = writeValueAttribute(server, bpr.targets[0].targetId.nodeId, &value);

    UA_BrowsePathResult_clear(&bpr);
    return retval;
}

UA_StatusCode
writeObjectProperty_scalar(UA_Server *server, const UA_NodeId objectId,
                                     const UA_QualifiedName propertyName,
                                     const void *value, const UA_DataType *type) {
    UA_Variant var;
    UA_Variant_init(&var);
    UA_Variant_setScalar(&var, (void*)(uintptr_t)value, type);
    return writeObjectProperty(server, objectId, propertyName, var);
}

UA_StatusCode UA_EXPORT
UA_Server_writeObjectProperty_scalar(UA_Server *server, const UA_NodeId objectId,
                                     const UA_QualifiedName propertyName,
                                     const void *value, const UA_DataType *type) {
    UA_LOCK(&server->serviceMutex);
    UA_StatusCode retval = 
        writeObjectProperty_scalar(server, objectId, propertyName, value, type);
    UA_UNLOCK(&server->serviceMutex);
    return retval;
}

static UA_LocalizedText
getLocalizedForSession(const UA_Session *session,
                       const UA_LocalizedTextListEntry *root) {
    const UA_LocalizedTextListEntry *lt;
    UA_LocalizedText result;
    UA_LocalizedText_init(&result);

    /* No session. Return the first  */
    if(!session)
        goto not_found;

    /* Exact match? */
    for(size_t i = 0; i < session->localeIdsSize; ++i) {
        for(lt = root; lt != NULL; lt = lt->next) {
            if(UA_String_equal(&session->localeIds[i], &lt->localizedText.locale))
                return lt->localizedText;
        }
    }

    /* Partial match, e.g. de-DE instead of de-CH */
    for(size_t i = 0; i < session->localeIdsSize; ++i) {
        if(session->localeIds[i].length < 2 ||
           (session->localeIdsSize > 2 &&
            session->localeIds[i].data[2] != '-'))
            continue;

        UA_String requestedPrefix;
        requestedPrefix.data = session->localeIds[i].data;
        requestedPrefix.length = 2;

        for(lt = root; lt != NULL; lt = lt->next) {
            if(lt->localizedText.locale.length < 2 ||
               (lt->localizedText.locale.length > 2 &&
                lt->localizedText.locale.data[2] != '-'))
                continue;

            UA_String currentPrefix;
            currentPrefix.data = lt->localizedText.locale.data;
            currentPrefix.length = 2;

            if(UA_String_equal(&requestedPrefix, &currentPrefix))
                return lt->localizedText;
        }
    }

    /* Not found. Return the first localized text that was added (last in the
     * linked list). Return an empty result if the list is empty. */
 not_found:
    if(!root)
        return result;
    while(root->next)
        root = root->next;
    return root->localizedText;
}

UA_LocalizedText
UA_Session_getNodeDisplayName(const UA_Session *session,
                              const UA_NodeHead *head) {
    return getLocalizedForSession(session, head->displayName);
}

UA_LocalizedText
UA_Session_getNodeDescription(const UA_Session *session,
                              const UA_NodeHead *head) {
    return getLocalizedForSession(session, head->description);
}<|MERGE_RESOLUTION|>--- conflicted
+++ resolved
@@ -74,17 +74,10 @@
 static UA_UInt32
 getUserWriteMask(UA_Server *server, const UA_Session *session,
                  const UA_NodeHead *head) {
-    UA_LOCK_ASSERT(&server->serviceMutex, 1);
+    UA_LOCK_ASSERT(&server->serviceMutex);
     if(session == &server->adminSession)
         return 0xFFFFFFFF; /* the local admin user has all rights */
-<<<<<<< HEAD
-    UA_UInt32 mask = head->writeMask;
-    UA_LOCK_ASSERT(&server->serviceMutex);
-    UA_UNLOCK(&server->serviceMutex);
-    mask &= server->config.accessControl.
-=======
     return head->writeMask & server->config.accessControl.
->>>>>>> 403f4628
         getUserRightsMask(server, &server->config.accessControl,
                           session ? &session->sessionId : NULL,
                           session ? session->context : NULL,
@@ -94,17 +87,10 @@
 static UA_Byte
 getUserAccessLevel(UA_Server *server, const UA_Session *session,
                    const UA_VariableNode *node) {
-    UA_LOCK_ASSERT(&server->serviceMutex, 1);
+    UA_LOCK_ASSERT(&server->serviceMutex);
     if(session == &server->adminSession)
         return 0xFF; /* the local admin user has all rights */
-<<<<<<< HEAD
-    UA_Byte retval = node->accessLevel;
-    UA_LOCK_ASSERT(&server->serviceMutex);
-    UA_UNLOCK(&server->serviceMutex);
-    retval &= server->config.accessControl.
-=======
     return node->accessLevel & server->config.accessControl.
->>>>>>> 403f4628
         getUserAccessLevel(server, &server->config.accessControl,
                            session ? &session->sessionId : NULL,
                            session ? session->context : NULL,
@@ -114,18 +100,10 @@
 static UA_Boolean
 getUserExecutable(UA_Server *server, const UA_Session *session,
                   const UA_MethodNode *node) {
-    UA_LOCK_ASSERT(&server->serviceMutex, 1);
+    UA_LOCK_ASSERT(&server->serviceMutex);
     if(session == &server->adminSession)
         return true; /* the local admin user has all rights */
-<<<<<<< HEAD
-    UA_LOCK_ASSERT(&server->serviceMutex);
-    UA_UNLOCK(&server->serviceMutex);
-    UA_Boolean userExecutable = node->executable;
-    userExecutable &=
-        server->config.accessControl.
-=======
     return node->executable & server->config.accessControl.
->>>>>>> 403f4628
         getUserExecutable(server, &server->config.accessControl,
                           session ? &session->sessionId : NULL,
                           session ? session->context : NULL,
