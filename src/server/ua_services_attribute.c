#include "ua_server_internal.h"
#include "ua_services.h"
#ifdef UA_ENABLE_NONSTANDARD_STATELESS
#include "ua_types_encoding_binary.h"
#endif

/* Force cast from const data for zero-copy reading. The storage type is set to
   nodelete. So the value is not deleted. Use with care! */
static void
forceVariantSetScalar(UA_Variant *v, const void *p, const UA_DataType *t) {
    UA_Variant_init(v);
    v->type = t;
    v->data = (void*)(uintptr_t)p;
    v->storageType = UA_VARIANT_DATA_NODELETE;
}

/*****************/
/* Type Checking */
/*****************/

enum type_equivalence {
    TYPE_EQUIVALENCE_NONE,
    TYPE_EQUIVALENCE_ENUM,
    TYPE_EQUIVALENCE_OPAQUE
};

static enum type_equivalence
typeEquivalence(const UA_DataType *t) {
    if(t->membersSize != 1 || !t->members[0].namespaceZero)
        return TYPE_EQUIVALENCE_NONE;
    if(t->members[0].memberTypeIndex == UA_TYPES_INT32)
        return TYPE_EQUIVALENCE_ENUM;
    if(t->members[0].memberTypeIndex == UA_TYPES_BYTE && t->members[0].isArray)
        return TYPE_EQUIVALENCE_OPAQUE;
    return TYPE_EQUIVALENCE_NONE;
}

static const UA_DataType *
findDataType(const UA_NodeId *typeId) {
    for(size_t i = 0; i < UA_TYPES_COUNT; i++) {
        if(UA_TYPES[i].typeId.identifier.numeric == typeId->identifier.numeric)
            return &UA_TYPES[i];
    }
    return NULL;
}

/* Test whether a valurank and the given arraydimensions are compatible. zero
 * array dimensions indicate a scalar */
static UA_StatusCode
compatibleValueRankArrayDimensions(UA_Int32 valueRank, size_t arrayDimensionsSize) {
    switch(valueRank) {
    case -3: /* the value can be a scalar or a one dimensional array */
        if(arrayDimensionsSize > 1)
            return UA_STATUSCODE_BADTYPEMISMATCH;
        break;
    case -2: /* the value can be a scalar or an array with any number of dimensions */
        break;
    case -1: /* the value is a scalar */
        if(arrayDimensionsSize > 0)
            return UA_STATUSCODE_BADTYPEMISMATCH;
        break;
    case 0: /* the value is an array with one or more dimensions */
        if(arrayDimensionsSize < 1)
            return UA_STATUSCODE_BADTYPEMISMATCH;
        break;
    default: /* >= 1: the value is an array with the specified number of dimensions */
        if(valueRank < 0)
            return UA_STATUSCODE_BADTYPEMISMATCH;
        /* Must hold if the array has a defined length. Null arrays (length -1)
         * need to be caught before. */
        if(arrayDimensionsSize != (size_t)valueRank)
            return UA_STATUSCODE_BADTYPEMISMATCH;
    }
    return UA_STATUSCODE_GOOD;
}

/* Check if the valuerank allows for the value dimension */
static UA_StatusCode
compatibleValueRankValue(UA_Int32 valueRank, const UA_Variant *value) {
    /* empty arrays (-1) always match */
    if(value->data == NULL)
        return UA_STATUSCODE_GOOD;

    size_t arrayDims = value->arrayDimensionsSize;
    if(!UA_Variant_isScalar(value))
        arrayDims = 1; /* array but no arraydimensions -> implicit array dimension 1 */
    return compatibleValueRankArrayDimensions(valueRank, arrayDims);
}

UA_StatusCode
compatibleArrayDimensions(size_t constraintArrayDimensionsSize,
                          const UA_UInt32 *constraintArrayDimensions,
                          size_t testArrayDimensionsSize,
                          const UA_UInt32 *testArrayDimensions) {
    if(testArrayDimensionsSize != constraintArrayDimensionsSize)
        return UA_STATUSCODE_BADTYPEMISMATCH;
    /* dimension size zero in the constraint is a wildcard */
    for(size_t i = 0; i < constraintArrayDimensionsSize; i++) {
        if(constraintArrayDimensions[i] != testArrayDimensions[i] &&
           constraintArrayDimensions[i] != 0)
            return UA_STATUSCODE_BADTYPEMISMATCH;
    }
    return UA_STATUSCODE_GOOD;
}

/* Test whether the value matches a variable definition given by
 * - datatype
 * - valueranke
 * - array dimensions.
 * Sometimes it can be necessary to transform the content of the value, e.g.
 * byte array to bytestring or uint32 to some enum. If editableValue is non-NULL,
 * we try to create a matching variant that points to the original data. */
UA_StatusCode
typeCheckValue(UA_Server *server, const UA_NodeId *variableDataTypeId,
               UA_Int32 variableValueRank, size_t variableArrayDimensionsSize,
               const UA_UInt32 *variableArrayDimensions, const UA_Variant *value,
               const UA_NumericRange *range, UA_Variant *editableValue) {
    /* No content is only allowed for BaseDataType */
    const UA_NodeId *valueDataTypeId;
    UA_NodeId basedatatype = UA_NODEID_NUMERIC(0, UA_NS0ID_BASEDATATYPE);
    if(value->type)
        valueDataTypeId = &value->type->typeId;
    else
        valueDataTypeId = &basedatatype;
    
    /* See if the types match. The nodeid on the wire may be != the nodeid in
     * the node for opaque types, enums and bytestrings. value contains the
     * correct type definition after the following paragraph */
    if(!UA_NodeId_equal(valueDataTypeId, variableDataTypeId)) {
        /* contains the value a subtype of the required type? */
        const UA_NodeId subtypeId = UA_NODEID_NUMERIC(0, UA_NS0ID_HASSUBTYPE);
        if(isNodeInTree(server->nodestore, valueDataTypeId,
                        variableDataTypeId, &subtypeId, 1))
            goto check_array;

        const UA_DataType *variableDataType = findDataType(variableDataTypeId);
        const UA_DataType *valueDataType = findDataType(valueDataTypeId);
        if(!editableValue || !variableDataType || !valueDataType)
            return UA_STATUSCODE_BADTYPEMISMATCH;

        /* a string is written to a byte array. the valuerank and array
           dimensions are checked later */
        if(variableDataType == &UA_TYPES[UA_TYPES_BYTE] &&
           valueDataType == &UA_TYPES[UA_TYPES_BYTESTRING] &&
           !range && UA_Variant_isScalar(value)) {
            UA_ByteString *str = (UA_ByteString*)value->data;
            editableValue->storageType = UA_VARIANT_DATA_NODELETE;
            editableValue->type = &UA_TYPES[UA_TYPES_BYTE];
            editableValue->arrayLength = str->length;
            editableValue->data = str->data;
            value = editableValue;
            goto check_array;
        }

        /* An enum was sent as an int32, or an opaque type as a bytestring. This
         * is detected with the typeIndex indicating the "true" datatype. */
        enum type_equivalence te1 = typeEquivalence(variableDataType);
        enum type_equivalence te2 = typeEquivalence(valueDataType);
        if(te1 != TYPE_EQUIVALENCE_NONE && te1 == te2) {
            *editableValue = *value;
            editableValue->storageType = UA_VARIANT_DATA_NODELETE;
            editableValue->type = variableDataType;
            value = editableValue;
            goto check_array;
        }

        /* No more possible equivalencies */
        return UA_STATUSCODE_BADTYPEMISMATCH;
    }

 check_array:
    if(range) /* array dimensions are checked when writing the range */
        return UA_STATUSCODE_GOOD;

    /* See if the array dimensions match. When arrayDimensions are defined, they
     * already hold the valuerank. */
    if(variableArrayDimensionsSize > 0)
        return compatibleArrayDimensions(variableArrayDimensionsSize,
                                         variableArrayDimensions,
                                         value->arrayDimensionsSize,
                                         value->arrayDimensions);

    /* Check if the valuerank allows for the value dimension */
    return compatibleValueRankValue(variableValueRank, value);
}

/*****************************/
/* ArrayDimensions Attribute */
/*****************************/

static UA_StatusCode
readArrayDimensionsAttribute(const UA_VariableNode *vn, UA_DataValue *v) {
    UA_Variant_setArray(&v->value, vn->arrayDimensions,
                        vn->arrayDimensionsSize, &UA_TYPES[UA_TYPES_INT32]);
    v->value.storageType = UA_VARIANT_DATA_NODELETE;
    v->hasValue = true;
    return UA_STATUSCODE_GOOD;
}

static UA_StatusCode
writeArrayDimensionsAttribute(UA_Server *server, UA_VariableNode *node,
                              size_t arrayDimensionsSize, UA_UInt32 *arrayDimensions) {
    /* If this is a variabletype, there must be no instances or subtypes of it
     * when we do the change */
    if(node->nodeClass == UA_NODECLASS_VARIABLETYPE &&
       UA_Node_hasSubTypeOrInstances((const UA_Node*)node))
        return UA_STATUSCODE_BADINTERNALERROR;

    /* Check that the array dimensions match with the valuerank */
    UA_StatusCode retval = compatibleValueRankArrayDimensions(node->valueRank, arrayDimensionsSize);
    if(retval != UA_STATUSCODE_GOOD) {
        UA_LOG_DEBUG(server->config.logger, UA_LOGCATEGORY_SERVER,
                     "The current value rank does not match the new array dimensions");
        return retval;
    }

    /* Get the VariableType */
    const UA_VariableTypeNode *vt = getVariableNodeType(server, (UA_VariableNode*)node);
    if(!vt)
        return UA_STATUSCODE_BADINTERNALERROR;

    /* Check if the array dimensions match with the wildcards in the
     * variabletype (dimension length 0) */
    if(vt->arrayDimensions) {
        retval = compatibleArrayDimensions(vt->arrayDimensionsSize, vt->arrayDimensions,
                                           arrayDimensionsSize, arrayDimensions);
        if(retval != UA_STATUSCODE_GOOD) {
            UA_LOG_DEBUG(server->config.logger, UA_LOGCATEGORY_SERVER,
                         "Array dimensions in the variable type do not match");
            return retval;
        }
    }

    /* Check if the current value is compatible with the array dimensions */
    UA_DataValue value;
    UA_DataValue_init(&value);
    retval = readValueAttribute(node, &value);
    if(retval != UA_STATUSCODE_GOOD)
        return retval;
    if(value.hasValue) {
        retval = compatibleArrayDimensions(arrayDimensionsSize, arrayDimensions,
                                           value.value.arrayDimensionsSize,
                                           value.value.arrayDimensions);
        UA_DataValue_deleteMembers(&value);
        if(retval != UA_STATUSCODE_GOOD) {
            UA_LOG_DEBUG(server->config.logger, UA_LOGCATEGORY_SERVER,
                         "Array dimensions in the current value do not match");
            return retval;
        }
    }

    /* Ok, apply */
    UA_UInt32 *oldArrayDimensions = node->arrayDimensions;
    retval = UA_Array_copy(arrayDimensions, arrayDimensionsSize,
                           (void**)&node->arrayDimensions, &UA_TYPES[UA_TYPES_UINT32]);
    if(retval != UA_STATUSCODE_GOOD)
        return retval;
    UA_free(oldArrayDimensions);
    node->arrayDimensionsSize = arrayDimensionsSize;
    return UA_STATUSCODE_GOOD;
}

/***********************/
/* ValueRank Attribute */
/***********************/

static UA_StatusCode
writeValueRankAttributeWithVT(UA_Server *server, UA_VariableNode *node,
                              UA_Int32 valueRank) {
    const UA_VariableTypeNode *vt = getVariableNodeType(server, node);
    if(!vt)
        return UA_STATUSCODE_BADINTERNALERROR;
    return writeValueRankAttribute(node, valueRank, vt->valueRank);
}

UA_StatusCode
writeValueRankAttribute(UA_VariableNode *node, UA_Int32 valueRank,
                        UA_Int32 constraintValueRank) {
    /* If this is a variabletype, there must be no instances or subtypes of it
       when we do the change */
    if(node->nodeClass == UA_NODECLASS_VARIABLETYPE &&
       UA_Node_hasSubTypeOrInstances((const UA_Node*)node))
        return UA_STATUSCODE_BADINTERNALERROR;
        
    /* Check if the valuerank of the variabletype allows the change. */
    switch(constraintValueRank) {
    case -3: /* the value can be a scalar or a one dimensional array */
        if(valueRank != -1 && valueRank != 1)
            return UA_STATUSCODE_BADTYPEMISMATCH;
        break;
    case -2: /* the value can be a scalar or an array with any number of dimensions */
        break;
    case -1: /* the value is a scalar */
        if(valueRank != -1)
            return UA_STATUSCODE_BADTYPEMISMATCH;
        break;
    case 0: /* the value is an array with one or more dimensions */
        if(valueRank < 0)
            return UA_STATUSCODE_BADTYPEMISMATCH;
        break;
    default: /* >= 1: the value is an array with the specified number of dimensions */
        if(valueRank != constraintValueRank)
            return UA_STATUSCODE_BADTYPEMISMATCH;
        break;
    }

    /* Check if the new valuerank is compatible with the array dimensions. Use
     * the read service to handle data sources. */
    size_t arrayDims = node->arrayDimensionsSize;
    UA_StatusCode retval = UA_STATUSCODE_GOOD;
    if(arrayDims == 0) {
        /* the value could be an array with no arrayDimensions defined.
           dimensions zero indicate a scalar for compatibleValueRankArrayDimensions. */
        UA_DataValue value;
        UA_DataValue_init(&value);
        retval = readValueAttribute(node, &value);
        if(retval != UA_STATUSCODE_GOOD)
            return retval;
        if(!value.hasValue || value.value.data == NULL)
            goto apply; /* no value or null array */
        if(!UA_Variant_isScalar(&value.value))
            arrayDims = 1;
        UA_DataValue_deleteMembers(&value);
    }
    retval = compatibleValueRankArrayDimensions(valueRank, arrayDims);
    if(retval != UA_STATUSCODE_GOOD)
        return retval;

    /* All good, apply the change */
 apply:
    node->valueRank = valueRank;
    return UA_STATUSCODE_GOOD;
}

/**********************/
/* DataType Attribute */
/**********************/

static UA_StatusCode
writeDataTypeAttributeWithVT(UA_Server *server, UA_VariableNode *node,
                       const UA_NodeId *dataType) {
    const UA_VariableTypeNode *vt = getVariableNodeType(server, node);
    if(!vt)
        return UA_STATUSCODE_BADINTERNALERROR;
    return writeDataTypeAttribute(server, node, dataType, &vt->dataType);
}

/* constraintDataType can be NULL, then we retrieve the vt */
UA_StatusCode
writeDataTypeAttribute(UA_Server *server, UA_VariableNode *node,
                       const UA_NodeId *dataType, const UA_NodeId *constraintDataType) {
    /* If this is a variabletype, there must be no instances or subtypes of it
       when we do the change */
    if(node->nodeClass == UA_NODECLASS_VARIABLETYPE &&
       UA_Node_hasSubTypeOrInstances((const UA_Node*)node))
        return UA_STATUSCODE_BADINTERNALERROR;

    /* Does the new type match the constraints of the variabletype? */
    UA_NodeId subtypeId = UA_NODEID_NUMERIC(0, UA_NS0ID_HASSUBTYPE);
    if(!isNodeInTree(server->nodestore, dataType,
                     constraintDataType, &subtypeId, 1))
        return UA_STATUSCODE_BADTYPEMISMATCH;

    /* Check if the current value would match the new type */
    UA_DataValue value;
    UA_DataValue_init(&value);
    UA_StatusCode retval = readValueAttribute(node, &value);
    if(retval != UA_STATUSCODE_GOOD)
        return retval;
    if(value.hasValue) {
        retval = typeCheckValue(server, dataType, node->valueRank,
                                node->arrayDimensionsSize, node->arrayDimensions,
                                &value.value, NULL, NULL);
        UA_DataValue_deleteMembers(&value);
        if(retval != UA_STATUSCODE_GOOD) {
            UA_LOG_DEBUG(server->config.logger, UA_LOGCATEGORY_SERVER,
                         "The current value does not match the new data type");
            return retval;
        }
    }
    
    /* Replace the datatype nodeid */
    UA_NodeId dtCopy = node->dataType;
    retval = UA_NodeId_copy(dataType, &node->dataType);
    if(retval != UA_STATUSCODE_GOOD) {
        node->dataType = dtCopy;
        return retval;
    }
    UA_NodeId_deleteMembers(&dtCopy);
    return UA_STATUSCODE_GOOD; 
}

/*******************/
/* Value Attribute */
/*******************/

static UA_StatusCode
readValueAttributeComplete(const UA_VariableNode *vn, UA_TimestampsToReturn timestamps,
                           const UA_ReadValueId *id, UA_DataValue *v) {
    /* Compute the index range */
    UA_NumericRange range;
    UA_NumericRange *rangeptr = NULL;
    UA_StatusCode retval = UA_STATUSCODE_GOOD;
    if(id->indexRange.length > 0) {
        retval = parse_numericrange(&id->indexRange, &range);
        if(retval != UA_STATUSCODE_GOOD)
            return retval;
        rangeptr = &range;
    }

    if(vn->valueSource == UA_VALUESOURCE_DATA) {
        /* Data in the node */
        if(vn->value.data.callback.onRead)
            vn->value.data.callback.onRead(vn->value.data.callback.handle,
                                           vn->nodeId, &v->value, rangeptr);
        if(!rangeptr) {
            *v = vn->value.data.value;
            v->value.storageType = UA_VARIANT_DATA_NODELETE;
        } else {
            retval = UA_Variant_copyRange(&vn->value.data.value.value, &v->value, range);
        }
    } else {
        /* Data in a value source */
        if(!vn->value.dataSource.read) {
            retval = UA_STATUSCODE_BADINTERNALERROR;
        } else {
            UA_Boolean sourceTimeStamp = (timestamps == UA_TIMESTAMPSTORETURN_SOURCE ||
                                          timestamps == UA_TIMESTAMPSTORETURN_BOTH);
            retval = vn->value.dataSource.read(vn->value.dataSource.handle, vn->nodeId,
                                               sourceTimeStamp, rangeptr, v);
        }
    }

    /* Clean up */
    if(rangeptr)
        UA_free(range.dimensions);
    return retval;
}

UA_StatusCode
readValueAttribute(const UA_VariableNode *vn, UA_DataValue *v) {
    UA_TimestampsToReturn timestamps = UA_TIMESTAMPSTORETURN_NEITHER;
    UA_ReadValueId id;
    UA_ReadValueId_init(&id);
    return readValueAttributeComplete(vn, timestamps, &id, v);
}

static UA_StatusCode
writeValueAttributeAfterTypeCheck(UA_VariableNode *node, const UA_DataValue *value,
                                  const UA_NumericRange *rangeptr) {
    UA_StatusCode retval = UA_STATUSCODE_GOOD;
    if(!rangeptr) {
        /* Replace without a range */
        UA_DataValue old_value = node->value.data.value; /* keep the pointers for restoring */
        retval = UA_DataValue_copy(value, &node->value.data.value);
        if(retval == UA_STATUSCODE_GOOD)
            UA_DataValue_deleteMembers(&old_value);
        else
            node->value.data.value = old_value; 
    } else {
        /* Write into a range */
        if(value->status == UA_STATUSCODE_GOOD) {
            if(!node->value.data.value.hasValue || !value->hasValue)
                return UA_STATUSCODE_BADINDEXRANGEINVALID;

            /* Make scalar a one-entry array for range matching */
            UA_Variant editableValue;
            const UA_Variant *v = &value->value;
            if(UA_Variant_isScalar(&value->value)) {
                editableValue = value->value;
                editableValue.arrayLength = 1;
                v = &editableValue;
            }
                
            /* Write the value */
            retval = UA_Variant_setRangeCopy(&node->value.data.value.value,
                                             v->data, v->arrayLength, *rangeptr);
            if(retval != UA_STATUSCODE_GOOD)
                return retval;
        }

        /* Write the status and timestamps */
        node->value.data.value.hasStatus = value->hasStatus;
        node->value.data.value.status = value->status;
        node->value.data.value.hasSourceTimestamp = value->hasSourceTimestamp;
        node->value.data.value.sourceTimestamp = value->sourceTimestamp;
        node->value.data.value.hasSourcePicoseconds = value->hasSourcePicoseconds;
        node->value.data.value.sourcePicoseconds = value->sourcePicoseconds;
    }
    return retval;
}

UA_StatusCode
writeValueAttribute(UA_Server *server, UA_VariableNode *node,
                    const UA_DataValue *value, const UA_String *indexRange) {
    /* Parse the range */
    UA_NumericRange range;
    UA_NumericRange *rangeptr = NULL;
    UA_StatusCode retval = UA_STATUSCODE_GOOD;
    if(indexRange && indexRange->length > 0) {
        retval = parse_numericrange(indexRange, &range);
        if(retval != UA_STATUSCODE_GOOD)
            return retval;
        rangeptr = &range;
    }

    /* Copy the value into an editable "container" where e.g. the datatype can
     * be adjusted. The data itself is not written into. */
    UA_DataValue editableValue = *value;
    editableValue.value.storageType = UA_VARIANT_DATA_NODELETE;

    /* Set the source timestamp if there is none */
    if(!editableValue.hasSourceTimestamp) {
        editableValue.sourceTimestamp = UA_DateTime_now();
        editableValue.hasSourceTimestamp = true;
    }

    /* Type checking. May change the type of editableValue */
    if(value->hasValue) {
        retval = typeCheckValue(server, &node->dataType, node->valueRank,
                                node->arrayDimensionsSize, node->arrayDimensions,
                                &value->value, rangeptr, &editableValue.value);
        if(retval != UA_STATUSCODE_GOOD) {
            UA_LOG_DEBUG(server->config.logger, UA_LOGCATEGORY_SERVER,
                         "The new value does not match the variable definiton");
            goto cleanup;
        }
    }

    /* Ok, do it */
    if(node->valueSource == UA_VALUESOURCE_DATA) {
        retval = writeValueAttributeAfterTypeCheck(node, &editableValue, rangeptr);
        if(retval == UA_STATUSCODE_GOOD && node->value.data.callback.onWrite)
            node->value.data.callback.onWrite(node->value.data.callback.handle, node->nodeId,
                                              &node->value.data.value.value, rangeptr);
    } else {
        if(node->value.dataSource.write)
            retval = node->value.dataSource.write(node->value.dataSource.handle,
                                                  node->nodeId, &editableValue.value, rangeptr);
        else
            retval = UA_STATUSCODE_BADWRITENOTSUPPORTED;
    }

    /* Clean up */
 cleanup:
    if(rangeptr)
        UA_free(range.dimensions);
    return retval;
}

/************************/
/* IsAbstract Attribute */
/************************/

static UA_StatusCode
readIsAbstractAttribute(const UA_Node *node, UA_Variant *v) {
    const UA_Boolean *isAbstract;
    switch(node->nodeClass) {
    case UA_NODECLASS_REFERENCETYPE:
        isAbstract = &((const UA_ReferenceTypeNode*)node)->isAbstract;
        break;
    case UA_NODECLASS_OBJECTTYPE:
        isAbstract = &((const UA_ObjectTypeNode*)node)->isAbstract;
        break;
    case UA_NODECLASS_VARIABLETYPE:
        isAbstract = &((const UA_VariableTypeNode*)node)->isAbstract;
        break;
    case UA_NODECLASS_DATATYPE:
        isAbstract = &((const UA_DataTypeNode*)node)->isAbstract;
        break;
    default:
        return UA_STATUSCODE_BADATTRIBUTEIDINVALID;
    }
    forceVariantSetScalar(v, isAbstract, &UA_TYPES[UA_TYPES_BOOLEAN]);
    return UA_STATUSCODE_GOOD;
}

static UA_StatusCode
writeIsAbstractAttribute(UA_Node *node, UA_Boolean value) {
    switch(node->nodeClass) {
    case UA_NODECLASS_OBJECTTYPE:
        ((UA_ObjectTypeNode*)node)->isAbstract = value;
        break;
    case UA_NODECLASS_REFERENCETYPE:
        ((UA_ReferenceTypeNode*)node)->isAbstract = value;
        break;
    case UA_NODECLASS_VARIABLETYPE:
        ((UA_VariableTypeNode*)node)->isAbstract = value;
        break;
    case UA_NODECLASS_DATATYPE:
        ((UA_DataTypeNode*)node)->isAbstract = value;
        break;
    default:
        return UA_STATUSCODE_BADNODECLASSINVALID;
    }
    return UA_STATUSCODE_GOOD;
}

/****************/
/* Read Service */
/****************/

static const UA_String binEncoding = {sizeof("DefaultBinary")-1, (UA_Byte*)"DefaultBinary"};
/* clang complains about unused variables */
/* static const UA_String xmlEncoding = {sizeof("DefaultXml")-1, (UA_Byte*)"DefaultXml"}; */

#define CHECK_NODECLASS(CLASS)                                  \
    if(!(node->nodeClass & (CLASS))) {                          \
        retval = UA_STATUSCODE_BADATTRIBUTEIDINVALID;           \
        break;                                                  \
    }

void Service_Read_single(UA_Server *server, UA_Session *session,
                         const UA_TimestampsToReturn timestamps,
                         const UA_ReadValueId *id, UA_DataValue *v) {
    UA_LOG_DEBUG_SESSION(server->config.logger, session,
                         "Read the attribute %i", id->attributeId);

    /* XML encoding is not supported */
    if(id->dataEncoding.name.length > 0 &&
       !UA_String_equal(&binEncoding, &id->dataEncoding.name)) {
           v->hasStatus = true;
           v->status = UA_STATUSCODE_BADDATAENCODINGUNSUPPORTED;
           return;
    }

    /* index range for a non-value */
    if(id->indexRange.length > 0 && id->attributeId != UA_ATTRIBUTEID_VALUE){
        v->hasStatus = true;
        v->status = UA_STATUSCODE_BADINDEXRANGENODATA;
        return;
    }

<<<<<<< HEAD
    const UA_Node *node = UA_NodestoreSwitch_get(server->nodestoreSwitch, &id->nodeId);
=======
    /* Get the node */
    const UA_Node *node = UA_NodeStore_get(server->nodestore, &id->nodeId);
>>>>>>> 875d7f06
    if(!node) {
        v->hasStatus = true;
        v->status = UA_STATUSCODE_BADNODEIDUNKNOWN;
        return;
    }

    /* Read the value */
    UA_StatusCode retval = UA_STATUSCODE_GOOD;
    switch(id->attributeId) {
    case UA_ATTRIBUTEID_NODEID:
        forceVariantSetScalar(&v->value, &node->nodeId, &UA_TYPES[UA_TYPES_NODEID]);
        break;
    case UA_ATTRIBUTEID_NODECLASS:
        forceVariantSetScalar(&v->value, &node->nodeClass, &UA_TYPES[UA_TYPES_NODECLASS]);
        break;
    case UA_ATTRIBUTEID_BROWSENAME:
        forceVariantSetScalar(&v->value, &node->browseName, &UA_TYPES[UA_TYPES_QUALIFIEDNAME]);
        break;
    case UA_ATTRIBUTEID_DISPLAYNAME:
        forceVariantSetScalar(&v->value, &node->displayName, &UA_TYPES[UA_TYPES_LOCALIZEDTEXT]);
        break;
    case UA_ATTRIBUTEID_DESCRIPTION:
        forceVariantSetScalar(&v->value, &node->description, &UA_TYPES[UA_TYPES_LOCALIZEDTEXT]);
        break;
    case UA_ATTRIBUTEID_WRITEMASK:
        forceVariantSetScalar(&v->value, &node->writeMask, &UA_TYPES[UA_TYPES_UINT32]);
        break;
    case UA_ATTRIBUTEID_USERWRITEMASK:
        forceVariantSetScalar(&v->value, &node->userWriteMask, &UA_TYPES[UA_TYPES_UINT32]);
        break;
    case UA_ATTRIBUTEID_ISABSTRACT:
        retval = readIsAbstractAttribute(node, &v->value);
        break;
    case UA_ATTRIBUTEID_SYMMETRIC:
        CHECK_NODECLASS(UA_NODECLASS_REFERENCETYPE);
        forceVariantSetScalar(&v->value, &((const UA_ReferenceTypeNode*)node)->symmetric,
                              &UA_TYPES[UA_TYPES_BOOLEAN]);
        break;
    case UA_ATTRIBUTEID_INVERSENAME:
        CHECK_NODECLASS(UA_NODECLASS_REFERENCETYPE);
        forceVariantSetScalar(&v->value, &((const UA_ReferenceTypeNode*)node)->inverseName,
                              &UA_TYPES[UA_TYPES_LOCALIZEDTEXT]);
        break;
    case UA_ATTRIBUTEID_CONTAINSNOLOOPS:
        CHECK_NODECLASS(UA_NODECLASS_VIEW);
        forceVariantSetScalar(&v->value, &((const UA_ViewNode*)node)->containsNoLoops,
                              &UA_TYPES[UA_TYPES_BOOLEAN]);
        break;
    case UA_ATTRIBUTEID_EVENTNOTIFIER:
        CHECK_NODECLASS(UA_NODECLASS_VIEW | UA_NODECLASS_OBJECT);
        forceVariantSetScalar(&v->value, &((const UA_ViewNode*)node)->eventNotifier,
                              &UA_TYPES[UA_TYPES_BYTE]);
        break;
    case UA_ATTRIBUTEID_VALUE:
        CHECK_NODECLASS(UA_NODECLASS_VARIABLE | UA_NODECLASS_VARIABLETYPE);
        retval = readValueAttributeComplete((const UA_VariableNode*)node,
                                            timestamps, id, v);
        break;
    case UA_ATTRIBUTEID_DATATYPE:
        CHECK_NODECLASS(UA_NODECLASS_VARIABLE | UA_NODECLASS_VARIABLETYPE);
        forceVariantSetScalar(&v->value, &((const UA_VariableTypeNode*)node)->dataType,
                              &UA_TYPES[UA_TYPES_NODEID]);
        break;
    case UA_ATTRIBUTEID_VALUERANK:
        CHECK_NODECLASS(UA_NODECLASS_VARIABLE | UA_NODECLASS_VARIABLETYPE);
        forceVariantSetScalar(&v->value, &((const UA_VariableTypeNode*)node)->valueRank,
                              &UA_TYPES[UA_TYPES_INT32]);
        break;
    case UA_ATTRIBUTEID_ARRAYDIMENSIONS:
        CHECK_NODECLASS(UA_NODECLASS_VARIABLE | UA_NODECLASS_VARIABLETYPE);
        retval = readArrayDimensionsAttribute((const UA_VariableNode*)node, v);
        break;
    case UA_ATTRIBUTEID_ACCESSLEVEL:
        CHECK_NODECLASS(UA_NODECLASS_VARIABLE);
        forceVariantSetScalar(&v->value, &((const UA_VariableNode*)node)->accessLevel,
                              &UA_TYPES[UA_TYPES_BYTE]);
        break;
    case UA_ATTRIBUTEID_USERACCESSLEVEL:
        CHECK_NODECLASS(UA_NODECLASS_VARIABLE);
        forceVariantSetScalar(&v->value, &((const UA_VariableNode*)node)->userAccessLevel,
                              &UA_TYPES[UA_TYPES_BYTE]);
        break;
    case UA_ATTRIBUTEID_MINIMUMSAMPLINGINTERVAL:
        CHECK_NODECLASS(UA_NODECLASS_VARIABLE);
        forceVariantSetScalar(&v->value, &((const UA_VariableNode*)node)->minimumSamplingInterval,
                              &UA_TYPES[UA_TYPES_DOUBLE]);
        break;
    case UA_ATTRIBUTEID_HISTORIZING:
        CHECK_NODECLASS(UA_NODECLASS_VARIABLE);
        forceVariantSetScalar(&v->value, &((const UA_VariableNode*)node)->historizing,
                              &UA_TYPES[UA_TYPES_BOOLEAN]);
        break;
    case UA_ATTRIBUTEID_EXECUTABLE:
        CHECK_NODECLASS(UA_NODECLASS_METHOD);
        forceVariantSetScalar(&v->value, &((const UA_MethodNode*)node)->executable,
                              &UA_TYPES[UA_TYPES_BOOLEAN]);
        break;
    case UA_ATTRIBUTEID_USEREXECUTABLE:
        CHECK_NODECLASS(UA_NODECLASS_METHOD);
        forceVariantSetScalar(&v->value, &((const UA_MethodNode*)node)->userExecutable,
                              &UA_TYPES[UA_TYPES_BOOLEAN]);
        break;
    default:
        retval = UA_STATUSCODE_BADATTRIBUTEIDINVALID;
    }

    /* Return error code when reading has failed */
    if(retval != UA_STATUSCODE_GOOD) {
        v->hasStatus = true;
        v->status = retval;
        return;
    }

<<<<<<< HEAD
    /* check if the timestampstoreturn is valid */
    if(request->timestampsToReturn > UA_TIMESTAMPSTORETURN_NEITHER) {
        response->responseHeader.serviceResult = UA_STATUSCODE_BADTIMESTAMPSTORETURNINVALID;
        return;
    }

    size_t size = request->nodesToReadSize;
    response->results = UA_Array_new(size, &UA_TYPES[UA_TYPES_DATAVALUE]);
    if(!response->results) {
        response->responseHeader.serviceResult = UA_STATUSCODE_BADOUTOFMEMORY;
        return;
    }
    response->resultsSize = size;

    if(request->maxAge < 0) {
        response->responseHeader.serviceResult = UA_STATUSCODE_BADMAXAGEINVALID;
        return;
    }

#ifdef UA_ENABLE_EXTERNAL_NAMESPACES
    UA_Boolean isExternal[size];
    UA_UInt32 indices[size];
    memset(isExternal, false, sizeof(UA_Boolean) * size);
    for(size_t j = 0;j<server->externalNamespacesSize;j++) {
        size_t indexSize = 0;
        for(size_t i = 0;i < size;i++) {
            if(request->nodesToRead[i].nodeId.namespaceIndex != server->externalNamespaces[j].index)
                continue;
            isExternal[i] = true;
            indices[indexSize] = (UA_UInt32)i;
            indexSize++;
        }
        if(indexSize == 0)
            continue;
        UA_ExternalNodeStore *ens = &server->externalNamespaces[j].externalNodeStore;
        ens->readNodes(ens->ensHandle, &request->requestHeader, request->nodesToRead,
                       indices, (UA_UInt32)indexSize, response->results, false,
                       response->diagnosticInfos);
    }
#endif

    for(size_t i = 0;i < size;i++) {
#ifdef UA_ENABLE_EXTERNAL_NAMESPACES
        if(!isExternal[i])
#endif
            Service_Read_single(server, session, request->timestampsToReturn,
                                &request->nodesToRead[i], &response->results[i]);
    }

#ifdef UA_ENABLE_NONSTANDARD_STATELESS
    /* Add an expiry header for caching */
    if(session->sessionId.namespaceIndex == 0 &&
       session->sessionId.identifierType == UA_NODEIDTYPE_NUMERIC &&
       session->sessionId.identifier.numeric == 0){
        UA_ExtensionObject additionalHeader;
        UA_ExtensionObject_init(&additionalHeader);
        additionalHeader.encoding = UA_EXTENSIONOBJECT_ENCODED_BYTESTRING;
        additionalHeader.content.encoded.typeId =UA_TYPES[UA_TYPES_VARIANT].typeId;

        UA_Variant variant;
        UA_Variant_init(&variant);

        UA_DateTime* expireArray = NULL;
        expireArray = UA_Array_new(request->nodesToReadSize,
                                   &UA_TYPES[UA_TYPES_DATETIME]);
        variant.data = expireArray;

        /* expires in 20 seconds */
        for(UA_UInt32 i = 0;i < response->resultsSize;i++) {
            expireArray[i] = UA_DateTime_now() + 20 * 100 * 1000 * 1000;
        }
        UA_Variant_setArray(&variant, expireArray, request->nodesToReadSize,
                            &UA_TYPES[UA_TYPES_DATETIME]);

        size_t offset = 0;
        UA_ByteString str;
        size_t strlength = UA_calcSizeBinary(&variant, &UA_TYPES[UA_TYPES_VARIANT]);
        UA_ByteString_allocBuffer(&str, strlength);
        /* No chunking callback for the encoding */
        UA_StatusCode retval = UA_encodeBinary(&variant, &UA_TYPES[UA_TYPES_VARIANT],
                                               NULL, NULL, &str, &offset);
        UA_Array_delete(expireArray, request->nodesToReadSize, &UA_TYPES[UA_TYPES_DATETIME]);
        if(retval == UA_STATUSCODE_GOOD){
            additionalHeader.content.encoded.body.data = str.data;
            additionalHeader.content.encoded.body.length = offset;
            response->responseHeader.additionalHeader = additionalHeader;
        }
    }
#endif
}

/* Exposes the Read service to local users */
UA_DataValue
UA_Server_read(UA_Server *server, const UA_ReadValueId *item,
               UA_TimestampsToReturn timestamps) {
    UA_DataValue dv;
    UA_DataValue_init(&dv);
    UA_RCU_LOCK();
    Service_Read_single(server, &adminSession, timestamps, item, &dv);
    UA_RCU_UNLOCK();
    return dv;
}

/* Used in inline functions exposing the Read service with more syntactic sugar
 * for individual attributes */
UA_StatusCode
__UA_Server_read(UA_Server *server, const UA_NodeId *nodeId,
                 const UA_AttributeId attributeId, void *v) {
    /* Call the read service */
    UA_ReadValueId item;
    UA_ReadValueId_init(&item);
    item.nodeId = *nodeId;
    item.attributeId = attributeId;
    UA_DataValue dv = UA_Server_read(server, &item, UA_TIMESTAMPSTORETURN_NEITHER);

    /* Check the return value */
    UA_StatusCode retval = UA_STATUSCODE_GOOD;
    if(dv.hasStatus)
        retval = dv.hasStatus;
    else if(!dv.hasValue)
        retval = UA_STATUSCODE_BADUNEXPECTEDERROR;
    if(retval != UA_STATUSCODE_GOOD) {
        UA_DataValue_deleteMembers(&dv);
        return retval;
    }

    /* Prepare the result */
    if(attributeId == UA_ATTRIBUTEID_VALUE ||
       attributeId == UA_ATTRIBUTEID_ARRAYDIMENSIONS) {
        /* Return the entire variant */
        if(dv.value.storageType == UA_VARIANT_DATA_NODELETE) {
            retval = UA_Variant_copy(&dv.value, v);
        } else {
            /* storageType is UA_VARIANT_DATA. Copy the entire variant
             * (including pointers and all) */
            memcpy(v, &dv.value, sizeof(UA_Variant));
        }
    } else {
        /* Return the variant content only */
        if(dv.value.storageType == UA_VARIANT_DATA_NODELETE) {
            retval = UA_copy(dv.value.data, v, dv.value.type);
        } else {
            /* storageType is UA_VARIANT_DATA. Copy the content of the type
             * (including pointers and all) */
            memcpy(v, dv.value.data, dv.value.type->memSize);
            /* Delete the "carrier" in the variant */
            UA_free(dv.value.data);
        }
    }
    return retval;
}

/*******************/
/* Write Attribute */
/*******************/

enum type_equivalence {
    TYPE_EQUIVALENCE_NONE,
    TYPE_EQUIVALENCE_ENUM,
    TYPE_EQUIVALENCE_OPAQUE
};

static enum type_equivalence typeEquivalence(const UA_DataType *t) {
    if(t->membersSize != 1 || !t->members[0].namespaceZero)
        return TYPE_EQUIVALENCE_NONE;
    if(t->members[0].memberTypeIndex == UA_TYPES_INT32)
        return TYPE_EQUIVALENCE_ENUM;
    if(t->members[0].memberTypeIndex == UA_TYPES_BYTE && t->members[0].isArray)
        return TYPE_EQUIVALENCE_OPAQUE;
    return TYPE_EQUIVALENCE_NONE;
}

static const UA_DataType *
findDataType(const UA_NodeId *typeId) {
    for(size_t i = 0; i < UA_TYPES_COUNT; i++) {
        if(UA_TYPES[i].typeId.identifier.numeric == typeId->identifier.numeric)
            return &UA_TYPES[i];
    }
    return NULL;
}

/* Test whether a valurank and the given arraydimensions are compatible. zero
 * array dimensions indicate a scalar */
static UA_StatusCode
UA_matchValueRankArrayDimensions(UA_Int32 valueRank, size_t arrayDimensionsSize) {
    switch(valueRank) {
    case -3: /* the value can be a scalar or a one dimensional array */
        if(arrayDimensionsSize > 1)
            return UA_STATUSCODE_BADTYPEMISMATCH;
        break;
    case -2: /* the value can be a scalar or an array with any number of dimensions */
        break;
    case -1: /* the value is a scalar */
        if(arrayDimensionsSize > 0)
            return UA_STATUSCODE_BADTYPEMISMATCH;
        break;
    case 0: /* the value is an array with one or more dimensions */
        if(arrayDimensionsSize < 1)
            return UA_STATUSCODE_BADTYPEMISMATCH;
        break;
    default: /* >= 1: the value is an array with the specified number of dimensions */
        if(valueRank < 0)
            return UA_STATUSCODE_BADTYPEMISMATCH;
        /* The following is not correct: May be an empty array; See "ServerType"->"ServerArray" as an example
         * Might hold true for other, specific use cases in userspace?
        if(arrayDimensionsSize != (size_t)valueRank)
            return UA_STATUSCODE_BADTYPEMISMATCH;
        */
    }
    return UA_STATUSCODE_GOOD;
}

/* Tests whether the value matches a variable definition given by
 * - datatype
 * - valueranke
 * - array dimensions.
 * Sometimes it can be necessary to transform the content of the value, e.g.
 * byte array to bytestring or uint32 to some enum. The editableValue may
 * contain a copy of the value. If possible, this value is edited to match the
 * datatype constraints. */
UA_StatusCode
UA_Variant_matchVariableDefinition(UA_Server *server, const UA_NodeId *variableDataTypeId,
                                   UA_Int32 variableValueRank,
                                   size_t variableArrayDimensionsSize,
                                   const UA_UInt32 *variableArrayDimensions,
                                   const UA_Variant *value,
                                   const UA_NumericRange *range, UA_Variant *editableValue) {
    size_t arrayDims;
    /* No content is only allowed for BaseDataType */
    const UA_NodeId *valueDataTypeId;
    UA_NodeId basedatatype = UA_NODEID_NUMERIC(0, UA_NS0ID_BASEDATATYPE);
    if(value->type)
        valueDataTypeId = &value->type->typeId;
    else
        valueDataTypeId = &basedatatype;
    
    /* See if the types match. The nodeid on the wire may be != the nodeid in
     * the node for opaque types, enums and bytestrings. value contains the
     * correct type definition after the following paragraph */
    if(!UA_NodeId_equal(valueDataTypeId, variableDataTypeId)) {
        /* is this a subtype? */
        const UA_NodeId subtypeId = UA_NODEID_NUMERIC(0, UA_NS0ID_HASSUBTYPE);
        if(isNodeInTree(server->nodestoreSwitch, valueDataTypeId,
                        variableDataTypeId, &subtypeId, 1))
            goto check_array;

        const UA_DataType *variableDataType = findDataType(variableDataTypeId);
        const UA_DataType *valueDataType = findDataType(valueDataTypeId);
        if(!editableValue || !variableDataType || !valueDataType)
            return UA_STATUSCODE_BADTYPEMISMATCH;

        /* a string is written to a byte array. the valuerank and array
           dimensions are checked later */
        if(variableDataType == &UA_TYPES[UA_TYPES_BYTE] &&
           valueDataType == &UA_TYPES[UA_TYPES_BYTESTRING] &&
           !range && UA_Variant_isScalar(value)) {
            UA_ByteString *str = (UA_ByteString*)value->data;
            editableValue->type = &UA_TYPES[UA_TYPES_BYTE];
            editableValue->arrayLength = str->length;
            editableValue->data = str->data;
            goto check_array;
        }

        /* An enum was sent as an int32, or an opaque type as a bytestring. This
         * is detected with the typeIndex indicating the "true" datatype. */
        enum type_equivalence te1 = typeEquivalence(variableDataType);
        enum type_equivalence te2 = typeEquivalence(valueDataType);
        if(te1 != TYPE_EQUIVALENCE_NONE && te1 == te2) {
            editableValue->type = variableDataType;
            goto check_array;
        }

        /* No more possible equivalencies */
        return UA_STATUSCODE_BADTYPEMISMATCH;
    }

    /* Work only on the possibly transformed variant */
    if(editableValue)
        value = editableValue;
=======
    v->hasValue = true;
>>>>>>> 875d7f06

    /* Create server timestamp */
    if(timestamps == UA_TIMESTAMPSTORETURN_SERVER ||
       timestamps == UA_TIMESTAMPSTORETURN_BOTH) {
        v->serverTimestamp = UA_DateTime_now();
        v->hasServerTimestamp = true;
    }

    /* Handle source time stamp */
    if(id->attributeId == UA_ATTRIBUTEID_VALUE) {
        if (timestamps == UA_TIMESTAMPSTORETURN_SERVER ||
            timestamps == UA_TIMESTAMPSTORETURN_NEITHER) {
            v->hasSourceTimestamp = false;
            v->hasSourcePicoseconds = false;
        } else if(!v->hasSourceTimestamp) {
            v->sourceTimestamp = UA_DateTime_now();
            v->hasSourceTimestamp = true;
        }
    }
}

<<<<<<< HEAD
UA_StatusCode
UA_VariableNode_setDataType(UA_Server *server, UA_VariableNode *node,
                            const UA_VariableTypeNode *vt,
                            const UA_NodeId *dataType) {
    /* If this is a variabletype, there must be no instances or subtypes of it
       when we do the change */
    if(node->nodeClass == UA_NODECLASS_VARIABLETYPE &&
       UA_Node_hasSubTypeOrInstances((const UA_Node*)node))
        return UA_STATUSCODE_BADINTERNALERROR;

    /* Is the type abstract? */
    if(vt->isAbstract)
        return UA_STATUSCODE_BADTYPEMISMATCH;

    /* Does the new type match the constraints of the variabletype? */
    UA_NodeId subtypeId = UA_NODEID_NUMERIC(0, UA_NS0ID_HASSUBTYPE);
    if(!isNodeInTree(server->nodestoreSwitch, dataType,
                     &vt->dataType, &subtypeId, 1))
        return UA_STATUSCODE_BADTYPEMISMATCH;

    /* Check if the current value would match the new type */
    UA_StatusCode retval = UA_STATUSCODE_GOOD;
    if(node->value.data.value.hasValue) {
        retval = UA_Variant_matchVariableDefinition(server, dataType, node->valueRank,
                                                    node->arrayDimensionsSize,
                                                    node->arrayDimensions,
                                                    &node->value.data.value.value, NULL, NULL);
        if(retval != UA_STATUSCODE_GOOD) {
            UA_LOG_DEBUG(server->config.logger, UA_LOGCATEGORY_SERVER,
                         "The current value does not match the new data type");
            return retval;
        }
    }
    
    /* replace the datatype nodeid */
    UA_NodeId dtCopy = node->dataType;
    retval = UA_NodeId_copy(dataType, &node->dataType);
    if(retval != UA_STATUSCODE_GOOD) {
        node->dataType = dtCopy;
        return retval;
    }
    UA_NodeId_deleteMembers(&dtCopy);
    return UA_STATUSCODE_GOOD; 
}

UA_StatusCode
UA_VariableNode_setValueRank(UA_Server *server, UA_VariableNode *node,
                             const UA_VariableTypeNode *vt,
                             const UA_Int32 valueRank) {
    /* If this is a variabletype, there must be no instances or subtypes of it
       when we do the change */
    if(node->nodeClass == UA_NODECLASS_VARIABLETYPE &&
       UA_Node_hasSubTypeOrInstances((const UA_Node*)node))
        return UA_STATUSCODE_BADINTERNALERROR;
    
    /* Check if the valuerank of the type allows the change */
    switch(vt->valueRank) {
    case -3: /* the value can be a scalar or a one dimensional array */
        if(valueRank != -1 && valueRank != 1)
            return UA_STATUSCODE_BADTYPEMISMATCH;
        break;
    case -2: /* the value can be a scalar or an array with any number of dimensions */
        break;
    case -1: /* the value is a scalar */
        return UA_STATUSCODE_BADTYPEMISMATCH;
    case 0: /* the value is an array with one or more dimensions */
        if(valueRank < 0)
            return UA_STATUSCODE_BADTYPEMISMATCH;
        break;
    default: /* >= 1: the value is an array with the specified number of dimensions */
        return UA_STATUSCODE_BADTYPEMISMATCH;
=======
void Service_Read(UA_Server *server, UA_Session *session,
                  const UA_ReadRequest *request, UA_ReadResponse *response) {
    UA_LOG_DEBUG_SESSION(server->config.logger, session, "Processing ReadRequest");
    if(request->nodesToReadSize <= 0) {
        response->responseHeader.serviceResult = UA_STATUSCODE_BADNOTHINGTODO;
        return;
>>>>>>> 875d7f06
    }

    /* check if the timestampstoreturn is valid */
    if(request->timestampsToReturn > UA_TIMESTAMPSTORETURN_NEITHER) {
        response->responseHeader.serviceResult = UA_STATUSCODE_BADTIMESTAMPSTORETURNINVALID;
        return;
    }

    size_t size = request->nodesToReadSize;
    response->results = UA_Array_new(size, &UA_TYPES[UA_TYPES_DATAVALUE]);
    if(!response->results) {
        response->responseHeader.serviceResult = UA_STATUSCODE_BADOUTOFMEMORY;
        return;
    }
    response->resultsSize = size;

    if(request->maxAge < 0) {
        response->responseHeader.serviceResult = UA_STATUSCODE_BADMAXAGEINVALID;
        return;
    }

#ifdef UA_ENABLE_EXTERNAL_NAMESPACES
    UA_Boolean isExternal[size];
    UA_UInt32 indices[size];
    memset(isExternal, false, sizeof(UA_Boolean) * size);
    for(size_t j = 0;j<server->externalNamespacesSize;j++) {
        size_t indexSize = 0;
        for(size_t i = 0;i < size;i++) {
            if(request->nodesToRead[i].nodeId.namespaceIndex != server->externalNamespaces[j].index)
                continue;
            isExternal[i] = true;
            indices[indexSize] = (UA_UInt32)i;
            indexSize++;
        }
        if(indexSize == 0)
            continue;
        UA_ExternalNodeStore *ens = &server->externalNamespaces[j].externalNodeStore;
        ens->readNodes(ens->ensHandle, &request->requestHeader, request->nodesToRead,
                       indices, (UA_UInt32)indexSize, response->results, false,
                       response->diagnosticInfos);
    }
#endif

    for(size_t i = 0;i < size;i++) {
#ifdef UA_ENABLE_EXTERNAL_NAMESPACES
        if(!isExternal[i])
#endif
            Service_Read_single(server, session, request->timestampsToReturn,
                                &request->nodesToRead[i], &response->results[i]);
    }

#ifdef UA_ENABLE_NONSTANDARD_STATELESS
    /* Add an expiry header for caching */
    if(session->sessionId.namespaceIndex == 0 &&
       session->sessionId.identifierType == UA_NODEIDTYPE_NUMERIC &&
       session->sessionId.identifier.numeric == 0){
        UA_ExtensionObject additionalHeader;
        UA_ExtensionObject_init(&additionalHeader);
        additionalHeader.encoding = UA_EXTENSIONOBJECT_ENCODED_BYTESTRING;
        additionalHeader.content.encoded.typeId =UA_TYPES[UA_TYPES_VARIANT].typeId;

        UA_Variant variant;
        UA_Variant_init(&variant);

        UA_DateTime* expireArray = NULL;
        expireArray = UA_Array_new(request->nodesToReadSize,
                                   &UA_TYPES[UA_TYPES_DATETIME]);
        variant.data = expireArray;

        /* expires in 20 seconds */
        for(UA_UInt32 i = 0;i < response->resultsSize;i++) {
            expireArray[i] = UA_DateTime_now() + 20 * 100 * 1000 * 1000;
        }
        UA_Variant_setArray(&variant, expireArray, request->nodesToReadSize,
                            &UA_TYPES[UA_TYPES_DATETIME]);

        size_t offset = 0;
        UA_ByteString str;
        size_t strlength = UA_calcSizeBinary(&variant, &UA_TYPES[UA_TYPES_VARIANT]);
        UA_ByteString_allocBuffer(&str, strlength);
        /* No chunking callback for the encoding */
        UA_StatusCode retval = UA_encodeBinary(&variant, &UA_TYPES[UA_TYPES_VARIANT],
                                               NULL, NULL, &str, &offset);
        UA_Array_delete(expireArray, request->nodesToReadSize, &UA_TYPES[UA_TYPES_DATETIME]);
        if(retval == UA_STATUSCODE_GOOD){
            additionalHeader.content.encoded.body.data = str.data;
            additionalHeader.content.encoded.body.length = offset;
            response->responseHeader.additionalHeader = additionalHeader;
        }
    }
#endif
}

/* Exposes the Read service to local users */
UA_DataValue
UA_Server_read(UA_Server *server, const UA_ReadValueId *item,
               UA_TimestampsToReturn timestamps) {
    UA_DataValue dv;
    UA_DataValue_init(&dv);
    UA_RCU_LOCK();
    Service_Read_single(server, &adminSession, timestamps, item, &dv);
    UA_RCU_UNLOCK();
    return dv;
}

/* Used in inline functions exposing the Read service with more syntactic sugar
 * for individual attributes */
UA_StatusCode
__UA_Server_read(UA_Server *server, const UA_NodeId *nodeId,
                 const UA_AttributeId attributeId, void *v) {
    /* Call the read service */
    UA_ReadValueId item;
    UA_ReadValueId_init(&item);
    item.nodeId = *nodeId;
    item.attributeId = attributeId;
    UA_DataValue dv = UA_Server_read(server, &item, UA_TIMESTAMPSTORETURN_NEITHER);

    /* Check the return value */
    UA_StatusCode retval = UA_STATUSCODE_GOOD;
    if(dv.hasStatus)
        retval = dv.hasStatus;
    else if(!dv.hasValue)
        retval = UA_STATUSCODE_BADUNEXPECTEDERROR;
    if(retval != UA_STATUSCODE_GOOD) {
        UA_DataValue_deleteMembers(&dv);
        return retval;
    }

    /* Prepare the result */
    if(attributeId == UA_ATTRIBUTEID_VALUE ||
       attributeId == UA_ATTRIBUTEID_ARRAYDIMENSIONS) {
        /* Return the entire variant */
        if(dv.value.storageType == UA_VARIANT_DATA_NODELETE) {
            retval = UA_Variant_copy(&dv.value, v);
        } else {
            /* storageType is UA_VARIANT_DATA. Copy the entire variant
             * (including pointers and all) */
            memcpy(v, &dv.value, sizeof(UA_Variant));
        }
    } else {
        /* Return the variant content only */
        if(dv.value.storageType == UA_VARIANT_DATA_NODELETE) {
            retval = UA_copy(dv.value.data, v, dv.value.type);
        } else {
            /* storageType is UA_VARIANT_DATA. Copy the content of the type
             * (including pointers and all) */
            memcpy(v, dv.value.data, dv.value.type->memSize);
            /* Delete the "carrier" in the variant */
            UA_free(dv.value.data);
        }
    }
    return retval;
}

/*****************/
/* Write Service */
/*****************/

#define CHECK_DATATYPE_SCALAR(EXP_DT)                                   \
    if(!wvalue->value.hasValue ||                                       \
       &UA_TYPES[UA_TYPES_##EXP_DT] != wvalue->value.value.type ||      \
       !UA_Variant_isScalar(&wvalue->value.value)) {                    \
        retval = UA_STATUSCODE_BADTYPEMISMATCH;                         \
        break;                                                          \
    }

#define CHECK_DATATYPE_ARRAY(EXP_DT)                                    \
    if(!wvalue->value.hasValue ||                                       \
       &UA_TYPES[UA_TYPES_##EXP_DT] != wvalue->value.value.type ||      \
       UA_Variant_isScalar(&wvalue->value.value)) {                     \
        retval = UA_STATUSCODE_BADTYPEMISMATCH;                         \
        break;                                                          \
    }

#define CHECK_NODECLASS_WRITE(CLASS)                                    \
    if((node->nodeClass & (CLASS)) == 0) {                              \
        retval = UA_STATUSCODE_BADNODECLASSINVALID;                     \
        break;                                                          \
    }

/* This function implements the main part of the write service and operates on a
   copy of the node (not in single-threaded mode). */
static UA_StatusCode
CopyAttributeIntoNode(UA_Server *server, UA_Session *session,
                      UA_Node *node, const UA_WriteValue *wvalue) {
    const void *value = wvalue->value.value.data;
    UA_StatusCode retval = UA_STATUSCODE_GOOD;
    switch(wvalue->attributeId) {
    case UA_ATTRIBUTEID_NODEID:
    case UA_ATTRIBUTEID_NODECLASS:
        retval = UA_STATUSCODE_BADWRITENOTSUPPORTED;
        break;
    case UA_ATTRIBUTEID_BROWSENAME:
        CHECK_DATATYPE_SCALAR(QUALIFIEDNAME);
        UA_QualifiedName_deleteMembers(&node->browseName);
        UA_QualifiedName_copy(value, &node->browseName);
        break;
    case UA_ATTRIBUTEID_DISPLAYNAME:
        CHECK_DATATYPE_SCALAR(LOCALIZEDTEXT);
        UA_LocalizedText_deleteMembers(&node->displayName);
        UA_LocalizedText_copy(value, &node->displayName);
        break;
    case UA_ATTRIBUTEID_DESCRIPTION:
        CHECK_DATATYPE_SCALAR(LOCALIZEDTEXT);
        UA_LocalizedText_deleteMembers(&node->description);
        UA_LocalizedText_copy(value, &node->description);
        break;
    case UA_ATTRIBUTEID_WRITEMASK:
        CHECK_DATATYPE_SCALAR(UINT32);
        node->writeMask = *(const UA_UInt32*)value;
        break;
    case UA_ATTRIBUTEID_USERWRITEMASK:
        CHECK_DATATYPE_SCALAR(UINT32);
        node->userWriteMask = *(const UA_UInt32*)value;
        break;
    case UA_ATTRIBUTEID_ISABSTRACT:
        CHECK_DATATYPE_SCALAR(BOOLEAN);
        retval = writeIsAbstractAttribute(node, *(const UA_Boolean*)value);
        break;
    case UA_ATTRIBUTEID_SYMMETRIC:
        CHECK_NODECLASS_WRITE(UA_NODECLASS_REFERENCETYPE);
        CHECK_DATATYPE_SCALAR(BOOLEAN);
        ((UA_ReferenceTypeNode*)node)->symmetric = *(const UA_Boolean*)value;
        break;
    case UA_ATTRIBUTEID_INVERSENAME:
        CHECK_NODECLASS_WRITE(UA_NODECLASS_REFERENCETYPE);
        CHECK_DATATYPE_SCALAR(LOCALIZEDTEXT);
        UA_LocalizedText_deleteMembers(&((UA_ReferenceTypeNode*)node)->inverseName);
        UA_LocalizedText_copy(value, &((UA_ReferenceTypeNode*)node)->inverseName);
        break;
    case UA_ATTRIBUTEID_CONTAINSNOLOOPS:
        CHECK_NODECLASS_WRITE(UA_NODECLASS_VIEW);
        CHECK_DATATYPE_SCALAR(BOOLEAN);
        ((UA_ViewNode*)node)->containsNoLoops = *(const UA_Boolean*)value;
        break;
    case UA_ATTRIBUTEID_EVENTNOTIFIER:
        CHECK_NODECLASS_WRITE(UA_NODECLASS_VIEW | UA_NODECLASS_OBJECT);
        CHECK_DATATYPE_SCALAR(BYTE);
        ((UA_ViewNode*)node)->eventNotifier = *(const UA_Byte*)value;
        break;
    case UA_ATTRIBUTEID_VALUE:
        CHECK_NODECLASS_WRITE(UA_NODECLASS_VARIABLE | UA_NODECLASS_VARIABLETYPE);
        retval = writeValueAttribute(server, (UA_VariableNode*)node,
                                     &wvalue->value, &wvalue->indexRange);
        break;
    case UA_ATTRIBUTEID_DATATYPE:
        CHECK_NODECLASS_WRITE(UA_NODECLASS_VARIABLE | UA_NODECLASS_VARIABLETYPE);
        CHECK_DATATYPE_SCALAR(NODEID);
        retval = writeDataTypeAttributeWithVT(server, (UA_VariableNode*)node, (const UA_NodeId*)value);
        break;
    case UA_ATTRIBUTEID_VALUERANK:
        CHECK_NODECLASS_WRITE(UA_NODECLASS_VARIABLE | UA_NODECLASS_VARIABLETYPE);
        CHECK_DATATYPE_SCALAR(INT32);
        retval = writeValueRankAttributeWithVT(server, (UA_VariableNode*)node, *(const UA_Int32*)value);
        break;
    case UA_ATTRIBUTEID_ARRAYDIMENSIONS:
        CHECK_NODECLASS_WRITE(UA_NODECLASS_VARIABLE | UA_NODECLASS_VARIABLETYPE);
        CHECK_DATATYPE_ARRAY(UINT32);
        retval = writeArrayDimensionsAttribute(server, (UA_VariableNode*)node,
                                               wvalue->value.value.arrayLength,
                                               wvalue->value.value.data);
        break;
    case UA_ATTRIBUTEID_ACCESSLEVEL:
        CHECK_NODECLASS_WRITE(UA_NODECLASS_VARIABLE);
        CHECK_DATATYPE_SCALAR(BYTE);
        ((UA_VariableNode*)node)->accessLevel = *(const UA_Byte*)value;
        break;
    case UA_ATTRIBUTEID_USERACCESSLEVEL:
        CHECK_NODECLASS_WRITE(UA_NODECLASS_VARIABLE);
        CHECK_DATATYPE_SCALAR(BYTE);
        ((UA_VariableNode*)node)->userAccessLevel = *(const UA_Byte*)value;
        break;
    case UA_ATTRIBUTEID_MINIMUMSAMPLINGINTERVAL:
        CHECK_NODECLASS_WRITE(UA_NODECLASS_VARIABLE);
        CHECK_DATATYPE_SCALAR(DOUBLE);
        ((UA_VariableNode*)node)->minimumSamplingInterval = *(const UA_Double*)value;
        break;
    case UA_ATTRIBUTEID_HISTORIZING:
        CHECK_NODECLASS_WRITE(UA_NODECLASS_VARIABLE);
        CHECK_DATATYPE_SCALAR(BOOLEAN);
        ((UA_VariableNode*)node)->historizing = *(const UA_Boolean*)value;
        break;
    case UA_ATTRIBUTEID_EXECUTABLE:
        CHECK_NODECLASS_WRITE(UA_NODECLASS_METHOD);
        CHECK_DATATYPE_SCALAR(BOOLEAN);
        ((UA_MethodNode*)node)->executable = *(const UA_Boolean*)value;
        break;
    case UA_ATTRIBUTEID_USEREXECUTABLE:
        CHECK_NODECLASS_WRITE(UA_NODECLASS_METHOD);
        CHECK_DATATYPE_SCALAR(BOOLEAN);
        ((UA_MethodNode*)node)->userExecutable = *(const UA_Boolean*)value;
        break;
    default:
        retval = UA_STATUSCODE_BADATTRIBUTEIDINVALID;
        break;
    }
    if(retval != UA_STATUSCODE_GOOD)
        UA_LOG_INFO_SESSION(server->config.logger, session,
                            "WriteRequest returned status code 0x%08x", retval);
    return retval;
}

void
Service_Write(UA_Server *server, UA_Session *session,
              const UA_WriteRequest *request, UA_WriteResponse *response) {
    UA_LOG_DEBUG_SESSION(server->config.logger, session, "Processing WriteRequest");
    if(request->nodesToWriteSize <= 0) {
        response->responseHeader.serviceResult = UA_STATUSCODE_BADNOTHINGTODO;
        return;
    }

    response->results = UA_Array_new(request->nodesToWriteSize, &UA_TYPES[UA_TYPES_STATUSCODE]);
    if(!response->results) {
        response->responseHeader.serviceResult = UA_STATUSCODE_BADOUTOFMEMORY;
        return;
    }
    response->resultsSize = request->nodesToWriteSize;

#ifndef UA_ENABLE_EXTERNAL_NAMESPACES
    for(size_t i = 0;i < request->nodesToWriteSize;i++) {
        response->results[i] = UA_Server_editNode(server, session, &request->nodesToWrite[i].nodeId,
                                                  (UA_EditNodeCallback)CopyAttributeIntoNode,
                                                  &request->nodesToWrite[i]);
    }
#else
    UA_Boolean isExternal[request->nodesToWriteSize];
    UA_UInt32 indices[request->nodesToWriteSize];
    memset(isExternal, false, sizeof(UA_Boolean)*request->nodesToWriteSize);
    for(size_t j = 0; j < server->externalNamespacesSize; j++) {
        UA_UInt32 indexSize = 0;
        for(size_t i = 0; i < request->nodesToWriteSize; i++) {
            if(request->nodesToWrite[i].nodeId.namespaceIndex !=
               server->externalNamespaces[j].index)
                continue;
            isExternal[i] = true;
            indices[indexSize] = (UA_UInt32)i;
            indexSize++;
        }
        if(indexSize == 0)
            continue;
        UA_ExternalNodeStore *ens = &server->externalNamespaces[j].externalNodeStore;
        ens->writeNodes(ens->ensHandle, &request->requestHeader, request->nodesToWrite,
                        indices, indexSize, response->results, response->diagnosticInfos);
    }
    for(size_t i = 0;i < request->nodesToWriteSize;i++) {
        if(isExternal[i])
            continue;
        response->results[i] = UA_Server_editNode(server, session, &request->nodesToWrite[i].nodeId,
                                                  (UA_EditNodeCallback)CopyAttributeIntoNode,
                                                  &request->nodesToWrite[i]);
    }
#endif
}

UA_StatusCode
UA_Server_write(UA_Server *server, const UA_WriteValue *value) {
    UA_RCU_LOCK();
    UA_StatusCode retval =
        UA_Server_editNode(server, &adminSession, &value->nodeId,
                           (UA_EditNodeCallback)CopyAttributeIntoNode, value);
    UA_RCU_UNLOCK();
    return retval;
}

/* Convenience function to be wrapped into inline functions */
UA_StatusCode
__UA_Server_write(UA_Server *server, const UA_NodeId *nodeId,
                  const UA_AttributeId attributeId,
                  const UA_DataType *attr_type,
                  const void *value) {
    UA_WriteValue wvalue;
    UA_WriteValue_init(&wvalue);
    wvalue.nodeId = *nodeId;
    wvalue.attributeId = attributeId;
    wvalue.value.hasValue = true;
    if(attr_type != &UA_TYPES[UA_TYPES_VARIANT]) {
        /* hacked cast. the target WriteValue is used as const anyway */
        UA_Variant_setScalar(&wvalue.value.value, (void*)(uintptr_t)value, attr_type);
    } else {
        wvalue.value.value = *(const UA_Variant*)value;
    }
    return UA_Server_write(server, &wvalue);
}<|MERGE_RESOLUTION|>--- conflicted
+++ resolved
@@ -631,12 +631,8 @@
         return;
     }
 
-<<<<<<< HEAD
+    /* Get the node */
     const UA_Node *node = UA_NodestoreSwitch_get(server->nodestoreSwitch, &id->nodeId);
-=======
-    /* Get the node */
-    const UA_Node *node = UA_NodeStore_get(server->nodestore, &id->nodeId);
->>>>>>> 875d7f06
     if(!node) {
         v->hasStatus = true;
         v->status = UA_STATUSCODE_BADNODEIDUNKNOWN;
@@ -750,289 +746,7 @@
         return;
     }
 
-<<<<<<< HEAD
-    /* check if the timestampstoreturn is valid */
-    if(request->timestampsToReturn > UA_TIMESTAMPSTORETURN_NEITHER) {
-        response->responseHeader.serviceResult = UA_STATUSCODE_BADTIMESTAMPSTORETURNINVALID;
-        return;
-    }
-
-    size_t size = request->nodesToReadSize;
-    response->results = UA_Array_new(size, &UA_TYPES[UA_TYPES_DATAVALUE]);
-    if(!response->results) {
-        response->responseHeader.serviceResult = UA_STATUSCODE_BADOUTOFMEMORY;
-        return;
-    }
-    response->resultsSize = size;
-
-    if(request->maxAge < 0) {
-        response->responseHeader.serviceResult = UA_STATUSCODE_BADMAXAGEINVALID;
-        return;
-    }
-
-#ifdef UA_ENABLE_EXTERNAL_NAMESPACES
-    UA_Boolean isExternal[size];
-    UA_UInt32 indices[size];
-    memset(isExternal, false, sizeof(UA_Boolean) * size);
-    for(size_t j = 0;j<server->externalNamespacesSize;j++) {
-        size_t indexSize = 0;
-        for(size_t i = 0;i < size;i++) {
-            if(request->nodesToRead[i].nodeId.namespaceIndex != server->externalNamespaces[j].index)
-                continue;
-            isExternal[i] = true;
-            indices[indexSize] = (UA_UInt32)i;
-            indexSize++;
-        }
-        if(indexSize == 0)
-            continue;
-        UA_ExternalNodeStore *ens = &server->externalNamespaces[j].externalNodeStore;
-        ens->readNodes(ens->ensHandle, &request->requestHeader, request->nodesToRead,
-                       indices, (UA_UInt32)indexSize, response->results, false,
-                       response->diagnosticInfos);
-    }
-#endif
-
-    for(size_t i = 0;i < size;i++) {
-#ifdef UA_ENABLE_EXTERNAL_NAMESPACES
-        if(!isExternal[i])
-#endif
-            Service_Read_single(server, session, request->timestampsToReturn,
-                                &request->nodesToRead[i], &response->results[i]);
-    }
-
-#ifdef UA_ENABLE_NONSTANDARD_STATELESS
-    /* Add an expiry header for caching */
-    if(session->sessionId.namespaceIndex == 0 &&
-       session->sessionId.identifierType == UA_NODEIDTYPE_NUMERIC &&
-       session->sessionId.identifier.numeric == 0){
-        UA_ExtensionObject additionalHeader;
-        UA_ExtensionObject_init(&additionalHeader);
-        additionalHeader.encoding = UA_EXTENSIONOBJECT_ENCODED_BYTESTRING;
-        additionalHeader.content.encoded.typeId =UA_TYPES[UA_TYPES_VARIANT].typeId;
-
-        UA_Variant variant;
-        UA_Variant_init(&variant);
-
-        UA_DateTime* expireArray = NULL;
-        expireArray = UA_Array_new(request->nodesToReadSize,
-                                   &UA_TYPES[UA_TYPES_DATETIME]);
-        variant.data = expireArray;
-
-        /* expires in 20 seconds */
-        for(UA_UInt32 i = 0;i < response->resultsSize;i++) {
-            expireArray[i] = UA_DateTime_now() + 20 * 100 * 1000 * 1000;
-        }
-        UA_Variant_setArray(&variant, expireArray, request->nodesToReadSize,
-                            &UA_TYPES[UA_TYPES_DATETIME]);
-
-        size_t offset = 0;
-        UA_ByteString str;
-        size_t strlength = UA_calcSizeBinary(&variant, &UA_TYPES[UA_TYPES_VARIANT]);
-        UA_ByteString_allocBuffer(&str, strlength);
-        /* No chunking callback for the encoding */
-        UA_StatusCode retval = UA_encodeBinary(&variant, &UA_TYPES[UA_TYPES_VARIANT],
-                                               NULL, NULL, &str, &offset);
-        UA_Array_delete(expireArray, request->nodesToReadSize, &UA_TYPES[UA_TYPES_DATETIME]);
-        if(retval == UA_STATUSCODE_GOOD){
-            additionalHeader.content.encoded.body.data = str.data;
-            additionalHeader.content.encoded.body.length = offset;
-            response->responseHeader.additionalHeader = additionalHeader;
-        }
-    }
-#endif
-}
-
-/* Exposes the Read service to local users */
-UA_DataValue
-UA_Server_read(UA_Server *server, const UA_ReadValueId *item,
-               UA_TimestampsToReturn timestamps) {
-    UA_DataValue dv;
-    UA_DataValue_init(&dv);
-    UA_RCU_LOCK();
-    Service_Read_single(server, &adminSession, timestamps, item, &dv);
-    UA_RCU_UNLOCK();
-    return dv;
-}
-
-/* Used in inline functions exposing the Read service with more syntactic sugar
- * for individual attributes */
-UA_StatusCode
-__UA_Server_read(UA_Server *server, const UA_NodeId *nodeId,
-                 const UA_AttributeId attributeId, void *v) {
-    /* Call the read service */
-    UA_ReadValueId item;
-    UA_ReadValueId_init(&item);
-    item.nodeId = *nodeId;
-    item.attributeId = attributeId;
-    UA_DataValue dv = UA_Server_read(server, &item, UA_TIMESTAMPSTORETURN_NEITHER);
-
-    /* Check the return value */
-    UA_StatusCode retval = UA_STATUSCODE_GOOD;
-    if(dv.hasStatus)
-        retval = dv.hasStatus;
-    else if(!dv.hasValue)
-        retval = UA_STATUSCODE_BADUNEXPECTEDERROR;
-    if(retval != UA_STATUSCODE_GOOD) {
-        UA_DataValue_deleteMembers(&dv);
-        return retval;
-    }
-
-    /* Prepare the result */
-    if(attributeId == UA_ATTRIBUTEID_VALUE ||
-       attributeId == UA_ATTRIBUTEID_ARRAYDIMENSIONS) {
-        /* Return the entire variant */
-        if(dv.value.storageType == UA_VARIANT_DATA_NODELETE) {
-            retval = UA_Variant_copy(&dv.value, v);
-        } else {
-            /* storageType is UA_VARIANT_DATA. Copy the entire variant
-             * (including pointers and all) */
-            memcpy(v, &dv.value, sizeof(UA_Variant));
-        }
-    } else {
-        /* Return the variant content only */
-        if(dv.value.storageType == UA_VARIANT_DATA_NODELETE) {
-            retval = UA_copy(dv.value.data, v, dv.value.type);
-        } else {
-            /* storageType is UA_VARIANT_DATA. Copy the content of the type
-             * (including pointers and all) */
-            memcpy(v, dv.value.data, dv.value.type->memSize);
-            /* Delete the "carrier" in the variant */
-            UA_free(dv.value.data);
-        }
-    }
-    return retval;
-}
-
-/*******************/
-/* Write Attribute */
-/*******************/
-
-enum type_equivalence {
-    TYPE_EQUIVALENCE_NONE,
-    TYPE_EQUIVALENCE_ENUM,
-    TYPE_EQUIVALENCE_OPAQUE
-};
-
-static enum type_equivalence typeEquivalence(const UA_DataType *t) {
-    if(t->membersSize != 1 || !t->members[0].namespaceZero)
-        return TYPE_EQUIVALENCE_NONE;
-    if(t->members[0].memberTypeIndex == UA_TYPES_INT32)
-        return TYPE_EQUIVALENCE_ENUM;
-    if(t->members[0].memberTypeIndex == UA_TYPES_BYTE && t->members[0].isArray)
-        return TYPE_EQUIVALENCE_OPAQUE;
-    return TYPE_EQUIVALENCE_NONE;
-}
-
-static const UA_DataType *
-findDataType(const UA_NodeId *typeId) {
-    for(size_t i = 0; i < UA_TYPES_COUNT; i++) {
-        if(UA_TYPES[i].typeId.identifier.numeric == typeId->identifier.numeric)
-            return &UA_TYPES[i];
-    }
-    return NULL;
-}
-
-/* Test whether a valurank and the given arraydimensions are compatible. zero
- * array dimensions indicate a scalar */
-static UA_StatusCode
-UA_matchValueRankArrayDimensions(UA_Int32 valueRank, size_t arrayDimensionsSize) {
-    switch(valueRank) {
-    case -3: /* the value can be a scalar or a one dimensional array */
-        if(arrayDimensionsSize > 1)
-            return UA_STATUSCODE_BADTYPEMISMATCH;
-        break;
-    case -2: /* the value can be a scalar or an array with any number of dimensions */
-        break;
-    case -1: /* the value is a scalar */
-        if(arrayDimensionsSize > 0)
-            return UA_STATUSCODE_BADTYPEMISMATCH;
-        break;
-    case 0: /* the value is an array with one or more dimensions */
-        if(arrayDimensionsSize < 1)
-            return UA_STATUSCODE_BADTYPEMISMATCH;
-        break;
-    default: /* >= 1: the value is an array with the specified number of dimensions */
-        if(valueRank < 0)
-            return UA_STATUSCODE_BADTYPEMISMATCH;
-        /* The following is not correct: May be an empty array; See "ServerType"->"ServerArray" as an example
-         * Might hold true for other, specific use cases in userspace?
-        if(arrayDimensionsSize != (size_t)valueRank)
-            return UA_STATUSCODE_BADTYPEMISMATCH;
-        */
-    }
-    return UA_STATUSCODE_GOOD;
-}
-
-/* Tests whether the value matches a variable definition given by
- * - datatype
- * - valueranke
- * - array dimensions.
- * Sometimes it can be necessary to transform the content of the value, e.g.
- * byte array to bytestring or uint32 to some enum. The editableValue may
- * contain a copy of the value. If possible, this value is edited to match the
- * datatype constraints. */
-UA_StatusCode
-UA_Variant_matchVariableDefinition(UA_Server *server, const UA_NodeId *variableDataTypeId,
-                                   UA_Int32 variableValueRank,
-                                   size_t variableArrayDimensionsSize,
-                                   const UA_UInt32 *variableArrayDimensions,
-                                   const UA_Variant *value,
-                                   const UA_NumericRange *range, UA_Variant *editableValue) {
-    size_t arrayDims;
-    /* No content is only allowed for BaseDataType */
-    const UA_NodeId *valueDataTypeId;
-    UA_NodeId basedatatype = UA_NODEID_NUMERIC(0, UA_NS0ID_BASEDATATYPE);
-    if(value->type)
-        valueDataTypeId = &value->type->typeId;
-    else
-        valueDataTypeId = &basedatatype;
-    
-    /* See if the types match. The nodeid on the wire may be != the nodeid in
-     * the node for opaque types, enums and bytestrings. value contains the
-     * correct type definition after the following paragraph */
-    if(!UA_NodeId_equal(valueDataTypeId, variableDataTypeId)) {
-        /* is this a subtype? */
-        const UA_NodeId subtypeId = UA_NODEID_NUMERIC(0, UA_NS0ID_HASSUBTYPE);
-        if(isNodeInTree(server->nodestoreSwitch, valueDataTypeId,
-                        variableDataTypeId, &subtypeId, 1))
-            goto check_array;
-
-        const UA_DataType *variableDataType = findDataType(variableDataTypeId);
-        const UA_DataType *valueDataType = findDataType(valueDataTypeId);
-        if(!editableValue || !variableDataType || !valueDataType)
-            return UA_STATUSCODE_BADTYPEMISMATCH;
-
-        /* a string is written to a byte array. the valuerank and array
-           dimensions are checked later */
-        if(variableDataType == &UA_TYPES[UA_TYPES_BYTE] &&
-           valueDataType == &UA_TYPES[UA_TYPES_BYTESTRING] &&
-           !range && UA_Variant_isScalar(value)) {
-            UA_ByteString *str = (UA_ByteString*)value->data;
-            editableValue->type = &UA_TYPES[UA_TYPES_BYTE];
-            editableValue->arrayLength = str->length;
-            editableValue->data = str->data;
-            goto check_array;
-        }
-
-        /* An enum was sent as an int32, or an opaque type as a bytestring. This
-         * is detected with the typeIndex indicating the "true" datatype. */
-        enum type_equivalence te1 = typeEquivalence(variableDataType);
-        enum type_equivalence te2 = typeEquivalence(valueDataType);
-        if(te1 != TYPE_EQUIVALENCE_NONE && te1 == te2) {
-            editableValue->type = variableDataType;
-            goto check_array;
-        }
-
-        /* No more possible equivalencies */
-        return UA_STATUSCODE_BADTYPEMISMATCH;
-    }
-
-    /* Work only on the possibly transformed variant */
-    if(editableValue)
-        value = editableValue;
-=======
     v->hasValue = true;
->>>>>>> 875d7f06
 
     /* Create server timestamp */
     if(timestamps == UA_TIMESTAMPSTORETURN_SERVER ||
@@ -1054,86 +768,12 @@
     }
 }
 
-<<<<<<< HEAD
-UA_StatusCode
-UA_VariableNode_setDataType(UA_Server *server, UA_VariableNode *node,
-                            const UA_VariableTypeNode *vt,
-                            const UA_NodeId *dataType) {
-    /* If this is a variabletype, there must be no instances or subtypes of it
-       when we do the change */
-    if(node->nodeClass == UA_NODECLASS_VARIABLETYPE &&
-       UA_Node_hasSubTypeOrInstances((const UA_Node*)node))
-        return UA_STATUSCODE_BADINTERNALERROR;
-
-    /* Is the type abstract? */
-    if(vt->isAbstract)
-        return UA_STATUSCODE_BADTYPEMISMATCH;
-
-    /* Does the new type match the constraints of the variabletype? */
-    UA_NodeId subtypeId = UA_NODEID_NUMERIC(0, UA_NS0ID_HASSUBTYPE);
-    if(!isNodeInTree(server->nodestoreSwitch, dataType,
-                     &vt->dataType, &subtypeId, 1))
-        return UA_STATUSCODE_BADTYPEMISMATCH;
-
-    /* Check if the current value would match the new type */
-    UA_StatusCode retval = UA_STATUSCODE_GOOD;
-    if(node->value.data.value.hasValue) {
-        retval = UA_Variant_matchVariableDefinition(server, dataType, node->valueRank,
-                                                    node->arrayDimensionsSize,
-                                                    node->arrayDimensions,
-                                                    &node->value.data.value.value, NULL, NULL);
-        if(retval != UA_STATUSCODE_GOOD) {
-            UA_LOG_DEBUG(server->config.logger, UA_LOGCATEGORY_SERVER,
-                         "The current value does not match the new data type");
-            return retval;
-        }
-    }
-    
-    /* replace the datatype nodeid */
-    UA_NodeId dtCopy = node->dataType;
-    retval = UA_NodeId_copy(dataType, &node->dataType);
-    if(retval != UA_STATUSCODE_GOOD) {
-        node->dataType = dtCopy;
-        return retval;
-    }
-    UA_NodeId_deleteMembers(&dtCopy);
-    return UA_STATUSCODE_GOOD; 
-}
-
-UA_StatusCode
-UA_VariableNode_setValueRank(UA_Server *server, UA_VariableNode *node,
-                             const UA_VariableTypeNode *vt,
-                             const UA_Int32 valueRank) {
-    /* If this is a variabletype, there must be no instances or subtypes of it
-       when we do the change */
-    if(node->nodeClass == UA_NODECLASS_VARIABLETYPE &&
-       UA_Node_hasSubTypeOrInstances((const UA_Node*)node))
-        return UA_STATUSCODE_BADINTERNALERROR;
-    
-    /* Check if the valuerank of the type allows the change */
-    switch(vt->valueRank) {
-    case -3: /* the value can be a scalar or a one dimensional array */
-        if(valueRank != -1 && valueRank != 1)
-            return UA_STATUSCODE_BADTYPEMISMATCH;
-        break;
-    case -2: /* the value can be a scalar or an array with any number of dimensions */
-        break;
-    case -1: /* the value is a scalar */
-        return UA_STATUSCODE_BADTYPEMISMATCH;
-    case 0: /* the value is an array with one or more dimensions */
-        if(valueRank < 0)
-            return UA_STATUSCODE_BADTYPEMISMATCH;
-        break;
-    default: /* >= 1: the value is an array with the specified number of dimensions */
-        return UA_STATUSCODE_BADTYPEMISMATCH;
-=======
 void Service_Read(UA_Server *server, UA_Session *session,
                   const UA_ReadRequest *request, UA_ReadResponse *response) {
     UA_LOG_DEBUG_SESSION(server->config.logger, session, "Processing ReadRequest");
     if(request->nodesToReadSize <= 0) {
         response->responseHeader.serviceResult = UA_STATUSCODE_BADNOTHINGTODO;
         return;
->>>>>>> 875d7f06
     }
 
     /* check if the timestampstoreturn is valid */
