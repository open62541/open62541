--- conflicted
+++ resolved
@@ -59,17 +59,14 @@
     /* Address Space */
     UA_NodeStore *nodestore;
 
-<<<<<<< HEAD
-    size_t nodestoresSize;
-    UA_NodestoreInterface *nodestores;
-=======
 #ifdef UA_ENABLE_DISCOVERY
     /* Discovery */
     LIST_HEAD(registeredServer_list, registeredServer_list_entry) registeredServers; // doubly-linked list of registered servers
     size_t registeredServersSize;
 #endif
 
->>>>>>> 24604543
+    size_t nodestoresSize;
+    UA_NodestoreInterface *nodestores;
     size_t namespacesSize;
     UA_String *namespaces;
 
