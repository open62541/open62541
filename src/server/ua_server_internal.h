--- conflicted
+++ resolved
@@ -167,13 +167,7 @@
 /* Node Handling */
 /*****************/
 
-<<<<<<< HEAD
 typedef UA_StatusCode (*UA_EditNodeCallback)(UA_Server*, UA_Session*, UA_Node*, const void*);
-=======
-void UA_Node_deleteMembersAnyNodeClass(UA_Node *node);
-void UA_Node_deleteReferences(UA_Node *node);
-UA_StatusCode UA_Node_copyAnyNodeClass(const UA_Node *src, UA_Node *dst);
->>>>>>> b1ebf84f
 
 /* Calls callback on the node. In the multithreaded case, the node is copied before and replaced in
    the nodestore. */
@@ -211,17 +205,6 @@
 const UA_ObjectTypeNode *
 getObjectNodeType(UA_Server *server, const UA_ObjectNode *node);
 
-<<<<<<< HEAD
-/* Returns an array with all subtype nodeids (including the root). Subtypes need
- * to have the same nodeClass as root and are (recursively) related with a
- * hasSubType reference. Since multi-inheritance is possible, we test for
- * duplicates and return evey nodeid at most once. */
-UA_StatusCode
-getTypeHierarchy(UA_Server* server, const UA_Node *rootRef, UA_Boolean inverse,
-                 UA_NodeId **typeHierarchy, size_t *typeHierarchySize);
-
-=======
->>>>>>> b1ebf84f
 /* Recursively searches "upwards" in the tree following specific reference types */
 UA_Boolean
 isNodeInTree(UA_Server* server, const UA_NodeId *leafNode,
