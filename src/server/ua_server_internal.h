#ifndef UA_SERVER_INTERNAL_H_
#define UA_SERVER_INTERNAL_H_

#include "ua_util.h"
#include "ua_server.h"
#include "ua_server_external_ns.h"
#include "ua_connection_internal.h"
#include "ua_session_manager.h"
#include "ua_securechannel_manager.h"
#include "ua_nodes.h"
#include "ua_nodestore_switch.h"

#define ANONYMOUS_POLICY "open62541-anonymous-policy"
#define USERNAME_POLICY "open62541-username-policy"

/* liburcu includes */
#ifdef UA_ENABLE_MULTITHREADING
# define _LGPL_SOURCE
# include <urcu.h>
# include <urcu/lfstack.h>
# ifdef NDEBUG
#  define UA_RCU_LOCK() rcu_read_lock()
#  define UA_RCU_UNLOCK() rcu_read_unlock()
#  define UA_ASSERT_RCU_LOCKED()
#  define UA_ASSERT_RCU_UNLOCKED()
# else
   extern UA_THREAD_LOCAL bool rcu_locked;
#   define UA_ASSERT_RCU_LOCKED() assert(rcu_locked)
#   define UA_ASSERT_RCU_UNLOCKED() assert(!rcu_locked)
#   define UA_RCU_LOCK() do {                     \
        UA_ASSERT_RCU_UNLOCKED();                 \
        rcu_locked = true;                        \
        rcu_read_lock(); } while(0)
#   define UA_RCU_UNLOCK() do {                   \
        UA_ASSERT_RCU_LOCKED();                   \
        rcu_locked = false;                       \
        rcu_read_lock(); } while(0)
# endif
#else
# define UA_RCU_LOCK()
# define UA_RCU_UNLOCK()
# define UA_ASSERT_RCU_LOCKED()
# define UA_ASSERT_RCU_UNLOCKED()
#endif

#ifdef UA_ENABLE_EXTERNAL_NAMESPACES
/** Mapping of namespace-id and url to an external nodestore. For namespaces
    that have no mapping defined, the internal nodestore is used by default. */
typedef struct UA_ExternalNamespace {
    UA_UInt16 index;
    UA_String url;
    UA_ExternalNodeStore externalNodeStore;
} UA_ExternalNamespace;
#endif

#ifdef UA_ENABLE_MULTITHREADING
typedef struct {
    UA_Server *server;
    pthread_t thr;
    UA_UInt32 counter;
    volatile UA_Boolean running;
    char padding[64 - sizeof(void*) - sizeof(pthread_t) -
                 sizeof(UA_UInt32) - sizeof(UA_Boolean)]; // separate cache lines
} UA_Worker;
#endif

#if defined(UA_ENABLE_METHODCALLS) && defined(UA_ENABLE_SUBSCRIPTIONS)
/* Internally used context to a session 'context' of the current mehtod call */
extern UA_THREAD_LOCAL UA_Session* methodCallSession;
#endif

#ifdef UA_ENABLE_DISCOVERY
typedef struct registeredServer_list_entry {
    LIST_ENTRY(registeredServer_list_entry) pointers;
    UA_RegisteredServer registeredServer;
    UA_DateTime lastSeen;
} registeredServer_list_entry;
#endif

struct UA_Server {
    /* Meta */
    UA_DateTime startTime;
    size_t endpointDescriptionsSize;
    UA_EndpointDescription *endpointDescriptions;

    /* Security */
    UA_SecureChannelManager secureChannelManager;
    UA_SessionManager sessionManager;


#ifdef UA_ENABLE_DISCOVERY
    /* Discovery */
    LIST_HEAD(registeredServer_list, registeredServer_list_entry) registeredServers; // doubly-linked list of registered servers
    size_t registeredServersSize;
#endif

    size_t namespacesSize;
    UA_String *namespaces;
    UA_NodestoreSwitch *nodestoreSwitch;
    UA_NodestoreInterface *nodestore_std;

#ifdef UA_ENABLE_EXTERNAL_NAMESPACES
    size_t externalNamespacesSize;
    UA_ExternalNamespace *externalNamespaces;
#endif

    /* Jobs with a repetition interval */
    LIST_HEAD(RepeatedJobsList, RepeatedJob) repeatedJobs;

#ifndef UA_ENABLE_MULTITHREADING
    SLIST_HEAD(DelayedJobsList, UA_DelayedJob) delayedCallbacks;
#else
    /* Dispatch queue head for the worker threads (the tail should not be in the same cache line) */
    struct cds_wfcq_head dispatchQueue_head;
    UA_Worker *workers; /* there are nThread workers in a running server */
    struct cds_lfs_stack mainLoopJobs; /* Work that shall be executed only in the main loop and not
                                          by worker threads */
    struct DelayedJobs *delayedJobs;
    pthread_cond_t dispatchQueue_condition; /* so the workers don't spin if the queue is empty */
    struct cds_wfcq_tail dispatchQueue_tail; /* Dispatch queue tail for the worker threads */
#endif

    /* Config is the last element so that MSVC allows the usernamePasswordLogins
       field with zero-sized array */
    UA_ServerConfig config;
};

/*****************/
/* Node Handling */
/*****************/

typedef UA_StatusCode (*UA_EditNodeCallback)(UA_Server*, UA_Session*, UA_Node*, const void*);

/* Calls callback on the node. In the multithreaded case, the node is copied before and replaced in
   the nodestore. */
UA_StatusCode UA_Server_editNode(UA_Server *server, UA_Session *session, const UA_NodeId *nodeId,
                                 UA_EditNodeCallback callback, const void *data);

void UA_Server_processBinaryMessage(UA_Server *server, UA_Connection *connection,
                                    const UA_ByteString *message);

UA_StatusCode UA_Server_delayedCallback(UA_Server *server, UA_ServerCallback callback, void *data);
UA_StatusCode UA_Server_delayedFree(UA_Server *server, void *data);
void UA_Server_deleteAllRepeatedJobs(UA_Server *server);

/* Add an existing node. The node is assumed to be "finished", i.e. no
 * instantiation from inheritance is necessary. Instantiationcallback and
 * addedNodeId may be NULL. */
UA_StatusCode
Service_AddNodes_existing(UA_Server *server, UA_Session *session, UA_Node *node,
                          const UA_NodeId *parentNodeId,
                          const UA_NodeId *referenceTypeId,
                          const UA_NodeId *typeDefinition,
                          UA_InstantiationCallback *instantiationCallback,
                          UA_NodeId *addedNodeId);

/*********************/
/* Utility Functions */
/*********************/

UA_StatusCode
parse_numericrange(const UA_String *str, UA_NumericRange *range);

UA_Boolean
UA_Node_hasSubTypeOrInstances(const UA_Node *node);

const UA_VariableTypeNode *
getVariableNodeType(UA_Server *server, const UA_VariableNode *node);

const UA_ObjectTypeNode *
getObjectNodeType(UA_Server *server, const UA_ObjectNode *node);

/* Returns an array with all subtype nodeids (including the root). Subtypes need
 * to have the same nodeClass as root and are (recursively) related with a
 * hasSubType reference. Since multi-inheritance is possible, we test for
 * duplicates and return evey nodeid at most once. */
UA_StatusCode
getTypeHierarchy(UA_NodestoreSwitch* nodestoreSwitch, const UA_Node *rootRef, UA_Boolean inverse,
                 UA_NodeId **typeHierarchy, size_t *typeHierarchySize);

/* Recursively searches "upwards" in the tree following specific reference types */
UA_Boolean
<<<<<<< HEAD
isNodeInTree(UA_NodestoreSwitch* nodestoreSwitch, const UA_NodeId *rootNode,
=======
isNodeInTree(UA_NodeStore *ns, const UA_NodeId *leafNode,
>>>>>>> f0097d26
             const UA_NodeId *nodeToFind, const UA_NodeId *referenceTypeIds,
             size_t referenceTypeIdsSize);

const UA_Node *
getNodeType(UA_Server *server, const UA_Node *node);

/***************************************/
/* Check Information Model Consistency */
/***************************************/

UA_StatusCode
readValueAttribute(UA_Server *server, const UA_VariableNode *vn, UA_DataValue *v);

UA_StatusCode
typeCheckValue(UA_Server *server, const UA_NodeId *targetDataTypeId,
               UA_Int32 targetValueRank, size_t targetArrayDimensionsSize,
               const UA_UInt32 *targetArrayDimensions, const UA_Variant *value,
               const UA_NumericRange *range, UA_Variant *editableValue);

UA_StatusCode
writeDataTypeAttribute(UA_Server *server, UA_VariableNode *node,
                       const UA_NodeId *dataType, const UA_NodeId *constraintDataType);

UA_StatusCode
compatibleArrayDimensions(size_t constraintArrayDimensionsSize,
                          const UA_UInt32 *constraintArrayDimensions,
                          size_t testArrayDimensionsSize,
                          const UA_UInt32 *testArrayDimensions);

UA_StatusCode
writeValueRankAttribute(UA_Server *server, UA_VariableNode *node, UA_Int32 valueRank,
                        UA_Int32 constraintValueRank);

UA_StatusCode
writeValueAttribute(UA_Server *server, UA_VariableNode *node,
                    const UA_DataValue *value, const UA_String *indexRange);

/*******************/
/* Single-Services */
/*******************/

/* Some services take an array of "independent" requests. The single-services
   are stored here to keep ua_services.h clean for documentation purposes. */

UA_StatusCode
Service_AddReferences_single(UA_Server *server, UA_Session *session,
                             const UA_AddReferencesItem *item);

UA_StatusCode
Service_DeleteNodes_single(UA_Server *server, UA_Session *session,
                           const UA_NodeId *nodeId, UA_Boolean deleteReferences);

UA_StatusCode
Service_DeleteReferences_single(UA_Server *server, UA_Session *session,
                                const UA_DeleteReferencesItem *item);

void Service_Browse_single(UA_Server *server, UA_Session *session,
                           struct ContinuationPointEntry *cp,
                           const UA_BrowseDescription *descr,
                           UA_UInt32 maxrefs, UA_BrowseResult *result);

void
Service_TranslateBrowsePathsToNodeIds_single(UA_Server *server, UA_Session *session,
                                             const UA_BrowsePath *path,
                                             UA_BrowsePathResult *result);

void Service_Read_single(UA_Server *server, UA_Session *session,
                         UA_TimestampsToReturn timestamps,
                         const UA_ReadValueId *id, UA_DataValue *v);

void Service_Call_single(UA_Server *server, UA_Session *session,
                         const UA_CallMethodRequest *request,
                         UA_CallMethodResult *result);

/* Periodic task to clean up the discovery registry */
void UA_Discovery_cleanupTimedOut(UA_Server *server, UA_DateTime nowMonotonic);

#endif /* UA_SERVER_INTERNAL_H_ */<|MERGE_RESOLUTION|>--- conflicted
+++ resolved
@@ -180,11 +180,7 @@
 
 /* Recursively searches "upwards" in the tree following specific reference types */
 UA_Boolean
-<<<<<<< HEAD
-isNodeInTree(UA_NodestoreSwitch* nodestoreSwitch, const UA_NodeId *rootNode,
-=======
-isNodeInTree(UA_NodeStore *ns, const UA_NodeId *leafNode,
->>>>>>> f0097d26
+isNodeInTree(UA_NodestoreSwitch* nodestoreSwitch, const UA_NodeId *leafNode,
              const UA_NodeId *nodeToFind, const UA_NodeId *referenceTypeIds,
              size_t referenceTypeIdsSize);
 
