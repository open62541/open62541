--- conflicted
+++ resolved
@@ -145,19 +145,11 @@
  * hasSubType reference. Since multi-inheritance is possible, we test for
  * duplicates and return evey nodeid at most once. */
 UA_StatusCode
-<<<<<<< HEAD
-getTypeHierarchy(const UA_NodeId *root,
-                 UA_NodeId **reftypes, size_t *reftypes_count);
-
-UA_StatusCode
+getTypeHierarchy(const UA_Node *rootRef, UA_Boolean inverse,
+                 UA_NodeId **typeHierarchy, size_t *typeHierarchySize);
+
+UA_Boolean
 isNodeInTree(const UA_NodeId *rootNode,
-=======
-getTypeHierarchy(UA_NodeStore *ns, const UA_Node *rootRef, UA_Boolean inverse,
-                 UA_NodeId **typeHierarchy, size_t *typeHierarchySize);
-
-UA_Boolean
-isNodeInTree(UA_NodeStore *ns, const UA_NodeId *rootNode,
->>>>>>> f7828273
              const UA_NodeId *nodeToFind, const UA_NodeId *referenceTypeIds,
              size_t referenceTypeIdsSize);
 
