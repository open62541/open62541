/* This Source Code Form is subject to the terms of the Mozilla Public
 * License, v. 2.0. If a copy of the MPL was not distributed with this
 * file, You can obtain one at http://mozilla.org/MPL/2.0/. */

#ifndef UA_SERVER_INTERNAL_H_
#define UA_SERVER_INTERNAL_H_

#ifdef __cplusplus
extern "C" {
#endif

#include "ua_util.h"
#include "ua_server.h"
#include "ua_timer.h"
#include "ua_connection_internal.h"
#include "ua_session_manager.h"
#include "ua_securechannel_manager.h"
#include "ua_nodestore.h"

#ifdef UA_ENABLE_DISCOVERY_MULTICAST
#include "mdnsd/libmdnsd/mdnsd.h"
#endif

#define ANONYMOUS_POLICY "open62541-anonymous-policy"
#define USERNAME_POLICY "open62541-username-policy"

/* The general idea of RCU is to delay freeing nodes (or any callback invoked
 * with call_rcu) until all threads have left their critical section. Thus we
 * can delete nodes safely in concurrent operations. The macros UA_RCU_LOCK and
 * UA_RCU_UNLOCK are used to test during debugging that we do not nest read-side
 * critical sections (although this is generally allowed). */
#ifdef UA_ENABLE_MULTITHREADING
# define _LGPL_SOURCE
# include <urcu.h>
# include <urcu/lfstack.h>
# ifdef NDEBUG
#  define UA_RCU_LOCK() rcu_read_lock()
#  define UA_RCU_UNLOCK() rcu_read_unlock()
#  define UA_ASSERT_RCU_LOCKED()
#  define UA_ASSERT_RCU_UNLOCKED()
# else
   extern UA_THREAD_LOCAL bool rcu_locked;
#  define UA_ASSERT_RCU_LOCKED() assert(rcu_locked)
#  define UA_ASSERT_RCU_UNLOCKED() assert(!rcu_locked)
#  define UA_RCU_LOCK() do {                      \
        UA_ASSERT_RCU_UNLOCKED();                 \
        rcu_locked = true;                        \
        rcu_read_lock(); } while(0)
#  define UA_RCU_UNLOCK() do {                    \
        UA_ASSERT_RCU_LOCKED();                   \
        rcu_locked = false;                       \
        rcu_read_unlock(); } while(0)
# endif
#else
# define UA_RCU_LOCK()
# define UA_RCU_UNLOCK()
# define UA_ASSERT_RCU_LOCKED()
# define UA_ASSERT_RCU_UNLOCKED()
#endif

#ifdef UA_ENABLE_MULTITHREADING
struct UA_Worker;
typedef struct UA_Worker UA_Worker;
#endif

#if defined(UA_ENABLE_METHODCALLS) && defined(UA_ENABLE_SUBSCRIPTIONS)
/* Internally used context to a session 'context' of the current mehtod call */
extern UA_THREAD_LOCAL UA_Session* methodCallSession;
#endif

#ifdef UA_ENABLE_DISCOVERY

typedef struct registeredServer_list_entry {
    LIST_ENTRY(registeredServer_list_entry) pointers;
    UA_RegisteredServer registeredServer;
    UA_DateTime lastSeen;
} registeredServer_list_entry;

# ifdef UA_ENABLE_DISCOVERY_MULTICAST
typedef struct serverOnNetwork_list_entry {
    LIST_ENTRY(serverOnNetwork_list_entry) pointers;
    UA_ServerOnNetwork serverOnNetwork;
    UA_DateTime created;
    UA_DateTime lastSeen;
    UA_Boolean txtSet;
    UA_Boolean srvSet;
    char* pathTmp;
} serverOnNetwork_list_entry;

#define SERVER_ON_NETWORK_HASH_PRIME 1009
typedef struct serverOnNetwork_hash_entry {
    serverOnNetwork_list_entry* entry;
    struct serverOnNetwork_hash_entry* next;
} serverOnNetwork_hash_entry;

#endif /* UA_ENABLE_DISCOVERY_MULTICAST */

#endif /* UA_ENABLE_DISCOVERY */

struct UA_Server {
    /* Meta */
    UA_DateTime startTime;
    size_t endpointDescriptionsSize;
    UA_EndpointDescription *endpointDescriptions;

    /* Security */
    UA_SecureChannelManager secureChannelManager;
    UA_SessionManager sessionManager;

    /* Address Space */
    UA_NodeStore *nodestore;

#ifdef UA_ENABLE_DISCOVERY
    /* Discovery */
    LIST_HEAD(registeredServer_list, registeredServer_list_entry) registeredServers; // doubly-linked list of registered servers
    size_t registeredServersSize;
    struct PeriodicServerRegisterCallback *periodicServerRegisterCallback;
    UA_Server_registerServerCallback registerServerCallback;
    void* registerServerCallbackData;
# ifdef UA_ENABLE_DISCOVERY_MULTICAST
    mdns_daemon_t *mdnsDaemon;
    int mdnsSocket;
    UA_Boolean mdnsMainSrvAdded;
#  ifdef UA_ENABLE_MULTITHREADING
    pthread_t mdnsThread;
    UA_Boolean mdnsRunning;
#  endif

    LIST_HEAD(serverOnNetwork_list, serverOnNetwork_list_entry) serverOnNetwork; // doubly-linked list of servers on the network (from mDNS)
    size_t serverOnNetworkSize;
    UA_UInt32 serverOnNetworkRecordIdCounter;
    UA_DateTime serverOnNetworkRecordIdLastReset;
    // hash mapping domain name to serverOnNetwork list entry
    struct serverOnNetwork_hash_entry* serverOnNetworkHash[SERVER_ON_NETWORK_HASH_PRIME];

    UA_Server_serverOnNetworkCallback serverOnNetworkCallback;
    void* serverOnNetworkCallbackData;

# endif
#endif

    size_t namespacesSize;
    UA_String *namespaces;

    /* Callbacks with a repetition interval */
    UA_Timer timer;

    /* Delayed callbacks */
    SLIST_HEAD(DelayedCallbacksList, UA_DelayedCallback) delayedCallbacks;

    /* Worker threads */
#ifdef UA_ENABLE_MULTITHREADING
    /* Dispatch queue head for the worker threads (the tail should not be in the same cache line) */
    struct cds_wfcq_head dispatchQueue_head;
    UA_Worker *workers; /* there are nThread workers in a running server */
    pthread_cond_t dispatchQueue_condition; /* so the workers don't spin if the queue is empty */
    pthread_mutex_t dispatchQueue_mutex; /* mutex for access to condition variable */
    struct cds_wfcq_tail dispatchQueue_tail; /* Dispatch queue tail for the worker threads */
#endif

    /* Config is the last element so that MSVC allows the usernamePasswordLogins
     * field with zero-sized array */
    UA_ServerConfig config;
};

/*****************/
/* Node Handling */
/*****************/

void UA_Node_deleteMembersAnyNodeClass(UA_Node *node);
void UA_Node_deleteReferences(UA_Node *node);
UA_StatusCode UA_Node_copyAnyNodeClass(const UA_Node *src, UA_Node *dst);

/* Calls callback on the node. In the multithreaded case, the node is copied before and replaced in
   the nodestore. */
typedef UA_StatusCode (*UA_EditNodeCallback)(UA_Server*, UA_Session*, UA_Node*, const void*);
UA_StatusCode UA_Server_editNode(UA_Server *server, UA_Session *session, const UA_NodeId *nodeId,
                                 UA_EditNodeCallback callback, const void *data);

/*************/
/* Callbacks */
/*************/

/* Delayed callbacks are executed when all previously dispatched callbacks are
 * finished */
UA_StatusCode
UA_Server_delayedCallback(UA_Server *server, UA_ServerCallback callback, void *data);

void
UA_Server_workerCallback(UA_Server *server, UA_ServerCallback callback, void *data);

/*********************/
/* Utility Functions */
/*********************/

UA_StatusCode
UA_NumericRange_parseFromString(UA_NumericRange *range, const UA_String *str);

UA_UInt16 addNamespace(UA_Server *server, const UA_String name);

UA_Boolean
UA_Node_hasSubTypeOrInstances(const UA_Node *node);

const UA_VariableTypeNode *
getVariableNodeType(UA_Server *server, const UA_VariableNode *node);

const UA_ObjectTypeNode *
getObjectNodeType(UA_Server *server, const UA_ObjectNode *node);

/* Recursively searches "upwards" in the tree following specific reference types */
UA_Boolean
isNodeInTree(UA_NodeStore *ns, const UA_NodeId *leafNode,
             const UA_NodeId *nodeToFind, const UA_NodeId *referenceTypeIds,
             size_t referenceTypeIdsSize);

/* Returns an array with the hierarchy of type nodes. The returned array starts
 * at the leaf and continues "upwards" in the hierarchy based on the
 * ``hasSubType`` references. Since multiple-inheritance is possible in general,
 * duplicate entries are avoided. */
UA_StatusCode
getTypeHierarchy(UA_NodeStore *ns, const UA_NodeId *leafType,
                 UA_NodeId **typeHierarchy, size_t *typeHierarchySize);

/* Returns a pointer to the nodeid of the node type in the node's references. If
 * no type is defined, a pointer to UA_NODEID_NULL is returned */
const UA_NodeId * getNodeType(UA_Server *server, const UA_Node *node);

typedef void (*UA_ServiceOperation)(UA_Server *server, UA_Session *session,
                                    const void *requestOperation, void *responseOperation);

UA_StatusCode
UA_Server_processServiceOperations(UA_Server *server, UA_Session *session,
                                   UA_ServiceOperation operationCallback,
                                   const size_t *requestOperations,
                                   const UA_DataType *requestOperationsType,
                                   size_t *responseOperations,
                                   const UA_DataType *responseOperationsType);

/***************************************/
/* Check Information Model Consistency */
/***************************************/

UA_StatusCode
readValueAttribute(UA_Server *server, const UA_VariableNode *vn, UA_DataValue *v);

UA_StatusCode
typeCheckValue(UA_Server *server, const UA_NodeId *targetDataTypeId,
               UA_Int32 targetValueRank, size_t targetArrayDimensionsSize,
               const UA_UInt32 *targetArrayDimensions, const UA_Variant *value,
               const UA_NumericRange *range, UA_Variant *editableValue);

UA_StatusCode
compatibleArrayDimensions(size_t constraintArrayDimensionsSize,
                          const UA_UInt32 *constraintArrayDimensions,
                          size_t testArrayDimensionsSize,
                          const UA_UInt32 *testArrayDimensions);

UA_StatusCode
compatibleValueRankArrayDimensions(UA_Int32 valueRank, size_t arrayDimensionsSize);

<<<<<<< HEAD
=======
UA_Boolean
compatibleDataType(UA_Server *server, const UA_NodeId *dataType,
                   const UA_NodeId *constraintDataType);

>>>>>>> 5d5efc03
UA_StatusCode
writeValueRankAttribute(UA_Server *server, UA_VariableNode *node,
                        UA_Int32 valueRank, UA_Int32 constraintValueRank);

UA_StatusCode
compatibleValueRanks(UA_Int32 valueRank, UA_Int32 constraintValueRank);

/*******************/
/* Single-Services */
/*******************/

/* Some services take an array of "independent" requests. The single-services
 * are stored here to keep ua_services.h clean for documentation purposes. */

void Service_Browse_single(UA_Server *server, UA_Session *session,
                           struct ContinuationPointEntry *cp,
                           const UA_BrowseDescription *descr,
                           UA_UInt32 maxrefs, UA_BrowseResult *result);

UA_DataValue
UA_Server_readWithSession(UA_Server *server, UA_Session *session,
                          const UA_ReadValueId *item,
                          UA_TimestampsToReturn timestamps);

/* Checks if a registration timed out and removes that registration.
 * Should be called periodically in main loop */
void UA_Discovery_cleanupTimedOut(UA_Server *server, UA_DateTime nowMonotonic);

# ifdef UA_ENABLE_DISCOVERY_MULTICAST

UA_StatusCode
initMulticastDiscoveryServer(UA_Server* server);

void startMulticastDiscoveryServer(UA_Server *server);

void stopMulticastDiscoveryServer(UA_Server *server);

UA_StatusCode
iterateMulticastDiscoveryServer(UA_Server* server, UA_DateTime *nextRepeat,
                                UA_Boolean processIn);

void destroyMulticastDiscoveryServer(UA_Server* server);

typedef enum {
    UA_DISCOVERY_TCP,     /* OPC UA TCP mapping */
    UA_DISCOVERY_TLS     /* OPC UA HTTPS mapping */
} UA_DiscoveryProtocol;

/* Send a multicast probe to find any other OPC UA server on the network through mDNS. */
UA_StatusCode
UA_Discovery_multicastQuery(UA_Server* server);

UA_StatusCode
UA_Discovery_addRecord(UA_Server *server, const UA_String *servername,
                       const UA_String *hostname, UA_UInt16 port,
                       const UA_String *path, const UA_DiscoveryProtocol protocol,
                       UA_Boolean createTxt, const UA_String* capabilites,
                       size_t *capabilitiesSize);
UA_StatusCode
UA_Discovery_removeRecord(UA_Server *server, const UA_String *servername,
                          const UA_String *hostname, UA_UInt16 port,
                          UA_Boolean removeTxt);

# endif

/*****************************/
/* AddNodes Begin and Finish */
/*****************************/

/* Don't use this function. There are typed versions as inline functions. */
UA_StatusCode UA_EXPORT
__UA_Server_addNode_begin(UA_Server *server, const UA_NodeClass nodeClass,
                          const UA_NodeId *requestedNewNodeId,
                          const UA_QualifiedName *browseName,
                          const UA_NodeAttributes *attr,
                          const UA_DataType *attributeType,
                          UA_NodeId *outNewNodeId);

/* The inline function UA_Server_addNode_finish might be more convenient to
 * pass NodeIds in-situ (e.g. UA_NODEID_NUMERIC(0, 5)) */
UA_StatusCode UA_EXPORT
UA_Server_addNode_finish(UA_Server *server, const UA_NodeId nodeId,
                         const UA_NodeId parentNodeId,
                         const UA_NodeId referenceTypeId,
                         const UA_NodeId typeDefinition,
                         UA_InstantiationCallback *instantiationCallback);

static UA_INLINE UA_StatusCode
UA_Server_addReferenceTypeNode_begin(UA_Server *server, const UA_NodeId requestedNewNodeId,
                                     const UA_QualifiedName browseName,
                                     const UA_ReferenceTypeAttributes attr,
                                     UA_NodeId *outNewNodeId) {
    return __UA_Server_addNode_begin(server, UA_NODECLASS_REFERENCETYPE,
                                     &requestedNewNodeId,
                                     &browseName, (const UA_NodeAttributes*)&attr,
                                     &UA_TYPES[UA_TYPES_REFERENCETYPEATTRIBUTES],
                                     outNewNodeId);
}

static UA_INLINE UA_StatusCode
UA_Server_addDataTypeNode_begin(UA_Server *server,
                                const UA_NodeId requestedNewNodeId,
                                const UA_QualifiedName browseName,
                                const UA_DataTypeAttributes attr,
                                UA_NodeId *outNewNodeId) {
    return __UA_Server_addNode_begin(server, UA_NODECLASS_DATATYPE,
                                     &requestedNewNodeId,
                                     &browseName, (const UA_NodeAttributes*)&attr,
                                     &UA_TYPES[UA_TYPES_DATATYPEATTRIBUTES],
                                     outNewNodeId);
}

static UA_INLINE UA_StatusCode
UA_Server_addVariableNode_begin(UA_Server *server, const UA_NodeId requestedNewNodeId,
                                const UA_QualifiedName browseName,
                                const UA_VariableAttributes attr,
                                UA_NodeId *outNewNodeId) {
    return __UA_Server_addNode_begin(server, UA_NODECLASS_VARIABLE,
                                     &requestedNewNodeId, &browseName,
                                     (const UA_NodeAttributes*)&attr,
                                     &UA_TYPES[UA_TYPES_VARIABLEATTRIBUTES],
                                     outNewNodeId);
}

static UA_INLINE UA_StatusCode
UA_Server_addVariableTypeNode_begin(UA_Server *server, const UA_NodeId requestedNewNodeId,
                                    const UA_QualifiedName browseName,
                                    const UA_VariableTypeAttributes attr,
                                    UA_NodeId *outNewNodeId) {
    return __UA_Server_addNode_begin(server, UA_NODECLASS_VARIABLETYPE,
                                     &requestedNewNodeId, &browseName,
                                     (const UA_NodeAttributes*)&attr,
                                     &UA_TYPES[UA_TYPES_VARIABLETYPEATTRIBUTES],
                                     outNewNodeId);
}

static UA_INLINE UA_StatusCode
UA_Server_addObjectNode_begin(UA_Server *server, const UA_NodeId requestedNewNodeId,
                              const UA_QualifiedName browseName,
                              const UA_ObjectAttributes attr,
                              UA_NodeId *outNewNodeId) {
    return __UA_Server_addNode_begin(server, UA_NODECLASS_OBJECT,
                                     &requestedNewNodeId,
                                     &browseName, (const UA_NodeAttributes*)&attr,
                                     &UA_TYPES[UA_TYPES_OBJECTATTRIBUTES],
                                     outNewNodeId);
}

static UA_INLINE UA_StatusCode
UA_Server_addObjectTypeNode_begin(UA_Server *server,
                                  const UA_NodeId requestedNewNodeId,
                                  const UA_QualifiedName browseName,
                                  const UA_ObjectTypeAttributes attr,
                                  UA_NodeId *outNewNodeId) {
    return __UA_Server_addNode_begin(server, UA_NODECLASS_OBJECTTYPE,
                                     &requestedNewNodeId,
                                     &browseName, (const UA_NodeAttributes*)&attr,
                                     &UA_TYPES[UA_TYPES_OBJECTTYPEATTRIBUTES],
                                     outNewNodeId);
}

#ifdef UA_ENABLE_METHODCALLS
UA_StatusCode
UA_Server_addMethodNode_begin(UA_Server *server, const UA_NodeId requestedNewNodeId,
                              const UA_QualifiedName browseName,
                              const UA_MethodAttributes attr, UA_MethodCallback method,
                              void *handle, UA_NodeId *outNewNodeId);

UA_StatusCode
UA_Server_addMethodNode_finish(UA_Server *server, const UA_NodeId nodeId,
                               const UA_NodeId parentNodeId,
                               const UA_NodeId referenceTypeId,
                               size_t inputArgumentsSize,
                               const UA_Argument* inputArguments,
                               size_t outputArgumentsSize,
                               const UA_Argument* outputArguments);
#endif

/**********************/
/* Create Namespace 0 */
/**********************/

#ifndef UA_ENABLE_GENERATE_NAMESPACE0
void UA_Server_createNS0(UA_Server *server);
#endif

#ifdef __cplusplus
} // extern "C"
#endif

#endif /* UA_SERVER_INTERNAL_H_ */<|MERGE_RESOLUTION|>--- conflicted
+++ resolved
@@ -258,13 +258,10 @@
 UA_StatusCode
 compatibleValueRankArrayDimensions(UA_Int32 valueRank, size_t arrayDimensionsSize);
 
-<<<<<<< HEAD
-=======
 UA_Boolean
 compatibleDataType(UA_Server *server, const UA_NodeId *dataType,
                    const UA_NodeId *constraintDataType);
 
->>>>>>> 5d5efc03
 UA_StatusCode
 writeValueRankAttribute(UA_Server *server, UA_VariableNode *node,
                         UA_Int32 valueRank, UA_Int32 constraintValueRank);
