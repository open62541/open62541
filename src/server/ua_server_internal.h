--- conflicted
+++ resolved
@@ -202,16 +202,10 @@
 /* Node Handling */
 /*****************/
 
-<<<<<<< HEAD
 typedef UA_StatusCode (*UA_EditNodeCallback)(UA_Server*, UA_Session*, UA_Node*, const void*);
-=======
-void UA_Node_deleteMembersAnyNodeClass(UA_Node *node);
-UA_StatusCode UA_Node_copyAnyNodeClass(const UA_Node *src, UA_Node *dst);
->>>>>>> 4f23e1d3
 
 /* Calls callback on the node. In the multithreaded case, the node is copied before and replaced in
    the nodestore. */
-typedef UA_StatusCode (*UA_EditNodeCallback)(UA_Server*, UA_Session*, UA_Node*, const void*);
 UA_StatusCode UA_Server_editNode(UA_Server *server, UA_Session *session, const UA_NodeId *nodeId,
                                  UA_EditNodeCallback callback, const void *data);
 
