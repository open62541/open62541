--- conflicted
+++ resolved
@@ -250,15 +250,9 @@
              const UA_NodeId *nodeToFind, const UA_NodeId *referenceTypeIds,
              size_t referenceTypeIdsSize);
 
-<<<<<<< HEAD
-void
-getNodeType(UA_Server *server, const UA_Node *node, UA_NodeId *typeId);
-=======
-
 /* Returns the nodeid of the node type, if none defined for the node or the node
  * class, typeId is set to UA_NODEID_NULL. */
 void getNodeType(UA_Server *server, const UA_Node *node, UA_NodeId *typeId);
->>>>>>> 49f76344
 
 /***************************************/
 /* Check Information Model Consistency */
