--- conflicted
+++ resolved
@@ -42,23 +42,9 @@
     LIST_FOREACH_SAFE(entry, &cm->channels, pointers, temp) {
         UA_DateTime timeout = entry->channel.securityToken.createdAt +
             (UA_DateTime)(entry->channel.securityToken.revisedLifetime * UA_MSEC_TO_DATETIME);
-<<<<<<< HEAD
-        if(timeout < now || !entry->channel.connection) {
-            UA_LOG_DEBUG_CHANNEL(cm->server->config.logger, (&entry->channel), "SecureChannel has timed out");
-            LIST_REMOVE(entry, pointers);
-            UA_SecureChannel_deleteMembersCleanup(&entry->channel);
-#ifndef UA_ENABLE_MULTITHREADING
-            cm->currentChannelCount--;
-            UA_free(entry);
-#else
-            cm->currentChannelCount = uatomic_add_return(&cm->currentChannelCount, -1);
-            UA_Server_delayedFree(cm->server, entry);
-#endif
-=======
         if(timeout < nowMonotonic || !entry->channel.connection) {
             UA_LOG_DEBUG_CHANNEL(cm->server->config.logger, &entry->channel, "SecureChannel has timed out");
             removeSecureChannel(cm, entry);
->>>>>>> 67f01309
         } else if(entry->channel.nextSecurityToken.tokenId > 0) {
             UA_SecureChannel_revolveTokens(&entry->channel);
         }
@@ -146,12 +132,7 @@
         channel->nextSecurityToken.revisedLifetime =
             (request->requestedLifetime > cm->server->config.maxSecurityTokenLifetime) ?
             cm->server->config.maxSecurityTokenLifetime : request->requestedLifetime;
-<<<<<<< HEAD
-        /* lifetime 0 -> return the max lifetime */
-        if(channel->nextSecurityToken.revisedLifetime == 0)
-=======
         if(channel->nextSecurityToken.revisedLifetime == 0) /* lifetime 0 -> return the max lifetime */
->>>>>>> 67f01309
             channel->nextSecurityToken.revisedLifetime = cm->server->config.maxSecurityTokenLifetime;
     }
 
