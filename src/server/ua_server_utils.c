/* This Source Code Form is subject to the terms of the Mozilla Public
 * License, v. 2.0. If a copy of the MPL was not distributed with this
 * file, You can obtain one at http://mozilla.org/MPL/2.0/. */

#include "ua_server_internal.h"

/**********************/
/* Parse NumericRange */
/**********************/

static size_t
readDimension(UA_Byte *buf, size_t buflen, UA_NumericRangeDimension *dim) {
    size_t progress = UA_readNumber(buf, buflen, &dim->min);
    if(progress == 0)
        return 0;
    if(buflen <= progress + 1 || buf[progress] != ':') {
        dim->max = dim->min;
        return progress;
    }

    ++progress;
    size_t progress2 = UA_readNumber(&buf[progress], buflen - progress, &dim->max);
    if(progress2 == 0)
        return 0;

    /* invalid range */
    if(dim->min >= dim->max)
        return 0;

    return progress + progress2;
}

UA_StatusCode
UA_NumericRange_parseFromString(UA_NumericRange *range, const UA_String *str) {
    size_t idx = 0;
    size_t dimensionsMax = 0;
    UA_NumericRangeDimension *dimensions = NULL;
    UA_StatusCode retval = UA_STATUSCODE_GOOD;
    size_t offset = 0;
    while(true) {
        /* alloc dimensions */
        if(idx >= dimensionsMax) {
            UA_NumericRangeDimension *newds;
            size_t newdssize = sizeof(UA_NumericRangeDimension) * (dimensionsMax + 2);
            newds = (UA_NumericRangeDimension*)UA_realloc(dimensions, newdssize);
            if(!newds) {
                retval = UA_STATUSCODE_BADOUTOFMEMORY;
                break;
            }
            dimensions = newds;
            dimensionsMax = dimensionsMax + 2;
        }

        /* read the dimension */
        size_t progress = readDimension(&str->data[offset], str->length - offset,
                                        &dimensions[idx]);
        if(progress == 0) {
            retval = UA_STATUSCODE_BADINDEXRANGEINVALID;
            break;
        }
        offset += progress;
        ++idx;

        /* loop into the next dimension */
        if(offset >= str->length)
            break;

        if(str->data[offset] != ',') {
            retval = UA_STATUSCODE_BADINDEXRANGEINVALID;
            break;
        }
        ++offset;
    }

    if(retval == UA_STATUSCODE_GOOD && idx > 0) {
        range->dimensions = dimensions;
        range->dimensionsSize = idx;
    } else
        UA_free(dimensions);

    return retval;
}

/********************************/
/* Information Model Operations */
/********************************/

<<<<<<< HEAD
UA_StatusCode
getTypeHierarchy(UA_Server* server, const UA_Node *rootRef, UA_Boolean inverse,
                 UA_NodeId **typeHierarchy, size_t *typeHierarchySize) {
    size_t results_size = 20; // probably too big, but saves mallocs
    UA_NodeId *results = (UA_NodeId*)UA_malloc(sizeof(UA_NodeId) * results_size);
    if(!results)
        return UA_STATUSCODE_BADOUTOFMEMORY;

    UA_StatusCode retval = UA_NodeId_copy(&rootRef->nodeId, &results[0]);
    if(retval != UA_STATUSCODE_GOOD) {
        UA_free(results);
        return retval;
    }

    const UA_Node *node = rootRef;
    size_t idx = 0; /* Current index (contains NodeId of node) */
    size_t last = 0; /* Index of the last element in the array */
    const UA_NodeId hasSubtypeNodeId = UA_NODEID_NUMERIC(0, UA_NS0ID_HASSUBTYPE);
    while(true) {
        for(size_t i = 0; i < node->referencesSize; ++i) {
            /* is the reference relevant? */
            if(node->references[i].isInverse != inverse ||
               !UA_NodeId_equal(&hasSubtypeNodeId, &node->references[i].referenceTypeId))
                continue;

            /* is the target already considered? (multi-inheritance) */
            UA_Boolean duplicate = false;
            for(size_t j = 0; j <= last; ++j) {
                if(UA_NodeId_equal(&node->references[i].targetId.nodeId, &results[j])) {
                    duplicate = true;
                    break;
                }
            }
            if(duplicate)
                continue;

            /* increase array length if necessary */
            if(last + 1 >= results_size) {
                UA_NodeId *new_results =
                    (UA_NodeId*)UA_realloc(results, sizeof(UA_NodeId) * results_size * 2);
                if(!new_results) {
                    retval = UA_STATUSCODE_BADOUTOFMEMORY;
                    break;
                }
                results = new_results;
                results_size *= 2;
            }

            /* copy new nodeid to the end of the list */
            retval = UA_NodeId_copy(&node->references[i].targetId.nodeId, &results[++last]);
            if(retval != UA_STATUSCODE_GOOD)
                break;
        }

        /* Get the next node */
    next:
        ++idx;
        if(idx > last || retval != UA_STATUSCODE_GOOD)
            break;
        node = UA_NodestoreSwitch_getNode(server ,&results[idx]);
        if(!node || node->nodeClass != rootRef->nodeClass){
            UA_NodestoreSwitch_releaseNode(server, node);
            goto next;
        }
        UA_NodestoreSwitch_releaseNode(server, node);
    }

    if(retval != UA_STATUSCODE_GOOD) {
        UA_Array_delete(results, last, &UA_TYPES[UA_TYPES_NODEID]);
        return retval;
    }

    *typeHierarchy = results;
    *typeHierarchySize = last + 1;
    return UA_STATUSCODE_GOOD;
}

=======
>>>>>>> b1ebf84f
UA_Boolean
isNodeInTree(UA_Server* server, const UA_NodeId *leafNode, const UA_NodeId *nodeToFind,
             const UA_NodeId *referenceTypeIds, size_t referenceTypeIdsSize) {
    if(UA_NodeId_equal(nodeToFind, leafNode))
        return true;

<<<<<<< HEAD
    const UA_Node *node = UA_NodestoreSwitch_getNode(server ,leafNode);
=======
    const UA_Node *node = UA_NodeStore_get(ns, leafNode);
>>>>>>> b1ebf84f
    if(!node)
        return false;

    for(size_t i = 0; i < node->referencesSize; ++i) {
        UA_NodeReferenceKind *refs = &node->references[i];
        /* Search upwards in the tree */
        if(!refs->isInverse)
            continue;

        /* Consider only the indicated reference types */
        UA_Boolean match = false;
        for(size_t j = 0; j < referenceTypeIdsSize; ++j) {
<<<<<<< HEAD
            if(UA_NodeId_equal(&node->references[i].referenceTypeId, &referenceTypeIds[j]) &&
               isNodeInTree(server, &node->references[i].targetId.nodeId, nodeToFind,
                            referenceTypeIds, referenceTypeIdsSize)){
                UA_NodestoreSwitch_releaseNode(server, node);
=======
            if(UA_NodeId_equal(&refs->referenceTypeId, &referenceTypeIds[j])) {
                match = true;
                break;
            }
        }
        if(!match)
            continue;

        /* Match the targets or recurse */
        for(size_t j = 0; j < refs->targetIdsSize; ++j) {
            if(isNodeInTree(ns, &refs->targetIds[j].nodeId, nodeToFind,
                            referenceTypeIds, referenceTypeIdsSize))
>>>>>>> b1ebf84f
                return true;
            }
        }
    }
    UA_NodestoreSwitch_releaseNode(server, node);
    return false;
}

void getNodeType(UA_Server *server, const UA_Node *node, UA_NodeId *typeId) {
    UA_NodeId_init(typeId);
    UA_NodeId parentRef;
    UA_Boolean inverse;

    /* The reference to the parent is different for variable and variabletype */
    if(node->nodeClass == UA_NODECLASS_VARIABLE ||
       node->nodeClass == UA_NODECLASS_OBJECT) {
        parentRef = UA_NODEID_NUMERIC(0, UA_NS0ID_HASTYPEDEFINITION);
        inverse = false;
    } else if(node->nodeClass == UA_NODECLASS_VARIABLETYPE ||
              node->nodeClass == UA_NODECLASS_OBJECTTYPE ||
              node->nodeClass == UA_NODECLASS_REFERENCETYPE ||
              node->nodeClass == UA_NODECLASS_DATATYPE) {
        parentRef = UA_NODEID_NUMERIC(0, UA_NS0ID_HASSUBTYPE);
        inverse = true;
    } else {
        return;
    }

    /* Stop at the first matching candidate */
    for(size_t i = 0; i < node->referencesSize; ++i) {
        if(node->references[i].isInverse != inverse)
            continue;
        if(!UA_NodeId_equal(&node->references[i].referenceTypeId, &parentRef))
            continue;
        if(node->references[i].targetIdsSize == 0)
            return;
        UA_NodeId_copy(&node->references[i].targetIds[0].nodeId, typeId);
        return;
    }
}

const UA_VariableTypeNode *
getVariableNodeType(UA_Server *server, const UA_VariableNode *node) {
    UA_NodeId vtId;
    getNodeType(server, (const UA_Node*)node, &vtId);

    const UA_Node *vt = UA_NodestoreSwitch_getNode(server, &vtId);
    if(!vt || vt->nodeClass != UA_NODECLASS_VARIABLETYPE) {
        UA_NodestoreSwitch_releaseNode(server, vt);
        vt = NULL;
        UA_LOG_DEBUG(server->config.logger, UA_LOGCATEGORY_SERVER,
                     "No VariableType for the node found");
    }
    return (const UA_VariableTypeNode*)vt;
}

const UA_ObjectTypeNode *
getObjectNodeType(UA_Server *server, const UA_ObjectNode *node) {
    UA_NodeId otId;
    getNodeType(server, (const UA_Node*)node, &otId);

    const UA_Node *ot = UA_NodestoreSwitch_getNode(server, &otId);
    if(!ot || ot->nodeClass != UA_NODECLASS_OBJECTTYPE) {
        UA_NodestoreSwitch_releaseNode(server, ot);        
        ot = NULL;
        UA_LOG_DEBUG(server->config.logger, UA_LOGCATEGORY_SERVER,
                     "No ObjectType for the node found");
    }
    return (const UA_ObjectTypeNode*)ot;
}

UA_Boolean
UA_Node_hasSubTypeOrInstances(const UA_Node *node) {
    const UA_NodeId hasSubType = UA_NODEID_NUMERIC(0, UA_NS0ID_HASSUBTYPE);
    const UA_NodeId hasTypeDefinition = UA_NODEID_NUMERIC(0, UA_NS0ID_HASTYPEDEFINITION);
    for(size_t i = 0; i < node->referencesSize; ++i) {
        if(node->references[i].isInverse == false &&
           UA_NodeId_equal(&node->references[i].referenceTypeId, &hasSubType))
            return true;
        if(node->references[i].isInverse == true &&
           UA_NodeId_equal(&node->references[i].referenceTypeId, &hasTypeDefinition))
            return true;
    }
    return false;
}

/* Make a copy of the node, edit and replace. */
UA_StatusCode
UA_Server_editNode(UA_Server *server, UA_Session *session,
                   const UA_NodeId *nodeId, UA_EditNodeCallback callback,
                   const void *data) {
    UA_StatusCode retval;
<<<<<<< HEAD
    UA_Node *copy = UA_NodestoreSwitch_getNodeCopy(server, nodeId);
    if(!copy)
        return UA_STATUSCODE_BADOUTOFMEMORY;
    retval = callback(server, session, copy, data);
    if(retval != UA_STATUSCODE_GOOD) {
        UA_NodestoreSwitch_deleteNode(server, copy);
        return retval;
    }
    retval = UA_NodestoreSwitch_replaceNode(server, copy);
    return retval;
}
=======
    do {
        UA_RCU_LOCK();
        UA_Node *copy = UA_NodeStore_getCopy(server->nodestore, nodeId);
        if(!copy) {
            UA_RCU_UNLOCK();
            return UA_STATUSCODE_BADOUTOFMEMORY;
        }
        retval = callback(server, session, copy, data);
        if(retval != UA_STATUSCODE_GOOD) {
            UA_NodeStore_deleteNode(copy);
            UA_RCU_UNLOCK();
            return retval;
        }
        retval = UA_NodeStore_replace(server->nodestore, copy);
        UA_RCU_UNLOCK();
    } while(retval != UA_STATUSCODE_GOOD);
    return UA_STATUSCODE_GOOD;
#endif
}

UA_StatusCode
UA_Server_processServiceOperations(UA_Server *server, UA_Session *session,
                                   UA_ServiceOperation operationCallback,
                                   const size_t *requestOperations,
                                   const UA_DataType *requestOperationsType,
                                   size_t *responseOperations,
                                   const UA_DataType *responseOperationsType) {
    size_t ops = *requestOperations;
    if(ops == 0)
        return UA_STATUSCODE_BADNOTHINGTODO;

    /* No padding after size_t */
    void **respPos = (void**)((uintptr_t)responseOperations + sizeof(size_t));
    *respPos = UA_Array_new(ops, responseOperationsType);
    if(!(*respPos))
        return UA_STATUSCODE_BADOUTOFMEMORY;

    *responseOperations = ops;
    uintptr_t respOp = (uintptr_t)*respPos;
    /* No padding after size_t */
    uintptr_t reqOp = *(uintptr_t*)((uintptr_t)requestOperations + sizeof(size_t));
    for(size_t i = 0; i < ops; i++) {
        operationCallback(server, session, (void*)reqOp, (void*)respOp);
        reqOp += requestOperationsType->memSize;
        respOp += responseOperationsType->memSize;
    }
    return UA_STATUSCODE_GOOD;
}

/*********************************/
/* Default attribute definitions */
/*********************************/

const UA_ObjectAttributes UA_ObjectAttributes_default = {
    0,                      /* specifiedAttributes */
    {{0, NULL}, {0, NULL}}, /* displayName */
    {{0, NULL}, {0, NULL}}, /* description */
    0, 0,                   /* writeMask (userWriteMask) */
    0                       /* eventNotifier */
};

const UA_VariableAttributes UA_VariableAttributes_default = {
    0,                           /* specifiedAttributes */
    {{0, NULL}, {0, NULL}},      /* displayName */
    {{0, NULL}, {0, NULL}},      /* description */
    0, 0,                        /* writeMask (userWriteMask) */
    {NULL, UA_VARIANT_DATA,
     0, NULL, 0, NULL},          /* value */
    {0, UA_NODEIDTYPE_NUMERIC,
     {UA_NS0ID_BASEDATATYPE}},   /* dataType */
    -2,                          /* valueRank */
    0, NULL,                     /* arrayDimensions */
    UA_ACCESSLEVELMASK_READ, 0,  /* accessLevel (userAccessLevel) */
    0.0,                         /* minimumSamplingInterval */
    false                        /* historizing */
};

const UA_MethodAttributes UA_MethodAttributes_default = {
    0,                      /* specifiedAttributes */
    {{0, NULL}, {0, NULL}}, /* displayName */
    {{0, NULL}, {0, NULL}}, /* description */
    0, 0,                   /* writeMask (userWriteMask) */
    true, true              /* executable (userExecutable) */
};

const UA_ObjectTypeAttributes UA_ObjectTypeAttributes_default = {
    0,                      /* specifiedAttributes */
    {{0, NULL}, {0, NULL}}, /* displayName */
    {{0, NULL}, {0, NULL}}, /* description */
    0, 0,                   /* writeMask (userWriteMask) */
    false                   /* isAbstract */
};

const UA_VariableTypeAttributes UA_VariableTypeAttributes_default = {
    0,                           /* specifiedAttributes */
    {{0, NULL}, {0, NULL}},      /* displayName */
    {{0, NULL}, {0, NULL}},      /* description */
    0, 0,                        /* writeMask (userWriteMask) */
    {NULL, UA_VARIANT_DATA,
     0, NULL, 0, NULL},          /* value */
    {0, UA_NODEIDTYPE_NUMERIC,
     {UA_NS0ID_BASEDATATYPE}},   /* dataType */
    -2,                          /* valueRank */
    0, NULL,                     /* arrayDimensions */
    false                        /* isAbstract */
};

const UA_ReferenceTypeAttributes UA_ReferenceTypeAttributes_default = {
    0,                      /* specifiedAttributes */
    {{0, NULL}, {0, NULL}}, /* displayName */
    {{0, NULL}, {0, NULL}}, /* description */
    0, 0,                   /* writeMask (userWriteMask) */
    false,                  /* isAbstract */
    false,                  /* symmetric */
    {{0, NULL}, {0, NULL}}  /* inverseName */
};

const UA_DataTypeAttributes UA_DataTypeAttributes_default = {
    0,                      /* specifiedAttributes */
    {{0, NULL}, {0, NULL}}, /* displayName */
    {{0, NULL}, {0, NULL}}, /* description */
    0, 0,                   /* writeMask (userWriteMask) */
    false                   /* isAbstract */
};

const UA_ViewAttributes UA_ViewAttributes_default = {
    0,                      /* specifiedAttributes */
    {{0, NULL}, {0, NULL}}, /* displayName */
    {{0, NULL}, {0, NULL}}, /* description */
    0, 0,                   /* writeMask (userWriteMask) */
    false,                  /* containsNoLoops */
    0                       /* eventNotifier */
};
>>>>>>> b1ebf84f
<|MERGE_RESOLUTION|>--- conflicted
+++ resolved
@@ -85,97 +85,13 @@
 /* Information Model Operations */
 /********************************/
 
-<<<<<<< HEAD
-UA_StatusCode
-getTypeHierarchy(UA_Server* server, const UA_Node *rootRef, UA_Boolean inverse,
-                 UA_NodeId **typeHierarchy, size_t *typeHierarchySize) {
-    size_t results_size = 20; // probably too big, but saves mallocs
-    UA_NodeId *results = (UA_NodeId*)UA_malloc(sizeof(UA_NodeId) * results_size);
-    if(!results)
-        return UA_STATUSCODE_BADOUTOFMEMORY;
-
-    UA_StatusCode retval = UA_NodeId_copy(&rootRef->nodeId, &results[0]);
-    if(retval != UA_STATUSCODE_GOOD) {
-        UA_free(results);
-        return retval;
-    }
-
-    const UA_Node *node = rootRef;
-    size_t idx = 0; /* Current index (contains NodeId of node) */
-    size_t last = 0; /* Index of the last element in the array */
-    const UA_NodeId hasSubtypeNodeId = UA_NODEID_NUMERIC(0, UA_NS0ID_HASSUBTYPE);
-    while(true) {
-        for(size_t i = 0; i < node->referencesSize; ++i) {
-            /* is the reference relevant? */
-            if(node->references[i].isInverse != inverse ||
-               !UA_NodeId_equal(&hasSubtypeNodeId, &node->references[i].referenceTypeId))
-                continue;
-
-            /* is the target already considered? (multi-inheritance) */
-            UA_Boolean duplicate = false;
-            for(size_t j = 0; j <= last; ++j) {
-                if(UA_NodeId_equal(&node->references[i].targetId.nodeId, &results[j])) {
-                    duplicate = true;
-                    break;
-                }
-            }
-            if(duplicate)
-                continue;
-
-            /* increase array length if necessary */
-            if(last + 1 >= results_size) {
-                UA_NodeId *new_results =
-                    (UA_NodeId*)UA_realloc(results, sizeof(UA_NodeId) * results_size * 2);
-                if(!new_results) {
-                    retval = UA_STATUSCODE_BADOUTOFMEMORY;
-                    break;
-                }
-                results = new_results;
-                results_size *= 2;
-            }
-
-            /* copy new nodeid to the end of the list */
-            retval = UA_NodeId_copy(&node->references[i].targetId.nodeId, &results[++last]);
-            if(retval != UA_STATUSCODE_GOOD)
-                break;
-        }
-
-        /* Get the next node */
-    next:
-        ++idx;
-        if(idx > last || retval != UA_STATUSCODE_GOOD)
-            break;
-        node = UA_NodestoreSwitch_getNode(server ,&results[idx]);
-        if(!node || node->nodeClass != rootRef->nodeClass){
-            UA_NodestoreSwitch_releaseNode(server, node);
-            goto next;
-        }
-        UA_NodestoreSwitch_releaseNode(server, node);
-    }
-
-    if(retval != UA_STATUSCODE_GOOD) {
-        UA_Array_delete(results, last, &UA_TYPES[UA_TYPES_NODEID]);
-        return retval;
-    }
-
-    *typeHierarchy = results;
-    *typeHierarchySize = last + 1;
-    return UA_STATUSCODE_GOOD;
-}
-
-=======
->>>>>>> b1ebf84f
 UA_Boolean
 isNodeInTree(UA_Server* server, const UA_NodeId *leafNode, const UA_NodeId *nodeToFind,
              const UA_NodeId *referenceTypeIds, size_t referenceTypeIdsSize) {
     if(UA_NodeId_equal(nodeToFind, leafNode))
         return true;
 
-<<<<<<< HEAD
     const UA_Node *node = UA_NodestoreSwitch_getNode(server ,leafNode);
-=======
-    const UA_Node *node = UA_NodeStore_get(ns, leafNode);
->>>>>>> b1ebf84f
     if(!node)
         return false;
 
@@ -188,12 +104,6 @@
         /* Consider only the indicated reference types */
         UA_Boolean match = false;
         for(size_t j = 0; j < referenceTypeIdsSize; ++j) {
-<<<<<<< HEAD
-            if(UA_NodeId_equal(&node->references[i].referenceTypeId, &referenceTypeIds[j]) &&
-               isNodeInTree(server, &node->references[i].targetId.nodeId, nodeToFind,
-                            referenceTypeIds, referenceTypeIdsSize)){
-                UA_NodestoreSwitch_releaseNode(server, node);
-=======
             if(UA_NodeId_equal(&refs->referenceTypeId, &referenceTypeIds[j])) {
                 match = true;
                 break;
@@ -204,9 +114,9 @@
 
         /* Match the targets or recurse */
         for(size_t j = 0; j < refs->targetIdsSize; ++j) {
-            if(isNodeInTree(ns, &refs->targetIds[j].nodeId, nodeToFind,
-                            referenceTypeIds, referenceTypeIdsSize))
->>>>>>> b1ebf84f
+            if(isNodeInTree(server, &refs->targetIds[j].nodeId, nodeToFind,
+                            referenceTypeIds, referenceTypeIdsSize)){
+                UA_NodestoreSwitch_releaseNode(server, node);
                 return true;
             }
         }
@@ -299,7 +209,6 @@
                    const UA_NodeId *nodeId, UA_EditNodeCallback callback,
                    const void *data) {
     UA_StatusCode retval;
-<<<<<<< HEAD
     UA_Node *copy = UA_NodestoreSwitch_getNodeCopy(server, nodeId);
     if(!copy)
         return UA_STATUSCODE_BADOUTOFMEMORY;
@@ -310,26 +219,6 @@
     }
     retval = UA_NodestoreSwitch_replaceNode(server, copy);
     return retval;
-}
-=======
-    do {
-        UA_RCU_LOCK();
-        UA_Node *copy = UA_NodeStore_getCopy(server->nodestore, nodeId);
-        if(!copy) {
-            UA_RCU_UNLOCK();
-            return UA_STATUSCODE_BADOUTOFMEMORY;
-        }
-        retval = callback(server, session, copy, data);
-        if(retval != UA_STATUSCODE_GOOD) {
-            UA_NodeStore_deleteNode(copy);
-            UA_RCU_UNLOCK();
-            return retval;
-        }
-        retval = UA_NodeStore_replace(server->nodestore, copy);
-        UA_RCU_UNLOCK();
-    } while(retval != UA_STATUSCODE_GOOD);
-    return UA_STATUSCODE_GOOD;
-#endif
 }
 
 UA_StatusCode
@@ -444,5 +333,4 @@
     0, 0,                   /* writeMask (userWriteMask) */
     false,                  /* containsNoLoops */
     0                       /* eventNotifier */
-};
->>>>>>> b1ebf84f
+};