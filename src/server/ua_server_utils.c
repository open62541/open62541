--- conflicted
+++ resolved
@@ -82,19 +82,8 @@
 /********************************/
 
 UA_StatusCode
-<<<<<<< HEAD
-getTypeHierarchy(const UA_NodeId *root,
+getTypeHierarchy(const UA_Node *rootRef, UA_Boolean inverse,
                  UA_NodeId **typeHierarchy, size_t *typeHierarchySize) {
-    const UA_Node *node = UA_NodestoreSwitch_get(root);
-    if(!node)
-        return UA_STATUSCODE_BADNOMATCH;
-    if(node->nodeClass != UA_NODECLASS_REFERENCETYPE)
-        return UA_STATUSCODE_BADREFERENCETYPEIDINVALID;
-
-=======
-getTypeHierarchy(UA_NodeStore *ns, const UA_Node *rootRef, UA_Boolean inverse,
-                 UA_NodeId **typeHierarchy, size_t *typeHierarchySize) {
->>>>>>> f7828273
     size_t results_size = 20; // probably too big, but saves mallocs
     UA_NodeId *results = UA_malloc(sizeof(UA_NodeId) * results_size);
     if(!results)
@@ -110,14 +99,7 @@
     size_t idx = 0; /* Current index (contains NodeId of node) */
     size_t last = 0; /* Index of the last element in the array */
     const UA_NodeId hasSubtypeNodeId = UA_NODEID_NUMERIC(0, UA_NS0ID_HASSUBTYPE);
-<<<<<<< HEAD
-    do {
-        node = UA_NodestoreSwitch_get(&results[idx]);
-        if(!node || node->nodeClass != UA_NODECLASS_REFERENCETYPE)
-            continue;
-=======
     while(true) {
->>>>>>> f7828273
         for(size_t i = 0; i < node->referencesSize; i++) {
             /* is the reference relevant? */
             if(node->references[i].isInverse != inverse ||
@@ -158,7 +140,7 @@
         idx++;
         if(idx > last || retval != UA_STATUSCODE_GOOD)
             break;
-        node = UA_NodeStore_get(ns, &results[idx]);
+        node = UA_NodestoreSwitch_get(&results[idx]);
         if(!node || node->nodeClass != rootRef->nodeClass)
             goto next;
     }
@@ -174,22 +156,11 @@
 }
 
 /* Recursively searches "upwards" in the tree following specific reference types */
-<<<<<<< HEAD
-UA_StatusCode
+UA_Boolean
 isNodeInTree(const UA_NodeId *leafNode, const UA_NodeId *nodeToFind,
-             const UA_NodeId *referenceTypeIds, size_t referenceTypeIdsSize, UA_Boolean *found) {
-    UA_StatusCode retval = UA_STATUSCODE_GOOD;
-    if(UA_NodeId_equal(leafNode, nodeToFind)) {
-        *found = true;
-        return UA_STATUSCODE_GOOD;
-    }
-=======
-UA_Boolean
-isNodeInTree(UA_NodeStore *ns, const UA_NodeId *leafNode, const UA_NodeId *nodeToFind,
              const UA_NodeId *referenceTypeIds, size_t referenceTypeIdsSize) {
     if(UA_NodeId_equal(leafNode, nodeToFind))
         return true;
->>>>>>> f7828273
 
     const UA_Node *node = UA_NodestoreSwitch_get(leafNode);
     if(!node)
@@ -202,20 +173,10 @@
 
         /* Recurse only for valid reference types */
         for(size_t j = 0; j < referenceTypeIdsSize; j++) {
-<<<<<<< HEAD
-            if(!UA_NodeId_equal(&node->references[i].referenceTypeId, &referenceTypeIds[j]))
-                continue;
-            retval = isNodeInTree(&node->references[i].targetId.nodeId, nodeToFind,
-                                  referenceTypeIds, referenceTypeIdsSize, found);
-            if(*found || retval != UA_STATUSCODE_GOOD)
-                return retval;
-            break;
-=======
             if(UA_NodeId_equal(&node->references[i].referenceTypeId, &referenceTypeIds[j]) &&
-               isNodeInTree(ns, &node->references[i].targetId.nodeId, nodeToFind,
+               isNodeInTree(&node->references[i].targetId.nodeId, nodeToFind,
                             referenceTypeIds, referenceTypeIdsSize))
                 return true;
->>>>>>> f7828273
         }
     }
     return false;
