/* This Source Code Form is subject to the terms of the Mozilla Public
 * License, v. 2.0. If a copy of the MPL was not distributed with this
 * file, You can obtain one at http://mozilla.org/MPL/2.0/. */

#include "ua_server_internal.h"

/**********************/
/* Parse NumericRange */
/**********************/

static size_t
readDimension(UA_Byte *buf, size_t buflen, UA_NumericRangeDimension *dim) {
    size_t progress = UA_readNumber(buf, buflen, &dim->min);
    if(progress == 0)
        return 0;
    if(buflen <= progress + 1 || buf[progress] != ':') {
        dim->max = dim->min;
        return progress;
    }

    ++progress;
    size_t progress2 = UA_readNumber(&buf[progress], buflen - progress, &dim->max);
    if(progress2 == 0)
        return 0;

    /* invalid range */
    if(dim->min >= dim->max)
        return 0;
    
    return progress + progress2;
}

UA_StatusCode
parse_numericrange(const UA_String *str, UA_NumericRange *range) {
    size_t idx = 0;
    size_t dimensionsMax = 0;
    UA_NumericRangeDimension *dimensions = NULL;
    UA_StatusCode retval = UA_STATUSCODE_GOOD;
    size_t offset = 0;
    while(true) {
        /* alloc dimensions */
        if(idx >= dimensionsMax) {
            UA_NumericRangeDimension *newds;
            size_t newdssize = sizeof(UA_NumericRangeDimension) * (dimensionsMax + 2);
            newds = (UA_NumericRangeDimension*)UA_realloc(dimensions, newdssize);
            if(!newds) {
                retval = UA_STATUSCODE_BADOUTOFMEMORY;
                break;
            }
            dimensions = newds;
            dimensionsMax = dimensionsMax + 2;
        }

        /* read the dimension */
        size_t progress = readDimension(&str->data[offset], str->length - offset,
                                        &dimensions[idx]);
        if(progress == 0) {
            retval = UA_STATUSCODE_BADINDEXRANGEINVALID;
            break;
        }
        offset += progress;
        ++idx;

        /* loop into the next dimension */
        if(offset >= str->length)
            break;

        if(str->data[offset] != ',') {
            retval = UA_STATUSCODE_BADINDEXRANGEINVALID;
            break;
        }
        ++offset;
    }

    if(retval == UA_STATUSCODE_GOOD && idx > 0) {
        range->dimensions = dimensions;
        range->dimensionsSize = idx;
    } else
        UA_free(dimensions);

    return retval;
}

/********************************/
/* Information Model Operations */
/********************************/

UA_StatusCode
getTypeHierarchy(UA_NodeStore *ns, const UA_Node *rootRef, UA_Boolean inverse,
                 UA_NodeId **typeHierarchy, size_t *typeHierarchySize) {
    size_t results_size = 20; // probably too big, but saves mallocs
    UA_NodeId *results = (UA_NodeId*)UA_malloc(sizeof(UA_NodeId) * results_size);
    if(!results)
        return UA_STATUSCODE_BADOUTOFMEMORY;

    UA_StatusCode retval = UA_NodeId_copy(&rootRef->nodeId, &results[0]);
    if(retval != UA_STATUSCODE_GOOD) {
        UA_free(results);
        return retval;
    }

    const UA_Node *node = rootRef;
    size_t idx = 0; /* Current index (contains NodeId of node) */
    size_t last = 0; /* Index of the last element in the array */
    const UA_NodeId hasSubtypeNodeId = UA_NODEID_NUMERIC(0, UA_NS0ID_HASSUBTYPE);
    while(true) {
        for(size_t i = 0; i < node->referencesSize; ++i) {
            /* is the reference relevant? */
            if(node->references[i].isInverse != inverse ||
               !UA_NodeId_equal(&hasSubtypeNodeId, &node->references[i].referenceTypeId))
                continue;

            /* is the target already considered? (multi-inheritance) */
            UA_Boolean duplicate = false;
            for(size_t j = 0; j <= last; ++j) {
                if(UA_NodeId_equal(&node->references[i].targetId.nodeId, &results[j])) {
                    duplicate = true;
                    break;
                }
            }
            if(duplicate)
                continue;

            /* increase array length if necessary */
            if(last + 1 >= results_size) {
                UA_NodeId *new_results =
                    (UA_NodeId*)UA_realloc(results, sizeof(UA_NodeId) * results_size * 2);
                if(!new_results) {
                    retval = UA_STATUSCODE_BADOUTOFMEMORY;
                    break;
                }
                results = new_results;
                results_size *= 2;
            }

            /* copy new nodeid to the end of the list */
            retval = UA_NodeId_copy(&node->references[i].targetId.nodeId, &results[++last]);
            if(retval != UA_STATUSCODE_GOOD)
                break;
        }

        /* Get the next node */
    next:
        ++idx;
        if(idx > last || retval != UA_STATUSCODE_GOOD)
            break;
        node = UA_NodeStore_get(ns, &results[idx]);
        if(!node || node->nodeClass != rootRef->nodeClass)
            goto next;
    }

    if(retval != UA_STATUSCODE_GOOD) {
        UA_Array_delete(results, last, &UA_TYPES[UA_TYPES_NODEID]);
        return retval;
    }

    *typeHierarchy = results;
    *typeHierarchySize = last + 1;
    return UA_STATUSCODE_GOOD;
}

UA_Boolean
isNodeInTree(UA_NodeStore *ns, const UA_NodeId *leafNode, const UA_NodeId *nodeToFind,
             const UA_NodeId *referenceTypeIds, size_t referenceTypeIdsSize) {
    if(UA_NodeId_equal(leafNode, nodeToFind))
        return true;

    const UA_Node *node = UA_NodeStore_get(ns,leafNode);
    if(!node)
        return false;

    /* Search upwards in the tree */
    for(size_t i = 0; i < node->referencesSize; ++i) {
        if(!node->references[i].isInverse)
            continue;

        /* Recurse only for valid reference types */
        for(size_t j = 0; j < referenceTypeIdsSize; ++j) {
            if(UA_NodeId_equal(&node->references[i].referenceTypeId, &referenceTypeIds[j]) &&
               isNodeInTree(ns, &node->references[i].targetId.nodeId, nodeToFind,
                            referenceTypeIds, referenceTypeIdsSize))
                return true;
        }
    }
    return false;
}

<<<<<<< HEAD
void
getNodeType(UA_Server *server, const UA_Node *node, UA_NodeId *typeId) {
=======
void getNodeType(UA_Server *server, const UA_Node *node, UA_NodeId *typeId) {
>>>>>>> 49f76344
    UA_NodeId_init(typeId);
    UA_NodeId parentRef;
    UA_Boolean inverse;

<<<<<<< HEAD
    /* The reference to the parent is different for variable and variabletype */ 
=======
    /* The reference to the parent is different for variable and variabletype */
>>>>>>> 49f76344
    if(node->nodeClass == UA_NODECLASS_VARIABLE ||
       node->nodeClass == UA_NODECLASS_OBJECT) {
        parentRef = UA_NODEID_NUMERIC(0, UA_NS0ID_HASTYPEDEFINITION);
        inverse = false;
    } else if(node->nodeClass == UA_NODECLASS_VARIABLETYPE ||
              node->nodeClass == UA_NODECLASS_OBJECTTYPE ||
              node->nodeClass == UA_NODECLASS_REFERENCETYPE ||
              node->nodeClass == UA_NODECLASS_DATATYPE) {
        parentRef = UA_NODEID_NUMERIC(0, UA_NS0ID_HASSUBTYPE);
        inverse = true;
    } else {
        return;
    }

<<<<<<< HEAD
    /* stop at the first matching candidate */
=======
    /* Stop at the first matching candidate */
>>>>>>> 49f76344
    for(size_t i = 0; i < node->referencesSize; ++i) {
        if(node->references[i].isInverse == inverse &&
           UA_NodeId_equal(&node->references[i].referenceTypeId, &parentRef)) {
            UA_NodeId_copy(&node->references[i].targetId.nodeId, typeId);
            break;
        }
    }
}

const UA_VariableTypeNode *
getVariableNodeType(UA_Server *server, const UA_VariableNode *node) {
    UA_NodeId vtId;
    getNodeType(server, (const UA_Node*)node, &vtId);

    const UA_Node *vt = UA_NodeStore_get(server->nodestore, &vtId);
    if(!vt || vt->nodeClass != UA_NODECLASS_VARIABLETYPE) {
        vt = NULL;
        UA_LOG_DEBUG(server->config.logger, UA_LOGCATEGORY_SERVER,
                     "No VariableType for the node found");
    }
    return (const UA_VariableTypeNode*)vt;
}

const UA_ObjectTypeNode *
getObjectNodeType(UA_Server *server, const UA_ObjectNode *node) {
    UA_NodeId otId;
    getNodeType(server, (const UA_Node*)node, &otId);

    const UA_Node *ot = UA_NodeStore_get(server->nodestore, &otId);
    if(!ot || ot->nodeClass != UA_NODECLASS_OBJECTTYPE) {
        ot = NULL;
        UA_LOG_DEBUG(server->config.logger, UA_LOGCATEGORY_SERVER,
                     "No ObjectType for the node found");
    }
    return (const UA_ObjectTypeNode*)ot;
}

UA_Boolean
UA_Node_hasSubTypeOrInstances(const UA_Node *node) {
    const UA_NodeId hasSubType = UA_NODEID_NUMERIC(0, UA_NS0ID_HASSUBTYPE);
    const UA_NodeId hasTypeDefinition = UA_NODEID_NUMERIC(0, UA_NS0ID_HASTYPEDEFINITION);
    for(size_t i = 0; i < node->referencesSize; ++i) {
        if(node->references[i].isInverse == false &&
           UA_NodeId_equal(&node->references[i].referenceTypeId, &hasSubType))
            return true;
        if(node->references[i].isInverse == true &&
           UA_NodeId_equal(&node->references[i].referenceTypeId, &hasTypeDefinition))
            return true;
    }
    return false;
}

/* For mulithreading: make a copy of the node, edit and replace.
 * For singletrheading: edit the original */
UA_StatusCode
UA_Server_editNode(UA_Server *server, UA_Session *session,
                   const UA_NodeId *nodeId, UA_EditNodeCallback callback,
                   const void *data) {
#ifndef UA_ENABLE_MULTITHREADING
    const UA_Node *node = UA_NodeStore_get(server->nodestore, nodeId);
    if(!node)
        return UA_STATUSCODE_BADNODEIDUNKNOWN;
    UA_Node *editNode = (UA_Node*)(uintptr_t)node; // dirty cast
    return callback(server, session, editNode, data);
#else
    UA_StatusCode retval;
    do {
        UA_Node *copy = UA_NodeStore_getCopy(server->nodestore, nodeId);
        if(!copy)
            return UA_STATUSCODE_BADOUTOFMEMORY;
        retval = callback(server, session, copy, data);
        if(retval != UA_STATUSCODE_GOOD) {
            UA_NodeStore_deleteNode(copy);
            return retval;
        }
        retval = UA_NodeStore_replace(server->nodestore, copy);
    } while(retval != UA_STATUSCODE_GOOD);
    return UA_STATUSCODE_GOOD;
#endif
}<|MERGE_RESOLUTION|>--- conflicted
+++ resolved
@@ -185,21 +185,12 @@
     return false;
 }
 
-<<<<<<< HEAD
-void
-getNodeType(UA_Server *server, const UA_Node *node, UA_NodeId *typeId) {
-=======
 void getNodeType(UA_Server *server, const UA_Node *node, UA_NodeId *typeId) {
->>>>>>> 49f76344
     UA_NodeId_init(typeId);
     UA_NodeId parentRef;
     UA_Boolean inverse;
 
-<<<<<<< HEAD
-    /* The reference to the parent is different for variable and variabletype */ 
-=======
     /* The reference to the parent is different for variable and variabletype */
->>>>>>> 49f76344
     if(node->nodeClass == UA_NODECLASS_VARIABLE ||
        node->nodeClass == UA_NODECLASS_OBJECT) {
         parentRef = UA_NODEID_NUMERIC(0, UA_NS0ID_HASTYPEDEFINITION);
@@ -214,11 +205,7 @@
         return;
     }
 
-<<<<<<< HEAD
-    /* stop at the first matching candidate */
-=======
     /* Stop at the first matching candidate */
->>>>>>> 49f76344
     for(size_t i = 0; i < node->referencesSize; ++i) {
         if(node->references[i].isInverse == inverse &&
            UA_NodeId_equal(&node->references[i].referenceTypeId, &parentRef)) {
