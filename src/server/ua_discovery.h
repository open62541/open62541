/* This Source Code Form is subject to the terms of the Mozilla Public
 * License, v. 2.0. If a copy of the MPL was not distributed with this
 * file, You can obtain one at http://mozilla.org/MPL/2.0/.
 *
 *    Copyright 2014-2018 (c) Fraunhofer IOSB (Author: Julius Pfrommer)
 *    Copyright 2014, 2017 (c) Florian Palm
 *    Copyright 2015-2016 (c) Sten Grüner
 *    Copyright 2015 (c) Chris Iatrou
 *    Copyright 2015-2016 (c) Oleksiy Vasylyev
 *    Copyright 2016-2017 (c) Stefan Profanter, fortiss GmbH
 *    Copyright 2017 (c) Julian Grothoff
 */

#ifndef UA_DISCOVERY_MANAGER_H_
#define UA_DISCOVERY_MANAGER_H_

#include "ua_server_internal.h"

_UA_BEGIN_DECLS

#ifdef UA_ENABLE_DISCOVERY

#ifdef UA_ENABLE_DISCOVERY
struct UA_DiscoveryManager;
typedef struct UA_DiscoveryManager UA_DiscoveryManager;
#endif

typedef struct registeredServer {
    LIST_ENTRY(registeredServer) pointers;
    UA_RegisteredServer registeredServer;
    UA_DateTime lastSeen;
} registeredServer;

/* Store async register service calls. So we can cancel outstanding requests
 * during shutdown. */
typedef struct {
    UA_DelayedCallback cleanupCallback; /* delayed cleanup */
    UA_Server *server;
    UA_DiscoveryManager *dm;
    UA_Client *client;
    UA_String semaphoreFilePath;
    UA_Boolean unregister;

    UA_Boolean register2;
    UA_Boolean shutdown;
    UA_Boolean connectSuccess;
} asyncRegisterRequest;
#define UA_MAXREGISTERREQUESTS 4

<<<<<<< HEAD
#ifdef UA_ENABLE_DISCOVERY_MULTICAST

#include "mdnsd/libmdnsd/mdnsd.h"
#define UA_MAXMDNSSENDSOCKETS 8
#define UA_MAXMDNSRECVSOCKETS 8

/**
 * TXT record:
 * [servername]-[hostname]._opcua-tcp._tcp.local. TXT path=/ caps=NA,DA,...
 *
 * A/AAAA record for all ip addresses:
 * [servername]-[hostname]._opcua-tcp._tcp.local. A [ip].
 * [hostname]. A [ip].
 */

typedef struct serverOnNetwork {
    LIST_ENTRY(serverOnNetwork) pointers;
    UA_ServerOnNetwork serverOnNetwork;
    UA_DateTime created;
    UA_DateTime lastSeen;
    UA_Boolean txtSet;
    UA_Boolean srvSet;
    char* pathTmp;
} serverOnNetwork;

#define SERVER_ON_NETWORK_HASH_SIZE 1000
typedef struct serverOnNetwork_hash_entry {
    serverOnNetwork *entry;
    struct serverOnNetwork_hash_entry* next;
} serverOnNetwork_hash_entry;

#endif

=======
>>>>>>> 575d0adc
struct UA_DiscoveryManager {
    UA_ServerComponent sc;

    UA_UInt64 discoveryCallbackId;

    /* Outstanding requests. So they can be cancelled during shutdown. */
    asyncRegisterRequest registerRequests[UA_MAXREGISTERREQUESTS];

    LIST_HEAD(, registeredServer) registeredServers;
    size_t registeredServersSize;
    UA_Server_registerServerCallback registerServerCallback;
    void* registerServerCallbackData;

# ifdef UA_ENABLE_DISCOVERY_MULTICAST
<<<<<<< HEAD
    mdns_daemon_t *mdnsDaemon;
    UA_ConnectionManager *cm;
    uintptr_t mdnsSendConnections[UA_MAXMDNSSENDSOCKETS];
    size_t mdnsSendConnectionsSize;
    uintptr_t mdnsRecvConnections[UA_MAXMDNSRECVSOCKETS];
    size_t mdnsRecvConnectionsSize;
=======
>>>>>>> 575d0adc
    UA_Boolean mdnsMainSrvAdded;
    UA_Server_serverOnNetworkCallback serverOnNetworkCallback;
    void *serverOnNetworkCallbackData;
#  ifdef UA_ENABLE_DISCOVERY_MULTICAST_MDNSD
    UA_ConnectionManager *cm;
#  endif
# endif /* UA_ENABLE_DISCOVERY_MULTICAST */
};

void
UA_DiscoveryManager_setState(UA_DiscoveryManager *dm,
                             UA_LifecycleState state);

#ifdef UA_ENABLE_DISCOVERY_MULTICAST

/* Sends out a new mDNS package for the given server data. This Method is
 * normally called when another server calls the RegisterServer Service on this
 * server. Then this server is responsible to send out a new mDNS package to
 * announce it.
 *
 * Additionally this method also adds the given server to the internal
 * serversOnNetwork list so that a client finds it when calling
 * FindServersOnNetwork. */
void
UA_Discovery_updateMdnsForDiscoveryUrl(UA_DiscoveryManager *dm, const UA_String serverName,
                                       const UA_MdnsDiscoveryConfiguration *mdnsConfig,
                                       const UA_String discoveryUrl, UA_Boolean isOnline,
                                       UA_Boolean updateTxt);

void UA_DiscoveryManager_startMulticast(UA_DiscoveryManager *dm);
void UA_DiscoveryManager_stopMulticast(UA_DiscoveryManager *dm);

void
UA_DiscoveryManager_clearMdns(UA_DiscoveryManager *dm);

UA_UInt32
UA_DiscoveryManager_getMdnsConnectionCount(void);

UA_UInt32
UA_DiscoveryManager_getServerOnNetworkRecordIdCounter(UA_DiscoveryManager *dm);

UA_StatusCode
UA_DiscoveryManager_resetServerOnNetworkRecordCounter(UA_DiscoveryManager *dm);

UA_DateTime
UA_DiscoveryManager_getServerOnNetworkCounterResetTime(UA_DiscoveryManager *dm);

UA_ServerOnNetwork*
UA_DiscoveryManager_getServerOnNetworkList(UA_DiscoveryManager *dm);

UA_ServerOnNetwork*
UA_DiscoveryManager_getNextServerOnNetworkRecord(UA_DiscoveryManager *dm,
                                  UA_ServerOnNetwork *current);

UA_StatusCode
UA_DiscoveryManager_clearServerOnNetwork(UA_DiscoveryManager *dm);

void
UA_DiscoveryManager_mdnsCyclicTimer(UA_Server *server, void *data);

void
discovery_createMultiConnections(UA_Server *server, UA_DiscoveryManager *dm,
                                 UA_KeyValuePair params[], UA_KeyValueMap kvm);

#endif /* UA_ENABLE_DISCOVERY_MULTICAST */

#endif /* UA_ENABLE_DISCOVERY */

_UA_END_DECLS

#endif /* UA_DISCOVERY_MANAGER_H_ */<|MERGE_RESOLUTION|>--- conflicted
+++ resolved
@@ -47,42 +47,6 @@
 } asyncRegisterRequest;
 #define UA_MAXREGISTERREQUESTS 4
 
-<<<<<<< HEAD
-#ifdef UA_ENABLE_DISCOVERY_MULTICAST
-
-#include "mdnsd/libmdnsd/mdnsd.h"
-#define UA_MAXMDNSSENDSOCKETS 8
-#define UA_MAXMDNSRECVSOCKETS 8
-
-/**
- * TXT record:
- * [servername]-[hostname]._opcua-tcp._tcp.local. TXT path=/ caps=NA,DA,...
- *
- * A/AAAA record for all ip addresses:
- * [servername]-[hostname]._opcua-tcp._tcp.local. A [ip].
- * [hostname]. A [ip].
- */
-
-typedef struct serverOnNetwork {
-    LIST_ENTRY(serverOnNetwork) pointers;
-    UA_ServerOnNetwork serverOnNetwork;
-    UA_DateTime created;
-    UA_DateTime lastSeen;
-    UA_Boolean txtSet;
-    UA_Boolean srvSet;
-    char* pathTmp;
-} serverOnNetwork;
-
-#define SERVER_ON_NETWORK_HASH_SIZE 1000
-typedef struct serverOnNetwork_hash_entry {
-    serverOnNetwork *entry;
-    struct serverOnNetwork_hash_entry* next;
-} serverOnNetwork_hash_entry;
-
-#endif
-
-=======
->>>>>>> 575d0adc
 struct UA_DiscoveryManager {
     UA_ServerComponent sc;
 
@@ -97,15 +61,6 @@
     void* registerServerCallbackData;
 
 # ifdef UA_ENABLE_DISCOVERY_MULTICAST
-<<<<<<< HEAD
-    mdns_daemon_t *mdnsDaemon;
-    UA_ConnectionManager *cm;
-    uintptr_t mdnsSendConnections[UA_MAXMDNSSENDSOCKETS];
-    size_t mdnsSendConnectionsSize;
-    uintptr_t mdnsRecvConnections[UA_MAXMDNSRECVSOCKETS];
-    size_t mdnsRecvConnectionsSize;
-=======
->>>>>>> 575d0adc
     UA_Boolean mdnsMainSrvAdded;
     UA_Server_serverOnNetworkCallback serverOnNetworkCallback;
     void *serverOnNetworkCallbackData;
