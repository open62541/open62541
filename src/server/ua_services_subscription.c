/* This Source Code Form is subject to the terms of the Mozilla Public
 * License, v. 2.0. If a copy of the MPL was not distributed with this
 * file, You can obtain one at http://mozilla.org/MPL/2.0/. */

#include "ua_server_internal.h"
#include "ua_services.h"
#include "ua_subscription.h"

#ifdef UA_ENABLE_SUBSCRIPTIONS /* conditional compilation */

#define UA_BOUNDEDVALUE_SETWBOUNDS(BOUNDS, SRC, DST) { \
        if(SRC > BOUNDS.max) DST = BOUNDS.max;         \
        else if(SRC < BOUNDS.min) DST = BOUNDS.min;    \
        else DST = SRC;                                \
    }

static void
setSubscriptionSettings(UA_Server *server, UA_Subscription *subscription,
                        UA_Double requestedPublishingInterval,
                        UA_UInt32 requestedLifetimeCount,
                        UA_UInt32 requestedMaxKeepAliveCount,
                        UA_UInt32 maxNotificationsPerPublish, UA_Byte priority) {
    /* deregister the job if required */
    UA_StatusCode retval = Subscription_unregisterPublishJob(server, subscription);
    if(retval != UA_STATUSCODE_GOOD)
        UA_LOG_DEBUG_SESSION(server->config.logger, subscription->session, "Subscription %u | "
                             "Could not unregister publish job with error code 0x%08x",
                             subscription->subscriptionID, retval);

    /* re-parameterize the subscription */
    subscription->publishingInterval = requestedPublishingInterval;
    UA_BOUNDEDVALUE_SETWBOUNDS(server->config.publishingIntervalLimits,
                               requestedPublishingInterval, subscription->publishingInterval);
    /* check for nan*/
    if(requestedPublishingInterval != requestedPublishingInterval)
        subscription->publishingInterval = server->config.publishingIntervalLimits.min;
    UA_BOUNDEDVALUE_SETWBOUNDS(server->config.keepAliveCountLimits,
                               requestedMaxKeepAliveCount, subscription->maxKeepAliveCount);
    UA_BOUNDEDVALUE_SETWBOUNDS(server->config.lifeTimeCountLimits,
                               requestedLifetimeCount, subscription->lifeTimeCount);
    if(subscription->lifeTimeCount < 3 * subscription->maxKeepAliveCount)
        subscription->lifeTimeCount = 3 * subscription->maxKeepAliveCount;
    subscription->notificationsPerPublish = maxNotificationsPerPublish;
    if(maxNotificationsPerPublish == 0 ||
       maxNotificationsPerPublish > server->config.maxNotificationsPerPublish)
        subscription->notificationsPerPublish = server->config.maxNotificationsPerPublish;
    subscription->priority = priority;

    retval = Subscription_registerPublishJob(server, subscription);
    if(retval != UA_STATUSCODE_GOOD)
        UA_LOG_DEBUG_SESSION(server->config.logger, subscription->session, "Subscription %u | "
                             "Could not register publish job with error code 0x%08x",
                             subscription->subscriptionID, retval);
}

void
Service_CreateSubscription(UA_Server *server, UA_Session *session,
                           const UA_CreateSubscriptionRequest *request,
                           UA_CreateSubscriptionResponse *response) {
    /* Create the subscription */
    UA_Subscription *newSubscription = UA_Subscription_new(session, response->subscriptionId);
    if(!newSubscription) {
        UA_LOG_DEBUG_SESSION(server->config.logger, session,
                             "Processing CreateSubscriptionRequest failed");
        response->responseHeader.serviceResult = UA_STATUSCODE_BADOUTOFMEMORY;
        return;
    }
    newSubscription->subscriptionID = UA_Session_getUniqueSubscriptionID(session);
    UA_Session_addSubscription(session, newSubscription);

    /* Set the subscription parameters */
    newSubscription->publishingEnabled = request->publishingEnabled;
    setSubscriptionSettings(server, newSubscription, request->requestedPublishingInterval,
                            request->requestedLifetimeCount, request->requestedMaxKeepAliveCount,
                            request->maxNotificationsPerPublish, request->priority);
    newSubscription->currentKeepAliveCount = newSubscription->maxKeepAliveCount; /* set settings first */

    /* Prepare the response */
    response->subscriptionId = newSubscription->subscriptionID;
    response->revisedPublishingInterval = newSubscription->publishingInterval;
    response->revisedLifetimeCount = newSubscription->lifeTimeCount;
    response->revisedMaxKeepAliveCount = newSubscription->maxKeepAliveCount;

    UA_LOG_DEBUG_SESSION(server->config.logger, session,
                         "CreateSubscriptionRequest: Created Subscription %u "
                         "with a publishing interval of %f ms", response->subscriptionId,
                         newSubscription->publishingInterval);
}

void
Service_ModifySubscription(UA_Server *server, UA_Session *session,
                           const UA_ModifySubscriptionRequest *request,
                           UA_ModifySubscriptionResponse *response) {
    UA_LOG_DEBUG_SESSION(server->config.logger, session,
                         "Processing ModifySubscriptionRequest");
    UA_Subscription *sub = UA_Session_getSubscriptionByID(session, request->subscriptionId);
    if(!sub) {
        response->responseHeader.serviceResult = UA_STATUSCODE_BADSUBSCRIPTIONIDINVALID;
        return;
    }

    setSubscriptionSettings(server, sub, request->requestedPublishingInterval,
                            request->requestedLifetimeCount, request->requestedMaxKeepAliveCount,
                            request->maxNotificationsPerPublish, request->priority);
    sub->currentLifetimeCount = 0; /* Reset the subscription lifetime */
    response->revisedPublishingInterval = sub->publishingInterval;
    response->revisedLifetimeCount = sub->lifeTimeCount;
    response->revisedMaxKeepAliveCount = sub->maxKeepAliveCount;
}

void
Service_SetPublishingMode(UA_Server *server, UA_Session *session,
                          const UA_SetPublishingModeRequest *request,
                          UA_SetPublishingModeResponse *response) {
    UA_LOG_DEBUG_SESSION(server->config.logger, session,
                         "Processing SetPublishingModeRequest");
    if(request->subscriptionIdsSize <= 0) {
        response->responseHeader.serviceResult = UA_STATUSCODE_BADNOTHINGTODO;
        return;
    }

    size_t size = request->subscriptionIdsSize;
    response->results = (UA_StatusCode *)UA_Array_new(size, &UA_TYPES[UA_TYPES_STATUSCODE]);
    if(!response->results) {
        response->responseHeader.serviceResult = UA_STATUSCODE_BADOUTOFMEMORY;
        return;
    }

    response->resultsSize = size;
    for(size_t i = 0; i < size; ++i) {
        UA_Subscription *sub =
            UA_Session_getSubscriptionByID(session, request->subscriptionIds[i]);
        if(!sub) {
            response->results[i] = UA_STATUSCODE_BADSUBSCRIPTIONIDINVALID;
            continue;
        }
        if(sub->publishingEnabled != request->publishingEnabled) {
            sub->publishingEnabled = request->publishingEnabled;
            sub->currentLifetimeCount = 0; /* Reset the subscription lifetime */
        }
    }
}

static void
setMonitoredItemSettings(UA_Server *server, UA_MonitoredItem *mon,
                         UA_MonitoringMode monitoringMode,
                         const UA_MonitoringParameters *params) {
    MonitoredItem_unregisterSampleJob(server, mon);
    mon->monitoringMode = monitoringMode;

    /* ClientHandle */
    mon->clientHandle = params->clientHandle;

    /* SamplingInterval */
    UA_Double samplingInterval = params->samplingInterval;
    if(mon->attributeID == UA_ATTRIBUTEID_VALUE) {
        const UA_VariableNode *vn = (const UA_VariableNode*)
            UA_NodeStore_get(server->nodestore, &mon->monitoredNodeId);
        if(vn && vn->nodeClass == UA_NODECLASS_VARIABLE &&
           samplingInterval <  vn->minimumSamplingInterval)
            samplingInterval = vn->minimumSamplingInterval;
    } else if(mon->attributeID == UA_ATTRIBUTEID_EVENTNOTIFIER) {
        /* TODO: events should not need a samplinginterval */
        samplingInterval = 10000.0f; // 10 seconds to reduce the load
    }
    mon->samplingInterval = samplingInterval;
    UA_BOUNDEDVALUE_SETWBOUNDS(server->config.samplingIntervalLimits,
        samplingInterval, mon->samplingInterval);
    if(samplingInterval != samplingInterval) /* Check for nan */
        mon->samplingInterval = server->config.samplingIntervalLimits.min;

    /* Filter */
    if(params->filter.encoding != UA_EXTENSIONOBJECT_DECODED ||
       params->filter.content.decoded.type != &UA_TYPES[UA_TYPES_DATACHANGEFILTER]) {
        /* Default: Trigger only on the value and the statuscode */
        mon->trigger = UA_DATACHANGETRIGGER_STATUSVALUE;
    } else {
        UA_DataChangeFilter *filter = (UA_DataChangeFilter *)params->filter.content.decoded.data;
        mon->trigger = filter->trigger;
    }

    /* QueueSize */
    UA_BOUNDEDVALUE_SETWBOUNDS(server->config.queueSizeLimits,
                               params->queueSize, mon->maxQueueSize);

    /* DiscardOldest */
    mon->discardOldest = params->discardOldest;

    /* Register sample job if reporting is enabled */
    if(monitoringMode == UA_MONITORINGMODE_REPORTING)
        MonitoredItem_registerSampleJob(server, mon);
}

static const UA_String binaryEncoding = {sizeof("Default Binary")-1, (UA_Byte*)"Default Binary"};

static void
Service_CreateMonitoredItems_single(UA_Server *server, UA_Session *session,
                                    UA_Subscription *sub,
                                    const UA_TimestampsToReturn timestampsToReturn,
                                    const UA_MonitoredItemCreateRequest *request,
                                    UA_MonitoredItemCreateResult *result) {
    /* Make an example read to get errors in the itemToMonitor. Allow return
     * codes "good" and "uncertain", as well as a list of statuscodes that might
     * be repaired inside the data source. */
    UA_DataValue v;
    UA_DataValue_init(&v);
    Service_Read_single(server, session, timestampsToReturn, &request->itemToMonitor, &v);
    if(v.hasStatus && (v.status >> 30) > 1 &&
       v.status != UA_STATUSCODE_BADRESOURCEUNAVAILABLE &&
       v.status != UA_STATUSCODE_BADCOMMUNICATIONERROR &&
       v.status != UA_STATUSCODE_BADWAITINGFORINITIALDATA) {
        result->statusCode = v.status;
        UA_DataValue_deleteMembers(&v);
        return;
    }
    UA_DataValue_deleteMembers(&v);

    /* Check if the encoding is supported */
    if(request->itemToMonitor.dataEncoding.name.length > 0 &&
       (!UA_String_equal(&binaryEncoding, &request->itemToMonitor.dataEncoding.name) ||
       request->itemToMonitor.dataEncoding.namespaceIndex != 0)) {
        result->statusCode = UA_STATUSCODE_BADDATAENCODINGUNSUPPORTED;
        return;
    }

    /* Check if the encoding is set for a value */
    if(request->itemToMonitor.attributeId != UA_ATTRIBUTEID_VALUE &&
       request->itemToMonitor.dataEncoding.name.length > 0) {
        result->statusCode = UA_STATUSCODE_BADDATAENCODINGINVALID;
        return;
    }

    /* Create the monitoreditem */
    UA_MonitoredItem *newMon = UA_MonitoredItem_new();
    if(!newMon) {
        result->statusCode = UA_STATUSCODE_BADOUTOFMEMORY;
        return;
    }
    UA_StatusCode retval = UA_NodeId_copy(&request->itemToMonitor.nodeId,
                                          &newMon->monitoredNodeId);
    if(retval != UA_STATUSCODE_GOOD) {
        result->statusCode = retval;
        MonitoredItem_delete(server, newMon);
        return;
    }
    newMon->subscription = sub;
    newMon->attributeID = request->itemToMonitor.attributeId;
    newMon->itemId = ++(sub->lastMonitoredItemId);
    newMon->timestampsToReturn = timestampsToReturn;
    setMonitoredItemSettings(server, newMon, request->monitoringMode,
                             &request->requestedParameters);
    LIST_INSERT_HEAD(&sub->monitoredItems, newMon, listEntry);

    /* Create the first sample */
    if(request->monitoringMode == UA_MONITORINGMODE_REPORTING)
        UA_MoniteredItem_SampleCallback(server, newMon);

    /* Prepare the response */
    UA_String_copy(&request->itemToMonitor.indexRange, &newMon->indexRange);
    result->revisedSamplingInterval = newMon->samplingInterval;
    result->revisedQueueSize = newMon->maxQueueSize;
    result->monitoredItemId = newMon->itemId;
}

void
Service_CreateMonitoredItems(UA_Server *server, UA_Session *session,
                             const UA_CreateMonitoredItemsRequest *request,
                             UA_CreateMonitoredItemsResponse *response) {
    UA_LOG_DEBUG_SESSION(server->config.logger, session,
                         "Processing CreateMonitoredItemsRequest");

    /* Check if the timestampstoreturn is valid */
    if(request->timestampsToReturn > UA_TIMESTAMPSTORETURN_NEITHER) {
        response->responseHeader.serviceResult = UA_STATUSCODE_BADTIMESTAMPSTORETURNINVALID;
        return;
    }

    UA_Subscription *sub = UA_Session_getSubscriptionByID(session, request->subscriptionId);
    if(!sub) {
        response->responseHeader.serviceResult = UA_STATUSCODE_BADSUBSCRIPTIONIDINVALID;
        return;
    }

    /* Reset the subscription lifetime */
    sub->currentLifetimeCount = 0;
    if(request->itemsToCreateSize <= 0) {
        response->responseHeader.serviceResult = UA_STATUSCODE_BADNOTHINGTODO;
        return;
    }

    response->results = (UA_MonitoredItemCreateResult *)UA_Array_new(request->itemsToCreateSize,
                                     &UA_TYPES[UA_TYPES_MONITOREDITEMCREATERESULT]);
    if(!response->results) {
        response->responseHeader.serviceResult = UA_STATUSCODE_BADOUTOFMEMORY;
        return;
    }
    response->resultsSize = request->itemsToCreateSize;

    for(size_t i = 0; i < request->itemsToCreateSize; ++i)
        Service_CreateMonitoredItems_single(server, session, sub, request->timestampsToReturn,
                                            &request->itemsToCreate[i], &response->results[i]);
}

static void
Service_ModifyMonitoredItems_single(UA_Server *server, UA_Session *session, UA_Subscription *sub,
                                    const UA_MonitoredItemModifyRequest *request,
                                    UA_MonitoredItemModifyResult *result) {
    UA_MonitoredItem *mon = UA_Subscription_getMonitoredItem(sub, request->monitoredItemId);
    if(!mon) {
        result->statusCode = UA_STATUSCODE_BADMONITOREDITEMIDINVALID;
        return;
    }

    setMonitoredItemSettings(server, mon, mon->monitoringMode,
                             &request->requestedParameters);
    result->revisedSamplingInterval = mon->samplingInterval;
    result->revisedQueueSize = mon->maxQueueSize;
}

void Service_ModifyMonitoredItems(UA_Server *server, UA_Session *session,
                                  const UA_ModifyMonitoredItemsRequest *request,
                                  UA_ModifyMonitoredItemsResponse *response) {
    UA_LOG_DEBUG_SESSION(server->config.logger, session,
                         "Processing ModifyMonitoredItemsRequest");

    /* check if the timestampstoreturn is valid */
    if(request->timestampsToReturn > UA_TIMESTAMPSTORETURN_NEITHER) {
        response->responseHeader.serviceResult = UA_STATUSCODE_BADTIMESTAMPSTORETURNINVALID;
        return;
    }

    /* Get the subscription */
    UA_Subscription *sub = UA_Session_getSubscriptionByID(session, request->subscriptionId);
    if(!sub) {
        response->responseHeader.serviceResult = UA_STATUSCODE_BADSUBSCRIPTIONIDINVALID;
        return;
    }

    /* Reset the subscription lifetime */
    sub->currentLifetimeCount = 0;
    if(request->itemsToModifySize <= 0) {
        response->responseHeader.serviceResult = UA_STATUSCODE_BADNOTHINGTODO;
        return;
    }

    response->results = (UA_MonitoredItemModifyResult *)UA_Array_new(request->itemsToModifySize,
                                     &UA_TYPES[UA_TYPES_MONITOREDITEMMODIFYRESULT]);
    if(!response->results) {
        response->responseHeader.serviceResult = UA_STATUSCODE_BADOUTOFMEMORY;
        return;
    }
    response->resultsSize = request->itemsToModifySize;

    for(size_t i = 0; i < request->itemsToModifySize; ++i)
        Service_ModifyMonitoredItems_single(server, session, sub, &request->itemsToModify[i],
                                            &response->results[i]);

}

void Service_SetMonitoringMode(UA_Server *server, UA_Session *session,
                               const UA_SetMonitoringModeRequest *request,
                               UA_SetMonitoringModeResponse *response) {
    UA_LOG_DEBUG_SESSION(server->config.logger, session, "Processing SetMonitoringMode");
    UA_Subscription *sub = UA_Session_getSubscriptionByID(session, request->subscriptionId);
    if(!sub) {
        response->responseHeader.serviceResult = UA_STATUSCODE_BADSUBSCRIPTIONIDINVALID;
        return;
    }

    if(request->monitoredItemIdsSize == 0) {
        response->responseHeader.serviceResult = UA_STATUSCODE_BADNOTHINGTODO;
        return;
    }

    response->results = (UA_StatusCode *)UA_Array_new(request->monitoredItemIdsSize, &UA_TYPES[UA_TYPES_STATUSCODE]);
    if(!response->results) {
        response->responseHeader.serviceResult = UA_STATUSCODE_BADOUTOFMEMORY;
        return;
    }
    response->resultsSize = request->monitoredItemIdsSize;

    for(size_t i = 0; i < response->resultsSize; ++i) {
        UA_MonitoredItem *mon =
            UA_Subscription_getMonitoredItem(sub, request->monitoredItemIds[i]);
        if(!mon) {
            response->results[i] = UA_STATUSCODE_BADMONITOREDITEMIDINVALID;
            continue;
        }
        if(request->monitoringMode == mon->monitoringMode)
            continue;
        mon->monitoringMode = request->monitoringMode;
        if(mon->monitoringMode == UA_MONITORINGMODE_REPORTING)
            MonitoredItem_registerSampleJob(server, mon);
        else
            MonitoredItem_unregisterSampleJob(server, mon);
    }
}

/* TODO: Unify with senderror in ua_server_binary.c */
static void
subscriptionSendError(UA_SecureChannel *channel, UA_UInt32 requestHandle,
                      UA_UInt32 requestId, UA_StatusCode error) {
    UA_PublishResponse err_response;
    UA_PublishResponse_init(&err_response);
    err_response.responseHeader.requestHandle = requestHandle;
    err_response.responseHeader.timestamp = UA_DateTime_now();
    err_response.responseHeader.serviceResult = error;
    UA_SecureChannel_sendBinaryMessage(channel, requestId, &err_response,
                                       &UA_TYPES[UA_TYPES_PUBLISHRESPONSE]);
}

void
Service_Publish(UA_Server *server, UA_Session *session,
                const UA_PublishRequest *request, UA_UInt32 requestId) {
    UA_LOG_DEBUG_SESSION(server->config.logger, session, "Processing PublishRequest");

    /* Return an error if the session has no subscription */
    if(LIST_EMPTY(&session->serverSubscriptions)) {
        subscriptionSendError(session->channel, request->requestHeader.requestHandle,
                              requestId, UA_STATUSCODE_BADNOSUBSCRIPTION);
        return;
    }

    UA_PublishResponseEntry *entry = (UA_PublishResponseEntry *)UA_malloc(sizeof(UA_PublishResponseEntry));
<<<<<<< HEAD
	if(!entry) {
=======
    if(!entry) {
>>>>>>> 124bf7ae
        subscriptionSendError(session->channel, requestId,
                              request->requestHeader.requestHandle, UA_STATUSCODE_BADOUTOFMEMORY);
        return;
    }
    entry->requestId = requestId;

    /* Build the response */
    UA_PublishResponse *response = &entry->response;
    UA_PublishResponse_init(response);
    response->responseHeader.requestHandle = request->requestHeader.requestHandle;
    if(request->subscriptionAcknowledgementsSize > 0) {
        response->results = (UA_StatusCode *)UA_Array_new(request->subscriptionAcknowledgementsSize,
                                         &UA_TYPES[UA_TYPES_STATUSCODE]);
        if(!response->results) {
            UA_free(entry);
            subscriptionSendError(session->channel, requestId,
                                  request->requestHeader.requestHandle,
                                  UA_STATUSCODE_BADOUTOFMEMORY);
            return;
        }
        response->resultsSize = request->subscriptionAcknowledgementsSize;
    }

    /* Delete Acknowledged Subscription Messages */
    for(size_t i = 0; i < request->subscriptionAcknowledgementsSize; ++i) {
        UA_SubscriptionAcknowledgement *ack = &request->subscriptionAcknowledgements[i];
        UA_Subscription *sub = UA_Session_getSubscriptionByID(session, ack->subscriptionId);
        if(!sub) {
            response->results[i] = UA_STATUSCODE_BADSUBSCRIPTIONIDINVALID;
            UA_LOG_DEBUG_SESSION(server->config.logger, session,
                                 "Cannot process acknowledgements subscription %u",
                                 ack->subscriptionId);
            continue;
        }
        /* Remove the acked transmission from the retransmission queue */
        response->results[i] = UA_Subscription_removeRetransmissionMessage(sub, ack->sequenceNumber);
    }

    /* Queue the publish response */
    SIMPLEQ_INSERT_TAIL(&session->responseQueue, entry, listEntry);
    UA_LOG_DEBUG_SESSION(server->config.logger, session, "Queued a publication message",
                         session->authenticationToken.identifier.numeric);

    /* Answer immediately to a late subscription */
    UA_Subscription *immediate;
    LIST_FOREACH(immediate, &session->serverSubscriptions, listEntry) {
        if(immediate->state == UA_SUBSCRIPTIONSTATE_LATE) {
            UA_LOG_DEBUG_SESSION(server->config.logger, session, "Subscription %u | "
                                 "Response on a late subscription", immediate->subscriptionID,
                                 session->authenticationToken.identifier.numeric);
            UA_Subscription_publishCallback(server, immediate);
            break;
        }
    }
}

void
Service_DeleteSubscriptions(UA_Server *server, UA_Session *session,
                            const UA_DeleteSubscriptionsRequest *request,
                            UA_DeleteSubscriptionsResponse *response) {
    UA_LOG_DEBUG_SESSION(server->config.logger, session,
                         "Processing DeleteSubscriptionsRequest");

    if(request->subscriptionIdsSize == 0) {
        response->responseHeader.serviceResult = UA_STATUSCODE_BADNOTHINGTODO;
        return;
    }

    response->results = (UA_StatusCode *)UA_malloc(sizeof(UA_StatusCode) * request->subscriptionIdsSize);
    if(!response->results) {
        response->responseHeader.serviceResult = UA_STATUSCODE_BADOUTOFMEMORY;
        return;
    }
    response->resultsSize = request->subscriptionIdsSize;

    for(size_t i = 0; i < request->subscriptionIdsSize; ++i) {
        response->results[i] = UA_Session_deleteSubscription(server, session, request->subscriptionIds[i]);
        if(response->results[i] == UA_STATUSCODE_GOOD) {
            UA_LOG_DEBUG_SESSION(server->config.logger, session, "Subscription %u | "
                                "Subscription deleted", request->subscriptionIds[i]);
        } else {
            UA_LOG_DEBUG_SESSION(server->config.logger, session, "Deleting Subscription with Id "
                                 "%u failed with error code 0x%08x", request->subscriptionIds[i],
                                 response->results[i]);
        }
    }

    /* Send dangling publish responses in a delayed job if the last subscription
       was removed */
    if(LIST_FIRST(&session->serverSubscriptions))
        return;
    UA_NodeId *sessionToken = UA_NodeId_new();
    if(!sessionToken)
        return;
    UA_NodeId_copy(&session->authenticationToken, sessionToken);
    UA_Server_delayedCallback(server, (UA_ServerCallback)UA_Subscription_answerPublishRequestsNoSubscription,
                              sessionToken);
}

void Service_DeleteMonitoredItems(UA_Server *server, UA_Session *session,
                                  const UA_DeleteMonitoredItemsRequest *request,
                                  UA_DeleteMonitoredItemsResponse *response) {
    UA_LOG_DEBUG_SESSION(server->config.logger, session,
                         "Processing DeleteMonitoredItemsRequest");

    if(request->monitoredItemIdsSize == 0) {
        response->responseHeader.serviceResult = UA_STATUSCODE_BADNOTHINGTODO;
        return;
    }

    /* Get the subscription */
    UA_Subscription *sub = UA_Session_getSubscriptionByID(session, request->subscriptionId);
    if(!sub) {
        response->responseHeader.serviceResult = UA_STATUSCODE_BADSUBSCRIPTIONIDINVALID;
        return;
    }

    /* Reset the subscription lifetime */
    sub->currentLifetimeCount = 0;
    response->results = (UA_StatusCode *)UA_malloc(sizeof(UA_StatusCode) * request->monitoredItemIdsSize);
    if(!response->results) {
        response->responseHeader.serviceResult = UA_STATUSCODE_BADOUTOFMEMORY;
        return;
    }
    response->resultsSize = request->monitoredItemIdsSize;

    for(size_t i = 0; i < request->monitoredItemIdsSize; ++i)
        response->results[i] = UA_Subscription_deleteMonitoredItem(server, sub, request->monitoredItemIds[i]);
}

void Service_Republish(UA_Server *server, UA_Session *session, const UA_RepublishRequest *request,
                       UA_RepublishResponse *response) {
    UA_LOG_DEBUG_SESSION(server->config.logger, session, "Processing RepublishRequest");
    /* get the subscription */
    UA_Subscription *sub = UA_Session_getSubscriptionByID(session, request->subscriptionId);
    if (!sub) {
        response->responseHeader.serviceResult = UA_STATUSCODE_BADSUBSCRIPTIONIDINVALID;
        return;
    }

    /* Reset the subscription lifetime */
    sub->currentLifetimeCount = 0;

    /* Find the notification in the retransmission queue  */
    UA_NotificationMessageEntry *entry;
    TAILQ_FOREACH(entry, &sub->retransmissionQueue, listEntry) {
        if(entry->message.sequenceNumber == request->retransmitSequenceNumber)
            break;
    }
    if(entry)
        response->responseHeader.serviceResult =
            UA_NotificationMessage_copy(&entry->message, &response->notificationMessage);
    else
      response->responseHeader.serviceResult = UA_STATUSCODE_BADMESSAGENOTAVAILABLE;
}

#endif /* UA_ENABLE_SUBSCRIPTIONS */<|MERGE_RESOLUTION|>--- conflicted
+++ resolved
@@ -422,11 +422,7 @@
     }
 
     UA_PublishResponseEntry *entry = (UA_PublishResponseEntry *)UA_malloc(sizeof(UA_PublishResponseEntry));
-<<<<<<< HEAD
-	if(!entry) {
-=======
     if(!entry) {
->>>>>>> 124bf7ae
         subscriptionSendError(session->channel, requestId,
                               request->requestHeader.requestHandle, UA_STATUSCODE_BADOUTOFMEMORY);
         return;
