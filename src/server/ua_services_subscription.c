/* This Source Code Form is subject to the terms of the Mozilla Public
 * License, v. 2.0. If a copy of the MPL was not distributed with this
 * file, You can obtain one at http://mozilla.org/MPL/2.0/.
 *
 *    Copyright 2014-2017 (c) Fraunhofer IOSB (Author: Julius Pfrommer)
 *    Copyright 2016-2017 (c) Florian Palm
 *    Copyright 2015 (c) Chris Iatrou
 *    Copyright 2015-2016 (c) Sten Grüner
 *    Copyright 2015-2016 (c) Oleksiy Vasylyev
 *    Copyright 2017 (c) Stefan Profanter, fortiss GmbH
 *    Copyright 2018 (c) Ari Breitkreuz, fortiss GmbH
 *    Copyright 2017 (c) Mattias Bornhager
 *    Copyright 2017 (c) Henrik Norrman
 *    Copyright 2017-2018 (c) Thomas Stalder, Blue Time Concept SA
 *    Copyright 2018 (c) Fabian Arndt, Root-Core
 */

#include "ua_server_internal.h"
#include "ua_services.h"
#include "ua_subscription.h"

#ifdef UA_ENABLE_SUBSCRIPTIONS /* conditional compilation */

#define UA_BOUNDEDVALUE_SETWBOUNDS(BOUNDS, SRC, DST) { \
        if(SRC > BOUNDS.max) DST = BOUNDS.max;         \
        else if(SRC < BOUNDS.min) DST = BOUNDS.min;    \
        else DST = SRC;                                \
    }

static void
setSubscriptionSettings(UA_Server *server, UA_Subscription *subscription,
                        UA_Double requestedPublishingInterval,
                        UA_UInt32 requestedLifetimeCount,
                        UA_UInt32 requestedMaxKeepAliveCount,
                        UA_UInt32 maxNotificationsPerPublish, UA_Byte priority) {
    /* deregister the callback if required */
    UA_StatusCode retval = Subscription_unregisterPublishCallback(server, subscription);
    if(retval != UA_STATUSCODE_GOOD)
        UA_LOG_DEBUG_SESSION(server->config.logger, subscription->session,
                             "Subscription %u | Could not unregister publish callback with error code %s",
                             subscription->subscriptionId, UA_StatusCode_name(retval));

    /* re-parameterize the subscription */
    subscription->publishingInterval = requestedPublishingInterval;
    UA_BOUNDEDVALUE_SETWBOUNDS(server->config.publishingIntervalLimits,
                               requestedPublishingInterval, subscription->publishingInterval);
    /* check for nan*/
    if(requestedPublishingInterval != requestedPublishingInterval)
        subscription->publishingInterval = server->config.publishingIntervalLimits.min;
    UA_BOUNDEDVALUE_SETWBOUNDS(server->config.keepAliveCountLimits,
                               requestedMaxKeepAliveCount, subscription->maxKeepAliveCount);
    UA_BOUNDEDVALUE_SETWBOUNDS(server->config.lifeTimeCountLimits,
                               requestedLifetimeCount, subscription->lifeTimeCount);
    if(subscription->lifeTimeCount < 3 * subscription->maxKeepAliveCount)
        subscription->lifeTimeCount = 3 * subscription->maxKeepAliveCount;
    subscription->notificationsPerPublish = maxNotificationsPerPublish;
    if(maxNotificationsPerPublish == 0 ||
       maxNotificationsPerPublish > server->config.maxNotificationsPerPublish)
        subscription->notificationsPerPublish = server->config.maxNotificationsPerPublish;
    subscription->priority = priority;

    retval = Subscription_registerPublishCallback(server, subscription);
    if(retval != UA_STATUSCODE_GOOD)
        UA_LOG_DEBUG_SESSION(server->config.logger, subscription->session,
                             "Subscription %u | Could not register publish callback with error code %s",
                             subscription->subscriptionId, UA_StatusCode_name(retval));
}

void
Service_CreateSubscription(UA_Server *server, UA_Session *session,
                           const UA_CreateSubscriptionRequest *request,
                           UA_CreateSubscriptionResponse *response) {
    /* Check limits for the number of subscriptions */
    if((server->config.maxSubscriptionsPerSession != 0) &&
       (session->numPublishReq >= server->config.maxSubscriptionsPerSession)) {
        response->responseHeader.serviceResult = UA_STATUSCODE_BADTOOMANYSUBSCRIPTIONS;
        return;
    }

    /* Create the subscription */
    UA_Subscription *newSubscription = UA_Subscription_new(session, response->subscriptionId);
    if(!newSubscription) {
        UA_LOG_DEBUG_SESSION(server->config.logger, session,
                             "Processing CreateSubscriptionRequest failed");
        response->responseHeader.serviceResult = UA_STATUSCODE_BADOUTOFMEMORY;
        return;
    }

    UA_Session_addSubscription(session, newSubscription); /* Also assigns the subscription id */

    /* Set the subscription parameters */
    newSubscription->publishingEnabled = request->publishingEnabled;
    setSubscriptionSettings(server, newSubscription, request->requestedPublishingInterval,
                            request->requestedLifetimeCount, request->requestedMaxKeepAliveCount,
                            request->maxNotificationsPerPublish, request->priority);
    newSubscription->currentKeepAliveCount = newSubscription->maxKeepAliveCount; /* set settings first */

    /* Prepare the response */
    response->subscriptionId = newSubscription->subscriptionId;
    response->revisedPublishingInterval = newSubscription->publishingInterval;
    response->revisedLifetimeCount = newSubscription->lifeTimeCount;
    response->revisedMaxKeepAliveCount = newSubscription->maxKeepAliveCount;

    UA_LOG_DEBUG_SESSION(server->config.logger, session,
                         "CreateSubscriptionRequest: Created Subscription %u "
                         "with a publishing interval of %f ms", response->subscriptionId,
                         newSubscription->publishingInterval);
}

void
Service_ModifySubscription(UA_Server *server, UA_Session *session,
                           const UA_ModifySubscriptionRequest *request,
                           UA_ModifySubscriptionResponse *response) {
    UA_LOG_DEBUG_SESSION(server->config.logger, session, "Processing ModifySubscriptionRequest");

    UA_Subscription *sub = UA_Session_getSubscriptionById(session, request->subscriptionId);
    if(!sub) {
        response->responseHeader.serviceResult = UA_STATUSCODE_BADSUBSCRIPTIONIDINVALID;
        return;
    }

    setSubscriptionSettings(server, sub, request->requestedPublishingInterval,
                            request->requestedLifetimeCount, request->requestedMaxKeepAliveCount,
                            request->maxNotificationsPerPublish, request->priority);
    sub->currentLifetimeCount = 0; /* Reset the subscription lifetime */
    response->revisedPublishingInterval = sub->publishingInterval;
    response->revisedLifetimeCount = sub->lifeTimeCount;
    response->revisedMaxKeepAliveCount = sub->maxKeepAliveCount;
}

static void
Operation_SetPublishingMode(UA_Server *Server, UA_Session *session,
                            UA_Boolean *publishingEnabled, UA_UInt32 *subscriptionId,
                            UA_StatusCode *result) {
    UA_Subscription *sub = UA_Session_getSubscriptionById(session, *subscriptionId);
    if(!sub) {
        *result = UA_STATUSCODE_BADSUBSCRIPTIONIDINVALID;
        return;
    }

    sub->currentLifetimeCount = 0; /* Reset the subscription lifetime */
    sub->publishingEnabled = *publishingEnabled; /* Set the publishing mode */
}

void
Service_SetPublishingMode(UA_Server *server, UA_Session *session,
                          const UA_SetPublishingModeRequest *request,
                          UA_SetPublishingModeResponse *response) {
    UA_LOG_DEBUG_SESSION(server->config.logger, session, "Processing SetPublishingModeRequest");
    UA_Boolean publishingEnabled = request->publishingEnabled; /* request is const */
    response->responseHeader.serviceResult =
        UA_Server_processServiceOperations(server, session, (UA_ServiceOperation)Operation_SetPublishingMode,
                                           &publishingEnabled,
                                           &request->subscriptionIdsSize, &UA_TYPES[UA_TYPES_UINT32],
                                           &response->resultsSize, &UA_TYPES[UA_TYPES_STATUSCODE]);
}

static UA_StatusCode
setMonitoredItemSettings(UA_Server *server, UA_MonitoredItem *mon,
                         UA_MonitoringMode monitoringMode,
                         const UA_MonitoringParameters *params,
                         // This parameter is optional and used only if mon->lastValue is not set yet.
                         // Then numeric type will be detected from this value. Set null as defaut.
                         const UA_DataType* dataType) {

    /* Filter */
    if(params->filter.encoding != UA_EXTENSIONOBJECT_DECODED) {
        UA_DataChangeFilter_init(&(mon->filter.dataChangeFilter));
        mon->filter.dataChangeFilter.trigger = UA_DATACHANGETRIGGER_STATUSVALUE;
    } else if(params->filter.content.decoded.type == &UA_TYPES[UA_TYPES_DATACHANGEFILTER]) {
        UA_DataChangeFilter *filter = (UA_DataChangeFilter *)params->filter.content.decoded.data;
        // TODO implement EURange to support UA_DEADBANDTYPE_PERCENT
        if (filter->deadbandType == UA_DEADBANDTYPE_PERCENT) {
            return UA_STATUSCODE_BADMONITOREDITEMFILTERUNSUPPORTED;
        }
        if (UA_Variant_isEmpty(&mon->lastValue)) {
            if (!dataType || !isDataTypeNumeric(dataType))
                return UA_STATUSCODE_BADFILTERNOTALLOWED;
        } else
        if (!isDataTypeNumeric(mon->lastValue.type)) {
            return UA_STATUSCODE_BADFILTERNOTALLOWED;
        }
        UA_DataChangeFilter_copy(filter, &(mon->filter.dataChangeFilter));
    } else if (params->filter.content.decoded.type == &UA_TYPES[UA_TYPES_EVENTFILTER]) {
        UA_EventFilter_copy((UA_EventFilter *)params->filter.content.decoded.data, &(mon->filter.eventFilter));
    } else {
        return UA_STATUSCODE_BADMONITOREDITEMFILTERINVALID;
    }

    UA_MonitoredItem_unregisterSampleCallback(server, mon);
    mon->monitoringMode = monitoringMode;

    /* ClientHandle */
    mon->clientHandle = params->clientHandle;

    /* SamplingInterval */
    UA_Double samplingInterval = params->samplingInterval;
    if(mon->attributeId == UA_ATTRIBUTEID_VALUE) {
        mon->monitoredItemType = UA_MONITOREDITEMTYPE_CHANGENOTIFY;
        const UA_VariableNode *vn = (const UA_VariableNode *)
            UA_Nodestore_get(server, &mon->monitoredNodeId);
        if(vn) {
            if(vn->nodeClass == UA_NODECLASS_VARIABLE &&
               samplingInterval < vn->minimumSamplingInterval)
                samplingInterval = vn->minimumSamplingInterval;
            UA_Nodestore_release(server, (const UA_Node *)vn);
        }
    } else if(mon->attributeId == UA_ATTRIBUTEID_EVENTNOTIFIER) {
        /* TODO: events should not need a samplinginterval */
        samplingInterval = 10000.0f; // 10 seconds to reduce the load
        mon->monitoredItemType = UA_MONITOREDITEMTYPE_EVENTNOTIFY;
    } else {
        mon->monitoredItemType = UA_MONITOREDITEMTYPE_CHANGENOTIFY;
    }
    mon->samplingInterval = samplingInterval;
    UA_BOUNDEDVALUE_SETWBOUNDS(server->config.samplingIntervalLimits,
                               samplingInterval, mon->samplingInterval);
    if(samplingInterval != samplingInterval) /* Check for nan */
        mon->samplingInterval = server->config.samplingIntervalLimits.min;

    /* QueueSize */
    UA_BOUNDEDVALUE_SETWBOUNDS(server->config.queueSizeLimits,
                               params->queueSize, mon->maxQueueSize);

    /* DiscardOldest */
    mon->discardOldest = params->discardOldest;

    /* Register sample callback if reporting is enabled */
    if(monitoringMode == UA_MONITORINGMODE_REPORTING)
        UA_MonitoredItem_registerSampleCallback(server, mon);
    return UA_STATUSCODE_GOOD;
}

static const UA_String binaryEncoding = {sizeof("Default Binary") - 1, (UA_Byte *)"Default Binary"};

#ifdef UA_ENABLE_SUBSCRIPTIONS_EVENTS
static UA_StatusCode UA_Server_addMonitoredItemToNodeEditNodeCallback(UA_Server *server, UA_Session *session,
                                                                      UA_Node *node, void *data) {
    /* data is the MonitoredItem */
    /* SLIST_INSERT_HEAD */
    ((UA_MonitoredItem *)data)->next = ((UA_ObjectNode *)node)->monitoredItemQueue;
    ((UA_ObjectNode *)node)->monitoredItemQueue = (UA_MonitoredItem *)data;
    return UA_STATUSCODE_GOOD;
}
#endif

/* Thread-local variables to pass additional arguments into the operation */
struct createMonContext {
    UA_Subscription *sub;
    UA_TimestampsToReturn timestampsToReturn;

    /* If sub is NULL, use local callbacks */
    UA_Server_DataChangeNotificationCallback dataChangeCallback;
    void *context;
};

static void
Operation_CreateMonitoredItem(UA_Server *server, UA_Session *session, struct createMonContext *cmc,
                              const UA_MonitoredItemCreateRequest *request,
                              UA_MonitoredItemCreateResult *result) {
    /* Check available capacity */
    if(server->config.maxMonitoredItemsPerSubscription != 0 && cmc->sub &&
       cmc->sub->monitoredItemsSize >= server->config.maxMonitoredItemsPerSubscription) {
        result->statusCode = UA_STATUSCODE_BADTOOMANYMONITOREDITEMS;
        return;
    }

    /* Make an example read to get errors in the itemToMonitor. Allow return
     * codes "good" and "uncertain", as well as a list of statuscodes that might
     * be repaired inside the data source. */
    UA_DataValue v = UA_Server_readWithSession(server, session, &request->itemToMonitor,
                                               cmc->timestampsToReturn);
    if(v.hasStatus && (v.status >> 30) > 1 &&
       v.status != UA_STATUSCODE_BADRESOURCEUNAVAILABLE &&
       v.status != UA_STATUSCODE_BADCOMMUNICATIONERROR &&
       v.status != UA_STATUSCODE_BADWAITINGFORINITIALDATA &&
       v.status != UA_STATUSCODE_BADUSERACCESSDENIED &&
       v.status != UA_STATUSCODE_BADNOTREADABLE &&
       v.status != UA_STATUSCODE_BADINDEXRANGENODATA) {
        result->statusCode = v.status;
        UA_DataValue_deleteMembers(&v);
        return;
    }

    /* Check if the encoding is supported */
    if(request->itemToMonitor.dataEncoding.name.length > 0 &&
       (!UA_String_equal(&binaryEncoding, &request->itemToMonitor.dataEncoding.name) ||
        request->itemToMonitor.dataEncoding.namespaceIndex != 0)) {
        result->statusCode = UA_STATUSCODE_BADDATAENCODINGUNSUPPORTED;
        UA_DataValue_deleteMembers(&v);
        return;
    }

    /* Check if the encoding is set for a value */
    if(request->itemToMonitor.attributeId != UA_ATTRIBUTEID_VALUE &&
       request->itemToMonitor.dataEncoding.name.length > 0) {
        result->statusCode = UA_STATUSCODE_BADDATAENCODINGINVALID;
        UA_DataValue_deleteMembers(&v);
        return;
    }

    /* Allocate the MonitoredItem */
    size_t nmsize = sizeof(UA_MonitoredItem);
    if(!cmc->sub)
        nmsize = sizeof(UA_LocalMonitoredItem);
    UA_MonitoredItem *newMon = (UA_MonitoredItem*)UA_malloc(nmsize);
    if(!newMon) {
        result->statusCode = UA_STATUSCODE_BADOUTOFMEMORY;
        UA_DataValue_deleteMembers(&v);
        return;
    }

    /* Initialize the MonitoredItem */
    UA_MonitoredItem_init(newMon, cmc->sub);
    newMon->monitoredItemType = UA_MONITOREDITEMTYPE_CHANGENOTIFY;
    newMon->attributeId = request->itemToMonitor.attributeId;
    newMon->timestampsToReturn = cmc->timestampsToReturn;
    UA_StatusCode retval = UA_STATUSCODE_GOOD;
    retval |= UA_NodeId_copy(&request->itemToMonitor.nodeId, &newMon->monitoredNodeId);
    retval |= UA_String_copy(&request->itemToMonitor.indexRange, &newMon->indexRange);
    retval |= setMonitoredItemSettings(server, newMon, request->monitoringMode,
                                       &request->requestedParameters, v.value.type);
    UA_DataValue_deleteMembers(&v);
    if(retval != UA_STATUSCODE_GOOD) {
        UA_LOG_INFO_SESSION(server->config.logger, session, "Could not create MonitoredItem "
                            "with status code %s", UA_StatusCode_name(retval));
        result->statusCode = retval;
        UA_MonitoredItem_delete(server, newMon);
        return;
    }

<<<<<<< HEAD
=======
    /* Add to the subscriptions or the local MonitoredItems */
    if(cmc->sub) {
        newMon->monitoredItemId = ++cmc->sub->lastMonitoredItemId;
        UA_Subscription_addMonitoredItem(cmc->sub, newMon);
#ifdef UA_ENABLE_SUBSCRIPTIONS_EVENTS
        if (newMon->monitoredItemType == UA_MONITOREDITEMTYPE_EVENTNOTIFY) {
        /* insert the monitored item into the node's queue */
        UA_Server_editNode(server, NULL, &newMon->monitoredNodeId, UA_Server_addMonitoredItemToNodeEditNodeCallback,
                           newMon);
    }
#endif
    } else {
        //TODO support events for local monitored items
        UA_LocalMonitoredItem *localMon = (UA_LocalMonitoredItem*)newMon;
        localMon->context = cmc->context;
        localMon->callback.dataChangeCallback = cmc->dataChangeCallback;
        newMon->monitoredItemId = ++server->lastLocalMonitoredItemId;
        LIST_INSERT_HEAD(&server->localMonitoredItems, newMon, listEntry);
    }

>>>>>>> c0854654
    /* Create the first sample */
    if(request->monitoringMode == UA_MONITORINGMODE_REPORTING)
        UA_MonitoredItem_sampleCallback(server, newMon);

    /* Prepare the response */
    result->revisedSamplingInterval = newMon->samplingInterval;
    result->revisedQueueSize = newMon->maxQueueSize;
<<<<<<< HEAD
    result->monitoredItemId = newMon->itemId;

    UA_Node *target;
    retval = UA_Nodestore_getCopy(server, &request->itemToMonitor.nodeId, &target);
    if (retval != UA_STATUSCODE_GOOD) {
        result->statusCode = retval;
        return;
    }

    /* Triggering monitored callback on DataSource nodes, if first time monitored */
    if (target->nodeClass == UA_NODECLASS_VARIABLE && ++target->monCounter == 1) {
        const UA_VariableNode *varTarget = (const UA_VariableNode*)target;

        if (varTarget->valueSource == UA_VALUESOURCE_DATASOURCE) {
            const UA_DataSource *dataSource = &varTarget->value.dataSource;

            // FIXME: Should the returned StatusCode be used as result->statusCode?
            if (dataSource->monitored != NULL)
                dataSource->monitored(server, &session->sessionId,
                                      session->sessionHandle, &target->nodeId,
                                      target->context, newMon->attributeId, false);
        }
    }
    UA_Nodestore_replace(server, target);
    UA_Subscription_addMonitoredItem(cmc->sub, newMon);
=======
    result->monitoredItemId = newMon->monitoredItemId;
>>>>>>> c0854654
}

void
Service_CreateMonitoredItems(UA_Server *server, UA_Session *session,
                             const UA_CreateMonitoredItemsRequest *request,
                             UA_CreateMonitoredItemsResponse *response) {
    UA_LOG_DEBUG_SESSION(server->config.logger, session, "Processing CreateMonitoredItemsRequest");

    if(server->config.maxMonitoredItemsPerCall != 0 &&
       request->itemsToCreateSize > server->config.maxMonitoredItemsPerCall) {
        response->responseHeader.serviceResult = UA_STATUSCODE_BADTOOMANYOPERATIONS;
        return;
    }

    /* Check if the timestampstoreturn is valid */
    struct createMonContext cmc;
    cmc.timestampsToReturn = request->timestampsToReturn;
    if(cmc.timestampsToReturn > UA_TIMESTAMPSTORETURN_NEITHER) {
        response->responseHeader.serviceResult = UA_STATUSCODE_BADTIMESTAMPSTORETURNINVALID;
        return;
    }

    /* Find the subscription */
    cmc.sub = UA_Session_getSubscriptionById(session, request->subscriptionId);
    if(!cmc.sub) {
        response->responseHeader.serviceResult = UA_STATUSCODE_BADSUBSCRIPTIONIDINVALID;
        return;
    }

    /* Reset the subscription lifetime */
    cmc.sub->currentLifetimeCount = 0;

    response->responseHeader.serviceResult =
        UA_Server_processServiceOperations(server, session, (UA_ServiceOperation)Operation_CreateMonitoredItem, &cmc,
                                           &request->itemsToCreateSize, &UA_TYPES[UA_TYPES_MONITOREDITEMCREATEREQUEST],
                                           &response->resultsSize, &UA_TYPES[UA_TYPES_MONITOREDITEMCREATERESULT]);
}

UA_MonitoredItemCreateResult
UA_Server_createDataChangeMonitoredItem(UA_Server *server,
                                        UA_TimestampsToReturn timestampsToReturn,
                                        const UA_MonitoredItemCreateRequest item,
                                        void *monitoredItemContext,
                                        UA_Server_DataChangeNotificationCallback callback) {
    struct createMonContext cmc;
    cmc.sub = NULL;
    cmc.context = monitoredItemContext;
    cmc.dataChangeCallback = callback;
    cmc.timestampsToReturn = timestampsToReturn;

    UA_MonitoredItemCreateResult result;
    UA_MonitoredItemCreateResult_init(&result);
    Operation_CreateMonitoredItem(server, &adminSession, &cmc, &item, &result);
    return result;
}

static void
Operation_ModifyMonitoredItem(UA_Server *server, UA_Session *session, UA_Subscription *sub,
                              const UA_MonitoredItemModifyRequest *request,
                              UA_MonitoredItemModifyResult *result) {
    /* Get the MonitoredItem */
    UA_MonitoredItem *mon = UA_Subscription_getMonitoredItem(sub, request->monitoredItemId);
    if(!mon) {
        result->statusCode = UA_STATUSCODE_BADMONITOREDITEMIDINVALID;
        return;
    }
    UA_StatusCode retval;
    retval = setMonitoredItemSettings(server, mon, mon->monitoringMode, &request->requestedParameters, NULL);
    if(retval != UA_STATUSCODE_GOOD) {
        result->statusCode = retval;
        return;
    }

    result->revisedSamplingInterval = mon->samplingInterval;
    result->revisedQueueSize = mon->maxQueueSize;

    /* Remove some notifications if the queue is now too small */
    MonitoredItem_ensureQueueSpace(server, mon);
}

void
Service_ModifyMonitoredItems(UA_Server *server, UA_Session *session,
                             const UA_ModifyMonitoredItemsRequest *request,
                             UA_ModifyMonitoredItemsResponse *response) {
    UA_LOG_DEBUG_SESSION(server->config.logger, session, "Processing ModifyMonitoredItemsRequest");

    if(server->config.maxMonitoredItemsPerCall != 0 &&
       request->itemsToModifySize > server->config.maxMonitoredItemsPerCall) {
        response->responseHeader.serviceResult = UA_STATUSCODE_BADTOOMANYOPERATIONS;
        return;
    }

    /* Check if the timestampstoreturn is valid */
    if(request->timestampsToReturn > UA_TIMESTAMPSTORETURN_NEITHER) {
        response->responseHeader.serviceResult = UA_STATUSCODE_BADTIMESTAMPSTORETURNINVALID;
        return;
    }

    /* Get the subscription */
    UA_Subscription *sub = UA_Session_getSubscriptionById(session, request->subscriptionId);
    if(!sub) {
        response->responseHeader.serviceResult = UA_STATUSCODE_BADSUBSCRIPTIONIDINVALID;
        return;
    }

    sub->currentLifetimeCount = 0; /* Reset the subscription lifetime */

    response->responseHeader.serviceResult =
        UA_Server_processServiceOperations(server, session,
                  (UA_ServiceOperation)Operation_ModifyMonitoredItem, sub,
                  &request->itemsToModifySize, &UA_TYPES[UA_TYPES_MONITOREDITEMMODIFYREQUEST],
                  &response->resultsSize, &UA_TYPES[UA_TYPES_MONITOREDITEMMODIFYRESULT]);
}

struct setMonitoringContext {
    UA_Subscription *sub;
    UA_MonitoringMode monitoringMode;
};

static void
Operation_SetMonitoringMode(UA_Server *server, UA_Session *session,
                            struct setMonitoringContext *smc,
                            UA_UInt32 *monitoredItemId, UA_StatusCode *result) {
    UA_MonitoredItem *mon = UA_Subscription_getMonitoredItem(smc->sub, *monitoredItemId);
    if(!mon) {
        *result = UA_STATUSCODE_BADMONITOREDITEMIDINVALID;
        return;
    }

    if(mon->monitoredItemType != UA_MONITOREDITEMTYPE_CHANGENOTIFY
           && mon->monitoredItemType != UA_MONITOREDITEMTYPE_EVENTNOTIFY) {
        *result = UA_STATUSCODE_BADNOTIMPLEMENTED;
        return;
    }

    /* Check if the MonitoringMode is valid or not */
    if(smc->monitoringMode > UA_MONITORINGMODE_REPORTING) {
        *result = UA_STATUSCODE_BADMONITORINGMODEINVALID;
        return;
    }

    if(mon->monitoringMode == smc->monitoringMode)
        return;

    mon->monitoringMode = smc->monitoringMode;
    if(mon->monitoringMode == UA_MONITORINGMODE_REPORTING) {
        UA_MonitoredItem_registerSampleCallback(server, mon);
    } else {
        UA_MonitoredItem_unregisterSampleCallback(server, mon);

        // TODO correctly implement SAMPLING
        /*  Setting the mode to DISABLED or SAMPLING causes all queued Notifications to be deleted */
        UA_Notification *notification, *notification_tmp;
        TAILQ_FOREACH_SAFE(notification, &mon->queue, listEntry, notification_tmp) {
            TAILQ_REMOVE(&mon->queue, notification, listEntry);
            TAILQ_REMOVE(&smc->sub->notificationQueue, notification, globalEntry);
            --smc->sub->notificationQueueSize;
            UA_Notification_delete(notification);
        }
        mon->queueSize = 0;

        /* Initialize lastSampledValue */
        UA_ByteString_deleteMembers(&mon->lastSampledValue);
        UA_Variant_deleteMembers(&mon->lastValue);
    }
}

void
Service_SetMonitoringMode(UA_Server *server, UA_Session *session,
                          const UA_SetMonitoringModeRequest *request,
                          UA_SetMonitoringModeResponse *response) {
    UA_LOG_DEBUG_SESSION(server->config.logger, session, "Processing SetMonitoringMode");

    if(server->config.maxMonitoredItemsPerCall != 0 &&
       request->monitoredItemIdsSize > server->config.maxMonitoredItemsPerCall) {
        response->responseHeader.serviceResult = UA_STATUSCODE_BADTOOMANYOPERATIONS;
        return;
    }

    /* Get the subscription */
    struct setMonitoringContext smc;
    smc.sub = UA_Session_getSubscriptionById(session, request->subscriptionId);
    if(!smc.sub) {
        response->responseHeader.serviceResult = UA_STATUSCODE_BADSUBSCRIPTIONIDINVALID;
        return;
    }

    smc.sub->currentLifetimeCount = 0; /* Reset the subscription lifetime */

    smc.monitoringMode = request->monitoringMode;
    response->responseHeader.serviceResult =
        UA_Server_processServiceOperations(server, session,
                  (UA_ServiceOperation)Operation_SetMonitoringMode, &smc,
                  &request->monitoredItemIdsSize, &UA_TYPES[UA_TYPES_UINT32],
                  &response->resultsSize, &UA_TYPES[UA_TYPES_STATUSCODE]);
}

/* TODO: Unify with senderror in ua_server_binary.c */
static void
subscriptionSendError(UA_SecureChannel *channel, UA_UInt32 requestHandle,
                      UA_UInt32 requestId, UA_StatusCode error) {
    UA_PublishResponse err_response;
    UA_PublishResponse_init(&err_response);
    err_response.responseHeader.requestHandle = requestHandle;
    err_response.responseHeader.timestamp = UA_DateTime_now();
    err_response.responseHeader.serviceResult = error;
    UA_SecureChannel_sendSymmetricMessage(channel, requestId, UA_MESSAGETYPE_MSG,
                                          &err_response, &UA_TYPES[UA_TYPES_PUBLISHRESPONSE]);
}

void
Service_Publish(UA_Server *server, UA_Session *session,
                const UA_PublishRequest *request, UA_UInt32 requestId) {
    UA_LOG_DEBUG_SESSION(server->config.logger, session, "Processing PublishRequest");

    /* Return an error if the session has no subscription */
    if(LIST_EMPTY(&session->serverSubscriptions)) {
        subscriptionSendError(session->header.channel, request->requestHeader.requestHandle,
                              requestId, UA_STATUSCODE_BADNOSUBSCRIPTION);
        return;
    }

    /* Handle too many subscriptions to free resources before trying to allocate
     * resources for the new publish request. If the limit has been reached the
     * oldest publish request shall be responded */
    if((server->config.maxPublishReqPerSession != 0) &&
       (session->numPublishReq >= server->config.maxPublishReqPerSession)) {
        if(!UA_Subscription_reachedPublishReqLimit(server, session)) {
            subscriptionSendError(session->header.channel, requestId,
                                  request->requestHeader.requestHandle,
                                  UA_STATUSCODE_BADINTERNALERROR);
            return;
        }
    }

    /* Allocate the response to store it in the retransmission queue */
    UA_PublishResponseEntry *entry = (UA_PublishResponseEntry *)
        UA_malloc(sizeof(UA_PublishResponseEntry));
    if(!entry) {
        subscriptionSendError(session->header.channel, requestId,
                              request->requestHeader.requestHandle,
                              UA_STATUSCODE_BADOUTOFMEMORY);
        return;
    }

    /* Prepare the response */
    entry->requestId = requestId;
    UA_PublishResponse *response = &entry->response;
    UA_PublishResponse_init(response);
    response->responseHeader.requestHandle = request->requestHeader.requestHandle;

    /* Allocate the results array to acknowledge the acknowledge */
    if(request->subscriptionAcknowledgementsSize > 0) {
        response->results = (UA_StatusCode *)
            UA_Array_new(request->subscriptionAcknowledgementsSize,
                         &UA_TYPES[UA_TYPES_STATUSCODE]);
        if(!response->results) {
            UA_free(entry);
            subscriptionSendError(session->header.channel, requestId,
                                  request->requestHeader.requestHandle,
                                  UA_STATUSCODE_BADOUTOFMEMORY);
            return;
        }
        response->resultsSize = request->subscriptionAcknowledgementsSize;
    }

    /* Delete Acknowledged Subscription Messages */
    for(size_t i = 0; i < request->subscriptionAcknowledgementsSize; ++i) {
        UA_SubscriptionAcknowledgement *ack = &request->subscriptionAcknowledgements[i];
        UA_Subscription *sub = UA_Session_getSubscriptionById(session, ack->subscriptionId);
        if(!sub) {
            response->results[i] = UA_STATUSCODE_BADSUBSCRIPTIONIDINVALID;
            UA_LOG_DEBUG_SESSION(server->config.logger, session,
                                 "Cannot process acknowledgements subscription %u",
                                 ack->subscriptionId);
            continue;
        }
        /* Remove the acked transmission from the retransmission queue */
        response->results[i] = UA_Subscription_removeRetransmissionMessage(sub, ack->sequenceNumber);
    }

    /* Queue the publish response. It will be dequeued in a repeated publish
     * callback. This can also be triggered right now for a late
     * subscription. */
    UA_Session_queuePublishReq(session, entry, false);
    UA_LOG_DEBUG_SESSION(server->config.logger, session, "Queued a publication message");

    /* If there are late subscriptions, the new publish request is used to
     * answer them immediately. However, a single subscription that generates
     * many notifications must not "starve" other late subscriptions. Therefore
     * we keep track of the last subscription that got preferential treatment.
     * We start searching for late subscriptions **after** the last one. */

    UA_Subscription *immediate = NULL;
    if(session->lastSeenSubscriptionId > 0) {
<<<<<<< HEAD
        /* If we found anything one the first loop or if there are LATE
         * in the list before lastSeenSubscriptionId and not LATE after
         * lastSeenSubscriptionId we need a second loop.
         */
        loopCount = 2;
        /* We must find the last seen subscription id  */
        found = false;
    }

    for(int i = 0; i < loopCount; i++) {
=======
>>>>>>> c0854654
        LIST_FOREACH(immediate, &session->serverSubscriptions, listEntry) {
            if(immediate->subscriptionId == session->lastSeenSubscriptionId) {
                immediate = LIST_NEXT(immediate, listEntry);
                break;
            }
        }
    }

    /* If no entry was found, start at the beginning and don't restart  */
    UA_Boolean found = false;
    if(!immediate)
        immediate = LIST_FIRST(&session->serverSubscriptions);
    else
        found = true;

 repeat:
    while(immediate) {
        if(immediate->state == UA_SUBSCRIPTIONSTATE_LATE) {
            session->lastSeenSubscriptionId = immediate->subscriptionId;
            UA_LOG_DEBUG_SESSION(server->config.logger, session,
                                 "Subscription %u | Response on a late subscription",
                                 immediate->subscriptionId);
            UA_Subscription_publish(server, immediate);
            return;
        }
        immediate = LIST_NEXT(immediate, listEntry);
    }

    /* Restart at the beginning of the list */
    if(found) {
        immediate = LIST_FIRST(&session->serverSubscriptions);
        found = false;
        goto repeat;
    }

    /* No late subscription this time */
    session->lastSeenSubscriptionId = 0;
}

static void
Operation_DeleteSubscription(UA_Server *server, UA_Session *session, void *_,
                             UA_UInt32 *subscriptionId, UA_StatusCode *result) {
    *result = UA_Session_deleteSubscription(server, session, *subscriptionId);
    if(*result == UA_STATUSCODE_GOOD) {
        UA_LOG_DEBUG_SESSION(server->config.logger, session,
                             "Subscription %u | Subscription deleted",
                             *subscriptionId);
    } else {
        UA_LOG_DEBUG_SESSION(server->config.logger, session,
                             "Deleting Subscription with Id %u failed with error code %s",
                             *subscriptionId, UA_StatusCode_name(*result));
    }
}

void
Service_DeleteSubscriptions(UA_Server *server, UA_Session *session,
                            const UA_DeleteSubscriptionsRequest *request,
                            UA_DeleteSubscriptionsResponse *response) {
    UA_LOG_DEBUG_SESSION(server->config.logger, session, "Processing DeleteSubscriptionsRequest");

    response->responseHeader.serviceResult =
        UA_Server_processServiceOperations(server, session,
                  (UA_ServiceOperation)Operation_DeleteSubscription, NULL,
                  &request->subscriptionIdsSize, &UA_TYPES[UA_TYPES_UINT32],
                  &response->resultsSize, &UA_TYPES[UA_TYPES_STATUSCODE]);

    /* The session has at least one subscription */
    if(LIST_FIRST(&session->serverSubscriptions))
        return;

    /* Send remaining publish responses if the last subscription was removed */
    UA_Subscription_answerPublishRequestsNoSubscription(server, session);
}

static void
Operation_DeleteMonitoredItem(UA_Server *server, UA_Session *session, UA_Subscription *sub,
                              UA_UInt32 *monitoredItemId, UA_StatusCode *result) {
    *result = UA_Subscription_deleteMonitoredItem(server, sub, *monitoredItemId);
}

void
Service_DeleteMonitoredItems(UA_Server *server, UA_Session *session,
                             const UA_DeleteMonitoredItemsRequest *request,
                             UA_DeleteMonitoredItemsResponse *response) {
    UA_LOG_DEBUG_SESSION(server->config.logger, session, "Processing DeleteMonitoredItemsRequest");

    if(server->config.maxMonitoredItemsPerCall != 0 &&
       request->monitoredItemIdsSize > server->config.maxMonitoredItemsPerCall) {
        response->responseHeader.serviceResult = UA_STATUSCODE_BADTOOMANYOPERATIONS;
        return;
    }

    /* Get the subscription */
    UA_Subscription *sub = UA_Session_getSubscriptionById(session, request->subscriptionId);
    if(!sub) {
        response->responseHeader.serviceResult = UA_STATUSCODE_BADSUBSCRIPTIONIDINVALID;
        return;
    }

    /* Reset the subscription lifetime */
    sub->currentLifetimeCount = 0;

    response->responseHeader.serviceResult =
        UA_Server_processServiceOperations(server, session,
                  (UA_ServiceOperation)Operation_DeleteMonitoredItem, sub,
                  &request->monitoredItemIdsSize, &UA_TYPES[UA_TYPES_UINT32],
                  &response->resultsSize, &UA_TYPES[UA_TYPES_STATUSCODE]);
}

UA_StatusCode
UA_Server_deleteMonitoredItem(UA_Server *server, UA_UInt32 monitoredItemId) {
    UA_MonitoredItem *mon;
    LIST_FOREACH(mon, &server->localMonitoredItems, listEntry) {
        if(mon->monitoredItemId != monitoredItemId)
            continue;
        LIST_REMOVE(mon, listEntry);
        UA_MonitoredItem_delete(server, mon);
        return UA_STATUSCODE_GOOD;
    }
    return UA_STATUSCODE_BADMONITOREDITEMIDINVALID;
}

void
Service_Republish(UA_Server *server, UA_Session *session, const UA_RepublishRequest *request,
                  UA_RepublishResponse *response) {
    UA_LOG_DEBUG_SESSION(server->config.logger, session, "Processing RepublishRequest");

    /* Get the subscription */
    UA_Subscription *sub = UA_Session_getSubscriptionById(session, request->subscriptionId);
    if(!sub) {
        response->responseHeader.serviceResult = UA_STATUSCODE_BADSUBSCRIPTIONIDINVALID;
        return;
    }

    /* Reset the subscription lifetime */
    sub->currentLifetimeCount = 0;

    /* Find the notification in the retransmission queue  */
    UA_NotificationMessageEntry *entry;
    TAILQ_FOREACH(entry, &sub->retransmissionQueue, listEntry) {
        if(entry->message.sequenceNumber == request->retransmitSequenceNumber)
            break;
    }
    if(!entry) {
        response->responseHeader.serviceResult = UA_STATUSCODE_BADMESSAGENOTAVAILABLE;
        return;
    }

    response->responseHeader.serviceResult =
        UA_NotificationMessage_copy(&entry->message, &response->notificationMessage);
}

#endif /* UA_ENABLE_SUBSCRIPTIONS */<|MERGE_RESOLUTION|>--- conflicted
+++ resolved
@@ -329,8 +329,6 @@
         return;
     }
 
-<<<<<<< HEAD
-=======
     /* Add to the subscriptions or the local MonitoredItems */
     if(cmc->sub) {
         newMon->monitoredItemId = ++cmc->sub->lastMonitoredItemId;
@@ -348,10 +346,9 @@
         localMon->context = cmc->context;
         localMon->callback.dataChangeCallback = cmc->dataChangeCallback;
         newMon->monitoredItemId = ++server->lastLocalMonitoredItemId;
-        LIST_INSERT_HEAD(&server->localMonitoredItems, newMon, listEntry);
-    }
-
->>>>>>> c0854654
+        LIST_INSERT_HEAD(&server->localMonitoredItems, newMon, listEntry_store);
+    }
+
     /* Create the first sample */
     if(request->monitoringMode == UA_MONITORINGMODE_REPORTING)
         UA_MonitoredItem_sampleCallback(server, newMon);
@@ -359,8 +356,7 @@
     /* Prepare the response */
     result->revisedSamplingInterval = newMon->samplingInterval;
     result->revisedQueueSize = newMon->maxQueueSize;
-<<<<<<< HEAD
-    result->monitoredItemId = newMon->itemId;
+    result->monitoredItemId = newMon->monitoredItemId;
 
     UA_Node *target;
     retval = UA_Nodestore_getCopy(server, &request->itemToMonitor.nodeId, &target);
@@ -369,7 +365,7 @@
         return;
     }
 
-    /* Triggering monitored callback on DataSource nodes, if first time monitored */
+    /*Triggering monitored callback on DataSource nodes, if first time monitored */
     if (target->nodeClass == UA_NODECLASS_VARIABLE && ++target->monCounter == 1) {
         const UA_VariableNode *varTarget = (const UA_VariableNode*)target;
 
@@ -384,10 +380,6 @@
         }
     }
     UA_Nodestore_replace(server, target);
-    UA_Subscription_addMonitoredItem(cmc->sub, newMon);
-=======
-    result->monitoredItemId = newMon->monitoredItemId;
->>>>>>> c0854654
 }
 
 void
@@ -683,19 +675,6 @@
 
     UA_Subscription *immediate = NULL;
     if(session->lastSeenSubscriptionId > 0) {
-<<<<<<< HEAD
-        /* If we found anything one the first loop or if there are LATE
-         * in the list before lastSeenSubscriptionId and not LATE after
-         * lastSeenSubscriptionId we need a second loop.
-         */
-        loopCount = 2;
-        /* We must find the last seen subscription id  */
-        found = false;
-    }
-
-    for(int i = 0; i < loopCount; i++) {
-=======
->>>>>>> c0854654
         LIST_FOREACH(immediate, &session->serverSubscriptions, listEntry) {
             if(immediate->subscriptionId == session->lastSeenSubscriptionId) {
                 immediate = LIST_NEXT(immediate, listEntry);
@@ -808,10 +787,10 @@
 UA_StatusCode
 UA_Server_deleteMonitoredItem(UA_Server *server, UA_UInt32 monitoredItemId) {
     UA_MonitoredItem *mon;
-    LIST_FOREACH(mon, &server->localMonitoredItems, listEntry) {
+    LIST_FOREACH(mon, &server->localMonitoredItems, listEntry_store) {
         if(mon->monitoredItemId != monitoredItemId)
             continue;
-        LIST_REMOVE(mon, listEntry);
+        LIST_REMOVE(mon, listEntry_store);
         UA_MonitoredItem_delete(server, mon);
         return UA_STATUSCODE_GOOD;
     }
