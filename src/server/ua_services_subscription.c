#include "ua_server_internal.h"
#include "ua_services.h"
#include "ua_subscription.h"

#define UA_BOUNDEDVALUE_SETWBOUNDS(BOUNDS, SRC, DST) { \
    if(SRC > BOUNDS.max) DST = BOUNDS.max; \
    else if(SRC < BOUNDS.min) DST = BOUNDS.min; \
    else DST = SRC; \
    }

void Service_CreateSubscription(UA_Server *server, UA_Session *session,
                                const UA_CreateSubscriptionRequest *request,
                                UA_CreateSubscriptionResponse *response) {
    response->subscriptionId = UA_Session_getUniqueSubscriptionID(session);
    UA_Subscription *newSubscription = UA_Subscription_new(response->subscriptionId);
    if(!newSubscription) {
        response->responseHeader.serviceResult = UA_STATUSCODE_BADOUTOFMEMORY;
        return;
    }
    
    /* set the publishing interval */
    UA_BOUNDEDVALUE_SETWBOUNDS(server->config.publishingIntervalLimits,
                               request->requestedPublishingInterval, response->revisedPublishingInterval);
    newSubscription->publishingInterval = response->revisedPublishingInterval;
    
    /* set the subscription lifetime (deleted when no publish requests arrive within this time) */
    UA_BOUNDEDVALUE_SETWBOUNDS(server->config.lifeTimeCountLimits,
                               request->requestedLifetimeCount, response->revisedLifetimeCount);
    newSubscription->lifeTime = (UA_BoundedUInt32)  {
        .min = server->config.lifeTimeCountLimits.min,
        .max = server->config.lifeTimeCountLimits.max,
        .current=response->revisedLifetimeCount};
    
    /* set the keepalive count. the server sends an empty notification when
       nothin has happened for n publishing intervals */
    UA_BOUNDEDVALUE_SETWBOUNDS(server->config.keepAliveCountLimits,
                               request->requestedMaxKeepAliveCount, response->revisedMaxKeepAliveCount);
    newSubscription->keepAliveCount = (UA_BoundedUInt32)  {
        .min = server->config.keepAliveCountLimits.min,
        .max = server->config.keepAliveCountLimits.max,
        .current = response->revisedMaxKeepAliveCount};
    
    newSubscription->notificationsPerPublish = request->maxNotificationsPerPublish;
    newSubscription->publishingMode          = request->publishingEnabled;
    newSubscription->priority                = request->priority;
    
    /* add the update job */
    Subscription_registerUpdateJob(server, newSubscription);
    UA_Session_addSubscription(session, newSubscription);    
}

static void
createMonitoredItems(UA_Server *server, UA_Session *session, UA_Subscription *sub,
                     const UA_MonitoredItemCreateRequest *request, UA_MonitoredItemCreateResult *result) {
    const UA_Node *target = UA_NodeStore_get(server->nodestore, &request->itemToMonitor.nodeId);
    if(!target) {
        result->statusCode = UA_STATUSCODE_BADNODEIDINVALID;
        return;
    }

    UA_MonitoredItem *newMon = UA_MonitoredItem_new();
    if(!newMon) {
        result->statusCode = UA_STATUSCODE_BADOUTOFMEMORY;
        return;
    }

    UA_StatusCode retval = UA_NodeId_copy(&target->nodeId, &newMon->monitoredNodeId);
    if(retval != UA_STATUSCODE_GOOD) {
        result->statusCode = UA_STATUSCODE_BADOUTOFMEMORY;
        MonitoredItem_delete(newMon);
        return;
    }

    newMon->itemId = UA_Session_getUniqueSubscriptionID(session);
    result->monitoredItemId = newMon->itemId;
    newMon->clientHandle = request->requestedParameters.clientHandle;

    /* set the sampling interval */
    UA_BOUNDEDVALUE_SETWBOUNDS(server->config.samplingIntervalLimits,
                               request->requestedParameters.samplingInterval,
                               result->revisedSamplingInterval);
    newMon->samplingInterval = (UA_UInt32)result->revisedSamplingInterval;

    /* set the queue size */
    UA_BOUNDEDVALUE_SETWBOUNDS(server->config.queueSizeLimits,
                               request->requestedParameters.queueSize,
                               result->revisedQueueSize);
    newMon->queueSize = (UA_BoundedUInt32) {
        .max=(result->revisedQueueSize) + 1,
        .min=0, .current=0 };

    newMon->attributeID = request->itemToMonitor.attributeId;
    newMon->monitoredItemType = MONITOREDITEM_TYPE_CHANGENOTIFY;
    newMon->discardOldest = request->requestedParameters.discardOldest;
    LIST_INSERT_HEAD(&sub->MonitoredItems, newMon, listEntry);

<<<<<<< HEAD
    // todo: handle return code
    MonitoredItem_registerSampleJob(server, newMon);

    // Triggering monitored callback on DataSource nodes
    if (target->nodeClass == UA_NODECLASS_VARIABLE)
    {
        const UA_VariableNode *varTarget = (const UA_VariableNode*)target;

        if (varTarget->valueSource == UA_VALUESOURCE_DATASOURCE)
        {
            const UA_DataSource *dataSource = &varTarget->value.dataSource;
            
            dataSource->monitored(dataSource->handle, target->nodeId, false/*, sub, session*/);
            // FIXME: use returned status code to generate user feedback etc.
        }
    }

=======
>>>>>>> 7bc5a1a8
    // todo: add a job that samples the value (for fixed intervals)
    // todo: add a pointer to the monitoreditem to the variable, so that events get propagated
}

void Service_CreateMonitoredItems(UA_Server *server, UA_Session *session,
                                  const UA_CreateMonitoredItemsRequest *request,
                                  UA_CreateMonitoredItemsResponse *response) {
    UA_Subscription *sub = UA_Session_getSubscriptionByID(session, request->subscriptionId);
    if(!sub) {
        response->responseHeader.serviceResult = UA_STATUSCODE_BADSUBSCRIPTIONIDINVALID;
        return;
    }
    
    if(request->itemsToCreateSize <= 0) {
        response->responseHeader.serviceResult = UA_STATUSCODE_BADNOTHINGTODO;
        return;
    }

    response->results = UA_Array_new(request->itemsToCreateSize, &UA_TYPES[UA_TYPES_MONITOREDITEMCREATERESULT]);
    if(!response->results) {
        response->responseHeader.serviceResult = UA_STATUSCODE_BADOUTOFMEMORY;
        return;
    }
    response->resultsSize = request->itemsToCreateSize;

    for(size_t i = 0; i < request->itemsToCreateSize; i++)
        createMonitoredItems(server, session, sub, &request->itemsToCreate[i], &response->results[i]);
}

void
Service_Publish(UA_Server *server, UA_Session *session, const UA_PublishRequest *request,
                UA_UInt32 requestId) {
    UA_PublishResponse response;
    UA_PublishResponse_init(&response);
    response.responseHeader.requestHandle = request->requestHeader.requestHandle;
    response.responseHeader.timestamp = UA_DateTime_now();
    
    // Delete Acknowledged Subscription Messages
    response.resultsSize = request->subscriptionAcknowledgementsSize;
    response.results = UA_calloc(response.resultsSize, sizeof(UA_StatusCode));
    for(size_t i = 0; i < request->subscriptionAcknowledgementsSize; i++) {
        response.results[i] = UA_STATUSCODE_GOOD;
        UA_UInt32 sid = request->subscriptionAcknowledgements[i].subscriptionId;
        UA_Subscription *sub = UA_Session_getSubscriptionByID(session, sid);
        if(!sub) {
            response.results[i] = UA_STATUSCODE_BADSUBSCRIPTIONIDINVALID;
            continue;
        }
        UA_UInt32 sn = request->subscriptionAcknowledgements[i].sequenceNumber;
        if(Subscription_deleteUnpublishedNotification(sn, false, sub) == 0)
            response.results[i] = UA_STATUSCODE_BADSEQUENCENUMBERINVALID;
    }
    
    UA_Boolean have_response = false;

    // See if any new data is available
    UA_Subscription *sub;
    LIST_FOREACH(sub, &session->serverSubscriptions, listEntry) {
        if(sub->timedUpdateIsRegistered == false) {
            // FIXME: We are forcing a value update for monitored items. This should be done by the event system.
            // NOTE:  There is a clone of this functionality in the Subscription_timedUpdateNotificationsJob
            UA_MonitoredItem *mon;
            LIST_FOREACH(mon, &sub->MonitoredItems, listEntry)
                MonitoredItem_QueuePushDataValue(server, mon);
            
            // FIXME: We are forcing notification updates for the subscription. This
            // should be done by a timed work item.
            Subscription_updateNotifications(sub);
        }
        
        if(sub->unpublishedNotificationsSize == 0)
            continue;
        
        // This subscription has notifications in its queue (top NotificationMessage exists in the queue). 
        // Due to republish, we need to check if there are any unplublished notifications first ()
        UA_unpublishedNotification *notification = NULL;
        LIST_FOREACH(notification, &sub->unpublishedNotifications, listEntry) {
            if (notification->publishedOnce == false)
                break;
        }
        if (notification == NULL)
            continue;
    
        // We found an unpublished notification message in this subscription, which we will now publish.
        response.subscriptionId = sub->subscriptionID;
        Subscription_copyNotificationMessage(&response.notificationMessage, notification);
        // Mark this notification as published
        notification->publishedOnce = true;
        if(notification->notification.sequenceNumber > sub->sequenceNumber) {
            // If this is a keepalive message, its seqNo is the next seqNo to be used for an actual msg.
            response.availableSequenceNumbersSize = 0;
            // .. and must be deleted
            Subscription_deleteUnpublishedNotification(sub->sequenceNumber + 1, false, sub);
        } else {
            response.availableSequenceNumbersSize = sub->unpublishedNotificationsSize;
            response.availableSequenceNumbers = Subscription_getAvailableSequenceNumbers(sub);
        }	  
        have_response = true;
    }
    
    if(!have_response) {
        // FIXME: At this point, we would return nothing and "queue" the publish
        // request, but currently we need to return something to the client. If no
        // subscriptions have notifications, force one to generate a keepalive so we
        // don't return an empty message
        sub = LIST_FIRST(&session->serverSubscriptions);
        if(sub) {
            response.subscriptionId = sub->subscriptionID;
            sub->keepAliveCount.current=sub->keepAliveCount.min;
            Subscription_generateKeepAlive(sub);
            Subscription_copyNotificationMessage(&response.notificationMessage,
                                                 LIST_FIRST(&sub->unpublishedNotifications));
            Subscription_deleteUnpublishedNotification(sub->sequenceNumber + 1, false, sub);
        }
    }
    
    UA_SecureChannel *channel = session->channel;
    if(channel)
        UA_SecureChannel_sendBinaryMessage(channel, requestId, &response,
                                           &UA_TYPES[UA_TYPES_PUBLISHRESPONSE]);
    UA_PublishResponse_deleteMembers(&response);
}

void
Service_ModifySubscription(UA_Server *server, UA_Session *session, const UA_ModifySubscriptionRequest *request,
                           UA_ModifySubscriptionResponse *response) {
    UA_Subscription *sub = UA_Session_getSubscriptionByID(session, request->subscriptionId);
    if(!sub) {
        response->responseHeader.serviceResult = UA_STATUSCODE_BADSUBSCRIPTIONIDINVALID;
        return;
    }
    
    UA_BOUNDEDVALUE_SETWBOUNDS(server->config.publishingIntervalLimits,
                               request->requestedPublishingInterval, response->revisedPublishingInterval);
    sub->publishingInterval = response->revisedPublishingInterval;
    
    UA_BOUNDEDVALUE_SETWBOUNDS(server->config.lifeTimeCountLimits,
                               request->requestedLifetimeCount, response->revisedLifetimeCount);
    sub->lifeTime = (UA_BoundedUInt32)  {
        .min = server->config.lifeTimeCountLimits.min,
        .max = server->config.lifeTimeCountLimits.max,
        .current=response->revisedLifetimeCount};
        
    UA_BOUNDEDVALUE_SETWBOUNDS(server->config.keepAliveCountLimits,
                               request->requestedMaxKeepAliveCount, response->revisedMaxKeepAliveCount);
    sub->keepAliveCount = (UA_BoundedUInt32)  {
        .min = server->config.keepAliveCountLimits.min,
        .max = server->config.keepAliveCountLimits.max,
        .current=response->revisedMaxKeepAliveCount};
        
    sub->notificationsPerPublish = request->maxNotificationsPerPublish;
    sub->priority                = request->priority;
    
    Subscription_unregisterUpdateJob(server, sub);
    Subscription_registerUpdateJob(server, sub);
    return;
}

void Service_DeleteSubscriptions(UA_Server *server, UA_Session *session,
                                 const UA_DeleteSubscriptionsRequest *request,
                                 UA_DeleteSubscriptionsResponse *response) {
    response->results = UA_malloc(sizeof(UA_StatusCode) * request->subscriptionIdsSize);
    if(!response->results) {
        response->responseHeader.serviceResult = UA_STATUSCODE_BADOUTOFMEMORY;
        return;
    }
    response->resultsSize = request->subscriptionIdsSize;

    for(size_t i = 0; i < request->subscriptionIdsSize; i++)
        response->results[i] =
            UA_Session_deleteSubscription(server, session, request->subscriptionIds[i]);
} 

void Service_DeleteMonitoredItems(UA_Server *server, UA_Session *session,
                                  const UA_DeleteMonitoredItemsRequest *request,
                                  UA_DeleteMonitoredItemsResponse *response) {
    UA_Subscription *sub = UA_Session_getSubscriptionByID(session, request->subscriptionId);
    if(!sub) {
        response->responseHeader.serviceResult = UA_STATUSCODE_BADSUBSCRIPTIONIDINVALID;
        return;
    }
    
    response->results = UA_malloc(sizeof(UA_StatusCode) * request->monitoredItemIdsSize);
    if(!response->results) {
        response->responseHeader.serviceResult = UA_STATUSCODE_BADOUTOFMEMORY;
        return;
    }
    response->resultsSize = request->monitoredItemIdsSize;

    for(size_t i = 0; i < request->monitoredItemIdsSize; i++)
        response->results[i] =
            UA_Session_deleteMonitoredItem(session, sub->subscriptionID,
                                           request->monitoredItemIds[i]);
}

void Service_Republish(UA_Server *server, UA_Session *session, const UA_RepublishRequest *request,
                       UA_RepublishResponse *response) {
    UA_Subscription *sub = UA_Session_getSubscriptionByID(session, request->subscriptionId);
    if (!sub) {
        response->responseHeader.serviceResult = UA_STATUSCODE_BADSUBSCRIPTIONIDINVALID;
        return;
    }
    
    // Find the notification in question
    UA_unpublishedNotification *notification;
    LIST_FOREACH(notification, &sub->unpublishedNotifications, listEntry) {
        if(notification->notification.sequenceNumber == request->retransmitSequenceNumber)
            break;
    }
    if(!notification) {
      response->responseHeader.serviceResult = UA_STATUSCODE_BADSEQUENCENUMBERINVALID;
      return;
    }
    
    // FIXME: By spec, this notification has to be in the "retransmit queue", i.e. publishedOnce must be
    //        true. If this is not tested, the client just gets what he asks for... hence this part is
    //        commented:
    /* Check if the notification is in the published queue
    if (notification->publishedOnce == false) {
      response->responseHeader.serviceResult = UA_STATUSCODE_BADSUBSCRIPTIONIDINVALID;
      return;
    }
    */
    // Retransmit 
    Subscription_copyNotificationMessage(&response->notificationMessage, notification);
    // Mark this notification as published
    notification->publishedOnce = true;
    
    return;
}<|MERGE_RESOLUTION|>--- conflicted
+++ resolved
@@ -94,10 +94,6 @@
     newMon->discardOldest = request->requestedParameters.discardOldest;
     LIST_INSERT_HEAD(&sub->MonitoredItems, newMon, listEntry);
 
-<<<<<<< HEAD
-    // todo: handle return code
-    MonitoredItem_registerSampleJob(server, newMon);
-
     // Triggering monitored callback on DataSource nodes
     if (target->nodeClass == UA_NODECLASS_VARIABLE)
     {
@@ -107,13 +103,11 @@
         {
             const UA_DataSource *dataSource = &varTarget->value.dataSource;
             
-            dataSource->monitored(dataSource->handle, target->nodeId, false/*, sub, session*/);
+            dataSource->monitored(dataSource->handle, target->nodeId, false);
             // FIXME: use returned status code to generate user feedback etc.
         }
     }
 
-=======
->>>>>>> 7bc5a1a8
     // todo: add a job that samples the value (for fixed intervals)
     // todo: add a pointer to the monitoreditem to the variable, so that events get propagated
 }
