/* This Source Code Form is subject to the terms of the Mozilla Public
 * License, v. 2.0. If a copy of the MPL was not distributed with this
 * file, You can obtain one at http://mozilla.org/MPL/2.0/.
 *
 *    Copyright 2017 (c) Stefan Profanter, fortiss GmbH
 *    Copyright 2017 (c) Fraunhofer IOSB (Author: Julius Pfrommer)
 *    Copyright 2017 (c) Thomas Stalder, Blue Time Concept SA
 */

#include "ua_discovery.h"
#include "ua_server_internal.h"
#include "mdnsd/libmdnsd/mdnsd.h"
#ifdef UA_ENABLE_DISCOVERY_MULTICAST_MDNSD

#ifndef UA_ENABLE_AMALGAMATION
#include "mdnsd/libmdnsd/xht.h"
#include "mdnsd/libmdnsd/sdtxt.h"
#endif

#ifdef UA_ARCHITECTURE_WIN32
/* inet_ntoa is deprecated on MSVC but used for compatibility */
# define _WINSOCK_DEPRECATED_NO_WARNINGS
# include <winsock2.h>
# include <iphlpapi.h>
# include <ws2tcpip.h>
#define ADDR_BUFFER_SIZE 15000 /* recommended size in the MSVC docs */
#else
# include <sys/types.h>
# include <sys/socket.h>
# include <sys/time.h> // for struct timeval
# include <netinet/in.h> // for struct ip_mreq
# if defined(UA_HAS_GETIFADDR)
#  include <ifaddrs.h>
# endif /* UA_HAS_GETIFADDR */
# include <net/if.h> /* for IFF_RUNNING */
# include <netdb.h> // for recvfrom in cygwin
#endif

#define UA_MAXMDNSRECVSOCKETS 8
#define UA_MAXMDNSSENDSOCKETS 8
#define SERVER_ON_NETWORK_HASH_SIZE 1000
typedef struct serverOnNetwork {
    LIST_ENTRY(serverOnNetwork) pointers;
    UA_ServerOnNetwork serverOnNetwork;
    UA_DateTime created;
    UA_DateTime lastSeen;
    UA_Boolean txtSet;
    UA_Boolean srvSet;
    char* pathTmp;
} serverOnNetwork;

typedef struct serverOnNetwork_hash_entry {
    serverOnNetwork *entry;
    struct serverOnNetwork_hash_entry* next;
} serverOnNetwork_hash_entry;

typedef struct mdnsPrivate {
    mdns_daemon_t *mdnsDaemon;
    uintptr_t mdnsSendConnections[UA_MAXMDNSSENDSOCKETS];
    size_t mdnsSendConnectionsSize;
    uintptr_t mdnsRecvConnections[UA_MAXMDNSRECVSOCKETS];
    size_t mdnsRecvConnectionsSize;
    /* hash mapping domain name to serverOnNetwork list entry */
    struct serverOnNetwork_hash_entry* serverOnNetworkHash[SERVER_ON_NETWORK_HASH_SIZE];
    LIST_HEAD(, serverOnNetwork) serverOnNetwork;
    /* Name of server itself. Used to detect if received mDNS
     * message was from itself */
    UA_String selfMdnsRecord;

    UA_UInt32 serverOnNetworkRecordIdCounter;
    UA_DateTime serverOnNetworkRecordIdLastReset;
} mdnsPrivate;


static UA_StatusCode
UA_DiscoveryManager_addEntryToServersOnNetwork(UA_DiscoveryManager *dm,
                                               const char *fqdnMdnsRecord,
                                               UA_String serverName,
                                               struct serverOnNetwork **addedEntry);


static mdnsPrivate mdnsPrivateData;

static struct serverOnNetwork *
mdns_record_add_or_get(UA_DiscoveryManager *dm, const char *record,
                       UA_String serverName, UA_Boolean createNew) {
    UA_UInt32 hashIdx = UA_ByteString_hash(0, (const UA_Byte*)record,
                                           strlen(record)) % SERVER_ON_NETWORK_HASH_SIZE;
    struct serverOnNetwork_hash_entry *hash_entry = mdnsPrivateData.serverOnNetworkHash[hashIdx];

    while(hash_entry) {
        size_t maxLen = serverName.length;
        if(maxLen > hash_entry->entry->serverOnNetwork.serverName.length)
            maxLen = hash_entry->entry->serverOnNetwork.serverName.length;

        if(strncmp((char*)hash_entry->entry->serverOnNetwork.serverName.data,
                   (char*)serverName.data, maxLen) == 0)
            return hash_entry->entry;
        hash_entry = hash_entry->next;
    }

    if(!createNew)
        return NULL;

    struct serverOnNetwork *listEntry;
    UA_StatusCode res =
        UA_DiscoveryManager_addEntryToServersOnNetwork(dm, record, serverName, &listEntry);
    if(res != UA_STATUSCODE_GOOD)
        return NULL;

    return listEntry;
}


static UA_StatusCode
UA_DiscoveryManager_addEntryToServersOnNetwork(UA_DiscoveryManager *dm,
                                               const char *fqdnMdnsRecord,
                                               UA_String serverName,
                                               struct serverOnNetwork **addedEntry) {
    struct serverOnNetwork *entry =
            mdns_record_add_or_get(dm, fqdnMdnsRecord, serverName, false);
    if(entry) {
        if(addedEntry != NULL)
            *addedEntry = entry;
        return UA_STATUSCODE_BADALREADYEXISTS;
    }

    UA_LOG_DEBUG(dm->sc.server->config.logging, UA_LOGCATEGORY_SERVER,
                "Multicast DNS: Add entry to ServersOnNetwork: %s (%S)",
                 fqdnMdnsRecord, serverName);

    struct serverOnNetwork *listEntry = (serverOnNetwork*)
            UA_malloc(sizeof(struct serverOnNetwork));
    if(!listEntry)
        return UA_STATUSCODE_BADOUTOFMEMORY;


    UA_EventLoop *el = dm->sc.server->config.eventLoop;
    listEntry->created = el->dateTime_now(el);
    listEntry->pathTmp = NULL;
    listEntry->txtSet = false;
    listEntry->srvSet = false;
    UA_ServerOnNetwork_init(&listEntry->serverOnNetwork);
    listEntry->serverOnNetwork.recordId = mdnsPrivateData.serverOnNetworkRecordIdCounter;
    UA_StatusCode res = UA_String_copy(&serverName, &listEntry->serverOnNetwork.serverName);
    if(res != UA_STATUSCODE_GOOD) {
        UA_free(listEntry);
        return res;
    }
    mdnsPrivateData.serverOnNetworkRecordIdCounter++;
    if(mdnsPrivateData.serverOnNetworkRecordIdCounter == 0)
        mdnsPrivateData.serverOnNetworkRecordIdLastReset = el->dateTime_now(el);
    listEntry->lastSeen = el->dateTime_nowMonotonic(el);

    /* add to hash */
    UA_UInt32 hashIdx = UA_ByteString_hash(0, (const UA_Byte*)fqdnMdnsRecord,
                                           strlen(fqdnMdnsRecord)) % SERVER_ON_NETWORK_HASH_SIZE;
    struct serverOnNetwork_hash_entry *newHashEntry = (struct serverOnNetwork_hash_entry*)
            UA_malloc(sizeof(struct serverOnNetwork_hash_entry));
    if(!newHashEntry) {
        UA_String_clear(&listEntry->serverOnNetwork.serverName);
        UA_free(listEntry);
        return UA_STATUSCODE_BADOUTOFMEMORY;
    }
    newHashEntry->next = mdnsPrivateData.serverOnNetworkHash[hashIdx];
    mdnsPrivateData.serverOnNetworkHash[hashIdx] = newHashEntry;
    newHashEntry->entry = listEntry;

    LIST_INSERT_HEAD(&mdnsPrivateData.serverOnNetwork, listEntry, pointers);
    if(addedEntry != NULL)
        *addedEntry = listEntry;

    return UA_STATUSCODE_GOOD;
}

#ifdef UA_ARCHITECTURE_WIN32

/* see http://stackoverflow.com/a/10838854/869402 */
static IP_ADAPTER_ADDRESSES *
getInterfaces(UA_DiscoveryManager *dm) {
    IP_ADAPTER_ADDRESSES* adapter_addresses = NULL;

    /* Start with a 16 KB buffer and resize if needed - multiple attempts in
     * case interfaces change while we are in the middle of querying them. */
    DWORD adapter_addresses_buffer_size = 16 * 1024;
    for(size_t attempts = 0; attempts != 3; ++attempts) {
        /* todo: malloc may fail: return a statuscode */
        adapter_addresses = (IP_ADAPTER_ADDRESSES*)UA_malloc(adapter_addresses_buffer_size);
        if(!adapter_addresses) {
            UA_LOG_ERROR(dm->sc.server->config.logging, UA_LOGCATEGORY_DISCOVERY,
                         "GetAdaptersAddresses out of memory");
            adapter_addresses = NULL;
            break;
        }
        DWORD error = GetAdaptersAddresses(AF_UNSPEC,
                                           GAA_FLAG_SKIP_ANYCAST |
                                           GAA_FLAG_SKIP_DNS_SERVER |
                                           GAA_FLAG_SKIP_FRIENDLY_NAME,
                                           NULL, adapter_addresses,
                                           &adapter_addresses_buffer_size);

        if(ERROR_SUCCESS == error) {
            break;
        } else if (ERROR_BUFFER_OVERFLOW == error) {
            /* Try again with the new size */
            UA_free(adapter_addresses);
            adapter_addresses = NULL;
            continue;
        }

        /* Unexpected error */
        UA_LOG_ERROR(dm->sc.server->config.logging, UA_LOGCATEGORY_SERVER,
                     "GetAdaptersAddresses returned an unexpected error. "
                     "Not setting mDNS A records.");
        UA_free(adapter_addresses);
        adapter_addresses = NULL;
        break;
    }
    return adapter_addresses;
}

#endif /* UA_ARCHITECTURE_WIN32 */

static UA_StatusCode
UA_DiscoveryManager_removeEntryFromServersOnNetwork(UA_DiscoveryManager *dm,
                                                    const char *fqdnMdnsRecord,
                                                    UA_String serverName) {
    UA_LOG_DEBUG(dm->sc.server->config.logging, UA_LOGCATEGORY_SERVER,
                 "Multicast DNS: Remove entry from ServersOnNetwork: %s (%S)",
                 fqdnMdnsRecord, serverName);

    struct serverOnNetwork *entry =
            mdns_record_add_or_get(dm, fqdnMdnsRecord, serverName, false);
    if(!entry)
        return UA_STATUSCODE_BADNOTFOUND;

    UA_String recordStr;
    // Cast away const because otherwise the pointer cannot be assigned.
    // Be careful what you do with recordStr!
    recordStr.data = (UA_Byte*)(uintptr_t)fqdnMdnsRecord;
    recordStr.length = strlen(fqdnMdnsRecord);

    /* remove from hash */
    UA_UInt32 hashIdx = UA_ByteString_hash(0, (const UA_Byte*)recordStr.data,
                                           recordStr.length) % SERVER_ON_NETWORK_HASH_SIZE;
    struct serverOnNetwork_hash_entry *hash_entry = mdnsPrivateData.serverOnNetworkHash[hashIdx];
    struct serverOnNetwork_hash_entry *prevEntry = hash_entry;
    while(hash_entry) {
        if(hash_entry->entry == entry) {
            if(mdnsPrivateData.serverOnNetworkHash[hashIdx] == hash_entry)
                mdnsPrivateData.serverOnNetworkHash[hashIdx] = hash_entry->next;
            else if(prevEntry)
                prevEntry->next = hash_entry->next;
            break;
        }
        prevEntry = hash_entry;
        hash_entry = hash_entry->next;
    }
    UA_free(hash_entry);

    if(dm->serverOnNetworkCallback &&
        !UA_String_equal(&mdnsPrivateData.selfMdnsRecord, &recordStr))
        dm->serverOnNetworkCallback(&entry->serverOnNetwork, false,
                                    entry->txtSet,
                                    dm->serverOnNetworkCallbackData);

    /* Remove from list */
    LIST_REMOVE(entry, pointers);
    UA_ServerOnNetwork_clear(&entry->serverOnNetwork);
    if(entry->pathTmp) {
        UA_free(entry->pathTmp);
        entry->pathTmp = NULL;
    }
    UA_free(entry);
    return UA_STATUSCODE_GOOD;
}

static void
mdns_append_path_to_url(UA_String *url, const char *path) {
    size_t pathLen = strlen(path);
    size_t newUrlLen = url->length + pathLen; //size of the new url string incl. the path 
    /* todo: malloc may fail: return a statuscode */
    char *newUrl = (char *)UA_malloc(url->length + pathLen);
    memcpy(newUrl, url->data, url->length);
    memcpy(newUrl + url->length, path, pathLen);
    UA_String_clear(url);
    url->length = newUrlLen;
    url->data = (UA_Byte *) newUrl;
}

static void
setTxt(UA_DiscoveryManager *dm, const struct resource *r,
       struct serverOnNetwork *entry) {
    entry->txtSet = true;
    xht_t *x = txt2sd(r->rdata, r->rdlength);
    char *path = (char *) xht_get(x, "path");
    char *caps = (char *) xht_get(x, "caps");

    size_t pathLen = path ? strlen(path) : 0;

    if(path && pathLen > 1) {
        if(!entry->srvSet) {
            /* txt arrived before SRV, thus cache path entry */
            if (!entry->pathTmp) {
                entry->pathTmp = (char*)UA_malloc(pathLen+1);
                if (!entry->pathTmp) {
                    UA_LOG_ERROR(dm->sc.server->config.logging, UA_LOGCATEGORY_SERVER,
                                 "Cannot alloc memory for mDNS srv path");
                    return;
                }
                memcpy(entry->pathTmp, path, pathLen);
                entry->pathTmp[pathLen] = '\0';
            }
        } else {
            /* SRV already there and discovery URL set. Add path to discovery URL */
            mdns_append_path_to_url(&entry->serverOnNetwork.discoveryUrl, path);
        }
    }

    if(caps && strlen(caps) > 0) {
        /* count comma in caps */
        size_t capsCount = 1;
        for(size_t i = 0; caps[i]; i++) {
            if(caps[i] == ',')
                capsCount++;
        }

        /* set capabilities */
        entry->serverOnNetwork.serverCapabilitiesSize = capsCount;
        entry->serverOnNetwork.serverCapabilities =
            (UA_String *) UA_Array_new(capsCount, &UA_TYPES[UA_TYPES_STRING]);

        for(size_t i = 0; i < capsCount; i++) {
            char *nextStr = strchr(caps, ',');
            size_t len = nextStr ? (size_t) (nextStr - caps) : strlen(caps);
            entry->serverOnNetwork.serverCapabilities[i].length = len;
            /* todo: malloc may fail: return a statuscode */
            entry->serverOnNetwork.serverCapabilities[i].data = (UA_Byte*)UA_malloc(len);
            memcpy(entry->serverOnNetwork.serverCapabilities[i].data, caps, len);
            if(nextStr)
                caps = nextStr + 1;
            else
                break;
        }
    }
    xht_free(x);
}

/* [servername]-[hostname]._opcua-tcp._tcp.local. 86400 IN SRV 0 5 port [hostname]. */
static void
setSrv(UA_DiscoveryManager *dm, const struct resource *r,
       struct serverOnNetwork *entry) {
    entry->srvSet = true;

    /* The specification Part 12 says: The hostname maps onto the SRV record
     * target field. If the hostname is an IPAddress then it must be converted
     * to a domain name. If this cannot be done then LDS shall report an
     * error. */

    /* cut off last dot */
    size_t srvNameLen = strlen(r->known.srv.name);
    if(srvNameLen > 0 && r->known.srv.name[srvNameLen - 1] == '.')
        srvNameLen--;
    char *newUrl = (char*)UA_malloc(10 + srvNameLen + 8 + 1);
    if (!newUrl) {
        UA_LOG_ERROR(dm->sc.server->config.logging, UA_LOGCATEGORY_SERVER,
                     "Cannot allocate char for discovery url. Out of memory.");
        return;
    }

    /* opc.tcp://[servername]:[port][path] */
    UA_String_format(&entry->serverOnNetwork.discoveryUrl, "opc.tcp://%.*s:%d",
                     (int)srvNameLen, r->known.srv.name, r->known.srv.port);

    UA_LOG_INFO(dm->sc.server->config.logging, UA_LOGCATEGORY_SERVER,
                "Multicast DNS: found server: %S",
                entry->serverOnNetwork.discoveryUrl);

    if(entry->pathTmp) {
        mdns_append_path_to_url(&entry->serverOnNetwork.discoveryUrl, entry->pathTmp);
        UA_free(entry->pathTmp);
        entry->pathTmp = NULL;
    }
}

/* This will be called by the mDNS library on every record which is received */
static void
mdns_record_received(const struct resource *r, void *data) {
    UA_DiscoveryManager *dm = (UA_DiscoveryManager*) data;

    /* we only need SRV and TXT records */
    /* TODO: remove magic number */
    if((r->clazz != QCLASS_IN && r->clazz != QCLASS_IN + 32768) ||
       (r->type != QTYPE_SRV && r->type != QTYPE_TXT))
        return;

    /* we only handle '_opcua-tcp._tcp.' records */
    char *opcStr = strstr(r->name, "_opcua-tcp._tcp.");
    if(!opcStr)
        return;

    UA_String recordStr;
    recordStr.data = (UA_Byte*)r->name;
    recordStr.length = strlen(r->name);
    UA_Boolean isSelfAnnounce = UA_String_equal(&mdnsPrivateData.selfMdnsRecord, &recordStr);
    if(isSelfAnnounce)
        return; // ignore itself

    /* Extract the servername */
    size_t servernameLen = (size_t) (opcStr - r->name);
    if(servernameLen == 0)
        return;
    servernameLen--; /* remove point */
    UA_String serverName = {servernameLen, (UA_Byte*)r->name};

    /* Get entry */
    struct serverOnNetwork *entry =
        mdns_record_add_or_get(dm, r->name, serverName, r->ttl > 0);
    if(!entry)
        return;

    /* Check that the ttl is positive */
    if(r->ttl == 0) {
        UA_LOG_INFO(dm->sc.server->config.logging, UA_LOGCATEGORY_SERVER,
                    "Multicast DNS: remove server (TTL=0): %S",
                    entry->serverOnNetwork.discoveryUrl);
        UA_DiscoveryManager_removeEntryFromServersOnNetwork(dm, r->name, serverName);
        return;
    }

    /* Update lastSeen */
    UA_EventLoop *el = dm->sc.server->config.eventLoop;
    entry->lastSeen = el->dateTime_nowMonotonic(el);

    /* TXT and SRV are already set */
    if(entry->txtSet && entry->srvSet) {
        // call callback for every mdns package we received.
        // This will also call the callback multiple times
        if(dm->serverOnNetworkCallback)
            dm->serverOnNetworkCallback(&entry->serverOnNetwork, true, entry->txtSet,
                                        dm->serverOnNetworkCallbackData);
        return;
    }

    /* Add the resources */
    if(r->type == QTYPE_TXT && !entry->txtSet)
        setTxt(dm, r, entry);
    else if (r->type == QTYPE_SRV && !entry->srvSet)
        setSrv(dm, r, entry);

    /* Call callback to announce a new server */
    if(entry->srvSet && dm->serverOnNetworkCallback)
        dm->serverOnNetworkCallback(&entry->serverOnNetwork, true, entry->txtSet,
                                    dm->serverOnNetworkCallbackData);
}

static void
mdns_create_txt(UA_DiscoveryManager *dm, const char *fullServiceDomain, const char *path,
                const UA_String *capabilites, const size_t capabilitiesSize,
                void (*conflict)(char *host, int type, void *arg)) {
    mdns_record_t *r = mdnsd_unique(mdnsPrivateData.mdnsDaemon, fullServiceDomain,
                                    QTYPE_TXT, 600, conflict, dm);
    xht_t *h = xht_new(11);
    char *allocPath = NULL;
    if(!path || strlen(path) == 0) {
        xht_set(h, "path", "/");
    } else {
        /* path does not contain slash, so add it here */
        size_t pathLen = strlen(path);
        if(path[0] == '/') {
            allocPath = (char*)UA_malloc(pathLen+1);
            if(!allocPath) {
                UA_LOG_ERROR(dm->sc.server->config.logging, UA_LOGCATEGORY_SERVER,
                             "Cannot alloc memory for txt path");
                return;
            }
            memcpy(allocPath, path, pathLen);
            allocPath[pathLen] = '\0';
        } else {
            allocPath = (char*)UA_malloc(pathLen + 2);
            if(!allocPath) {
                UA_LOG_ERROR(dm->sc.server->config.logging, UA_LOGCATEGORY_SERVER,
                             "Cannot alloc memory for txt path");
                return;
            }
            allocPath[0] = '/';
            memcpy(allocPath + 1, path, pathLen);
            allocPath[pathLen + 1] = '\0';
        }
        xht_set(h, "path", allocPath);
    }

    /* calculate max string length: */
    size_t capsLen = 0;
    for(size_t i = 0; i < capabilitiesSize; i++) {
        /* add comma or last \0 */
        capsLen += capabilites[i].length + 1;
    }

    char *caps = NULL;
    if(capsLen) {
        /* freed when xht_free is called */
        /* todo: malloc may fail: return a statuscode */
        caps = (char*)UA_malloc(sizeof(char) * capsLen);
        size_t idx = 0;
        for(size_t i = 0; i < capabilitiesSize; i++) {
            memcpy(caps + idx, (const char *) capabilites[i].data, capabilites[i].length);
            idx += capabilites[i].length + 1;
            caps[idx - 1] = ',';
        }
        caps[idx - 1] = '\0';

        xht_set(h, "caps", caps);
    } else {
        xht_set(h, "caps", "NA");
    }

    int txtRecordLength;
    unsigned char *packet = sd2txt(h, &txtRecordLength);
    if(allocPath)
        UA_free(allocPath);
    if(caps)
        UA_free(caps);
    xht_free(h);
    mdnsd_set_raw(mdnsPrivateData.mdnsDaemon, r, (char *) packet,
                  (unsigned short) txtRecordLength);
    UA_free(packet);
}

static mdns_record_t *
mdns_find_record(mdns_daemon_t *mdnsDaemon, unsigned short type,
                 const char *host, const char *rdname) {
    mdns_record_t *r = mdnsd_get_published(mdnsDaemon, host);
    if(!r)
        return NULL;

    /* search for the record with the correct ptr hostname */
    while(r) {
        const mdns_answer_t *data = mdnsd_record_data(r);
        if(data->type == type && strcmp(data->rdname, rdname) == 0)
            return r;
        r = mdnsd_record_next(r);
    }
    return NULL;
}

/* set record in the given interface */
static void
mdns_set_address_record_if(const char *fullServiceDomain, const char *localDomain,
                           char *addr, UA_UInt16 addr_len) {
    /* [servername]-[hostname]._opcua-tcp._tcp.local. A [ip]. */
    mdns_record_t *r = mdnsd_shared(mdnsPrivateData.mdnsDaemon, fullServiceDomain, QTYPE_A, 600);
    mdnsd_set_raw(mdnsPrivateData.mdnsDaemon, r, addr, addr_len);

    /* [hostname]. A [ip]. */
    r = mdnsd_shared(mdnsPrivateData.mdnsDaemon, localDomain, QTYPE_A, 600);
    mdnsd_set_raw(mdnsPrivateData.mdnsDaemon, r, addr, addr_len);
}

/* Loop over network interfaces and run set_address_record on each */
#ifdef UA_ARCHITECTURE_WIN32
static void
mdns_set_address_record(UA_DiscoveryManager *dm, const char *fullServiceDomain,
                        const char *localDomain) {
    IP_ADAPTER_ADDRESSES* adapter_addresses = getInterfaces(dm);
    if(!adapter_addresses)
        return;

    /* Iterate through all of the adapters */
    IP_ADAPTER_ADDRESSES* adapter = adapter_addresses;
    for(; adapter != NULL; adapter = adapter->Next) {
        /* Skip loopback adapters */
        if(IF_TYPE_SOFTWARE_LOOPBACK == adapter->IfType)
            continue;

        /* Parse all IPv4 and IPv6 addresses */
        IP_ADAPTER_UNICAST_ADDRESS* address = adapter->FirstUnicastAddress;
        for(; NULL != address; address = address->Next) {
            int family = address->Address.lpSockaddr->sa_family;
            if(AF_INET == family) {
                SOCKADDR_IN* ipv4 = (SOCKADDR_IN*)(address->Address.lpSockaddr); /* IPv4 */
                mdns_set_address_record_if(fullServiceDomain, localDomain,
                                           (char *)&ipv4->sin_addr, 4);
            } else if(AF_INET6 == family) {
                /* IPv6 */
#if 0
                SOCKADDR_IN6* ipv6 = (SOCKADDR_IN6*)(address->Address.lpSockaddr);

                char str_buffer[INET6_ADDRSTRLEN] = {0};
                inet_ntop(AF_INET6, &(ipv6->sin6_addr), str_buffer, INET6_ADDRSTRLEN);

                std::string ipv6_str(str_buffer);

                /* Detect and skip non-external addresses */
                UA_Boolean is_link_local(false);
                UA_Boolean is_special_use(false);

                if(0 == ipv6_str.find("fe")) {
                    char c = ipv6_str[2];
                    if(c == '8' || c == '9' || c == 'a' || c == 'b')
                        is_link_local = true;
                } else if (0 == ipv6_str.find("2001:0:")) {
                    is_special_use = true;
                }

                if(!(is_link_local || is_special_use))
                    ipAddrs.mIpv6.push_back(ipv6_str);
#endif
            }
        }
    }

    /* Cleanup */
    UA_free(adapter_addresses);
    adapter_addresses = NULL;
}

#elif defined(UA_HAS_GETIFADDR)

static void
mdns_set_address_record(UA_DiscoveryManager *dm, const char *fullServiceDomain,
                        const char *localDomain) {
    struct ifaddrs *ifaddr;
    struct ifaddrs *ifa;
    if(getifaddrs(&ifaddr) == -1) {
        UA_LOG_ERROR(dm->sc.server->config.logging, UA_LOGCATEGORY_SERVER,
                     "getifaddrs returned an unexpected error. Not setting mDNS A records.");
        return;
    }

    /* Walk through linked list, maintaining head pointer so we can free list later */
    int n;
    for(ifa = ifaddr, n = 0; ifa != NULL; ifa = ifa->ifa_next, n++) {
        if(!ifa->ifa_addr)
            continue;

        if((strcmp("lo", ifa->ifa_name) == 0) ||
           !(ifa->ifa_flags & (IFF_RUNNING))||
           !(ifa->ifa_flags & (IFF_MULTICAST)))
            continue;

        /* IPv4 */
        if(ifa->ifa_addr->sa_family == AF_INET) {
            struct sockaddr_in* sa = (struct sockaddr_in*) ifa->ifa_addr;
            mdns_set_address_record_if(fullServiceDomain,
                                       localDomain, (char*)&sa->sin_addr.s_addr, 4);
        }

        /* IPv6 not implemented yet */
    }

    /* Clean up */
    freeifaddrs(ifaddr);
}
#else /* UA_ARCHITECTURE_WIN32 */

void
mdns_set_address_record(UA_DiscoveryManager *dm, const char *fullServiceDomain,
                        const char *localDomain) {
    if(dm->sc.server->config.mdnsIpAddressListSize == 0) {
        UA_LOG_ERROR(dm->sc.server->config.logging, UA_LOGCATEGORY_SERVER,
                     "If UA_HAS_GETIFADDR is false, config.mdnsIpAddressList must be set");
        return;
    }

    for(size_t i=0; i< dm->sc.server->config.mdnsIpAddressListSize; i++) {
        mdns_set_address_record_if(fullServiceDomain, localDomain,
                                   (char*)&dm->sc.server->config.mdnsIpAddressList[i], 4);
    }
}

#endif /* UA_ARCHITECTURE_WIN32 */

UA_StatusCode
UA_DiscoveryManager_clearServerOnNetwork(UA_DiscoveryManager *dm) {
    if(!dm) {
        UA_LOG_ERROR(dm->sc.server->config.logging, UA_LOGCATEGORY_DISCOVERY,
                     "DiscoveryManager is NULL");
        return UA_STATUSCODE_BADINVALIDARGUMENT;
    }

    serverOnNetwork *son, *son_tmp;
    LIST_FOREACH_SAFE(son, &mdnsPrivateData.serverOnNetwork, pointers, son_tmp) {
        LIST_REMOVE(son, pointers);
        UA_ServerOnNetwork_clear(&son->serverOnNetwork);
        if(son->pathTmp)
            UA_free(son->pathTmp);
        UA_free(son);
    }

    UA_String_clear(&mdnsPrivateData.selfMdnsRecord);

    for(size_t i = 0; i < SERVER_ON_NETWORK_HASH_SIZE; i++) {
        serverOnNetwork_hash_entry* currHash = mdnsPrivateData.serverOnNetworkHash[i];
        while(currHash) {
            serverOnNetwork_hash_entry* nextHash = currHash->next;
            UA_free(currHash);
            currHash = nextHash;
        }
    }

    return UA_STATUSCODE_GOOD;
}

UA_ServerOnNetwork*
UA_DiscoveryManager_getServerOnNetworkList(void) {
    serverOnNetwork* entry = LIST_FIRST(&mdnsPrivateData.serverOnNetwork);
    return entry ? &entry->serverOnNetwork : NULL;
}

UA_ServerOnNetwork*
UA_DiscoveryManager_getNextServerOnNetworkRecord(UA_ServerOnNetwork *current) {
    serverOnNetwork *entry = NULL;
    LIST_FOREACH(entry, &mdnsPrivateData.serverOnNetwork, pointers) {
        if(&entry->serverOnNetwork == current) {
            entry = LIST_NEXT(entry, pointers);
            break;
        }
    }
    return entry ? &entry->serverOnNetwork : NULL;
}


UA_UInt32
UA_DiscoveryManager_getServerOnNetworkRecordIdCounter(UA_DiscoveryManager *dm) {
    if(!dm) {
        UA_LOG_ERROR(dm->sc.server->config.logging, UA_LOGCATEGORY_DISCOVERY,
                     "DiscoveryManager is NULL");
        return 0;
    }
    return mdnsPrivateData.serverOnNetworkRecordIdCounter;
}

UA_StatusCode
UA_DiscoveryManager_resetServerOnNetworkRecordCounter(UA_DiscoveryManager *dm) {
    if(!dm) {
        UA_LOG_ERROR(dm->sc.server->config.logging, UA_LOGCATEGORY_DISCOVERY,
                     "DiscoveryManager is NULL");
        return UA_STATUSCODE_BADINTERNALERROR;
    }
    mdnsPrivateData.serverOnNetworkRecordIdCounter = 0;
    mdnsPrivateData.serverOnNetworkRecordIdLastReset = dm->sc.server->config.eventLoop->dateTime_now(
        dm->sc.server->config.eventLoop);
    return UA_STATUSCODE_GOOD;
}

UA_DateTime
UA_DiscoveryManager_getServerOnNetworkCounterResetTime(UA_DiscoveryManager *dm) {
    if(!dm) {
        UA_LOG_ERROR(dm->sc.server->config.logging, UA_LOGCATEGORY_DISCOVERY,
                     "DiscoveryManager is NULL");
        return 0;
    }
    return mdnsPrivateData.serverOnNetworkRecordIdLastReset;
}

typedef enum {
    UA_DISCOVERY_TCP,    /* OPC UA TCP mapping */
    UA_DISCOVERY_TLS     /* OPC UA HTTPS mapping */
} UA_DiscoveryProtocol;

/* Create a mDNS Record for the given server info and adds it to the mDNS output
 * queue.
 *
 * Additionally this method also adds the given server to the internal
 * serversOnNetwork list so that a client finds it when calling
 * FindServersOnNetwork. */
static UA_StatusCode
UA_Discovery_addRecord(UA_DiscoveryManager *dm, const UA_String servername,
                       const UA_String hostname, UA_UInt16 port,
                       const UA_String path, const UA_DiscoveryProtocol protocol,
                       UA_Boolean createTxt, const UA_String* capabilites,
                       const size_t capabilitiesSize,
                       UA_Boolean isSelf);

/* Create a mDNS Record for the given server info with TTL=0 and adds it to the
 * mDNS output queue.
 *
 * Additionally this method also removes the given server from the internal
 * serversOnNetwork list so that a client gets the updated data when calling
 * FindServersOnNetwork. */
static UA_StatusCode
UA_Discovery_removeRecord(UA_DiscoveryManager *dm, const UA_String servername,
                          const UA_String hostname, UA_UInt16 port,
                          UA_Boolean removeTxt);

static int
discovery_multicastQueryAnswer(mdns_answer_t *a, void *arg);

static void
mdnsAddConnection(uintptr_t connectionId,
                  UA_Boolean recv) {
    if(!recv) {
        for(size_t i = 0; i < UA_MAXMDNSSENDSOCKETS; i++) {
            if(mdnsPrivateData.mdnsSendConnections[i] == connectionId)
                return;
        }
        for(size_t i = 0; i < UA_MAXMDNSSENDSOCKETS; i++) {
            if(mdnsPrivateData.mdnsSendConnections[i] != 0)
                continue;
            mdnsPrivateData.mdnsSendConnections[i] = connectionId;
            mdnsPrivateData.mdnsSendConnectionsSize++;
            break;
        }
        return;
    }
    for(size_t i = 0; i < UA_MAXMDNSRECVSOCKETS; i++) {
        if(mdnsPrivateData.mdnsRecvConnections[i] == connectionId)
            return;
    }

    for(size_t i = 0; i < UA_MAXMDNSRECVSOCKETS; i++) {
        if(mdnsPrivateData.mdnsRecvConnections[i] != 0)
            continue;
        mdnsPrivateData.mdnsRecvConnections[i] = connectionId;
        mdnsPrivateData.mdnsRecvConnectionsSize++;
        break;
    }
}

static void
mdnsRemoveConnection(uintptr_t connectionId,
                     UA_Boolean recv) {
    for(size_t i = 0; i < UA_MAXMDNSSENDSOCKETS; i++) {
        if(mdnsPrivateData.mdnsSendConnections[i] != connectionId)
            continue;
        mdnsPrivateData.mdnsSendConnections[i] = 0;
        mdnsPrivateData.mdnsSendConnectionsSize--;
        break;
    }
    for(size_t i = 0; i < UA_MAXMDNSRECVSOCKETS; i++) {
        if(mdnsPrivateData.mdnsRecvConnections[i] != connectionId)
            continue;
        mdnsPrivateData.mdnsRecvConnections[i] = 0;
        mdnsPrivateData.mdnsRecvConnectionsSize--;
        break;
    }
}

static void
MulticastDiscoveryCallback(UA_ConnectionManager *cm, uintptr_t connectionId,
                           void *_, void **connectionContext,
                           UA_ConnectionState state, const UA_KeyValueMap *params,
                           UA_ByteString msg, UA_Boolean recv) {
    UA_DiscoveryManager *dm = *(UA_DiscoveryManager**)connectionContext;

    if(state == UA_CONNECTIONSTATE_CLOSING) {
        mdnsRemoveConnection(connectionId, recv);

        /* Fully stopped? Internally checks if all sockets are closed. */
        UA_DiscoveryManager_setState(dm, dm->sc.state);

        /* Restart mdns sockets if not shutting down */
        if(dm->sc.state == UA_LIFECYCLESTATE_STARTED)
            UA_DiscoveryManager_startMulticast(dm);

        return;
    }

    mdnsAddConnection(connectionId, recv);

    if(msg.length == 0)
        return;

    /* Prepare the sockaddrinfo */
    const UA_UInt16 *port = (const UA_UInt16*)
        UA_KeyValueMap_getScalar(params, UA_QUALIFIEDNAME(0, "remote-port"),
                                 &UA_TYPES[UA_TYPES_UINT16]);
    const UA_String *address = (const UA_String*)
        UA_KeyValueMap_getScalar(params, UA_QUALIFIEDNAME(0, "remote-address"),
                                 &UA_TYPES[UA_TYPES_STRING]);
    if(!port || !address)
        return;

    char portStr[16];
    UA_UInt16 myPort = *port;
    for(size_t i = 0; i < 16; i++) {
        if(myPort == 0) {
            portStr[i] = 0;
            break;
        }
        unsigned char rem = (unsigned char)(myPort % 10);
        portStr[i] = (char)(rem + 48); /* to ascii */
        myPort = myPort / 10;
    }

    struct addrinfo *infoptr;
    int res = getaddrinfo((const char*)address->data, portStr, NULL, &infoptr);
    if(res != 0)
        return;

    /* Parse and process the message */
    struct message mm;
    memset(&mm, 0, sizeof(struct message));
    UA_Boolean rr = message_parse(&mm, (unsigned char*)msg.data, msg.length);
    if(rr)
        mdnsd_in(mdnsPrivateData.mdnsDaemon, &mm, infoptr->ai_addr,
                 (unsigned short)infoptr->ai_addrlen);
    freeaddrinfo(infoptr);
}

static void
UA_DiscoveryManager_sendMulticastMessages(UA_DiscoveryManager *dm) {
    UA_ConnectionManager *cm = dm->cm;
    if(!dm->cm || UA_DiscoveryManager_getMdnsSendConnectionCount() == 0)
        return;

    struct sockaddr ip;
    memset(&ip, 0, sizeof(struct sockaddr));
    ip.sa_family = AF_INET; /* Ipv4 */

    struct message mm;
    memset(&mm, 0, sizeof(struct message));

    unsigned short sport = 0;
    while(mdnsd_out(mdnsPrivateData.mdnsDaemon, &mm, &ip, &sport) > 0) {
        int len = message_packet_len(&mm);
        char* buf = (char*)message_packet(&mm);
        if(len <= 0)
            continue;
        for(size_t i = 0; i < UA_DiscoveryManager_getMdnsSendConnectionCount(); i++) {
            UA_ByteString sendBuf = UA_BYTESTRING_NULL;
            UA_StatusCode rv = cm->allocNetworkBuffer(cm, mdnsPrivateData.mdnsSendConnections[i],
                                                      &sendBuf, (size_t)len);
            if(rv != UA_STATUSCODE_GOOD)
                continue;
            memcpy(sendBuf.data, buf, sendBuf.length);
            cm->sendWithConnection(cm, mdnsPrivateData.mdnsSendConnections[i],
                                   &UA_KEYVALUEMAP_NULL, &sendBuf);
		}
    }
}

void UA_DiscoveryManager_mdnsCyclicTimer(UA_Server *server, void *data) {
    UA_DiscoveryManager_sendMulticastMessages((UA_DiscoveryManager*)data);
}

static void
MulticastDiscoveryRecvCallback(UA_ConnectionManager *cm, uintptr_t connectionId,
                               void *application, void **connectionContext,
                               UA_ConnectionState state, const UA_KeyValueMap *params,
                               UA_ByteString msg) {
    MulticastDiscoveryCallback(cm, connectionId, application, connectionContext,
                               state, params, msg, true);
}

static void
MulticastDiscoverySendCallback(UA_ConnectionManager *cm, uintptr_t connectionId,
                               void *application, void **connectionContext,
                               UA_ConnectionState state, const UA_KeyValueMap *params,
                               UA_ByteString msg) {
    MulticastDiscoveryCallback(cm, connectionId, application, connectionContext,
                               state, params, msg, false);
}

static UA_StatusCode
addMdnsRecordForNetworkLayer(UA_DiscoveryManager *dm, const UA_String serverName,
                             const UA_String *discoveryUrl) {
    UA_String hostname = UA_STRING_NULL;
    char hoststr[256]; /* check with UA_MAXHOSTNAME_LENGTH */
    UA_UInt16 port = 4840;
    UA_String path = UA_STRING_NULL;
    UA_StatusCode retval =
        UA_parseEndpointUrl(discoveryUrl, &hostname, &port, &path);
    if(retval != UA_STATUSCODE_GOOD) {
        UA_LOG_WARNING(dm->sc.server->config.logging, UA_LOGCATEGORY_DISCOVERY,
                       "Server url is invalid: %S", *discoveryUrl);
        return retval;
    }

    if(hostname.length == 0) {
        gethostname(hoststr, sizeof(hoststr)-1);
        hoststr[sizeof(hoststr)-1] = '\0';
        hostname.data = (unsigned char *) hoststr;
        hostname.length = strlen(hoststr);
    }
    retval = UA_Discovery_addRecord(dm, serverName, hostname, port, path, UA_DISCOVERY_TCP, true,
                                    dm->sc.server->config.mdnsConfig.serverCapabilities,
                                    dm->sc.server->config.mdnsConfig.serverCapabilitiesSize, true);
    if(retval != UA_STATUSCODE_GOOD) {
        UA_LOG_WARNING(dm->sc.server->config.logging, UA_LOGCATEGORY_DISCOVERY,
                       "Cannot add mDNS Record: %s", UA_StatusCode_name(retval));
        return retval;
    }
    return UA_STATUSCODE_GOOD;
}

#ifndef IN_ZERONET
#define IN_ZERONET(addr) ((addr & IN_CLASSA_NET) == 0)
#endif

static bool
#ifdef _WIN32
isAddressValid(LPSOCKADDR addr) {
    char sourceAddr[NI_MAXHOST];
    if(addr->sa_family == AF_INET) {
        inet_ntop(AF_INET, &((struct sockaddr_in *)addr)->sin_addr, sourceAddr,
                  sizeof(sourceAddr));
#else
isAddressValid(struct ifaddrs *ifa) {
    char sourceAddr[NI_MAXHOST];
    if(ifa->ifa_addr->sa_family == AF_INET) {
        getnameinfo(ifa->ifa_addr,
                    (ifa->ifa_addr->sa_family == AF_INET) ? sizeof(struct sockaddr_in)
                                                          : sizeof(struct sockaddr_in6),
                    sourceAddr, NI_MAXHOST, NULL, 0, NI_NUMERICHOST);
#endif
        return !(sourceAddr[0] == '1' && sourceAddr[1] == '6' && sourceAddr[2] == '9' &&
                 sourceAddr[3] == '.' && sourceAddr[4] == '2' && sourceAddr[5] == '5' &&
                 sourceAddr[6] == '4');
    }
    return false;
}

static void
discovery_createMultiConnections(UA_Server *server, UA_DiscoveryManager *dm,
                                 UA_KeyValuePair params[], UA_KeyValueMap kvm) {
    char sourceAddr[NI_MAXHOST];
    kvm.mapSize++;
    params[5].key = UA_QUALIFIEDNAME(0, "interface");
#ifdef _WIN32
    ULONG outBufLen = ADDR_BUFFER_SIZE;
    UA_STACKARRAY(char, addrBuf, ADDR_BUFFER_SIZE);
    PIP_ADAPTER_ADDRESSES ifaddr = (IP_ADAPTER_ADDRESSES *)addrBuf;
    ULONG flags = GAA_FLAG_SKIP_ANYCAST | GAA_FLAG_SKIP_MULTICAST |
                  GAA_FLAG_SKIP_DNS_SERVER | GAA_FLAG_SKIP_FRIENDLY_NAME;
    GetAdaptersAddresses(AF_INET, flags, NULL, ifaddr, &outBufLen);
    for(PIP_ADAPTER_ADDRESSES ifa = ifaddr; ifa != NULL; ifa = ifa->Next) {
        for(PIP_ADAPTER_UNICAST_ADDRESS u = ifa->FirstUnicastAddress; u; u = u->Next) {
            LPSOCKADDR addr = u->Address.lpSockaddr;
            if(isAddressValid(addr)) {
                inet_ntop(AF_INET, &((struct sockaddr_in *)addr)->sin_addr, sourceAddr,
                          sizeof(sourceAddr));

#elif defined(UA_HAS_GETIFADDR)
    struct ifaddrs *ifaddr;
    getifaddrs(&ifaddr);
    struct ifaddrs *ifa = NULL;

    for(ifa = ifaddr; ifa != NULL; ifa = ifa->ifa_next) {
        if(!ifa->ifa_addr)
            continue;
        if(isAddressValid(ifa)) {
            getnameinfo(ifa->ifa_addr,
                        (ifa->ifa_addr->sa_family == AF_INET)
                            ? sizeof(struct sockaddr_in)
                            : sizeof(struct sockaddr_in6),
                        sourceAddr, NI_MAXHOST, NULL, 0, NI_NUMERICHOST);
#endif
                UA_String additionlconnection = UA_String_fromChars(sourceAddr);
                UA_Variant_setScalar(&params[5].value, &additionlconnection,
                                     &UA_TYPES[UA_TYPES_STRING]);
                UA_StatusCode res = dm->cm->openConnection(
                    dm->cm, &kvm, server, dm, MulticastDiscoverySendCallback);
                if(res == UA_STATUSCODE_GOOD)
					UA_LOG_INFO(
                        dm->sc.server->config.logging, UA_LOGCATEGORY_DISCOVERY,
                        "Mdns UDP multicast send connection created for '%S'!", additionlconnection);
				else
                    UA_LOG_ERROR(
                        dm->sc.server->config.logging, UA_LOGCATEGORY_DISCOVERY,
                        "Could not create the mdns UDP multicast send connection for '%S'!", additionlconnection);
            }
        }
#ifdef _WIN32
    }
#elif defined(UA_HAS_GETIFADDR)
    freeifaddrs(ifaddr);
#endif
}

/* Create multicast 224.0.0.251:5353 socket */
static void
discovery_createMulticastSocket(UA_DiscoveryManager *dm) {
    /* Find the connection manager */
    if(!dm->cm) {
        UA_String udpString = UA_STRING("udp");
        for(UA_EventSource *es = dm->sc.server->config.eventLoop->eventSources;
            es != NULL; es = es->next) {
            /* Is this a usable connection manager? */
            if(es->eventSourceType != UA_EVENTSOURCETYPE_CONNECTIONMANAGER)
                continue;
            UA_ConnectionManager *cm = (UA_ConnectionManager*)es;
            if(UA_String_equal(&udpString, &cm->protocol)) {
                dm->cm = cm;
                break;
            }
        }
    }

    if(!dm->cm) {
        UA_LOG_ERROR(dm->sc.server->config.logging, UA_LOGCATEGORY_DISCOVERY,
                     "No UDP communication supported");
        return;
    }

    /* Set up the parameters */
    UA_KeyValuePair params[6];
    size_t paramsSize = 5;

    UA_UInt16 port = 5353;
    UA_String address = UA_STRING("224.0.0.251");
    UA_UInt32 ttl = 255;
    UA_Boolean reuse = true;
    UA_Boolean listen = true;

    params[0].key = UA_QUALIFIEDNAME(0, "port");
    UA_Variant_setScalar(&params[0].value, &port, &UA_TYPES[UA_TYPES_UINT16]);
    params[1].key = UA_QUALIFIEDNAME(0, "address");
    UA_Variant_setScalar(&params[1].value, &address, &UA_TYPES[UA_TYPES_STRING]);
    params[2].key = UA_QUALIFIEDNAME(0, "listen");
    UA_Variant_setScalar(&params[2].value, &listen, &UA_TYPES[UA_TYPES_BOOLEAN]);
    params[3].key = UA_QUALIFIEDNAME(0, "reuse");
    UA_Variant_setScalar(&params[3].value, &reuse, &UA_TYPES[UA_TYPES_BOOLEAN]);
    params[4].key = UA_QUALIFIEDNAME(0, "ttl");
    UA_Variant_setScalar(&params[4].value, &ttl, &UA_TYPES[UA_TYPES_UINT32]);
    if(dm->sc.server->config.mdnsInterfaceIP.length > 0) {
        params[5].key = UA_QUALIFIEDNAME(0, "interface");
        UA_Variant_setScalar(&params[5].value, &dm->sc.server->config.mdnsInterfaceIP,
                             &UA_TYPES[UA_TYPES_STRING]);
        paramsSize++;
    }

    /* Open the listen connection */
    UA_KeyValueMap kvm = {paramsSize, params};
    UA_StatusCode res = UA_STATUSCODE_GOOD;

    if(UA_DiscoveryManager_getMdnsRecvConnectionCount() == 0) {
        res = dm->cm->openConnection(dm->cm, &kvm, dm->sc.server, dm,
                                     MulticastDiscoveryRecvCallback);
        if(res != UA_STATUSCODE_GOOD)
            UA_LOG_ERROR(dm->sc.server->config.logging, UA_LOGCATEGORY_DISCOVERY,
                         "Could not create the mdns UDP multicast listen connection");
    }

    /* Open the send connection */
    listen = false;
    if(UA_DiscoveryManager_getMdnsSendConnectionCount() == 0) {
        if(dm->sc.server->config.mdnsSendToAllInterfaces) {
            discovery_createMultiConnections(dm->sc.server, dm, params, kvm);
        } else {
            res = dm->cm->openConnection(dm->cm, &kvm, dm->sc.server, dm,
                                     MulticastDiscoverySendCallback);
            if(res != UA_STATUSCODE_GOOD)
                UA_LOG_ERROR(dm->sc.server->config.logging, UA_LOGCATEGORY_DISCOVERY,
                         "Could not create the mdns UDP multicast send connection");
        }
    }
}

void
UA_DiscoveryManager_startMulticast(UA_DiscoveryManager *dm) {
    if(!mdnsPrivateData.mdnsDaemon) {
        mdnsPrivateData.mdnsDaemon = mdnsd_new(QCLASS_IN, 1000);
        mdnsd_register_receive_callback(mdnsPrivateData.mdnsDaemon, mdns_record_received, dm);
    }

#if defined(UA_ARCHITECTURE_WIN32) || defined(UA_ARCHITECTURE_WEC7)
  WSADATA wsaData;
  WSAStartup(MAKEWORD(2, 2), &wsaData);
#endif

    /* Open the mdns listen socket */
    if(UA_DiscoveryManager_getMdnsSendConnectionCount() == 0)
        discovery_createMulticastSocket(dm);
    if(UA_DiscoveryManager_getMdnsSendConnectionCount()  == 0) {
        UA_LOG_ERROR(dm->sc.server->config.logging, UA_LOGCATEGORY_DISCOVERY,
                     "Could not create multicast socket");
        return;
    }

    /* Add record for the server itself */
    UA_String appName = dm->sc.server->config.mdnsConfig.mdnsServerName;
    for(size_t i = 0; i < dm->sc.server->config.serverUrlsSize; i++)
        addMdnsRecordForNetworkLayer(dm, appName, &dm->sc.server->config.serverUrls[i]);

    /* Send a multicast probe to find any other OPC UA server on the network
     * through mDNS */
    mdnsd_query(mdnsPrivateData.mdnsDaemon, "_opcua-tcp._tcp.local.",
                QTYPE_PTR,discovery_multicastQueryAnswer, dm->sc.server);
}

void
UA_DiscoveryManager_stopMulticast(UA_DiscoveryManager *dm) {
    UA_Server *server = dm->sc.server;
    for(size_t i = 0; i < server->config.serverUrlsSize; i++) {
        UA_String hostname = UA_STRING_NULL;
        char hoststr[256]; /* check with UA_MAXHOSTNAME_LENGTH */
        UA_String path = UA_STRING_NULL;
        UA_UInt16 port = 0;

        UA_StatusCode retval =
            UA_parseEndpointUrl(&server->config.serverUrls[i],
                                &hostname, &port, &path);

        if(retval != UA_STATUSCODE_GOOD)
            continue;

        if(hostname.length == 0) {
            gethostname(hoststr, sizeof(hoststr)-1);
            hoststr[sizeof(hoststr)-1] = '\0';
            hostname.data = (unsigned char *) hoststr;
            hostname.length = strlen(hoststr);
        }

        UA_Discovery_removeRecord(dm, server->config.mdnsConfig.mdnsServerName,
                                  hostname, port, true);
    }

    /* Close the socket */
    if(dm->cm) {
        for(size_t i = 0; i < UA_MAXMDNSSENDSOCKETS; i++)
            if(mdnsPrivateData.mdnsSendConnections[i])
                dm->cm->closeConnection(dm->cm, mdnsPrivateData.mdnsSendConnections[i]);
        for(size_t i = 0; i < UA_MAXMDNSRECVSOCKETS; i++)
            if(mdnsPrivateData.mdnsRecvConnections[i] != 0)
                dm->cm->closeConnection(dm->cm, mdnsPrivateData.mdnsRecvConnections[i]);
    }
}

void
UA_DiscoveryManager_clearMdns(void) {
    /* Clean up the serverOnNetwork list */
    serverOnNetwork *son, *son_tmp;
    LIST_FOREACH_SAFE(son, &mdnsPrivateData.serverOnNetwork, pointers, son_tmp) {
        LIST_REMOVE(son, pointers);
        UA_ServerOnNetwork_clear(&son->serverOnNetwork);
        if(son->pathTmp)
            UA_free(son->pathTmp);
        UA_free(son);
    }

    UA_String_clear(&mdnsPrivateData.selfMdnsRecord);

    for(size_t i = 0; i < SERVER_ON_NETWORK_HASH_SIZE; i++) {
        serverOnNetwork_hash_entry* currHash = mdnsPrivateData.serverOnNetworkHash[i];
        while(currHash) {
            serverOnNetwork_hash_entry* nextHash = currHash->next;
            UA_free(currHash);
            currHash = nextHash;
        }
    }

    /* Clean up mdns daemon */
    if(mdnsPrivateData.mdnsDaemon) {
        mdnsd_shutdown(mdnsPrivateData.mdnsDaemon);
        mdnsd_free(mdnsPrivateData.mdnsDaemon);
        mdnsPrivateData.mdnsDaemon = NULL;
    }
}

UA_UInt32
UA_DiscoveryManager_getMdnsRecvConnectionCount(void) {
    return mdnsPrivateData.mdnsRecvConnectionsSize;
}

UA_UInt32
UA_DiscoveryManager_getMdnsSendConnectionCount(void) {
    return mdnsPrivateData.mdnsSendConnectionsSize;
}

void
UA_Discovery_updateMdnsForDiscoveryUrl(UA_DiscoveryManager *dm, const UA_String serverName,
                                       const UA_MdnsDiscoveryConfiguration *mdnsConfig,
                                       const UA_String discoveryUrl,
                                       UA_Boolean isOnline, UA_Boolean updateTxt) {
    UA_String hostname = UA_STRING_NULL;
    UA_UInt16 port = 4840;
    UA_String path = UA_STRING_NULL;
    UA_StatusCode retval =
        UA_parseEndpointUrl(&discoveryUrl, &hostname, &port, &path);
    if(retval != UA_STATUSCODE_GOOD) {
        UA_LOG_WARNING(dm->sc.server->config.logging, UA_LOGCATEGORY_DISCOVERY,
                       "Server url invalid: %S", discoveryUrl);
        return;
    }

    if(!isOnline) {
        UA_StatusCode removeRetval =
                UA_Discovery_removeRecord(dm, serverName, hostname,
                                          port, updateTxt);
        if(removeRetval != UA_STATUSCODE_GOOD)
            UA_LOG_WARNING(dm->sc.server->config.logging, UA_LOGCATEGORY_DISCOVERY,
                           "Could not remove mDNS record for hostname %S", serverName);
        return;
    }

    UA_String *capabilities = NULL;
    size_t capabilitiesSize = 0;
    if(mdnsConfig) {
        capabilities = mdnsConfig->serverCapabilities;
        capabilitiesSize = mdnsConfig->serverCapabilitiesSize;
    }

    UA_StatusCode addRetval =
        UA_Discovery_addRecord(dm, serverName, hostname,
                               port, path, UA_DISCOVERY_TCP, updateTxt,
                               capabilities, capabilitiesSize, false);
    if(addRetval != UA_STATUSCODE_GOOD)
        UA_LOG_WARNING(dm->sc.server->config.logging, UA_LOGCATEGORY_DISCOVERY,
                       "Could not add mDNS record for hostname %S", serverName);
}

void
UA_Server_setServerOnNetworkCallback(UA_Server *server,
                                     UA_Server_serverOnNetworkCallback cb,
                                     void* data) {
    lockServer(server);
    UA_DiscoveryManager *dm = (UA_DiscoveryManager*)
        getServerComponentByName(server, UA_STRING("discovery"));
    if(dm) {
        dm->serverOnNetworkCallback = cb;
        dm->serverOnNetworkCallbackData = data;
    }
    unlockServer(server);
}

static void
UA_Discovery_multicastConflict(char *name, int type, void *arg) {
    /* In case logging is disabled */
    (void)name;
    (void)type;

    UA_DiscoveryManager *dm = (UA_DiscoveryManager*) arg;
    UA_LOG_ERROR(dm->sc.server->config.logging, UA_LOGCATEGORY_DISCOVERY,
                 "Multicast DNS name conflict detected: "
                 "'%s' for type %d", name, type);
}

/* Create a service domain with the format [servername]-[hostname]._opcua-tcp._tcp.local. */
static void
createFullServiceDomain(UA_String *outServiceDomain,
                        UA_String servername, UA_String hostname) {
    /* Can we use hostname and servername with full length? */
    if(hostname.length + servername.length + 1 > outServiceDomain->length) {
        if(servername.length + 2 > outServiceDomain->length) {
            servername.length = outServiceDomain->length;
            hostname.length = 0;
        } else {
            hostname.length = outServiceDomain->length - servername.length - 1;
        }
    }

    if(hostname.length > 0) {
        UA_String_format(outServiceDomain, "%S-%S._opcua-tcp._tcp.local.", servername, hostname);
        /* Replace all dots with minus. Otherwise mDNS is not valid */
        size_t offset = servername.length + hostname.length + 1;
        for(size_t i = servername.length+1; i < offset; i++) {
            if(outServiceDomain->data[i] == '.')
                outServiceDomain->data[i] = '-';
        }
    } else {
        UA_String_format(outServiceDomain, "%S._opcua-tcp._tcp.local.", servername);
    }
}

/* Check if mDNS already has an entry for given hostname and port combination */
static UA_Boolean
UA_Discovery_recordExists(const char* fullServiceDomain,
                          unsigned short port, const UA_DiscoveryProtocol protocol) {
    // [servername]-[hostname]._opcua-tcp._tcp.local. 86400 IN SRV 0 5 port [hostname].
    mdns_record_t *r  = mdnsd_get_published(mdnsPrivateData.mdnsDaemon, fullServiceDomain);
    while(r) {
        const mdns_answer_t *data = mdnsd_record_data(r);
        if(data->type == QTYPE_SRV && (port == 0 || data->srv.port == port))
            return true;
        r = mdnsd_record_next(r);
    }
    return false;
}

static int
discovery_multicastQueryAnswer(mdns_answer_t *a, void *arg) {
    UA_Server *server = (UA_Server*) arg;
    UA_DiscoveryManager *dm = (UA_DiscoveryManager*)
        getServerComponentByName(server, UA_STRING("discovery"));
    if(!dm)
        return 0;

    if(a->type != QTYPE_PTR)
        return 0;

    if(a->rdname == NULL)
        return 0;

    /* Skip, if we already know about this server */
    UA_Boolean exists =
        UA_Discovery_recordExists(a->rdname, 0, UA_DISCOVERY_TCP);
    if(exists == true)
        return 0;

    if(mdnsd_has_query(mdnsPrivateData.mdnsDaemon, a->rdname))
        return 0;

    UA_LOG_DEBUG(server->config.logging, UA_LOGCATEGORY_DISCOVERY,
                 "mDNS send query for: %s SRV&TXT %s", a->name, a->rdname);

    mdnsd_query(mdnsPrivateData.mdnsDaemon, a->rdname, QTYPE_SRV,
                discovery_multicastQueryAnswer, server);
    mdnsd_query(mdnsPrivateData.mdnsDaemon, a->rdname, QTYPE_TXT,
                discovery_multicastQueryAnswer, server);
    return 0;
}

static UA_StatusCode
UA_Discovery_addRecord(UA_DiscoveryManager *dm, const UA_String servername,
                       const UA_String hostname, UA_UInt16 port,
                       const UA_String path, const UA_DiscoveryProtocol protocol,
                       UA_Boolean createTxt, const UA_String* capabilites,
                       const size_t capabilitiesSize,
                       UA_Boolean isSelf) {
    /* We assume that the hostname is not an IP address, but a valid domain
     * name. It is required by the OPC UA spec (see Part 12, DiscoveryURL to DNS
     * SRV mapping) to always use the hostname instead of the IP address. */

    if(capabilitiesSize > 0 && !capabilites)
        return UA_STATUSCODE_BADINVALIDARGUMENT;

    if(hostname.length == 0 || servername.length == 0)
        return UA_STATUSCODE_BADOUTOFRANGE;

    /* Use a limit for the hostname length to make sure full string fits into 63
     * chars (limited by DNS spec) */
    if(hostname.length + servername.length + 1 > 63) { /* include dash between servername-hostname */
        UA_LOG_WARNING(dm->sc.server->config.logging, UA_LOGCATEGORY_DISCOVERY,
                       "Multicast DNS: Combination of hostname+servername exceeds "
                       "maximum of 62 chars. It will be truncated.");
    } else if(hostname.length > 63) {
        UA_LOG_WARNING(dm->sc.server->config.logging, UA_LOGCATEGORY_DISCOVERY,
                       "Multicast DNS: Hostname length exceeds maximum of 63 chars. "
                       "It will be truncated.");
    }

    if(!dm->mdnsMainSrvAdded) {
        mdns_record_t *r =
            mdnsd_shared(mdnsPrivateData.mdnsDaemon, "_services._dns-sd._udp.local.",
                         QTYPE_PTR, 600);
        mdnsd_set_host(mdnsPrivateData.mdnsDaemon, r, "_opcua-tcp._tcp.local.");
        dm->mdnsMainSrvAdded = true;
    }

    /* [servername]-[hostname]._opcua-tcp._tcp.local. */
    char fullServiceDomainBuf[63+24];
    UA_String fullServiceDomain = {63+24, (UA_Byte*)fullServiceDomainBuf};
    createFullServiceDomain(&fullServiceDomain, servername, hostname);

<<<<<<< HEAD
    UA_Boolean exists = UA_Discovery_recordExists(fullServiceDomain,
=======
    UA_Boolean exists = UA_Discovery_recordExists(dm, fullServiceDomainBuf,
>>>>>>> 77640000
                                                  port, protocol);
    if(exists == true)
        return UA_STATUSCODE_GOOD;

    UA_LOG_INFO(dm->sc.server->config.logging, UA_LOGCATEGORY_DISCOVERY,
                "Multicast DNS: add record for domain: %S", fullServiceDomain);

    if(isSelf && mdnsPrivateData.selfMdnsRecord.length == 0) {
        mdnsPrivateData.selfMdnsRecord = UA_STRING_ALLOC(fullServiceDomainBuf);
        if(!mdnsPrivateData.selfMdnsRecord.data)
            return UA_STATUSCODE_BADOUTOFMEMORY;
    }

    UA_String serverName = {
        UA_MIN(63, servername.length + hostname.length + 1),
        (UA_Byte*) fullServiceDomainBuf};

    struct serverOnNetwork *listEntry;
    /* The servername is servername + hostname. It is the same which we get
     * through mDNS and therefore we need to match servername */
    UA_StatusCode retval =
        UA_DiscoveryManager_addEntryToServersOnNetwork(dm, fullServiceDomainBuf,
                                                       serverName, &listEntry);
    if(retval != UA_STATUSCODE_GOOD &&
       retval != UA_STATUSCODE_BADALREADYEXISTS)
        return retval;

    /* If entry is already in list, skip initialization of capabilities and txt+srv */
    if(retval != UA_STATUSCODE_BADALREADYEXISTS) {
        /* if capabilitiesSize is 0, then add default cap 'NA' */
        listEntry->serverOnNetwork.serverCapabilitiesSize = UA_MAX(1, capabilitiesSize);
        listEntry->serverOnNetwork.serverCapabilities = (UA_String *)
            UA_Array_new(listEntry->serverOnNetwork.serverCapabilitiesSize,
                         &UA_TYPES[UA_TYPES_STRING]);
        if(!listEntry->serverOnNetwork.serverCapabilities)
            return UA_STATUSCODE_BADOUTOFMEMORY;
        if(capabilitiesSize == 0) {
            UA_String na;
            na.length = 2;
            na.data = (UA_Byte *) (uintptr_t) "NA";
            UA_String_copy(&na, &listEntry->serverOnNetwork.serverCapabilities[0]);
        } else {
            for(size_t i = 0; i < capabilitiesSize; i++)
                UA_String_copy(&capabilites[i],
                               &listEntry->serverOnNetwork.serverCapabilities[i]);
        }

        listEntry->txtSet = true;
        listEntry->srvSet = true;

        if(path.length > 0) {
            UA_String_format(&listEntry->serverOnNetwork.discoveryUrl,
                             "opc.tcp://%S:%d/%S", hostname, port, path);
        } else {
            UA_String_format(&listEntry->serverOnNetwork.discoveryUrl,
                             "opc.tcp://%S:%d", hostname, port);
        }
    }

    /* _services._dns-sd._udp.local. PTR _opcua-tcp._tcp.local */

    /* check if there is already a PTR entry for the given service. */

    /* _opcua-tcp._tcp.local. PTR [servername]-[hostname]._opcua-tcp._tcp.local. */
    mdns_record_t *r =
        mdns_find_record(mdnsPrivateData.mdnsDaemon, QTYPE_PTR,
                         "_opcua-tcp._tcp.local.", fullServiceDomainBuf);
    if(!r) {
        r = mdnsd_shared(mdnsPrivateData.mdnsDaemon, "_opcua-tcp._tcp.local.",
                         QTYPE_PTR, 600);
        mdnsd_set_host(mdnsPrivateData.mdnsDaemon, r, fullServiceDomainBuf);
    }

    /* The first 63 characters of the hostname (or less) and ".local." */
    size_t maxHostnameLen = UA_MIN(hostname.length, 63);
    char localDomain[71];
    memcpy(localDomain, hostname.data, maxHostnameLen);
    strcpy(localDomain + maxHostnameLen, ".local.");

    /* [servername]-[hostname]._opcua-tcp._tcp.local. 86400 IN SRV 0 5 port [hostname].local. */
    r = mdnsd_unique(mdnsPrivateData.mdnsDaemon, fullServiceDomainBuf,
                     QTYPE_SRV, 600, UA_Discovery_multicastConflict, dm);
    mdnsd_set_srv(mdnsPrivateData.mdnsDaemon, r, 0, 0, port, localDomain);

    /* A/AAAA record for all ip addresses.
     * [servername]-[hostname]._opcua-tcp._tcp.local. A [ip].
     * [hostname].local. A [ip]. */
    mdns_set_address_record(dm, fullServiceDomainBuf, localDomain);

    /* TXT record: [servername]-[hostname]._opcua-tcp._tcp.local. TXT path=/ caps=NA,DA,... */
    UA_STACKARRAY(char, pathChars, path.length + 1);
    if(createTxt) {
        if(path.length > 0)
            memcpy(pathChars, path.data, path.length);
        pathChars[path.length] = 0;
        mdns_create_txt(dm, fullServiceDomainBuf, pathChars, capabilites,
                        capabilitiesSize, UA_Discovery_multicastConflict);
    }

    return UA_STATUSCODE_GOOD;
}

static UA_StatusCode
UA_Discovery_removeRecord(UA_DiscoveryManager *dm, const UA_String servername,
                          const UA_String hostname, UA_UInt16 port,
                          UA_Boolean removeTxt) {
    /* use a limit for the hostname length to make sure full string fits into 63
     * chars (limited by DNS spec) */
    if(hostname.length == 0 || servername.length == 0)
        return UA_STATUSCODE_BADOUTOFRANGE;

    if(hostname.length + servername.length + 1 > 63) { /* include dash between servername-hostname */
        UA_LOG_WARNING(dm->sc.server->config.logging, UA_LOGCATEGORY_DISCOVERY,
                       "Multicast DNS: Combination of hostname+servername exceeds "
                       "maximum of 62 chars. It will be truncated.");
    }

    /* [servername]-[hostname]._opcua-tcp._tcp.local. */
    char fullServiceDomainBuf[63 + 24];
    UA_String fullServiceDomain = {63+24, (UA_Byte*)fullServiceDomainBuf};
    createFullServiceDomain(&fullServiceDomain, servername, hostname);

    UA_LOG_INFO(dm->sc.server->config.logging, UA_LOGCATEGORY_DISCOVERY,
                "Multicast DNS: remove record for domain: %S",
                fullServiceDomain);

    UA_String serverName =
        {UA_MIN(63, servername.length + hostname.length + 1),
         (UA_Byte*)fullServiceDomainBuf};

    UA_StatusCode retval =
        UA_DiscoveryManager_removeEntryFromServersOnNetwork(dm, fullServiceDomainBuf, serverName);
    if(retval != UA_STATUSCODE_GOOD)
        return retval;

    /* _opcua-tcp._tcp.local. PTR [servername]-[hostname]._opcua-tcp._tcp.local. */
    mdns_record_t *r =
        mdns_find_record(mdnsPrivateData.mdnsDaemon, QTYPE_PTR,
                         "_opcua-tcp._tcp.local.", fullServiceDomainBuf);
    if(!r) {
        UA_LOG_WARNING(dm->sc.server->config.logging, UA_LOGCATEGORY_DISCOVERY,
                       "Multicast DNS: could not remove record. "
                       "PTR Record not found for domain: %s", fullServiceDomainBuf);
        return UA_STATUSCODE_BADNOTHINGTODO;
    }
    mdnsd_done(mdnsPrivateData.mdnsDaemon, r);

    /* looks for [servername]-[hostname]._opcua-tcp._tcp.local. 86400 IN SRV 0 5
     * port hostname.local. and TXT record:
     * [servername]-[hostname]._opcua-tcp._tcp.local. TXT path=/ caps=NA,DA,...
     * and A record: [servername]-[hostname]._opcua-tcp._tcp.local. A [ip] */
    mdns_record_t *r2 =
        mdnsd_get_published(mdnsPrivateData.mdnsDaemon, fullServiceDomainBuf);
    if(!r2) {
        UA_LOG_WARNING(dm->sc.server->config.logging, UA_LOGCATEGORY_DISCOVERY,
                       "Multicast DNS: could not remove record. Record not "
                       "found for domain: %s", fullServiceDomainBuf);
        return UA_STATUSCODE_BADNOTHINGTODO;
    }

    while(r2) {
        const mdns_answer_t *data = mdnsd_record_data(r2);
        mdns_record_t *next = mdnsd_record_next(r2);
        if((removeTxt && data->type == QTYPE_TXT) ||
           (removeTxt && data->type == QTYPE_A) ||
           data->srv.port == port) {
            mdnsd_done(mdnsPrivateData.mdnsDaemon, r2);
        }
        r2 = next;
    }

    return UA_STATUSCODE_GOOD;
}

#endif /* UA_ENABLE_DISCOVERY_MULTICAST */<|MERGE_RESOLUTION|>--- conflicted
+++ resolved
@@ -1444,11 +1444,7 @@
     UA_String fullServiceDomain = {63+24, (UA_Byte*)fullServiceDomainBuf};
     createFullServiceDomain(&fullServiceDomain, servername, hostname);
 
-<<<<<<< HEAD
-    UA_Boolean exists = UA_Discovery_recordExists(fullServiceDomain,
-=======
     UA_Boolean exists = UA_Discovery_recordExists(dm, fullServiceDomainBuf,
->>>>>>> 77640000
                                                   port, protocol);
     if(exists == true)
         return UA_STATUSCODE_GOOD;
