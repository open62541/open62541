--- conflicted
+++ resolved
@@ -1000,24 +1000,16 @@
 
     /* Open the send connection */
     listen = false;
-<<<<<<< HEAD
     if(dm->mdnsSendConnectionsSize == 0) {
 		const UA_String *addrs = (const UA_String *)UA_KeyValueMap_getScalar(
             &kvm, UA_QUALIFIEDNAME(0, "interface"), &UA_TYPES[UA_TYPES_STRING]);
         if(!addrs) {
-            discovery_createMultiConnections(dm->server, dm, params, kvm);
+            discovery_createMultiConnections(dm->sc.server, dm, params, kvm);
         } else {
-            res = dm->cm->openConnection(dm->cm, &kvm, dm->server, dm,
+            res = dm->cm->openConnection(dm->cm, &kvm, dm->sc.server, dm,
                                      MulticastDiscoverySendCallback);
             if(res != UA_STATUSCODE_GOOD)
-                UA_LOG_ERROR(dm->server->config.logging, UA_LOGCATEGORY_DISCOVERY,
-=======
-    if(dm->mdnsSendConnection == 0) {
-        res = dm->cm->openConnection(dm->cm, &kvm, dm->sc.server, dm,
-                                     MulticastDiscoverySendCallback);
-        if(res != UA_STATUSCODE_GOOD)
-            UA_LOG_ERROR(dm->sc.server->config.logging, UA_LOGCATEGORY_DISCOVERY,
->>>>>>> de583803
+                UA_LOG_ERROR(dm->sc.server->config.logging, UA_LOGCATEGORY_DISCOVERY,
                          "Could not create the mdns UDP multicast send connection");
 		}
     }
@@ -1038,13 +1030,8 @@
     /* Open the mdns listen socket */
     if(dm->mdnsSendConnectionsSize == 0)
         discovery_createMulticastSocket(dm);
-<<<<<<< HEAD
     if(dm->mdnsSendConnectionsSize == 0) {
-        UA_LOG_ERROR(dm->server->config.logging, UA_LOGCATEGORY_DISCOVERY,
-=======
-    if(dm->mdnsSendConnection == 0) {
         UA_LOG_ERROR(dm->sc.server->config.logging, UA_LOGCATEGORY_DISCOVERY,
->>>>>>> de583803
                      "Could not create multicast socket");
         return;
     }
