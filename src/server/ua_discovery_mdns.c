/* This Source Code Form is subject to the terms of the Mozilla Public
 * License, v. 2.0. If a copy of the MPL was not distributed with this
 * file, You can obtain one at http://mozilla.org/MPL/2.0/.
 *
 *    Copyright 2017 (c) Stefan Profanter, fortiss GmbH
 *    Copyright 2017 (c) Fraunhofer IOSB (Author: Julius Pfrommer)
 *    Copyright 2017 (c) Thomas Stalder, Blue Time Concept SA
 */

#include "ua_discovery.h"
#include "ua_server_internal.h"
#include "mdnsd/libmdnsd/mdnsd.h"
#ifdef UA_ENABLE_DISCOVERY_MULTICAST_MDNSD

#ifndef UA_ENABLE_AMALGAMATION
#include "mdnsd/libmdnsd/xht.h"
#include "mdnsd/libmdnsd/sdtxt.h"
#endif

#include "../deps/mp_printf.h"

#ifdef _WIN32
/* inet_ntoa is deprecated on MSVC but used for compatibility */
# define _WINSOCK_DEPRECATED_NO_WARNINGS
# include <winsock2.h>
# include <iphlpapi.h>
# include <ws2tcpip.h>
#else
# include <sys/types.h>
# include <sys/socket.h>
# include <sys/time.h> // for struct timeval
# include <netinet/in.h> // for struct ip_mreq
# include <ifaddrs.h>
# include <net/if.h> /* for IFF_RUNNING */
# include <netdb.h> // for recvfrom in cygwin
#endif

#define UA_MAXMDNSRECVSOCKETS 8
#define SERVER_ON_NETWORK_HASH_SIZE 1000
typedef struct serverOnNetwork {
    LIST_ENTRY(serverOnNetwork) pointers;
    UA_ServerOnNetwork serverOnNetwork;
    UA_DateTime created;
    UA_DateTime lastSeen;
    UA_Boolean txtSet;
    UA_Boolean srvSet;
    char* pathTmp;
} serverOnNetwork;

typedef struct serverOnNetwork_hash_entry {
    serverOnNetwork *entry;
    struct serverOnNetwork_hash_entry* next;
} serverOnNetwork_hash_entry;

typedef struct mdnsPrivate {
    mdns_daemon_t *mdnsDaemon;
    uintptr_t mdnsSendConnection;
    uintptr_t mdnsRecvConnections[UA_MAXMDNSRECVSOCKETS];
    size_t mdnsRecvConnectionsSize;
    /* hash mapping domain name to serverOnNetwork list entry */
    struct serverOnNetwork_hash_entry* serverOnNetworkHash[SERVER_ON_NETWORK_HASH_SIZE];
    LIST_HEAD(, serverOnNetwork) serverOnNetwork;
    /* Name of server itself. Used to detect if received mDNS
     * message was from itself */
    UA_String selfMdnsRecord;

    UA_UInt32 serverOnNetworkRecordIdCounter;
    UA_DateTime serverOnNetworkRecordIdLastReset;
} mdnsPrivate;


static UA_StatusCode
UA_DiscoveryManager_addEntryToServersOnNetwork(UA_DiscoveryManager *dm,
                                               const char *fqdnMdnsRecord,
                                               UA_String serverName,
                                               struct serverOnNetwork **addedEntry);


static mdnsPrivate mdnsPrivateData;

static struct serverOnNetwork *
mdns_record_add_or_get(UA_DiscoveryManager *dm, const char *record,
                       UA_String serverName, UA_Boolean createNew) {
    UA_UInt32 hashIdx = UA_ByteString_hash(0, (const UA_Byte*)record,
                                           strlen(record)) % SERVER_ON_NETWORK_HASH_SIZE;
    struct serverOnNetwork_hash_entry *hash_entry = mdnsPrivateData.serverOnNetworkHash[hashIdx];

    while(hash_entry) {
        size_t maxLen = serverName.length;
        if(maxLen > hash_entry->entry->serverOnNetwork.serverName.length)
            maxLen = hash_entry->entry->serverOnNetwork.serverName.length;

        if(strncmp((char*)hash_entry->entry->serverOnNetwork.serverName.data,
                   (char*)serverName.data, maxLen) == 0)
            return hash_entry->entry;
        hash_entry = hash_entry->next;
    }

    if(!createNew)
        return NULL;

    struct serverOnNetwork *listEntry;
    UA_StatusCode res =
        UA_DiscoveryManager_addEntryToServersOnNetwork(dm, record, serverName, &listEntry);
    if(res != UA_STATUSCODE_GOOD)
        return NULL;

    return listEntry;
}


static UA_StatusCode
UA_DiscoveryManager_addEntryToServersOnNetwork(UA_DiscoveryManager *dm,
                                               const char *fqdnMdnsRecord,
                                               UA_String serverName,
                                               struct serverOnNetwork **addedEntry) {
    struct serverOnNetwork *entry =
            mdns_record_add_or_get(dm, fqdnMdnsRecord, serverName, false);
    if(entry) {
        if(addedEntry != NULL)
            *addedEntry = entry;
        return UA_STATUSCODE_BADALREADYEXISTS;
    }

    UA_LOG_DEBUG(dm->sc.server->config.logging, UA_LOGCATEGORY_SERVER,
                "Multicast DNS: Add entry to ServersOnNetwork: %s (%S)",
                 fqdnMdnsRecord, serverName);

    struct serverOnNetwork *listEntry = (serverOnNetwork*)
            UA_malloc(sizeof(struct serverOnNetwork));
    if(!listEntry)
        return UA_STATUSCODE_BADOUTOFMEMORY;


    UA_EventLoop *el = dm->sc.server->config.eventLoop;
    listEntry->created = el->dateTime_now(el);
    listEntry->pathTmp = NULL;
    listEntry->txtSet = false;
    listEntry->srvSet = false;
    UA_ServerOnNetwork_init(&listEntry->serverOnNetwork);
    listEntry->serverOnNetwork.recordId = mdnsPrivateData.serverOnNetworkRecordIdCounter;
    UA_StatusCode res = UA_String_copy(&serverName, &listEntry->serverOnNetwork.serverName);
    if(res != UA_STATUSCODE_GOOD) {
        UA_free(listEntry);
        return res;
    }
    mdnsPrivateData.serverOnNetworkRecordIdCounter++;
    if(mdnsPrivateData.serverOnNetworkRecordIdCounter == 0)
        mdnsPrivateData.serverOnNetworkRecordIdLastReset = el->dateTime_now(el);
    listEntry->lastSeen = el->dateTime_nowMonotonic(el);

    /* add to hash */
    UA_UInt32 hashIdx = UA_ByteString_hash(0, (const UA_Byte*)fqdnMdnsRecord,
                                           strlen(fqdnMdnsRecord)) % SERVER_ON_NETWORK_HASH_SIZE;
    struct serverOnNetwork_hash_entry *newHashEntry = (struct serverOnNetwork_hash_entry*)
            UA_malloc(sizeof(struct serverOnNetwork_hash_entry));
    if(!newHashEntry) {
        UA_String_clear(&listEntry->serverOnNetwork.serverName);
        UA_free(listEntry);
        return UA_STATUSCODE_BADOUTOFMEMORY;
    }
    newHashEntry->next = mdnsPrivateData.serverOnNetworkHash[hashIdx];
    mdnsPrivateData.serverOnNetworkHash[hashIdx] = newHashEntry;
    newHashEntry->entry = listEntry;

    LIST_INSERT_HEAD(&mdnsPrivateData.serverOnNetwork, listEntry, pointers);
    if(addedEntry != NULL)
        *addedEntry = listEntry;

    return UA_STATUSCODE_GOOD;
}

#ifdef _WIN32

/* see http://stackoverflow.com/a/10838854/869402 */
static IP_ADAPTER_ADDRESSES *
getInterfaces(UA_DiscoveryManager *dm) {
    IP_ADAPTER_ADDRESSES* adapter_addresses = NULL;

    /* Start with a 16 KB buffer and resize if needed - multiple attempts in
     * case interfaces change while we are in the middle of querying them. */
    DWORD adapter_addresses_buffer_size = 16 * 1024;
    for(size_t attempts = 0; attempts != 3; ++attempts) {
        /* todo: malloc may fail: return a statuscode */
        adapter_addresses = (IP_ADAPTER_ADDRESSES*)UA_malloc(adapter_addresses_buffer_size);
        if(!adapter_addresses) {
            UA_LOG_ERROR(dm->sc.server->config.logging, UA_LOGCATEGORY_DISCOVERY,
                         "GetAdaptersAddresses out of memory");
            adapter_addresses = NULL;
            break;
        }
        DWORD error = GetAdaptersAddresses(AF_UNSPEC,
                                           GAA_FLAG_SKIP_ANYCAST |
                                           GAA_FLAG_SKIP_DNS_SERVER |
                                           GAA_FLAG_SKIP_FRIENDLY_NAME,
                                           NULL, adapter_addresses,
                                           &adapter_addresses_buffer_size);

        if(ERROR_SUCCESS == error) {
            break;
        } else if (ERROR_BUFFER_OVERFLOW == error) {
            /* Try again with the new size */
            UA_free(adapter_addresses);
            adapter_addresses = NULL;
            continue;
        }

        /* Unexpected error */
        UA_LOG_ERROR(dm->sc.server->config.logging, UA_LOGCATEGORY_SERVER,
                     "GetAdaptersAddresses returned an unexpected error. "
                     "Not setting mDNS A records.");
        UA_free(adapter_addresses);
        adapter_addresses = NULL;
        break;
    }
    return adapter_addresses;
}

#endif /* _WIN32 */

static UA_StatusCode
UA_DiscoveryManager_removeEntryFromServersOnNetwork(UA_DiscoveryManager *dm,
                                                    const char *fqdnMdnsRecord,
                                                    UA_String serverName) {
    UA_LOG_DEBUG(dm->sc.server->config.logging, UA_LOGCATEGORY_SERVER,
                 "Multicast DNS: Remove entry from ServersOnNetwork: %s (%S)",
                 fqdnMdnsRecord, serverName);

    struct serverOnNetwork *entry =
            mdns_record_add_or_get(dm, fqdnMdnsRecord, serverName, false);
    if(!entry)
        return UA_STATUSCODE_BADNOTFOUND;

    UA_String recordStr;
    // Cast away const because otherwise the pointer cannot be assigned.
    // Be careful what you do with recordStr!
    recordStr.data = (UA_Byte*)(uintptr_t)fqdnMdnsRecord;
    recordStr.length = strlen(fqdnMdnsRecord);

    /* remove from hash */
    UA_UInt32 hashIdx = UA_ByteString_hash(0, (const UA_Byte*)recordStr.data,
                                           recordStr.length) % SERVER_ON_NETWORK_HASH_SIZE;
    struct serverOnNetwork_hash_entry *hash_entry = mdnsPrivateData.serverOnNetworkHash[hashIdx];
    struct serverOnNetwork_hash_entry *prevEntry = hash_entry;
    while(hash_entry) {
        if(hash_entry->entry == entry) {
            if(mdnsPrivateData.serverOnNetworkHash[hashIdx] == hash_entry)
                mdnsPrivateData.serverOnNetworkHash[hashIdx] = hash_entry->next;
            else if(prevEntry)
                prevEntry->next = hash_entry->next;
            break;
        }
        prevEntry = hash_entry;
        hash_entry = hash_entry->next;
    }
    UA_free(hash_entry);

    if(dm->serverOnNetworkCallback &&
        !UA_String_equal(&mdnsPrivateData.selfMdnsRecord, &recordStr))
        dm->serverOnNetworkCallback(&entry->serverOnNetwork, false,
                                    entry->txtSet,
                                    dm->serverOnNetworkCallbackData);

    /* Remove from list */
    LIST_REMOVE(entry, pointers);
    UA_ServerOnNetwork_clear(&entry->serverOnNetwork);
    if(entry->pathTmp) {
        UA_free(entry->pathTmp);
        entry->pathTmp = NULL;
    }
    UA_free(entry);
    return UA_STATUSCODE_GOOD;
}

static void
mdns_append_path_to_url(UA_String *url, const char *path) {
    size_t pathLen = strlen(path);
    size_t newUrlLen = url->length + pathLen; //size of the new url string incl. the path 
    /* todo: malloc may fail: return a statuscode */
    char *newUrl = (char *)UA_malloc(url->length + pathLen);
    memcpy(newUrl, url->data, url->length);
    memcpy(newUrl + url->length, path, pathLen);
    UA_String_clear(url);
    url->length = newUrlLen;
    url->data = (UA_Byte *) newUrl;
}

static void
setTxt(UA_DiscoveryManager *dm, const struct resource *r,
       struct serverOnNetwork *entry) {
    entry->txtSet = true;
    xht_t *x = txt2sd(r->rdata, r->rdlength);
    char *path = (char *) xht_get(x, "path");
    char *caps = (char *) xht_get(x, "caps");

    size_t pathLen = path ? strlen(path) : 0;

    if(path && pathLen > 1) {
        if(!entry->srvSet) {
            /* txt arrived before SRV, thus cache path entry */
            if (!entry->pathTmp) {
                entry->pathTmp = (char*)UA_malloc(pathLen+1);
                if (!entry->pathTmp) {
                    UA_LOG_ERROR(dm->sc.server->config.logging, UA_LOGCATEGORY_SERVER,
                                 "Cannot alloc memory for mDNS srv path");
                    return;
                }
                memcpy(entry->pathTmp, path, pathLen);
                entry->pathTmp[pathLen] = '\0';
            }
        } else {
            /* SRV already there and discovery URL set. Add path to discovery URL */
            mdns_append_path_to_url(&entry->serverOnNetwork.discoveryUrl, path);
        }
    }

    if(caps && strlen(caps) > 0) {
        /* count comma in caps */
        size_t capsCount = 1;
        for(size_t i = 0; caps[i]; i++) {
            if(caps[i] == ',')
                capsCount++;
        }

        /* set capabilities */
        entry->serverOnNetwork.serverCapabilitiesSize = capsCount;
        entry->serverOnNetwork.serverCapabilities =
            (UA_String *) UA_Array_new(capsCount, &UA_TYPES[UA_TYPES_STRING]);

        for(size_t i = 0; i < capsCount; i++) {
            char *nextStr = strchr(caps, ',');
            size_t len = nextStr ? (size_t) (nextStr - caps) : strlen(caps);
            entry->serverOnNetwork.serverCapabilities[i].length = len;
            /* todo: malloc may fail: return a statuscode */
            entry->serverOnNetwork.serverCapabilities[i].data = (UA_Byte*)UA_malloc(len);
            memcpy(entry->serverOnNetwork.serverCapabilities[i].data, caps, len);
            if(nextStr)
                caps = nextStr + 1;
            else
                break;
        }
    }
    xht_free(x);
}

/* [servername]-[hostname]._opcua-tcp._tcp.local. 86400 IN SRV 0 5 port [hostname]. */
static void
setSrv(UA_DiscoveryManager *dm, const struct resource *r,
       struct serverOnNetwork *entry) {
    entry->srvSet = true;

    /* The specification Part 12 says: The hostname maps onto the SRV record
     * target field. If the hostname is an IPAddress then it must be converted
     * to a domain name. If this cannot be done then LDS shall report an
     * error. */

    size_t srvNameLen = strlen(r->known.srv.name);
    if(srvNameLen > 0 && r->known.srv.name[srvNameLen - 1] == '.')
        /* cut off last dot */
        srvNameLen--;
    /* opc.tcp://[servername]:[port][path] */
    char *newUrl = (char*)UA_malloc(10 + srvNameLen + 8 + 1);
    if (!newUrl) {
        UA_LOG_ERROR(dm->sc.server->config.logging, UA_LOGCATEGORY_SERVER,
                     "Cannot allocate char for discovery url. Out of memory.");
        return;
    }

    mp_snprintf(newUrl, 10 + srvNameLen + 8, "opc.tcp://%.*s:%d",
                (int)srvNameLen, r->known.srv.name, r->known.srv.port);

    entry->serverOnNetwork.discoveryUrl = UA_String_fromChars(newUrl);
    UA_LOG_INFO(dm->sc.server->config.logging, UA_LOGCATEGORY_SERVER,
                "Multicast DNS: found server: %S",
                entry->serverOnNetwork.discoveryUrl);
    UA_free(newUrl);

    if(entry->pathTmp) {
        mdns_append_path_to_url(&entry->serverOnNetwork.discoveryUrl, entry->pathTmp);
        UA_free(entry->pathTmp);
        entry->pathTmp = NULL;
    }
}

/* This will be called by the mDNS library on every record which is received */
static void
mdns_record_received(const struct resource *r, void *data) {
    UA_DiscoveryManager *dm = (UA_DiscoveryManager*) data;

    /* we only need SRV and TXT records */
    /* TODO: remove magic number */
    if((r->clazz != QCLASS_IN && r->clazz != QCLASS_IN + 32768) ||
       (r->type != QTYPE_SRV && r->type != QTYPE_TXT))
        return;

    /* we only handle '_opcua-tcp._tcp.' records */
    char *opcStr = strstr(r->name, "_opcua-tcp._tcp.");
    if(!opcStr)
        return;

    UA_String recordStr;
    recordStr.data = (UA_Byte*)r->name;
    recordStr.length = strlen(r->name);
    UA_Boolean isSelfAnnounce = UA_String_equal(&mdnsPrivateData.selfMdnsRecord, &recordStr);
    if(isSelfAnnounce)
        return; // ignore itself

    /* Extract the servername */
    size_t servernameLen = (size_t) (opcStr - r->name);
    if(servernameLen == 0)
        return;
    servernameLen--; /* remove point */
    UA_String serverName = {servernameLen, (UA_Byte*)r->name};

    /* Get entry */
    struct serverOnNetwork *entry =
        mdns_record_add_or_get(dm, r->name, serverName, r->ttl > 0);
    if(!entry)
        return;

    /* Check that the ttl is positive */
    if(r->ttl == 0) {
        UA_LOG_INFO(dm->sc.server->config.logging, UA_LOGCATEGORY_SERVER,
                    "Multicast DNS: remove server (TTL=0): %S",
                    entry->serverOnNetwork.discoveryUrl);
        UA_DiscoveryManager_removeEntryFromServersOnNetwork(dm, r->name, serverName);
        return;
    }

    /* Update lastSeen */
    UA_EventLoop *el = dm->sc.server->config.eventLoop;
    entry->lastSeen = el->dateTime_nowMonotonic(el);

    /* TXT and SRV are already set */
    if(entry->txtSet && entry->srvSet) {
        // call callback for every mdns package we received.
        // This will also call the callback multiple times
        if(dm->serverOnNetworkCallback)
            dm->serverOnNetworkCallback(&entry->serverOnNetwork, true, entry->txtSet,
                                        dm->serverOnNetworkCallbackData);
        return;
    }

    /* Add the resources */
    if(r->type == QTYPE_TXT && !entry->txtSet)
        setTxt(dm, r, entry);
    else if (r->type == QTYPE_SRV && !entry->srvSet)
        setSrv(dm, r, entry);

    /* Call callback to announce a new server */
    if(entry->srvSet && dm->serverOnNetworkCallback)
        dm->serverOnNetworkCallback(&entry->serverOnNetwork, true, entry->txtSet,
                                    dm->serverOnNetworkCallbackData);
}

static void
mdns_create_txt(UA_DiscoveryManager *dm, const char *fullServiceDomain, const char *path,
                const UA_String *capabilites, const size_t capabilitiesSize,
                void (*conflict)(char *host, int type, void *arg)) {
    mdns_record_t *r = mdnsd_unique(mdnsPrivateData.mdnsDaemon, fullServiceDomain,
                                    QTYPE_TXT, 600, conflict, dm);
    xht_t *h = xht_new(11);
    char *allocPath = NULL;
    if(!path || strlen(path) == 0) {
        xht_set(h, "path", "/");
    } else {
        /* path does not contain slash, so add it here */
        size_t pathLen = strlen(path);
        if(path[0] == '/') {
            allocPath = (char*)UA_malloc(pathLen+1);
            if(!allocPath) {
                UA_LOG_ERROR(dm->sc.server->config.logging, UA_LOGCATEGORY_SERVER,
                             "Cannot alloc memory for txt path");
                return;
            }
            memcpy(allocPath, path, pathLen);
            allocPath[pathLen] = '\0';
        } else {
            allocPath = (char*)UA_malloc(pathLen + 2);
            if(!allocPath) {
                UA_LOG_ERROR(dm->sc.server->config.logging, UA_LOGCATEGORY_SERVER,
                             "Cannot alloc memory for txt path");
                return;
            }
            allocPath[0] = '/';
            memcpy(allocPath + 1, path, pathLen);
            allocPath[pathLen + 1] = '\0';
        }
        xht_set(h, "path", allocPath);
    }

    /* calculate max string length: */
    size_t capsLen = 0;
    for(size_t i = 0; i < capabilitiesSize; i++) {
        /* add comma or last \0 */
        capsLen += capabilites[i].length + 1;
    }

    char *caps = NULL;
    if(capsLen) {
        /* freed when xht_free is called */
        /* todo: malloc may fail: return a statuscode */
        caps = (char*)UA_malloc(sizeof(char) * capsLen);
        size_t idx = 0;
        for(size_t i = 0; i < capabilitiesSize; i++) {
            memcpy(caps + idx, (const char *) capabilites[i].data, capabilites[i].length);
            idx += capabilites[i].length + 1;
            caps[idx - 1] = ',';
        }
        caps[idx - 1] = '\0';

        xht_set(h, "caps", caps);
    } else {
        xht_set(h, "caps", "NA");
    }

    int txtRecordLength;
    unsigned char *packet = sd2txt(h, &txtRecordLength);
    if(allocPath)
        UA_free(allocPath);
    if(caps)
        UA_free(caps);
    xht_free(h);
    mdnsd_set_raw(mdnsPrivateData.mdnsDaemon, r, (char *) packet,
                  (unsigned short) txtRecordLength);
    UA_free(packet);
}

static mdns_record_t *
mdns_find_record(mdns_daemon_t *mdnsDaemon, unsigned short type,
                 const char *host, const char *rdname) {
    mdns_record_t *r = mdnsd_get_published(mdnsDaemon, host);
    if(!r)
        return NULL;

    /* search for the record with the correct ptr hostname */
    while(r) {
        const mdns_answer_t *data = mdnsd_record_data(r);
        if(data->type == type && strcmp(data->rdname, rdname) == 0)
            return r;
        r = mdnsd_record_next(r);
    }
    return NULL;
}

/* set record in the given interface */
static void
mdns_set_address_record_if(UA_DiscoveryManager *dm, const char *fullServiceDomain,
                           const char *localDomain, char *addr, UA_UInt16 addr_len) {
    /* [servername]-[hostname]._opcua-tcp._tcp.local. A [ip]. */
    mdns_record_t *r = mdnsd_shared(mdnsPrivateData.mdnsDaemon, fullServiceDomain, QTYPE_A, 600);
    mdnsd_set_raw(mdnsPrivateData.mdnsDaemon, r, addr, addr_len);

    /* [hostname]. A [ip]. */
    r = mdnsd_shared(mdnsPrivateData.mdnsDaemon, localDomain, QTYPE_A, 600);
    mdnsd_set_raw(mdnsPrivateData.mdnsDaemon, r, addr, addr_len);
}

/* Loop over network interfaces and run set_address_record on each */
#ifdef _WIN32
static void
mdns_set_address_record(UA_DiscoveryManager *dm, const char *fullServiceDomain,
                             const char *localDomain) {
    IP_ADAPTER_ADDRESSES* adapter_addresses = getInterfaces(dm);
    if(!adapter_addresses)
        return;

    /* Iterate through all of the adapters */
    IP_ADAPTER_ADDRESSES* adapter = adapter_addresses;
    for(; adapter != NULL; adapter = adapter->Next) {
        /* Skip loopback adapters */
        if(IF_TYPE_SOFTWARE_LOOPBACK == adapter->IfType)
            continue;

        /* Parse all IPv4 and IPv6 addresses */
        IP_ADAPTER_UNICAST_ADDRESS* address = adapter->FirstUnicastAddress;
        for(; NULL != address; address = address->Next) {
            int family = address->Address.lpSockaddr->sa_family;
            if(AF_INET == family) {
                SOCKADDR_IN* ipv4 = (SOCKADDR_IN*)(address->Address.lpSockaddr); /* IPv4 */
                mdns_set_address_record_if(dm, fullServiceDomain,
                                           localDomain, (char *)&ipv4->sin_addr, 4);
            } else if(AF_INET6 == family) {
                /* IPv6 */
#if 0
                SOCKADDR_IN6* ipv6 = (SOCKADDR_IN6*)(address->Address.lpSockaddr);

                char str_buffer[INET6_ADDRSTRLEN] = {0};
                inet_ntop(AF_INET6, &(ipv6->sin6_addr), str_buffer, INET6_ADDRSTRLEN);

                std::string ipv6_str(str_buffer);

                /* Detect and skip non-external addresses */
                UA_Boolean is_link_local(false);
                UA_Boolean is_special_use(false);

                if(0 == ipv6_str.find("fe")) {
                    char c = ipv6_str[2];
                    if(c == '8' || c == '9' || c == 'a' || c == 'b')
                        is_link_local = true;
                } else if (0 == ipv6_str.find("2001:0:")) {
                    is_special_use = true;
                }

                if(!(is_link_local || is_special_use))
                    ipAddrs.mIpv6.push_back(ipv6_str);
#endif
            }
        }
    }

    /* Cleanup */
    UA_free(adapter_addresses);
    adapter_addresses = NULL;
}

#elif defined(UA_HAS_GETIFADDR)

static void
mdns_set_address_record(UA_DiscoveryManager *dm, const char *fullServiceDomain,
                        const char *localDomain) {
    struct ifaddrs *ifaddr;
    struct ifaddrs *ifa;
    if(getifaddrs(&ifaddr) == -1) {
        UA_LOG_ERROR(dm->sc.server->config.logging, UA_LOGCATEGORY_SERVER,
                     "getifaddrs returned an unexpected error. Not setting mDNS A records.");
        return;
    }

    /* Walk through linked list, maintaining head pointer so we can free list later */
    int n;
    for(ifa = ifaddr, n = 0; ifa != NULL; ifa = ifa->ifa_next, n++) {
        if(!ifa->ifa_addr)
            continue;

        if((strcmp("lo", ifa->ifa_name) == 0) ||
           !(ifa->ifa_flags & (IFF_RUNNING))||
           !(ifa->ifa_flags & (IFF_MULTICAST)))
            continue;

        /* IPv4 */
        if(ifa->ifa_addr->sa_family == AF_INET) {
            struct sockaddr_in* sa = (struct sockaddr_in*) ifa->ifa_addr;
            mdns_set_address_record_if(dm, fullServiceDomain,
                                       localDomain, (char*)&sa->sin_addr.s_addr, 4);
        }

        /* IPv6 not implemented yet */
    }

    /* Clean up */
    freeifaddrs(ifaddr);
}
#else /* _WIN32 */

void
mdns_set_address_record(UA_DiscoveryManager *dm, const char *fullServiceDomain,
                        const char *localDomain) {
    if(dm->sc.server->config.mdnsIpAddressListSize == 0) {
        UA_LOG_ERROR(dm->sc.server->config.logging, UA_LOGCATEGORY_SERVER,
                     "If UA_HAS_GETIFADDR is false, config.mdnsIpAddressList must be set");
        return;
    }

    for(size_t i=0; i< dm->sc.server->config.mdnsIpAddressListSize; i++) {
        mdns_set_address_record_if(dm, fullServiceDomain, localDomain,
                                   (char*)&dm->sc.server->config.mdnsIpAddressList[i], 4);
    }
}

#endif /* _WIN32 */

UA_StatusCode
UA_DiscoveryManager_clearServerOnNetwork(UA_DiscoveryManager *dm) {
    if(!dm) {
        UA_LOG_ERROR(dm->sc.server->config.logging, UA_LOGCATEGORY_DISCOVERY,
                     "DiscoveryManager is NULL");
        return UA_STATUSCODE_BADINVALIDARGUMENT;
    }

    serverOnNetwork *son, *son_tmp;
    LIST_FOREACH_SAFE(son, &mdnsPrivateData.serverOnNetwork, pointers, son_tmp) {
        LIST_REMOVE(son, pointers);
        UA_ServerOnNetwork_clear(&son->serverOnNetwork);
        if(son->pathTmp)
            UA_free(son->pathTmp);
        UA_free(son);
    }

    UA_String_clear(&mdnsPrivateData.selfMdnsRecord);

    for(size_t i = 0; i < SERVER_ON_NETWORK_HASH_SIZE; i++) {
        serverOnNetwork_hash_entry* currHash = mdnsPrivateData.serverOnNetworkHash[i];
        while(currHash) {
            serverOnNetwork_hash_entry* nextHash = currHash->next;
            UA_free(currHash);
            currHash = nextHash;
        }
    }

    return UA_STATUSCODE_GOOD;
}

UA_ServerOnNetwork*
UA_DiscoveryManager_getServerOnNetworkList(UA_DiscoveryManager *dm) {
    serverOnNetwork* entry = LIST_FIRST(&mdnsPrivateData.serverOnNetwork);
    return entry ? &entry->serverOnNetwork : NULL;
}

UA_ServerOnNetwork*
UA_DiscoveryManager_getNextServerOnNetworkRecord(UA_DiscoveryManager *dm,
                                   UA_ServerOnNetwork *current) {
    serverOnNetwork *entry = NULL;
    LIST_FOREACH(entry, &mdnsPrivateData.serverOnNetwork, pointers) {
        if(&entry->serverOnNetwork == current) {
            entry = LIST_NEXT(entry, pointers);
            break;
        }
    }
    return entry ? &entry->serverOnNetwork : NULL;
}


UA_UInt32
UA_DiscoveryManager_getServerOnNetworkRecordIdCounter(UA_DiscoveryManager *dm) {
    if(!dm) {
        UA_LOG_ERROR(dm->sc.server->config.logging, UA_LOGCATEGORY_DISCOVERY,
                     "DiscoveryManager is NULL");
        return 0;
    }
    return mdnsPrivateData.serverOnNetworkRecordIdCounter;
}

UA_StatusCode
UA_DiscoveryManager_resetServerOnNetworkRecordCounter(UA_DiscoveryManager *dm) {
    if(!dm) {
        UA_LOG_ERROR(dm->sc.server->config.logging, UA_LOGCATEGORY_DISCOVERY,
                     "DiscoveryManager is NULL");
        return UA_STATUSCODE_BADINTERNALERROR;
    }
    mdnsPrivateData.serverOnNetworkRecordIdCounter = 0;
    mdnsPrivateData.serverOnNetworkRecordIdLastReset = dm->sc.server->config.eventLoop->dateTime_now(
        dm->sc.server->config.eventLoop);
    return UA_STATUSCODE_GOOD;
}

UA_DateTime
UA_DiscoveryManager_getServerOnNetworkCounterResetTime(UA_DiscoveryManager *dm) {
    if(!dm) {
        UA_LOG_ERROR(dm->sc.server->config.logging, UA_LOGCATEGORY_DISCOVERY,
                     "DiscoveryManager is NULL");
        return 0;
    }
    return mdnsPrivateData.serverOnNetworkRecordIdLastReset;
}

typedef enum {
    UA_DISCOVERY_TCP,    /* OPC UA TCP mapping */
    UA_DISCOVERY_TLS     /* OPC UA HTTPS mapping */
} UA_DiscoveryProtocol;

/* Create a mDNS Record for the given server info and adds it to the mDNS output
 * queue.
 *
 * Additionally this method also adds the given server to the internal
 * serversOnNetwork list so that a client finds it when calling
 * FindServersOnNetwork. */
static UA_StatusCode
UA_Discovery_addRecord(UA_DiscoveryManager *dm, const UA_String servername,
                       const UA_String hostname, UA_UInt16 port,
                       const UA_String path, const UA_DiscoveryProtocol protocol,
                       UA_Boolean createTxt, const UA_String* capabilites,
                       const size_t capabilitiesSize,
                       UA_Boolean isSelf);

/* Create a mDNS Record for the given server info with TTL=0 and adds it to the
 * mDNS output queue.
 *
 * Additionally this method also removes the given server from the internal
 * serversOnNetwork list so that a client gets the updated data when calling
 * FindServersOnNetwork. */
static UA_StatusCode
UA_Discovery_removeRecord(UA_DiscoveryManager *dm, const UA_String servername,
                          const UA_String hostname, UA_UInt16 port,
                          UA_Boolean removeTxt);

static int
discovery_multicastQueryAnswer(mdns_answer_t *a, void *arg);

static void
mdnsAddConnection(UA_DiscoveryManager *dm, uintptr_t connectionId,
                  UA_Boolean recv) {
    if(!recv) {
<<<<<<< HEAD
        for(size_t i = 0; i < UA_MAXMDNSSENDSOCKETS; i++) {
            if(dm->mdnsSendConnections[i] == connectionId)
                return;
        }
        for(size_t i = 0; i < UA_MAXMDNSSENDSOCKETS; i++) {
            if(dm->mdnsSendConnections[i] != 0)
                continue;
            dm->mdnsSendConnections[i] = connectionId;
            dm->mdnsSendConnectionsSize++;
            break;
        }
=======
        mdnsPrivateData.mdnsSendConnection = connectionId;
>>>>>>> 575d0adc
        return;
    }
    for(size_t i = 0; i < UA_MAXMDNSRECVSOCKETS; i++) {
        if(mdnsPrivateData.mdnsRecvConnections[i] == connectionId)
            return;
    }

    for(size_t i = 0; i < UA_MAXMDNSRECVSOCKETS; i++) {
        if(mdnsPrivateData.mdnsRecvConnections[i] != 0)
            continue;
        mdnsPrivateData.mdnsRecvConnections[i] = connectionId;
        mdnsPrivateData.mdnsRecvConnectionsSize++;
        break;
    }
}

static void
mdnsRemoveConnection(UA_DiscoveryManager *dm, uintptr_t connectionId,
                     UA_Boolean recv) {
<<<<<<< HEAD
    for(size_t i = 0; i < UA_MAXMDNSSENDSOCKETS; i++) {
        if(dm->mdnsSendConnections[i] != connectionId)
            continue;
        dm->mdnsSendConnections[i] = 0;
        dm->mdnsSendConnectionsSize--;
        break;
=======
    if(mdnsPrivateData.mdnsSendConnection == connectionId) {
        mdnsPrivateData.mdnsSendConnection = 0;
        return;
>>>>>>> 575d0adc
    }
    for(size_t i = 0; i < UA_MAXMDNSRECVSOCKETS; i++) {
        if(mdnsPrivateData.mdnsRecvConnections[i] != connectionId)
            continue;
        mdnsPrivateData.mdnsRecvConnections[i] = 0;
        mdnsPrivateData.mdnsRecvConnectionsSize--;
        break;
    }
}

static void
MulticastDiscoveryCallback(UA_ConnectionManager *cm, uintptr_t connectionId,
                           void *_, void **connectionContext,
                           UA_ConnectionState state, const UA_KeyValueMap *params,
                           UA_ByteString msg, UA_Boolean recv) {
    UA_DiscoveryManager *dm = *(UA_DiscoveryManager**)connectionContext;

    if(state == UA_CONNECTIONSTATE_CLOSING) {
        mdnsRemoveConnection(dm, connectionId, recv);

        /* Fully stopped? Internally checks if all sockets are closed. */
        UA_DiscoveryManager_setState(dm, dm->sc.state);

        /* Restart mdns sockets if not shutting down */
        if(dm->sc.state == UA_LIFECYCLESTATE_STARTED)
            UA_DiscoveryManager_startMulticast(dm);

        return;
    }

    mdnsAddConnection(dm, connectionId, recv);

    if(msg.length == 0)
        return;

    /* Prepare the sockaddrinfo */
    const UA_UInt16 *port = (const UA_UInt16*)
        UA_KeyValueMap_getScalar(params, UA_QUALIFIEDNAME(0, "remote-port"),
                                 &UA_TYPES[UA_TYPES_UINT16]);
    const UA_String *address = (const UA_String*)
        UA_KeyValueMap_getScalar(params, UA_QUALIFIEDNAME(0, "remote-address"),
                                 &UA_TYPES[UA_TYPES_STRING]);
    if(!port || !address)
        return;

    char portStr[16];
    UA_UInt16 myPort = *port;
    for(size_t i = 0; i < 16; i++) {
        if(myPort == 0) {
            portStr[i] = 0;
            break;
        }
        unsigned char rem = (unsigned char)(myPort % 10);
        portStr[i] = (char)(rem + 48); /* to ascii */
        myPort = myPort / 10;
    }

    struct addrinfo *infoptr;
    int res = getaddrinfo((const char*)address->data, portStr, NULL, &infoptr);
    if(res != 0)
        return;

    /* Parse and process the message */
    struct message mm;
    memset(&mm, 0, sizeof(struct message));
    UA_Boolean rr = message_parse(&mm, (unsigned char*)msg.data, msg.length);
    if(rr)
        mdnsd_in(mdnsPrivateData.mdnsDaemon, &mm, infoptr->ai_addr,
                 (unsigned short)infoptr->ai_addrlen);
    freeaddrinfo(infoptr);
}

static void
UA_DiscoveryManager_sendMulticastMessages(UA_DiscoveryManager *dm) {
    UA_ConnectionManager *cm = dm->cm;
<<<<<<< HEAD
    if(!dm->cm || dm->mdnsSendConnectionsSize == 0)
=======
    if(!dm->cm || mdnsPrivateData.mdnsSendConnection == 0)
>>>>>>> 575d0adc
        return;

    struct sockaddr ip;
    memset(&ip, 0, sizeof(struct sockaddr));
    ip.sa_family = AF_INET; /* Ipv4 */

    struct message mm;
    memset(&mm, 0, sizeof(struct message));

    unsigned short sport = 0;
    while(mdnsd_out(mdnsPrivateData.mdnsDaemon, &mm, &ip, &sport) > 0) {
        int len = message_packet_len(&mm);
        char* buf = (char*)message_packet(&mm);
        if(len <= 0)
            continue;
<<<<<<< HEAD
		for(size_t i = 0; i < dm->mdnsSendConnectionsSize; i++) {
            UA_ByteString sendBuf = UA_BYTESTRING_NULL;
            UA_StatusCode rv = cm->allocNetworkBuffer(cm, dm->mdnsSendConnections[i],
                                                      &sendBuf, (size_t)len);
            if(rv != UA_STATUSCODE_GOOD)
                continue;
            memcpy(sendBuf.data, buf, sendBuf.length);
            cm->sendWithConnection(cm, dm->mdnsSendConnections[i],
                                   &UA_KEYVALUEMAP_NULL, &sendBuf);
		}
=======
        UA_ByteString sendBuf = UA_BYTESTRING_NULL;
        UA_StatusCode rv = cm->allocNetworkBuffer(cm, mdnsPrivateData.mdnsSendConnection,
                                                  &sendBuf, (size_t)len);
        if(rv != UA_STATUSCODE_GOOD)
            continue;
        memcpy(sendBuf.data, buf, sendBuf.length);
        cm->sendWithConnection(cm, mdnsPrivateData.mdnsSendConnection,
                               &UA_KEYVALUEMAP_NULL, &sendBuf);
>>>>>>> 575d0adc
    }
}

void UA_DiscoveryManager_mdnsCyclicTimer(UA_Server *server, void *data) {
    UA_DiscoveryManager_sendMulticastMessages((UA_DiscoveryManager*)data);
}

static void
MulticastDiscoveryRecvCallback(UA_ConnectionManager *cm, uintptr_t connectionId,
                               void *application, void **connectionContext,
                               UA_ConnectionState state, const UA_KeyValueMap *params,
                               UA_ByteString msg) {
    MulticastDiscoveryCallback(cm, connectionId, application, connectionContext,
                               state, params, msg, true);
}

static void
MulticastDiscoverySendCallback(UA_ConnectionManager *cm, uintptr_t connectionId,
                               void *application, void **connectionContext,
                               UA_ConnectionState state, const UA_KeyValueMap *params,
                               UA_ByteString msg) {
    MulticastDiscoveryCallback(cm, connectionId, application, connectionContext,
                               state, params, msg, false);
}

static UA_StatusCode
addMdnsRecordForNetworkLayer(UA_DiscoveryManager *dm, const UA_String serverName,
                             const UA_String *discoveryUrl) {
    UA_String hostname = UA_STRING_NULL;
    char hoststr[256]; /* check with UA_MAXHOSTNAME_LENGTH */
    UA_UInt16 port = 4840;
    UA_String path = UA_STRING_NULL;
    UA_StatusCode retval =
        UA_parseEndpointUrl(discoveryUrl, &hostname, &port, &path);
    if(retval != UA_STATUSCODE_GOOD) {
        UA_LOG_WARNING(dm->sc.server->config.logging, UA_LOGCATEGORY_DISCOVERY,
                       "Server url is invalid: %S", *discoveryUrl);
        return retval;
    }

    if(hostname.length == 0) {
        gethostname(hoststr, sizeof(hoststr)-1);
        hoststr[sizeof(hoststr)-1] = '\0';
        hostname.data = (unsigned char *) hoststr;
        hostname.length = strlen(hoststr);
    }
    retval = UA_Discovery_addRecord(dm, serverName, hostname, port, path, UA_DISCOVERY_TCP, true,
                                    dm->sc.server->config.mdnsConfig.serverCapabilities,
                                    dm->sc.server->config.mdnsConfig.serverCapabilitiesSize, true);
    if(retval != UA_STATUSCODE_GOOD) {
        UA_LOG_WARNING(dm->sc.server->config.logging, UA_LOGCATEGORY_DISCOVERY,
                       "Cannot add mDNS Record: %s", UA_StatusCode_name(retval));
        return retval;
    }
    return UA_STATUSCODE_GOOD;
}

#ifndef IN_ZERONET
#define IN_ZERONET(addr) ((addr & IN_CLASSA_NET) == 0)
#endif

static bool
#ifdef _WIN32
isAddressValid(LPSOCKADDR addr) {
    char sourceAddr[NI_MAXHOST];
    if(addr->sa_family == AF_INET) {
        inet_ntop(AF_INET, &((struct sockaddr_in *)addr)->sin_addr, sourceAddr,
                  sizeof(sourceAddr));
#else
isAddressValid(struct ifaddrs *ifa) {
    char sourceAddr[NI_MAXHOST];
    if(ifa->ifa_addr->sa_family == AF_INET) {
        getnameinfo(ifa->ifa_addr,
                    (ifa->ifa_addr->sa_family == AF_INET) ? sizeof(struct sockaddr_in)
                                                          : sizeof(struct sockaddr_in6),
                    sourceAddr, NI_MAXHOST, NULL, 0, NI_NUMERICHOST);
#endif
        return !(sourceAddr[0] == '1' && sourceAddr[1] == '6' && sourceAddr[2] == '9' &&
                 sourceAddr[3] == '.' && sourceAddr[4] == '2' && sourceAddr[5] == '5' &&
                 sourceAddr[6] == '4');
    }
    return false;
}

static void
discovery_createMultiConnections(UA_Server *server, UA_DiscoveryManager *dm,
                                 UA_KeyValuePair params[], UA_KeyValueMap kvm) {
    char sourceAddr[NI_MAXHOST];
    kvm.mapSize++;
    params[5].key = UA_QUALIFIEDNAME(0, "interface");
#ifdef _WIN32
    ULONG outBufLen = 15000;
    UA_STACKARRAY(char, addrBuf, 15000);
    PIP_ADAPTER_ADDRESSES ifaddr = (IP_ADAPTER_ADDRESSES *)addrBuf;
    ULONG flags = GAA_FLAG_SKIP_ANYCAST | GAA_FLAG_SKIP_MULTICAST |
                  GAA_FLAG_SKIP_DNS_SERVER | GAA_FLAG_SKIP_FRIENDLY_NAME;
    GetAdaptersAddresses(AF_INET, flags, NULL, ifaddr, &outBufLen);
    for(PIP_ADAPTER_ADDRESSES ifa = ifaddr; ifa != NULL; ifa = ifa->Next) {
        for(PIP_ADAPTER_UNICAST_ADDRESS u = ifa->FirstUnicastAddress; u; u = u->Next) {
            LPSOCKADDR addr = u->Address.lpSockaddr;
            if(isAddressValid(addr)) {
                inet_ntop(AF_INET, &((struct sockaddr_in *)addr)->sin_addr, sourceAddr,
                          sizeof(sourceAddr));

#else
    struct ifaddrs *ifaddr;
    getifaddrs(&ifaddr);
    struct ifaddrs *ifa = NULL;

    for(ifa = ifaddr; ifa != NULL; ifa = ifa->ifa_next) {
        if(!ifa->ifa_addr)
            continue;
        if(isAddressValid(ifa)) {
            getnameinfo(ifa->ifa_addr,
                        (ifa->ifa_addr->sa_family == AF_INET)
                            ? sizeof(struct sockaddr_in)
                            : sizeof(struct sockaddr_in6),
                        sourceAddr, NI_MAXHOST, NULL, 0, NI_NUMERICHOST);
#endif
                UA_String additionlconnection = UA_String_fromChars(sourceAddr);
                UA_Variant_setScalar(&params[5].value, &additionlconnection,
                                     &UA_TYPES[UA_TYPES_STRING]);
                UA_StatusCode res = dm->cm->openConnection(
                    dm->cm, &kvm, server, dm, MulticastDiscoverySendCallback);
                if(res != UA_STATUSCODE_GOOD)
                    UA_LOG_ERROR(
                        dm->sc.server->config.logging, UA_LOGCATEGORY_DISCOVERY,
                        "Could not create the mdns UDP multicast send connection");
            }
        }
#ifdef _WIN32
    }
#else
    freeifaddrs(ifaddr);
#endif
}

/* Create multicast 224.0.0.251:5353 socket */
static void
discovery_createMulticastSocket(UA_DiscoveryManager *dm) {
    /* Find the connection manager */
    if(!dm->cm) {
        UA_String udpString = UA_STRING("udp");
        for(UA_EventSource *es = dm->sc.server->config.eventLoop->eventSources;
            es != NULL; es = es->next) {
            /* Is this a usable connection manager? */
            if(es->eventSourceType != UA_EVENTSOURCETYPE_CONNECTIONMANAGER)
                continue;
            UA_ConnectionManager *cm = (UA_ConnectionManager*)es;
            if(UA_String_equal(&udpString, &cm->protocol)) {
                dm->cm = cm;
                break;
            }
        }
    }

    if(!dm->cm) {
        UA_LOG_ERROR(dm->sc.server->config.logging, UA_LOGCATEGORY_DISCOVERY,
                     "No UDP communication supported");
        return;
    }

    /* Set up the parameters */
    UA_KeyValuePair params[6];
    size_t paramsSize = 5;

    UA_UInt16 port = 5353;
    UA_String address = UA_STRING("224.0.0.251");
    UA_UInt32 ttl = 255;
    UA_Boolean reuse = true;
    UA_Boolean listen = true;

    params[0].key = UA_QUALIFIEDNAME(0, "port");
    UA_Variant_setScalar(&params[0].value, &port, &UA_TYPES[UA_TYPES_UINT16]);
    params[1].key = UA_QUALIFIEDNAME(0, "address");
    UA_Variant_setScalar(&params[1].value, &address, &UA_TYPES[UA_TYPES_STRING]);
    params[2].key = UA_QUALIFIEDNAME(0, "listen");
    UA_Variant_setScalar(&params[2].value, &listen, &UA_TYPES[UA_TYPES_BOOLEAN]);
    params[3].key = UA_QUALIFIEDNAME(0, "reuse");
    UA_Variant_setScalar(&params[3].value, &reuse, &UA_TYPES[UA_TYPES_BOOLEAN]);
    params[4].key = UA_QUALIFIEDNAME(0, "ttl");
    UA_Variant_setScalar(&params[4].value, &ttl, &UA_TYPES[UA_TYPES_UINT32]);
    if(dm->sc.server->config.mdnsInterfaceIP.length > 0) {
        params[5].key = UA_QUALIFIEDNAME(0, "interface");
        UA_Variant_setScalar(&params[5].value, &dm->sc.server->config.mdnsInterfaceIP,
                             &UA_TYPES[UA_TYPES_STRING]);
        paramsSize++;
    }

    /* Open the listen connection */
    UA_KeyValueMap kvm = {paramsSize, params};
    UA_StatusCode res = UA_STATUSCODE_GOOD;

    if(mdnsPrivateData.mdnsRecvConnectionsSize == 0) {
        res = dm->cm->openConnection(dm->cm, &kvm, dm->sc.server, dm,
                                     MulticastDiscoveryRecvCallback);
        if(res != UA_STATUSCODE_GOOD)
            UA_LOG_ERROR(dm->sc.server->config.logging, UA_LOGCATEGORY_DISCOVERY,
                         "Could not create the mdns UDP multicast listen connection");
    }

    /* Open the send connection */
    listen = false;
<<<<<<< HEAD
    if(dm->mdnsSendConnectionsSize == 0) {
		const UA_String *addrs = (const UA_String *)UA_KeyValueMap_getScalar(
            &kvm, UA_QUALIFIEDNAME(0, "interface"), &UA_TYPES[UA_TYPES_STRING]);
        if(!addrs) {
            discovery_createMultiConnections(dm->sc.server, dm, params, kvm);
        } else {
            res = dm->cm->openConnection(dm->cm, &kvm, dm->sc.server, dm,
=======
    if(mdnsPrivateData.mdnsSendConnection == 0) {
        res = dm->cm->openConnection(dm->cm, &kvm, dm->sc.server, dm,
>>>>>>> 575d0adc
                                     MulticastDiscoverySendCallback);
            if(res != UA_STATUSCODE_GOOD)
                UA_LOG_ERROR(dm->sc.server->config.logging, UA_LOGCATEGORY_DISCOVERY,
                         "Could not create the mdns UDP multicast send connection");
		}
    }
}

void
UA_DiscoveryManager_startMulticast(UA_DiscoveryManager *dm) {
    if(!mdnsPrivateData.mdnsDaemon) {
        mdnsPrivateData.mdnsDaemon = mdnsd_new(QCLASS_IN, 1000);
        mdnsd_register_receive_callback(mdnsPrivateData.mdnsDaemon, mdns_record_received, dm);
    }

#if defined(UA_ARCHITECTURE_WIN32) || defined(UA_ARCHITECTURE_WEC7)
  WSADATA wsaData;
  WSAStartup(MAKEWORD(2, 2), &wsaData);
#endif

    /* Open the mdns listen socket */
<<<<<<< HEAD
    if(dm->mdnsSendConnectionsSize == 0)
        discovery_createMulticastSocket(dm);
    if(dm->mdnsSendConnectionsSize == 0) {
=======
    if(mdnsPrivateData.mdnsSendConnection == 0)
        discovery_createMulticastSocket(dm);
    if(mdnsPrivateData.mdnsSendConnection == 0) {
>>>>>>> 575d0adc
        UA_LOG_ERROR(dm->sc.server->config.logging, UA_LOGCATEGORY_DISCOVERY,
                     "Could not create multicast socket");
        return;
    }

    /* Add record for the server itself */
    UA_String appName = dm->sc.server->config.mdnsConfig.mdnsServerName;
    for(size_t i = 0; i < dm->sc.server->config.serverUrlsSize; i++)
        addMdnsRecordForNetworkLayer(dm, appName, &dm->sc.server->config.serverUrls[i]);

    /* Send a multicast probe to find any other OPC UA server on the network
     * through mDNS */
    mdnsd_query(mdnsPrivateData.mdnsDaemon, "_opcua-tcp._tcp.local.",
                QTYPE_PTR,discovery_multicastQueryAnswer, dm->sc.server);
}

void
UA_DiscoveryManager_stopMulticast(UA_DiscoveryManager *dm) {
    UA_Server *server = dm->sc.server;
    for(size_t i = 0; i < server->config.serverUrlsSize; i++) {
        UA_String hostname = UA_STRING_NULL;
        char hoststr[256]; /* check with UA_MAXHOSTNAME_LENGTH */
        UA_String path = UA_STRING_NULL;
        UA_UInt16 port = 0;

        UA_StatusCode retval =
            UA_parseEndpointUrl(&server->config.serverUrls[i],
                                &hostname, &port, &path);

        if(retval != UA_STATUSCODE_GOOD)
            continue;

        if(hostname.length == 0) {
            gethostname(hoststr, sizeof(hoststr)-1);
            hoststr[sizeof(hoststr)-1] = '\0';
            hostname.data = (unsigned char *) hoststr;
            hostname.length = strlen(hoststr);
        }

        UA_Discovery_removeRecord(dm, server->config.mdnsConfig.mdnsServerName,
                                  hostname, port, true);
    }

    /* Close the socket */
    if(dm->cm) {
<<<<<<< HEAD
        for(size_t i = 0; i < UA_MAXMDNSSENDSOCKETS; i++)
            if(dm->mdnsSendConnections[i] != 0)
                dm->cm->closeConnection(dm->cm, dm->mdnsSendConnections[i]);
=======
        if(mdnsPrivateData.mdnsSendConnection)
            dm->cm->closeConnection(dm->cm, mdnsPrivateData.mdnsSendConnection);
>>>>>>> 575d0adc
        for(size_t i = 0; i < UA_MAXMDNSRECVSOCKETS; i++)
            if(mdnsPrivateData.mdnsRecvConnections[i] != 0)
                dm->cm->closeConnection(dm->cm, mdnsPrivateData.mdnsRecvConnections[i]);
    }
}

void
UA_DiscoveryManager_clearMdns(UA_DiscoveryManager *dm) {
    /* Clean up the serverOnNetwork list */
    serverOnNetwork *son, *son_tmp;
    LIST_FOREACH_SAFE(son, &mdnsPrivateData.serverOnNetwork, pointers, son_tmp) {
        LIST_REMOVE(son, pointers);
        UA_ServerOnNetwork_clear(&son->serverOnNetwork);
        if(son->pathTmp)
            UA_free(son->pathTmp);
        UA_free(son);
    }

    UA_String_clear(&mdnsPrivateData.selfMdnsRecord);

    for(size_t i = 0; i < SERVER_ON_NETWORK_HASH_SIZE; i++) {
        serverOnNetwork_hash_entry* currHash = mdnsPrivateData.serverOnNetworkHash[i];
        while(currHash) {
            serverOnNetwork_hash_entry* nextHash = currHash->next;
            UA_free(currHash);
            currHash = nextHash;
        }
    }

    /* Clean up mdns daemon */
    if(mdnsPrivateData.mdnsDaemon) {
        mdnsd_shutdown(mdnsPrivateData.mdnsDaemon);
        mdnsd_free(mdnsPrivateData.mdnsDaemon);
        mdnsPrivateData.mdnsDaemon = NULL;
    }
}

UA_UInt32
UA_DiscoveryManager_getMdnsConnectionCount(void) {
    return mdnsPrivateData.mdnsRecvConnectionsSize + (mdnsPrivateData.mdnsSendConnection != 0);
}

void
UA_Discovery_updateMdnsForDiscoveryUrl(UA_DiscoveryManager *dm, const UA_String serverName,
                                       const UA_MdnsDiscoveryConfiguration *mdnsConfig,
                                       const UA_String discoveryUrl,
                                       UA_Boolean isOnline, UA_Boolean updateTxt) {
    UA_String hostname = UA_STRING_NULL;
    UA_UInt16 port = 4840;
    UA_String path = UA_STRING_NULL;
    UA_StatusCode retval =
        UA_parseEndpointUrl(&discoveryUrl, &hostname, &port, &path);
    if(retval != UA_STATUSCODE_GOOD) {
        UA_LOG_WARNING(dm->sc.server->config.logging, UA_LOGCATEGORY_DISCOVERY,
                       "Server url invalid: %S", discoveryUrl);
        return;
    }

    if(!isOnline) {
        UA_StatusCode removeRetval =
                UA_Discovery_removeRecord(dm, serverName, hostname,
                                          port, updateTxt);
        if(removeRetval != UA_STATUSCODE_GOOD)
            UA_LOG_WARNING(dm->sc.server->config.logging, UA_LOGCATEGORY_DISCOVERY,
                           "Could not remove mDNS record for hostname %S", serverName);
        return;
    }

    UA_String *capabilities = NULL;
    size_t capabilitiesSize = 0;
    if(mdnsConfig) {
        capabilities = mdnsConfig->serverCapabilities;
        capabilitiesSize = mdnsConfig->serverCapabilitiesSize;
    }

    UA_StatusCode addRetval =
        UA_Discovery_addRecord(dm, serverName, hostname,
                               port, path, UA_DISCOVERY_TCP, updateTxt,
                               capabilities, capabilitiesSize, false);
    if(addRetval != UA_STATUSCODE_GOOD)
        UA_LOG_WARNING(dm->sc.server->config.logging, UA_LOGCATEGORY_DISCOVERY,
                       "Could not add mDNS record for hostname %S", serverName);
}

void
UA_Server_setServerOnNetworkCallback(UA_Server *server,
                                     UA_Server_serverOnNetworkCallback cb,
                                     void* data) {
    UA_LOCK(&server->serviceMutex);
    UA_DiscoveryManager *dm = (UA_DiscoveryManager*)
        getServerComponentByName(server, UA_STRING("discovery"));
    if(dm) {
        dm->serverOnNetworkCallback = cb;
        dm->serverOnNetworkCallbackData = data;
    }
    UA_UNLOCK(&server->serviceMutex);
}

static void
UA_Discovery_multicastConflict(char *name, int type, void *arg) {
    /* In case logging is disabled */
    (void)name;
    (void)type;

    UA_DiscoveryManager *dm = (UA_DiscoveryManager*) arg;
    UA_LOG_ERROR(dm->sc.server->config.logging, UA_LOGCATEGORY_DISCOVERY,
                 "Multicast DNS name conflict detected: "
                 "'%s' for type %d", name, type);
}

/* Create a service domain with the format [servername]-[hostname]._opcua-tcp._tcp.local. */
static void
createFullServiceDomain(char *outServiceDomain, size_t maxLen,
                        UA_String servername, UA_String hostname) {
    maxLen -= 24; /* the length we have remaining before the opc ua postfix and
                   * the trailing zero */

    /* Can we use hostname and servername with full length? */
    if(hostname.length + servername.length + 1 > maxLen) {
        if(servername.length + 2 > maxLen) {
            servername.length = maxLen;
            hostname.length = 0;
        } else {
            hostname.length = maxLen - servername.length - 1;
        }
    }

    size_t offset = 0;
    if(hostname.length > 0) {
        mp_snprintf(outServiceDomain, maxLen + 1, "%S-%S", servername, hostname);
        offset = servername.length + hostname.length + 1;
        //replace all dots with minus. Otherwise mDNS is not valid
        for(size_t i = servername.length+1; i < offset; i++) {
            if(outServiceDomain[i] == '.')
                outServiceDomain[i] = '-';
        }
    } else {
        mp_snprintf(outServiceDomain, maxLen + 1, "%S", servername);
        offset = servername.length;
    }
    mp_snprintf(&outServiceDomain[offset], 24, "._opcua-tcp._tcp.local.");
}

/* Check if mDNS already has an entry for given hostname and port combination */
static UA_Boolean
UA_Discovery_recordExists(UA_DiscoveryManager *dm, const char* fullServiceDomain,
                          unsigned short port, const UA_DiscoveryProtocol protocol) {
    // [servername]-[hostname]._opcua-tcp._tcp.local. 86400 IN SRV 0 5 port [hostname].
    mdns_record_t *r  = mdnsd_get_published(mdnsPrivateData.mdnsDaemon, fullServiceDomain);
    while(r) {
        const mdns_answer_t *data = mdnsd_record_data(r);
        if(data->type == QTYPE_SRV && (port == 0 || data->srv.port == port))
            return true;
        r = mdnsd_record_next(r);
    }
    return false;
}

static int
discovery_multicastQueryAnswer(mdns_answer_t *a, void *arg) {
    UA_Server *server = (UA_Server*) arg;
    UA_DiscoveryManager *dm = (UA_DiscoveryManager*)
        getServerComponentByName(server, UA_STRING("discovery"));
    if(!dm)
        return 0;

    if(a->type != QTYPE_PTR)
        return 0;

    if(a->rdname == NULL)
        return 0;

    /* Skip, if we already know about this server */
    UA_Boolean exists =
        UA_Discovery_recordExists(dm, a->rdname, 0, UA_DISCOVERY_TCP);
    if(exists == true)
        return 0;

    if(mdnsd_has_query(mdnsPrivateData.mdnsDaemon, a->rdname))
        return 0;

    UA_LOG_DEBUG(server->config.logging, UA_LOGCATEGORY_DISCOVERY,
                 "mDNS send query for: %s SRV&TXT %s", a->name, a->rdname);

    mdnsd_query(mdnsPrivateData.mdnsDaemon, a->rdname, QTYPE_SRV,
                discovery_multicastQueryAnswer, server);
    mdnsd_query(mdnsPrivateData.mdnsDaemon, a->rdname, QTYPE_TXT,
                discovery_multicastQueryAnswer, server);
    return 0;
}

static UA_StatusCode
UA_Discovery_addRecord(UA_DiscoveryManager *dm, const UA_String servername,
                       const UA_String hostname, UA_UInt16 port,
                       const UA_String path, const UA_DiscoveryProtocol protocol,
                       UA_Boolean createTxt, const UA_String* capabilites,
                       const size_t capabilitiesSize,
                       UA_Boolean isSelf) {
    /* We assume that the hostname is not an IP address, but a valid domain
     * name. It is required by the OPC UA spec (see Part 12, DiscoveryURL to DNS
     * SRV mapping) to always use the hostname instead of the IP address. */

    if(capabilitiesSize > 0 && !capabilites)
        return UA_STATUSCODE_BADINVALIDARGUMENT;

    if(hostname.length == 0 || servername.length == 0)
        return UA_STATUSCODE_BADOUTOFRANGE;

    /* Use a limit for the hostname length to make sure full string fits into 63
     * chars (limited by DNS spec) */
    if(hostname.length + servername.length + 1 > 63) { /* include dash between servername-hostname */
        UA_LOG_WARNING(dm->sc.server->config.logging, UA_LOGCATEGORY_DISCOVERY,
                       "Multicast DNS: Combination of hostname+servername exceeds "
                       "maximum of 62 chars. It will be truncated.");
    } else if(hostname.length > 63) {
        UA_LOG_WARNING(dm->sc.server->config.logging, UA_LOGCATEGORY_DISCOVERY,
                       "Multicast DNS: Hostname length exceeds maximum of 63 chars. "
                       "It will be truncated.");
    }

    if(!dm->mdnsMainSrvAdded) {
        mdns_record_t *r =
            mdnsd_shared(mdnsPrivateData.mdnsDaemon, "_services._dns-sd._udp.local.",
                         QTYPE_PTR, 600);
        mdnsd_set_host(mdnsPrivateData.mdnsDaemon, r, "_opcua-tcp._tcp.local.");
        dm->mdnsMainSrvAdded = true;
    }

    /* [servername]-[hostname]._opcua-tcp._tcp.local. */
    char fullServiceDomain[63+24];
    createFullServiceDomain(fullServiceDomain, 63+24, servername, hostname);

    UA_Boolean exists = UA_Discovery_recordExists(dm, fullServiceDomain,
                                                  port, protocol);
    if(exists == true)
        return UA_STATUSCODE_GOOD;

    UA_LOG_INFO(dm->sc.server->config.logging, UA_LOGCATEGORY_DISCOVERY,
                "Multicast DNS: add record for domain: %s", fullServiceDomain);

    if(isSelf && mdnsPrivateData.selfMdnsRecord.length == 0) {
        mdnsPrivateData.selfMdnsRecord = UA_STRING_ALLOC(fullServiceDomain);
        if(!mdnsPrivateData.selfMdnsRecord.data)
            return UA_STATUSCODE_BADOUTOFMEMORY;
    }

    UA_String serverName = {
        UA_MIN(63, servername.length + hostname.length + 1),
        (UA_Byte*) fullServiceDomain};

    struct serverOnNetwork *listEntry;
    /* The servername is servername + hostname. It is the same which we get
     * through mDNS and therefore we need to match servername */
    UA_StatusCode retval =
        UA_DiscoveryManager_addEntryToServersOnNetwork(dm, fullServiceDomain,
                                                       serverName, &listEntry);
    if(retval != UA_STATUSCODE_GOOD &&
       retval != UA_STATUSCODE_BADALREADYEXISTS)
        return retval;

    /* If entry is already in list, skip initialization of capabilities and txt+srv */
    if(retval != UA_STATUSCODE_BADALREADYEXISTS) {
        /* if capabilitiesSize is 0, then add default cap 'NA' */
        listEntry->serverOnNetwork.serverCapabilitiesSize = UA_MAX(1, capabilitiesSize);
        listEntry->serverOnNetwork.serverCapabilities = (UA_String *)
            UA_Array_new(listEntry->serverOnNetwork.serverCapabilitiesSize,
                         &UA_TYPES[UA_TYPES_STRING]);
        if(!listEntry->serverOnNetwork.serverCapabilities)
            return UA_STATUSCODE_BADOUTOFMEMORY;
        if(capabilitiesSize == 0) {
            UA_String na;
            na.length = 2;
            na.data = (UA_Byte *) (uintptr_t) "NA";
            UA_String_copy(&na, &listEntry->serverOnNetwork.serverCapabilities[0]);
        } else {
            for(size_t i = 0; i < capabilitiesSize; i++)
                UA_String_copy(&capabilites[i],
                               &listEntry->serverOnNetwork.serverCapabilities[i]);
        }

        listEntry->txtSet = true;

        const size_t newUrlSize = 10 + hostname.length + 8 + path.length + 1;
        UA_STACKARRAY(char, newUrl, newUrlSize);
        memset(newUrl, 0, newUrlSize);
        if(path.length > 0) {
            mp_snprintf(newUrl, newUrlSize, "opc.tcp://%S:%d/%S", hostname, port, path);
        } else {
            mp_snprintf(newUrl, newUrlSize, "opc.tcp://%S:%d", hostname, port);
        }
        listEntry->serverOnNetwork.discoveryUrl = UA_String_fromChars(newUrl);
        listEntry->srvSet = true;
    }

    /* _services._dns-sd._udp.local. PTR _opcua-tcp._tcp.local */

    /* check if there is already a PTR entry for the given service. */

    /* _opcua-tcp._tcp.local. PTR [servername]-[hostname]._opcua-tcp._tcp.local. */
    mdns_record_t *r =
        mdns_find_record(mdnsPrivateData.mdnsDaemon, QTYPE_PTR,
                         "_opcua-tcp._tcp.local.", fullServiceDomain);
    if(!r) {
        r = mdnsd_shared(mdnsPrivateData.mdnsDaemon, "_opcua-tcp._tcp.local.",
                         QTYPE_PTR, 600);
        mdnsd_set_host(mdnsPrivateData.mdnsDaemon, r, fullServiceDomain);
    }

    /* The first 63 characters of the hostname (or less) */
    size_t maxHostnameLen = UA_MIN(hostname.length, 63);
    char localDomain[65];
    memcpy(localDomain, hostname.data, maxHostnameLen);
    localDomain[maxHostnameLen] = '.';
    localDomain[maxHostnameLen+1] = '\0';

    /* [servername]-[hostname]._opcua-tcp._tcp.local. 86400 IN SRV 0 5 port [hostname]. */
    r = mdnsd_unique(mdnsPrivateData.mdnsDaemon, fullServiceDomain,
                     QTYPE_SRV, 600, UA_Discovery_multicastConflict, dm);
    mdnsd_set_srv(mdnsPrivateData.mdnsDaemon, r, 0, 0, port, localDomain);

    /* A/AAAA record for all ip addresses.
     * [servername]-[hostname]._opcua-tcp._tcp.local. A [ip].
     * [hostname]. A [ip]. */
    mdns_set_address_record(dm, fullServiceDomain, localDomain);

    /* TXT record: [servername]-[hostname]._opcua-tcp._tcp.local. TXT path=/ caps=NA,DA,... */
    UA_STACKARRAY(char, pathChars, path.length + 1);
    if(createTxt) {
        if(path.length > 0)
            memcpy(pathChars, path.data, path.length);
        pathChars[path.length] = 0;
        mdns_create_txt(dm, fullServiceDomain, pathChars, capabilites,
                        capabilitiesSize, UA_Discovery_multicastConflict);
    }

    return UA_STATUSCODE_GOOD;
}

static UA_StatusCode
UA_Discovery_removeRecord(UA_DiscoveryManager *dm, const UA_String servername,
                          const UA_String hostname, UA_UInt16 port,
                          UA_Boolean removeTxt) {
    /* use a limit for the hostname length to make sure full string fits into 63
     * chars (limited by DNS spec) */
    if(hostname.length == 0 || servername.length == 0)
        return UA_STATUSCODE_BADOUTOFRANGE;

    if(hostname.length + servername.length + 1 > 63) { /* include dash between servername-hostname */
        UA_LOG_WARNING(dm->sc.server->config.logging, UA_LOGCATEGORY_DISCOVERY,
                       "Multicast DNS: Combination of hostname+servername exceeds "
                       "maximum of 62 chars. It will be truncated.");
    }

    /* [servername]-[hostname]._opcua-tcp._tcp.local. */
    char fullServiceDomain[63 + 24];
    createFullServiceDomain(fullServiceDomain, 63+24, servername, hostname);

    UA_LOG_INFO(dm->sc.server->config.logging, UA_LOGCATEGORY_DISCOVERY,
                "Multicast DNS: remove record for domain: %s",
                fullServiceDomain);

    UA_String serverName =
        {UA_MIN(63, servername.length + hostname.length + 1), (UA_Byte*)fullServiceDomain};

    UA_StatusCode retval =
        UA_DiscoveryManager_removeEntryFromServersOnNetwork(dm, fullServiceDomain, serverName);
    if(retval != UA_STATUSCODE_GOOD)
        return retval;

    /* _opcua-tcp._tcp.local. PTR [servername]-[hostname]._opcua-tcp._tcp.local. */
    mdns_record_t *r =
        mdns_find_record(mdnsPrivateData.mdnsDaemon, QTYPE_PTR,
                         "_opcua-tcp._tcp.local.", fullServiceDomain);
    if(!r) {
        UA_LOG_WARNING(dm->sc.server->config.logging, UA_LOGCATEGORY_DISCOVERY,
                       "Multicast DNS: could not remove record. "
                       "PTR Record not found for domain: %s", fullServiceDomain);
        return UA_STATUSCODE_BADNOTHINGTODO;
    }
    mdnsd_done(mdnsPrivateData.mdnsDaemon, r);

    /* looks for [servername]-[hostname]._opcua-tcp._tcp.local. 86400 IN SRV 0 5
     * port hostname.local. and TXT record:
     * [servername]-[hostname]._opcua-tcp._tcp.local. TXT path=/ caps=NA,DA,...
     * and A record: [servername]-[hostname]._opcua-tcp._tcp.local. A [ip] */
    mdns_record_t *r2 =
        mdnsd_get_published(mdnsPrivateData.mdnsDaemon, fullServiceDomain);
    if(!r2) {
        UA_LOG_WARNING(dm->sc.server->config.logging, UA_LOGCATEGORY_DISCOVERY,
                       "Multicast DNS: could not remove record. Record not "
                       "found for domain: %s", fullServiceDomain);
        return UA_STATUSCODE_BADNOTHINGTODO;
    }

    while(r2) {
        const mdns_answer_t *data = mdnsd_record_data(r2);
        mdns_record_t *next = mdnsd_record_next(r2);
        if((removeTxt && data->type == QTYPE_TXT) ||
           (removeTxt && data->type == QTYPE_A) ||
           data->srv.port == port) {
            mdnsd_done(mdnsPrivateData.mdnsDaemon, r2);
        }
        r2 = next;
    }

    return UA_STATUSCODE_GOOD;
}

#endif /* UA_ENABLE_DISCOVERY_MULTICAST */<|MERGE_RESOLUTION|>--- conflicted
+++ resolved
@@ -36,6 +36,7 @@
 #endif
 
 #define UA_MAXMDNSRECVSOCKETS 8
+#define UA_MAXMDNSRECVSOCKETS 8
 #define SERVER_ON_NETWORK_HASH_SIZE 1000
 typedef struct serverOnNetwork {
     LIST_ENTRY(serverOnNetwork) pointers;
@@ -54,7 +55,8 @@
 
 typedef struct mdnsPrivate {
     mdns_daemon_t *mdnsDaemon;
-    uintptr_t mdnsSendConnection;
+    uintptr_t mdnsSendConnections[UA_MAXMDNSSENDSOCKETS];
+    size_t mdnsSendConnectionsSize;
     uintptr_t mdnsRecvConnections[UA_MAXMDNSRECVSOCKETS];
     size_t mdnsRecvConnectionsSize;
     /* hash mapping domain name to serverOnNetwork list entry */
@@ -791,21 +793,17 @@
 mdnsAddConnection(UA_DiscoveryManager *dm, uintptr_t connectionId,
                   UA_Boolean recv) {
     if(!recv) {
-<<<<<<< HEAD
         for(size_t i = 0; i < UA_MAXMDNSSENDSOCKETS; i++) {
-            if(dm->mdnsSendConnections[i] == connectionId)
-                return;
+            if(mdnsPrivateData.mdnsSendConnections[i] == connectionId)
+            return;
         }
         for(size_t i = 0; i < UA_MAXMDNSSENDSOCKETS; i++) {
-            if(dm->mdnsSendConnections[i] != 0)
+            if(mdnsPrivateData.mdnsSendConnections[i] != 0)
                 continue;
-            dm->mdnsSendConnections[i] = connectionId;
-            dm->mdnsSendConnectionsSize++;
+            mdnsPrivateData.mdnsSendConnections[i] = connectionId;
+            mdnsPrivateData.mdnsSendConnectionsSize++;
             break;
         }
-=======
-        mdnsPrivateData.mdnsSendConnection = connectionId;
->>>>>>> 575d0adc
         return;
     }
     for(size_t i = 0; i < UA_MAXMDNSRECVSOCKETS; i++) {
@@ -825,18 +823,12 @@
 static void
 mdnsRemoveConnection(UA_DiscoveryManager *dm, uintptr_t connectionId,
                      UA_Boolean recv) {
-<<<<<<< HEAD
     for(size_t i = 0; i < UA_MAXMDNSSENDSOCKETS; i++) {
-        if(dm->mdnsSendConnections[i] != connectionId)
+        if(mdnsPrivateData.mdnsSendConnections[i] != connectionId)
             continue;
-        dm->mdnsSendConnections[i] = 0;
-        dm->mdnsSendConnectionsSize--;
+        mdnsPrivateData.mdnsSendConnections[i] = 0;
+        mdnsPrivateData.mdnsSendConnectionsSize--;
         break;
-=======
-    if(mdnsPrivateData.mdnsSendConnection == connectionId) {
-        mdnsPrivateData.mdnsSendConnection = 0;
-        return;
->>>>>>> 575d0adc
     }
     for(size_t i = 0; i < UA_MAXMDNSRECVSOCKETS; i++) {
         if(mdnsPrivateData.mdnsRecvConnections[i] != connectionId)
@@ -912,11 +904,7 @@
 static void
 UA_DiscoveryManager_sendMulticastMessages(UA_DiscoveryManager *dm) {
     UA_ConnectionManager *cm = dm->cm;
-<<<<<<< HEAD
     if(!dm->cm || dm->mdnsSendConnectionsSize == 0)
-=======
-    if(!dm->cm || mdnsPrivateData.mdnsSendConnection == 0)
->>>>>>> 575d0adc
         return;
 
     struct sockaddr ip;
@@ -932,8 +920,7 @@
         char* buf = (char*)message_packet(&mm);
         if(len <= 0)
             continue;
-<<<<<<< HEAD
-		for(size_t i = 0; i < dm->mdnsSendConnectionsSize; i++) {
+        for(size_t i = 0; i < dm->mdnsSendConnectionsSize; i++) {
             UA_ByteString sendBuf = UA_BYTESTRING_NULL;
             UA_StatusCode rv = cm->allocNetworkBuffer(cm, dm->mdnsSendConnections[i],
                                                       &sendBuf, (size_t)len);
@@ -943,16 +930,6 @@
             cm->sendWithConnection(cm, dm->mdnsSendConnections[i],
                                    &UA_KEYVALUEMAP_NULL, &sendBuf);
 		}
-=======
-        UA_ByteString sendBuf = UA_BYTESTRING_NULL;
-        UA_StatusCode rv = cm->allocNetworkBuffer(cm, mdnsPrivateData.mdnsSendConnection,
-                                                  &sendBuf, (size_t)len);
-        if(rv != UA_STATUSCODE_GOOD)
-            continue;
-        memcpy(sendBuf.data, buf, sendBuf.length);
-        cm->sendWithConnection(cm, mdnsPrivateData.mdnsSendConnection,
-                               &UA_KEYVALUEMAP_NULL, &sendBuf);
->>>>>>> 575d0adc
     }
 }
 
@@ -1156,7 +1133,6 @@
 
     /* Open the send connection */
     listen = false;
-<<<<<<< HEAD
     if(dm->mdnsSendConnectionsSize == 0) {
 		const UA_String *addrs = (const UA_String *)UA_KeyValueMap_getScalar(
             &kvm, UA_QUALIFIEDNAME(0, "interface"), &UA_TYPES[UA_TYPES_STRING]);
@@ -1164,10 +1140,6 @@
             discovery_createMultiConnections(dm->sc.server, dm, params, kvm);
         } else {
             res = dm->cm->openConnection(dm->cm, &kvm, dm->sc.server, dm,
-=======
-    if(mdnsPrivateData.mdnsSendConnection == 0) {
-        res = dm->cm->openConnection(dm->cm, &kvm, dm->sc.server, dm,
->>>>>>> 575d0adc
                                      MulticastDiscoverySendCallback);
             if(res != UA_STATUSCODE_GOOD)
                 UA_LOG_ERROR(dm->sc.server->config.logging, UA_LOGCATEGORY_DISCOVERY,
@@ -1189,15 +1161,9 @@
 #endif
 
     /* Open the mdns listen socket */
-<<<<<<< HEAD
-    if(dm->mdnsSendConnectionsSize == 0)
+    if(mdnsPrivateData.mdnsSendConnectionsSize == 0)
         discovery_createMulticastSocket(dm);
-    if(dm->mdnsSendConnectionsSize == 0) {
-=======
-    if(mdnsPrivateData.mdnsSendConnection == 0)
-        discovery_createMulticastSocket(dm);
-    if(mdnsPrivateData.mdnsSendConnection == 0) {
->>>>>>> 575d0adc
+    if(mdnsPrivateData.mdnsSendConnectionsSize == 0) {
         UA_LOG_ERROR(dm->sc.server->config.logging, UA_LOGCATEGORY_DISCOVERY,
                      "Could not create multicast socket");
         return;
@@ -1243,14 +1209,9 @@
 
     /* Close the socket */
     if(dm->cm) {
-<<<<<<< HEAD
-        for(size_t i = 0; i < UA_MAXMDNSSENDSOCKETS; i++)
-            if(dm->mdnsSendConnections[i] != 0)
-                dm->cm->closeConnection(dm->cm, dm->mdnsSendConnections[i]);
-=======
-        if(mdnsPrivateData.mdnsSendConnection)
-            dm->cm->closeConnection(dm->cm, mdnsPrivateData.mdnsSendConnection);
->>>>>>> 575d0adc
+		for(size_t i = 0; i < UA_MAXMDNSSENDSOCKETS; i++)
+            if(mdnsPrivateData.mdnsSendConnections[i] != 0)
+                dm->cm->closeConnection(dm->cm, mdnsPrivateData.mdnsSendConnections[i]);
         for(size_t i = 0; i < UA_MAXMDNSRECVSOCKETS; i++)
             if(mdnsPrivateData.mdnsRecvConnections[i] != 0)
                 dm->cm->closeConnection(dm->cm, mdnsPrivateData.mdnsRecvConnections[i]);
