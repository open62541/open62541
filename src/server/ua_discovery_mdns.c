--- conflicted
+++ resolved
@@ -559,16 +559,10 @@
 }
 
 /* Loop over network interfaces and run set_address_record on each */
-<<<<<<< HEAD
-#ifdef _WIN32
+#ifdef UA_ARCHITECTURE_WIN32
 static void
 mdns_set_address_record(UA_DiscoveryManager *dm, const char *fullServiceDomain,
-=======
-#ifdef UA_ARCHITECTURE_WIN32
-
-void mdns_set_address_record(UA_DiscoveryManager *dm, const char *fullServiceDomain,
->>>>>>> 403f4628
-                             const char *localDomain) {
+                        const char *localDomain) {
     IP_ADAPTER_ADDRESSES* adapter_addresses = getInterfaces(dm);
     if(!adapter_addresses)
         return;
@@ -1429,18 +1423,10 @@
     }
 
     /* The first 63 characters of the hostname (or less) */
-<<<<<<< HEAD
-    size_t maxHostnameLen = UA_MIN(hostname.length, 63);
-    char localDomain[65];
-    memcpy(localDomain, hostname.data, maxHostnameLen);
-    localDomain[maxHostnameLen] = '.';
-    localDomain[maxHostnameLen+1] = '\0';
-=======
     size_t maxHostnameLen = UA_MIN(hostnameLen, 63);
     char localDomain[71];
     memcpy(localDomain, hostname->data, maxHostnameLen);
     strcpy(localDomain + maxHostnameLen, ".local.");
->>>>>>> 403f4628
 
     /* [servername]-[hostname]._opcua-tcp._tcp.local. 86400 IN SRV 0 5 port [hostname]. */
     r = mdnsd_unique(mdnsPrivateData.mdnsDaemon, fullServiceDomain,
