/* This Source Code Form is subject to the terms of the Mozilla Public
 * License, v. 2.0. If a copy of the MPL was not distributed with this
 * file, You can obtain one at http://mozilla.org/MPL/2.0/. 
 *
 *    Copyright 2017 (c) Fraunhofer IOSB (Author: Julius Pfrommer)
 *    Copyright 2017 (c) Stefan Profanter, fortiss GmbH
 *    Copyright 2018 (c) Ari Breitkreuz, fortiss GmbH
 *    Copyright 2018 (c) Thomas Stalder, Blue Time Concept SA
 */

#include "ua_server_internal.h"
#include "ua_subscription.h"
#include "ua_types_encoding_binary.h"

#ifdef UA_ENABLE_SUBSCRIPTIONS /* conditional compilation */

#define UA_VALUENCODING_MAXSTACK 512

void UA_MonitoredItem_init(UA_MonitoredItem *mon, UA_Subscription *sub) {
    memset(mon, 0, sizeof(UA_MonitoredItem));
    mon->subscription = sub;
    TAILQ_INIT(&mon->queue);
}

#ifdef UA_ENABLE_SUBSCRIPTIONS_EVENTS
static UA_StatusCode
removeMonitoredItemFromNodeCallback(UA_Server *server, UA_Session *session,
                                    UA_Node *node, void *data) {
    /* data is the monitoredItemID */
    /* catch edge case that it's the first element */
    if (data == ((UA_ObjectNode *) node)->monitoredItemQueue) {
        ((UA_ObjectNode *)node)->monitoredItemQueue = ((UA_MonitoredItem *)data)->next;
        return UA_STATUSCODE_GOOD;
    }

    /* SLIST_FOREACH */
    for (UA_MonitoredItem *entry = ((UA_ObjectNode *) node)->monitoredItemQueue->next;
         entry != NULL; entry=entry->next) {
        if (entry == (UA_MonitoredItem *)data) {
            /* SLIST_REMOVE */
            UA_MonitoredItem *iter = ((UA_ObjectNode *) node)->monitoredItemQueue;
            for (; iter->next != entry; iter=iter->next) {}
            iter->next = entry->next;
            UA_free(entry);
            break;
        }
    }
    return UA_STATUSCODE_GOOD;
}
#endif /* UA_ENABLE_SUBSCRIPTIONS_EVENTS */

void UA_MonitoredItem_delete(UA_Server *server, UA_MonitoredItem *monitoredItem) {
    if(monitoredItem->monitoredItemType == UA_MONITOREDITEMTYPE_CHANGENOTIFY) {
        /* Remove the sampling callback */
        UA_MonitoredItem_unregisterSampleCallback(server, monitoredItem);
    } else if (monitoredItem->monitoredItemType != UA_MONITOREDITEMTYPE_EVENTNOTIFY) {
        /* TODO: Access val data.event */
        UA_LOG_ERROR(server->config.logger, UA_LOGCATEGORY_SERVER,
                     "MonitoredItemTypes other than ChangeNotify or EventNotify are not supported yet");
    }

    /* Remove the queued notifications if attached to a subscription */
    if(monitoredItem->subscription) {
        UA_Subscription *sub = monitoredItem->subscription;
        UA_Notification *notification, *notification_tmp;
        TAILQ_FOREACH_SAFE(notification, &monitoredItem->queue,
                           listEntry, notification_tmp) {
            /* Remove the item from the queues */
            TAILQ_REMOVE(&monitoredItem->queue, notification, listEntry);
            TAILQ_REMOVE(&sub->notificationQueue, notification, globalEntry);
            --sub->notificationQueueSize;
            UA_Notification_delete(notification);
        }
        monitoredItem->queueSize = 0;
    }

#ifdef UA_ENABLE_SUBSCRIPTIONS_EVENTS
    if(monitoredItem->monitoredItemType == UA_MONITOREDITEMTYPE_EVENTNOTIFY) {
        /* Remove the monitored item from the node queue */
        UA_Server_editNode(server, NULL, &monitoredItem->monitoredNodeId,
                           removeMonitoredItemFromNodeCallback, monitoredItem);
        /* Delete the event filter */
        UA_EventFilter_deleteMembers(&monitoredItem->filter.eventFilter);
    }
#endif /* UA_ENABLE_SUBSCRIPTIONS_EVENTS */

    /* Remove the monitored item */
<<<<<<< HEAD
    LIST_REMOVE(monitoredItem, listEntry_store);
=======
>>>>>>> c0854654
    UA_String_deleteMembers(&monitoredItem->indexRange);
    UA_ByteString_deleteMembers(&monitoredItem->lastSampledValue);
    UA_Variant_deleteMembers(&monitoredItem->lastValue);
    UA_NodeId_deleteMembers(&monitoredItem->monitoredNodeId);
    UA_Server_delayedFree(server, monitoredItem);
}

UA_StatusCode
MonitoredItem_ensureQueueSpace(UA_Server *server, UA_MonitoredItem *mon) {
    if(mon->queueSize <= mon->maxQueueSize)
        return UA_STATUSCODE_GOOD;

    /* Remove notifications until the queue size is reached */
    UA_Subscription *sub = mon->subscription;
    while(mon->queueSize > mon->maxQueueSize) {
        UA_assert(mon->queueSize >= 2); /* At least two Notifications in the queue */

        /* Make sure that the MonitoredItem does not lose its place in the
         * global queue when notifications are removed. Otherwise the
         * MonitoredItem can "starve" itself by putting new notifications always
         * at the end of the global queue and removing the old ones.
         *
         * - If the oldest notification is removed, put the second oldest
         *   notification right behind it.
         * - If the newest notification is removed, put the new notification
         *   right behind it. */

        UA_Notification *del; /* The notification that will be deleted */
        UA_Notification *after_del; /* The notification to keep and move after del */
        if(mon->discardOldest) {
            /* Remove the oldest */
            del = TAILQ_FIRST(&mon->queue);
            after_del = TAILQ_NEXT(del, listEntry);
        } else {
            /* Remove the second newest (to keep the up-to-date notification) */
            after_del = TAILQ_LAST(&mon->queue, NotificationQueue);
            del = TAILQ_PREV(after_del, NotificationQueue, listEntry);
        }

        /* Move after_del right after del in the global queue */
        TAILQ_REMOVE(&sub->notificationQueue, after_del, globalEntry);
        TAILQ_INSERT_AFTER(&sub->notificationQueue, del, after_del, globalEntry);

        /* Remove the notification from the queues */
        TAILQ_REMOVE(&mon->queue, del, listEntry);
        TAILQ_REMOVE(&sub->notificationQueue, del, globalEntry);

#ifdef UA_ENABLE_SUBSCRIPTIONS_EVENTS
        /* TODO: provide additional protection for overflowEvents according to specification */
        /* removing an overflowEvent should not reduce the queueSize */
        UA_NodeId overflowId = UA_NODEID_NUMERIC(0, UA_NS0ID_SIMPLEOVERFLOWEVENTTYPE);
        if(!(del->data.event.fields.eventFieldsSize == 1 &&
             del->data.event.fields.eventFields->type == &UA_TYPES[UA_TYPES_NODEID] &&
             UA_NodeId_equal((UA_NodeId *)del->data.event.fields.eventFields->data, &overflowId))) {
            --mon->queueSize;
            --sub->notificationQueueSize;
        }
#else
        --mon->queueSize;
        --sub->notificationQueueSize;
#endif /* UA_ENABLE_SUBSCRIPTIONS_EVENTS */

        /* Create an overflow notification */
#ifdef UA_ENABLE_SUBSCRIPTIONS_EVENTS
        if(mon->monitoredItemType == UA_MONITOREDITEMTYPE_EVENTNOTIFY) {
            /* EventFilterResult currently isn't being used
            UA_EventFilterResult_deleteMembers(&del->data.event->result); */
            UA_EventFieldList_deleteMembers(&del->data.event.fields);

            /* cause an overflowEvent */
            /* an overflowEvent does not care about event filters and as such
             * will not be "triggered" correctly. Instead, a notification will
             * be inserted into the queue which includes only the nodeId of the
             * overflowEventType. It is up to the client to check for possible
             * overflows. */
            UA_Notification *overflowNotification = (UA_Notification *) UA_malloc(sizeof(UA_Notification));
            if(!overflowNotification)
                return UA_STATUSCODE_BADOUTOFMEMORY;

            UA_EventFieldList_init(&overflowNotification->data.event.fields);
            overflowNotification->data.event.fields.eventFields = UA_Variant_new();
            if(!overflowNotification->data.event.fields.eventFields) {
                UA_EventFieldList_deleteMembers(&overflowNotification->data.event.fields);
                UA_free(overflowNotification);
                return UA_STATUSCODE_BADOUTOFMEMORY;
            }

            UA_Variant_init(overflowNotification->data.event.fields.eventFields);
            overflowNotification->data.event.fields.eventFieldsSize = 1;
            UA_Variant_setScalarCopy(overflowNotification->data.event.fields.eventFields,
                                     &overflowId, &UA_TYPES[UA_TYPES_NODEID]);
            overflowNotification->mon = mon;
            if(mon->discardOldest) {
                TAILQ_INSERT_HEAD(&mon->queue, overflowNotification, listEntry);
                TAILQ_INSERT_HEAD(&mon->subscription->notificationQueue, overflowNotification, globalEntry);
            } else {
                TAILQ_INSERT_TAIL(&mon->queue, overflowNotification, listEntry);
                TAILQ_INSERT_TAIL(&mon->subscription->notificationQueue, overflowNotification, globalEntry);
            }
        }
#endif /* UA_ENABLE_SUBSCRIPTIONS_EVENTS */

        /* Free the notification */
        UA_Notification_delete(del);
    }

    if(mon->monitoredItemType == UA_MONITOREDITEMTYPE_CHANGENOTIFY) {
        /* Get the element that carries the infobits */
        UA_Notification *notification = NULL;
        if(mon->discardOldest)
            notification = TAILQ_FIRST(&mon->queue);
        else
            notification = TAILQ_LAST(&mon->queue, NotificationQueue);
        UA_assert(notification);

        if(mon->maxQueueSize > 1) {
            /* Add the infobits either to the newest or the new last entry */
            notification->data.value.hasStatus = true;
            notification->data.value.status |= (UA_STATUSCODE_INFOTYPE_DATAVALUE |
                                                UA_STATUSCODE_INFOBITS_OVERFLOW);
        } else {
            /* If the queue size is reduced to one, remove the infobits */
            notification->data.value.status &= ~(UA_StatusCode)(UA_STATUSCODE_INFOTYPE_DATAVALUE |
                                                                UA_STATUSCODE_INFOBITS_OVERFLOW);
        }
    }

    /* TODO: Infobits for Events? */
    return UA_STATUSCODE_GOOD;
}

#define ABS_SUBTRACT_TYPE_INDEPENDENT(a,b) ((a)>(b)?(a)-(b):(b)-(a))

static UA_INLINE UA_Boolean
outOfDeadBand(const void *data1, const void *data2, const size_t index,
              const UA_DataType *type, const UA_Double deadbandValue) {
    if(type == &UA_TYPES[UA_TYPES_SBYTE]) {
        if(ABS_SUBTRACT_TYPE_INDEPENDENT(((const UA_SByte*)data1)[index],
                                         ((const UA_SByte*)data2)[index]) <= deadbandValue)
            return false;
    } else if(type == &UA_TYPES[UA_TYPES_BYTE]) {
        if(ABS_SUBTRACT_TYPE_INDEPENDENT(((const UA_Byte*)data1)[index],
                                         ((const UA_Byte*)data2)[index]) <= deadbandValue)
                return false;
    } else if(type == &UA_TYPES[UA_TYPES_INT16]) {
        if(ABS_SUBTRACT_TYPE_INDEPENDENT(((const UA_Int16*)data1)[index],
                                          ((const UA_Int16*)data2)[index]) <= deadbandValue)
            return false;
    } else if(type == &UA_TYPES[UA_TYPES_UINT16]) {
        if(ABS_SUBTRACT_TYPE_INDEPENDENT(((const UA_UInt16*)data1)[index],
                                          ((const UA_UInt16*)data2)[index]) <= deadbandValue)
            return false;
    } else if(type == &UA_TYPES[UA_TYPES_INT32]) {
        if(ABS_SUBTRACT_TYPE_INDEPENDENT(((const UA_Int32*)data1)[index],
                                         ((const UA_Int32*)data2)[index]) <= deadbandValue)
            return false;
    } else if(type == &UA_TYPES[UA_TYPES_UINT32]) {
        if(ABS_SUBTRACT_TYPE_INDEPENDENT(((const UA_UInt32*)data1)[index],
                                         ((const UA_UInt32*)data2)[index]) <= deadbandValue)
            return false;
    } else if(type == &UA_TYPES[UA_TYPES_INT64]) {
        if(ABS_SUBTRACT_TYPE_INDEPENDENT(((const UA_Int64*)data1)[index],
                                         ((const UA_Int64*)data2)[index]) <= deadbandValue)
            return false;
    } else if(type == &UA_TYPES[UA_TYPES_UINT64]) {
        if(ABS_SUBTRACT_TYPE_INDEPENDENT(((const UA_UInt64*)data1)[index],
                                         ((const UA_UInt64*)data2)[index]) <= deadbandValue)
            return false;
    } else if(type == &UA_TYPES[UA_TYPES_FLOAT]) {
        if(ABS_SUBTRACT_TYPE_INDEPENDENT(((const UA_Float*)data1)[index],
                                         ((const UA_Float*)data2)[index]) <= deadbandValue)
            return false;
    } else if(type == &UA_TYPES[UA_TYPES_DOUBLE]) {
        if(ABS_SUBTRACT_TYPE_INDEPENDENT(((const UA_Double*)data1)[index],
                                         ((const UA_Double*)data2)[index]) <= deadbandValue)
            return false;
    }
    return true;
}

static UA_INLINE UA_Boolean
updateNeededForFilteredValue(const UA_Variant *value, const UA_Variant *oldValue,
                             const UA_Double deadbandValue) {
    if(value->arrayLength != oldValue->arrayLength)
        return true;

    if(value->type != oldValue->type)
        return true;

    if (UA_Variant_isScalar(value)) {
        return outOfDeadBand(value->data, oldValue->data, 0, value->type, deadbandValue);
    } else {
        for (size_t i = 0; i < value->arrayLength; ++i) {
            if (outOfDeadBand(value->data, oldValue->data, i, value->type, deadbandValue))
                return true;
        }
    }
    return false;
}

/* When a change is detected, encoding contains the heap-allocated binary encoded value */
static UA_Boolean
detectValueChangeWithFilter(UA_Server *server, UA_MonitoredItem *mon, UA_DataValue *value,
                            UA_ByteString *encoding) {
    UA_Session *session = &adminSession;
    UA_UInt32 subscriptionId = 0;
    UA_Subscription *sub = mon->subscription;
    if(sub) {
        session = sub->session;
        subscriptionId = sub->subscriptionId;
    }

    if(isDataTypeNumeric(value->value.type) &&
       (mon->filter.dataChangeFilter.trigger == UA_DATACHANGETRIGGER_STATUSVALUE ||
        mon->filter.dataChangeFilter.trigger == UA_DATACHANGETRIGGER_STATUSVALUETIMESTAMP)) {
        if(mon->filter.dataChangeFilter.deadbandType == UA_DEADBANDTYPE_ABSOLUTE) {
            if(!updateNeededForFilteredValue(&value->value, &mon->lastValue,
                                             mon->filter.dataChangeFilter.deadbandValue))
                return false;
        }
        /* else if (mon->filter.deadbandType == UA_DEADBANDTYPE_PERCENT) {
            // TODO where do this EURange come from ?
            UA_Double deadbandValue = fabs(mon->filter.deadbandValue * (EURange.high-EURange.low));
            if (!updateNeededForFilteredValue(value->value, mon->lastValue, deadbandValue))
                return false;
        }*/
    }

    /* Stack-allocate some memory for the value encoding. We might heap-allocate
     * more memory if needed. This is just enough for scalars and small
     * structures. */
    UA_STACKARRAY(UA_Byte, stackValueEncoding, UA_VALUENCODING_MAXSTACK);
    UA_ByteString valueEncoding;
    valueEncoding.data = stackValueEncoding;
    valueEncoding.length = UA_VALUENCODING_MAXSTACK;

    /* Encode the value */
    UA_Byte *bufPos = valueEncoding.data;
    const UA_Byte *bufEnd = &valueEncoding.data[valueEncoding.length];
    UA_StatusCode retval = UA_encodeBinary(value, &UA_TYPES[UA_TYPES_DATAVALUE],
                                           &bufPos, &bufEnd, NULL, NULL);
    if(retval == UA_STATUSCODE_BADENCODINGLIMITSEXCEEDED) {
        size_t binsize = UA_calcSizeBinary(value, &UA_TYPES[UA_TYPES_DATAVALUE]);
        if(binsize == 0)
            return false;
        retval = UA_ByteString_allocBuffer(&valueEncoding, binsize);
        if(retval == UA_STATUSCODE_GOOD) {
            bufPos = valueEncoding.data;
            bufEnd = &valueEncoding.data[valueEncoding.length];
            retval = UA_encodeBinary(value, &UA_TYPES[UA_TYPES_DATAVALUE],
                                     &bufPos, &bufEnd, NULL, NULL);
        }
    }

    if(retval != UA_STATUSCODE_GOOD) {
        UA_LOG_WARNING_SESSION(server->config.logger, session,
                               "Subscription %u | MonitoredItem %i | "
                               "Could not encode the value the MonitoredItem with status %s",
                               subscriptionId, mon->monitoredItemId, UA_StatusCode_name(retval));
        return false;
    }

    /* Has the value changed? */
    valueEncoding.length = (uintptr_t)bufPos - (uintptr_t)valueEncoding.data;
    UA_Boolean changed = (!mon->lastSampledValue.data ||
                          !UA_String_equal(&valueEncoding, &mon->lastSampledValue));

    /* No change */
    if(!changed) {
        if(valueEncoding.data != stackValueEncoding)
            UA_ByteString_deleteMembers(&valueEncoding);
        return false;
    }

    /* Change detected. Copy encoding on the heap if necessary. */
    if(valueEncoding.data == stackValueEncoding) {
        retval = UA_ByteString_copy(&valueEncoding, encoding);
        if(retval != UA_STATUSCODE_GOOD) {
            UA_LOG_WARNING_SESSION(server->config.logger, session,
                                   "Subscription %u | MonitoredItem %i | "
                                   "Detected change, but could not allocate memory for the notification"
                                   "with status %s", subscriptionId, mon->monitoredItemId,
                                   UA_StatusCode_name(retval));
            return false;
        }
        return true;
    }

    *encoding = valueEncoding;
    return true;
}

/* Has this sample changed from the last one? The method may allocate additional
 * space for the encoding buffer. Detect the change in encoding->data. */
static UA_Boolean
detectValueChange(UA_Server *server, UA_MonitoredItem *mon,
                  UA_DataValue value, UA_ByteString *encoding) {
    /* Apply Filter */
    if(mon->filter.dataChangeFilter.trigger == UA_DATACHANGETRIGGER_STATUS)
        value.hasValue = false;

    value.hasServerTimestamp = false;
    value.hasServerPicoseconds = false;
    if(mon->filter.dataChangeFilter.trigger < UA_DATACHANGETRIGGER_STATUSVALUETIMESTAMP) {
        value.hasSourceTimestamp = false;
        value.hasSourcePicoseconds = false;
    }

    /* Detect the value change */
    return detectValueChangeWithFilter(server, mon, &value, encoding);
}

/* Returns whether the sample was stored in the MonitoredItem */
static UA_Boolean
sampleCallbackWithValue(UA_Server *server, UA_MonitoredItem *monitoredItem,
                        UA_DataValue *value) {
    UA_assert(monitoredItem->monitoredItemType == UA_MONITOREDITEMTYPE_CHANGENOTIFY);
    UA_Subscription *sub = monitoredItem->subscription;

    /* Contains heap-allocated binary encoding of the value if a change was detected */
    UA_ByteString binaryEncoding = UA_BYTESTRING_NULL;

    /* Has the value changed? Allocates memory in binaryEncoding if necessary.
     * value is edited internally so we make a shallow copy. */
    UA_Boolean changed = detectValueChange(server, monitoredItem, *value, &binaryEncoding);
    if(!changed)
        return false;

    UA_Boolean storedValue = false;
    if(sub) {
        /* Allocate a new notification */
        UA_Notification *newNotification = (UA_Notification *)UA_malloc(sizeof(UA_Notification));
        if(!newNotification) {
            UA_LOG_WARNING_SESSION(server->config.logger, sub->session,
                                   "Subscription %u | MonitoredItem %i | "
                                   "Item for the publishing queue could not be allocated",
                                   sub->subscriptionId, monitoredItem->monitoredItemId);
            UA_ByteString_deleteMembers(&binaryEncoding);
            return false;
        }

        /* <-- Point of no return --> */

        newNotification->mon = monitoredItem;
        newNotification->data.value = *value; /* Move the value to the notification */
        storedValue = true;

        /* Add the notification to the end of local and global queue */
        TAILQ_INSERT_TAIL(&monitoredItem->queue, newNotification, listEntry);
        TAILQ_INSERT_TAIL(&sub->notificationQueue, newNotification, globalEntry);
        ++monitoredItem->queueSize;
        ++sub->notificationQueueSize;

        /* Remove some notifications if the queue is beyond maximum capacity */
        MonitoredItem_ensureQueueSpace(server, monitoredItem);
    } else {
        /* Call the local callback if not attached to a subscription */
        UA_LocalMonitoredItem *localMon = (UA_LocalMonitoredItem*) monitoredItem;
        void *nodeContext = NULL;
        UA_Server_getNodeContext(server, monitoredItem->monitoredNodeId, &nodeContext);
        localMon->callback.dataChangeCallback(server, monitoredItem->monitoredItemId,
                                              localMon->context,
                                              &monitoredItem->monitoredNodeId,
                                              nodeContext, monitoredItem->attributeId,
                                              value);
    }

    /* Store the encoding for comparison */
    UA_ByteString_deleteMembers(&monitoredItem->lastSampledValue);
    monitoredItem->lastSampledValue = binaryEncoding;
    UA_Variant_deleteMembers(&monitoredItem->lastValue);
    UA_Variant_copy(&value->value, &monitoredItem->lastValue);

    return storedValue;
}

void
UA_MonitoredItem_sampleCallback(UA_Server *server, UA_MonitoredItem *monitoredItem) {
    UA_Session *session = &adminSession;
    UA_UInt32 subscriptionId = 0;
    UA_Subscription *sub = monitoredItem->subscription;
    if(sub) {
        session = sub->session;
        subscriptionId = sub->subscriptionId;
    }

    if(monitoredItem->monitoredItemType != UA_MONITOREDITEMTYPE_CHANGENOTIFY) {
        UA_LOG_DEBUG_SESSION(server->config.logger, session, "Subscription %u | "
                             "MonitoredItem %i | Not a data change notification",
                             subscriptionId, monitoredItem->monitoredItemId);
        return;
    }

    /* Sample the value */
    UA_ReadValueId rvid;
    UA_ReadValueId_init(&rvid);
    rvid.nodeId = monitoredItem->monitoredNodeId;
    rvid.attributeId = monitoredItem->attributeId;
    rvid.indexRange = monitoredItem->indexRange;
    UA_DataValue value = UA_Server_readWithSession(server, session, &rvid, monitoredItem->timestampsToReturn);

    /* Operate on the sample */
    UA_Boolean storedValue = sampleCallbackWithValue(server, monitoredItem, &value);

    /* Delete the sample if it was not stored in the MonitoredItem  */
    if(!storedValue)
        UA_DataValue_deleteMembers(&value);
}

UA_StatusCode
UA_MonitoredItem_registerSampleCallback(UA_Server *server, UA_MonitoredItem *mon) {
    if(mon->sampleCallbackIsRegistered)
        return UA_STATUSCODE_GOOD;

    /* Only DataChange MonitoredItems have a callback with a sampling interval */
    if(mon->monitoredItemType != UA_MONITOREDITEMTYPE_CHANGENOTIFY)
        return UA_STATUSCODE_GOOD;

    UA_StatusCode retval =
        UA_Server_addRepeatedCallback(server, (UA_ServerCallback)UA_MonitoredItem_sampleCallback,
                                      mon, (UA_UInt32)mon->samplingInterval, &mon->sampleCallbackId);
    if(retval == UA_STATUSCODE_GOOD)
        mon->sampleCallbackIsRegistered = true;
    return retval;
}

UA_StatusCode
UA_MonitoredItem_unregisterSampleCallback(UA_Server *server, UA_MonitoredItem *mon) {
    if(!mon->sampleCallbackIsRegistered)
        return UA_STATUSCODE_GOOD;
    mon->sampleCallbackIsRegistered = false;
    return UA_Server_removeRepeatedCallback(server, mon->sampleCallbackId);
}

#endif /* UA_ENABLE_SUBSCRIPTIONS */<|MERGE_RESOLUTION|>--- conflicted
+++ resolved
@@ -85,10 +85,6 @@
 #endif /* UA_ENABLE_SUBSCRIPTIONS_EVENTS */
 
     /* Remove the monitored item */
-<<<<<<< HEAD
-    LIST_REMOVE(monitoredItem, listEntry_store);
-=======
->>>>>>> c0854654
     UA_String_deleteMembers(&monitoredItem->indexRange);
     UA_ByteString_deleteMembers(&monitoredItem->lastSampledValue);
     UA_Variant_deleteMembers(&monitoredItem->lastValue);
