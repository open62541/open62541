/* This Source Code Form is subject to the terms of the Mozilla Public
 * License, v. 2.0. If a copy of the MPL was not distributed with this
 * file, You can obtain one at http://mozilla.org/MPL/2.0/.
 *
 *    Copyright 2017-2020 (c) Fraunhofer IOSB (Author: Julius Pfrommer)
 *    Copyright 2017 (c) Stefan Profanter, fortiss GmbH
 *    Copyright 2018 (c) Ari Breitkreuz, fortiss GmbH
 *    Copyright 2018 (c) Thomas Stalder, Blue Time Concept SA
 *    Copyright 2018 (c) Fabian Arndt, Root-Core
 */

#include "ua_server_internal.h"
#include "ua_subscription.h"
#include "../ua_types_encoding_binary.h"

#ifdef UA_ENABLE_SUBSCRIPTIONS /* conditional compilation */

/* Detect value changes outside the deadband */
#define UA_DETECT_DEADBAND(TYPE) do {                           \
    TYPE v1 = *(const TYPE*)data1;                              \
    TYPE v2 = *(const TYPE*)data2;                              \
    TYPE diff = (v1 > v2) ? (TYPE)(v1 - v2) : (TYPE)(v2 - v1);  \
    return ((UA_Double)diff > deadband);                        \
} while(false);

static UA_Boolean
detectScalarDeadBand(const void *data1, const void *data2,
                     const UA_DataType *type, const UA_Double deadband) {
    if(type->typeKind == UA_DATATYPEKIND_SBYTE) {
        UA_DETECT_DEADBAND(UA_SByte);
    } else if(type->typeKind == UA_DATATYPEKIND_BYTE) {
        UA_DETECT_DEADBAND(UA_Byte);
    } else if(type->typeKind == UA_DATATYPEKIND_INT16) {
        UA_DETECT_DEADBAND(UA_Int16);
    } else if(type->typeKind == UA_DATATYPEKIND_UINT16) {
        UA_DETECT_DEADBAND(UA_UInt16);
    } else if(type->typeKind == UA_DATATYPEKIND_INT32) {
        UA_DETECT_DEADBAND(UA_Int32);
    } else if(type->typeKind == UA_DATATYPEKIND_UINT32) {
        UA_DETECT_DEADBAND(UA_UInt32);
    } else if(type->typeKind == UA_DATATYPEKIND_INT64) {
        UA_DETECT_DEADBAND(UA_Int64);
    } else if(type->typeKind == UA_DATATYPEKIND_UINT64) {
        UA_DETECT_DEADBAND(UA_UInt64);
    } else if(type->typeKind == UA_DATATYPEKIND_FLOAT) {
        UA_DETECT_DEADBAND(UA_Float);
    } else if(type->typeKind == UA_DATATYPEKIND_DOUBLE) {
        UA_DETECT_DEADBAND(UA_Double);
    } else {
        return false; /* Not a known numerical type */
    }
}

static UA_Boolean
detectVariantDeadband(const UA_Variant *value, const UA_Variant *oldValue,
                      const UA_Double deadbandValue) {
    if(value->arrayLength != oldValue->arrayLength)
        return true;
    if(value->type != oldValue->type)
        return true;
    size_t length = 1;
    if(!UA_Variant_isScalar(value))
        length = value->arrayLength;
    uintptr_t data = (uintptr_t)value->data;
    uintptr_t oldData = (uintptr_t)oldValue->data;
    UA_UInt32 memSize = value->type->memSize;
    for(size_t i = 0; i < length; ++i) {
        if(detectScalarDeadBand((const void*)data, (const void*)oldData,
                                value->type, deadbandValue))
            return true;
        data += memSize;
        oldData += memSize;
    }
    return false;
}

static UA_Boolean
detectValueChange(UA_Server *server, UA_MonitoredItem *mon, const UA_DataValue *dv) {
    UA_LOCK_ASSERT(&server->serviceMutex);

    /* Status changes are always reported */
    if(dv->hasStatus != mon->lastValue.hasStatus ||
       dv->status != mon->lastValue.status) {
        return true;
    }

    /* Default trigger is Status + Value */
    UA_DataChangeTrigger trigger = UA_DATACHANGETRIGGER_STATUSVALUE;

    /* Use the configured trigger */
    const UA_DataChangeFilter *dcf = NULL;
    const UA_ExtensionObject *filter = &mon->parameters.filter;
    if(filter->content.decoded.type == &UA_TYPES[UA_TYPES_DATACHANGEFILTER]) {
        dcf = (UA_DataChangeFilter*)filter->content.decoded.data;
        trigger = dcf->trigger;
    }

    /* The status was already tested above */
    if(trigger == UA_DATACHANGETRIGGER_STATUS)
        return false;

    UA_assert(trigger == UA_DATACHANGETRIGGER_STATUSVALUE ||
              trigger == UA_DATACHANGETRIGGER_STATUSVALUETIMESTAMP);

    /* Test absolute deadband */
    if(dcf && dcf->deadbandType == UA_DEADBANDTYPE_ABSOLUTE &&
       dv->value.type != NULL && UA_DataType_isNumeric(dv->value.type))
        return detectVariantDeadband(&dv->value, &mon->lastValue.value,
                                     dcf->deadbandValue);

    /* Compare the source timestamp if the trigger requires that */
    if(trigger == UA_DATACHANGETRIGGER_STATUSVALUETIMESTAMP) {
        if(dv->hasSourceTimestamp != mon->lastValue.hasSourceTimestamp)
            return true;
        if(dv->hasSourceTimestamp &&
           dv->sourceTimestamp != mon->lastValue.sourceTimestamp)
            return true;
    }

    /* Has the value changed? */
    if(dv->hasValue != mon->lastValue.hasValue)
        return true;
    return !UA_equal(&dv->value, &mon->lastValue.value,
                     &UA_TYPES[UA_TYPES_VARIANT]);
}

UA_StatusCode
UA_MonitoredItem_createDataChangeNotification(UA_Server *server, UA_MonitoredItem *mon,
                                              const UA_DataValue *dv) {
    /* Copy the value */
    UA_DataValue valueCopy;
    UA_StatusCode retval = UA_DataValue_copy(dv, &valueCopy);
    if(retval != UA_STATUSCODE_GOOD)
        return retval;

    /* Allocate a new notification */
    UA_Notification *n = UA_Notification_new();
    if(!n) {
        UA_DataValue_clear(&valueCopy);
        return UA_STATUSCODE_BADOUTOFMEMORY;
    }

    /* Prepare and enqueue the notification */
    n->mon = mon;
    n->data.dataChange.value = valueCopy;
    n->data.dataChange.clientHandle = mon->parameters.clientHandle;
    UA_Notification_enqueueAndTrigger(server, n);
    return UA_STATUSCODE_GOOD;
}

void
UA_MonitoredItem_processSampledValue(UA_Server *server, UA_MonitoredItem *mon,
                                     UA_DataValue *value) {
    UA_assert(mon->itemToMonitor.attributeId != UA_ATTRIBUTEID_EVENTNOTIFIER);
    UA_LOCK_ASSERT(&server->serviceMutex);

    /* Has the value changed (with the filters applied)? */
    UA_Boolean changed = detectValueChange(server, mon, value);
    if(!changed) {
        UA_LOG_DEBUG_SUBSCRIPTION(server->config.logging, mon->subscription,
                                  "MonitoredItem %" PRIi32 " | "
                                  "The value has not changed", mon->monitoredItemId);
        UA_DataValue_clear(value);
        return;
    }

    /* Prepare a notification and enqueue it */
    UA_StatusCode res =
        UA_MonitoredItem_createDataChangeNotification(server, mon, value);
    if(res != UA_STATUSCODE_GOOD) {
        UA_LOG_WARNING_SUBSCRIPTION(server->config.logging, mon->subscription,
                                    "MonitoredItem %" PRIi32 " | "
                                    "Processing the sample returned the statuscode %s",
                                    mon->monitoredItemId, UA_StatusCode_name(res));
        UA_DataValue_clear(value);
        return;
    }

    /* Move/store the value for filter comparison and TransferSubscription */
    UA_DataValue_clear(&mon->lastValue);
    mon->lastValue = *value;
<<<<<<< HEAD
=======

    /* Call the local callback if the MonitoredItem is not attached to a
     * subscription. Do this at the very end. Because the callback might delete
     * the subscription. */
    if(!mon->subscription) {
        UA_LocalMonitoredItem *localMon = (UA_LocalMonitoredItem*) mon;
        void *nodeContext = NULL;
        getNodeContext(server, mon->itemToMonitor.nodeId, &nodeContext);
        localMon->callback.dataChangeCallback(server,
                                              mon->monitoredItemId, localMon->context,
                                              &mon->itemToMonitor.nodeId, nodeContext,
                                              mon->itemToMonitor.attributeId, value);
    }
}

void
UA_MonitoredItem_sampleCallback(UA_Server *server, UA_MonitoredItem *mon) {
    UA_LOCK(&server->serviceMutex);
    monitoredItem_sampleCallback(server, mon);
    UA_UNLOCK(&server->serviceMutex);
>>>>>>> 403f4628
}

void
UA_MonitoredItem_sample(UA_Server *server, UA_MonitoredItem *mon) {
    UA_LOCK_ASSERT(&server->serviceMutex);
    UA_assert(mon->itemToMonitor.attributeId != UA_ATTRIBUTEID_EVENTNOTIFIER);

    UA_Subscription *sub = mon->subscription;
    UA_LOG_DEBUG_SUBSCRIPTION(server->config.logging, sub, "MonitoredItem %" PRIi32
                              " | Sample callback called", mon->monitoredItemId);

    /* Sample the current value.
     * sub->session can be NULL when the subscription is detached. Then
     * readWithSession returns the error-code BADUSERACCESSDENIED. */
    UA_Session *session = (sub) ? sub->session : &server->adminSession;
    UA_DataValue dv = readWithSession(server, session, &mon->itemToMonitor,
                                      mon->timestampsToReturn);

    /* Process the sample. This always clears the value. */
    UA_MonitoredItem_processSampledValue(server, mon, &dv);
}

#endif /* UA_ENABLE_SUBSCRIPTIONS */<|MERGE_RESOLUTION|>--- conflicted
+++ resolved
@@ -179,8 +179,6 @@
     /* Move/store the value for filter comparison and TransferSubscription */
     UA_DataValue_clear(&mon->lastValue);
     mon->lastValue = *value;
-<<<<<<< HEAD
-=======
 
     /* Call the local callback if the MonitoredItem is not attached to a
      * subscription. Do this at the very end. Because the callback might delete
@@ -197,14 +195,6 @@
 }
 
 void
-UA_MonitoredItem_sampleCallback(UA_Server *server, UA_MonitoredItem *mon) {
-    UA_LOCK(&server->serviceMutex);
-    monitoredItem_sampleCallback(server, mon);
-    UA_UNLOCK(&server->serviceMutex);
->>>>>>> 403f4628
-}
-
-void
 UA_MonitoredItem_sample(UA_Server *server, UA_MonitoredItem *mon) {
     UA_LOCK_ASSERT(&server->serviceMutex);
     UA_assert(mon->itemToMonitor.attributeId != UA_ATTRIBUTEID_EVENTNOTIFIER);
