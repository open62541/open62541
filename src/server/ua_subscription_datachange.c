--- conflicted
+++ resolved
@@ -155,15 +155,9 @@
     /* Has the value changed (with the filters applied)? */
     UA_Boolean changed = detectValueChange(server, mon, value);
     if(!changed) {
-<<<<<<< HEAD
         UA_LOG_DEBUG_SUBSCRIPTION(server->config.logging, mon->subscription,
                                   "MonitoredItem %" PRIi32 " | "
                                   "The value has not changed", mon->monitoredItemId);
-=======
-        UA_LOG_DEBUG_SUBSCRIPTION(server->config.logging, sub, "MonitoredItem %"
-                                  PRIi32 " | The value has not changed",
-                                  mon->monitoredItemId);
->>>>>>> cf3554db
         UA_DataValue_clear(value);
         return;
     }
