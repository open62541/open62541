--- conflicted
+++ resolved
@@ -80,15 +80,11 @@
 
         /* Remove the item */
         TAILQ_REMOVE(&mon->queue, queueItem, listEntry);
-<<<<<<< HEAD
-        UA_DataValue_deleteMembers(&queueItem->value);
-=======
         if(mon->monitoredItemType == UA_MONITOREDITEMTYPE_CHANGENOTIFY) {
             UA_DataValue_deleteMembers(&queueItem->data.value);
         } else {
             //TODO: event implemantation
         }
->>>>>>> ba3b55ab
         UA_free(queueItem);
         --mon->currentQueueSize;
         valueDiscarded = true;
@@ -98,20 +94,6 @@
     if(!valueDiscarded)
         return;
 
-<<<<<<< HEAD
-    /* Get the element that carries the infobits */
-    if(mon->discardOldest)
-        queueItem = TAILQ_FIRST(&mon->queue);
-    else
-        queueItem = TAILQ_LAST(&mon->queue, QueuedValueQueue);
-    UA_assert(queueItem);
-
-    /* If the queue size is reduced to one, remove the infobits */
-    if(mon->maxQueueSize == 1) {
-        queueItem->value.status &= ~(UA_StatusCode)(UA_STATUSCODE_INFOTYPE_DATAVALUE |
-                                                    UA_STATUSCODE_INFOBITS_OVERFLOW);
-        return;
-=======
     if(mon->monitoredItemType == UA_MONITOREDITEMTYPE_CHANGENOTIFY) {
         /* Get the element that carries the infobits */
         if(mon->discardOldest)
@@ -130,12 +112,7 @@
         /* Add the infobits either to the newest or the new last entry */
         queueItem->data.value.hasStatus = true;
         queueItem->data.value.status |= (UA_STATUSCODE_INFOTYPE_DATAVALUE | UA_STATUSCODE_INFOBITS_OVERFLOW);
->>>>>>> ba3b55ab
-    }
-
-    /* Add the infobits either to the newest or the new last entry */
-    queueItem->value.hasStatus = true;
-    queueItem->value.status |= (UA_STATUSCODE_INFOTYPE_DATAVALUE | UA_STATUSCODE_INFOBITS_OVERFLOW);
+    }
 }
 
 /* Errors are returned as no change detected */
@@ -269,16 +246,10 @@
     /* Add the sample to the queue for publication */
     TAILQ_INSERT_TAIL(&monitoredItem->queue, newQueueItem, listEntry);
     ++monitoredItem->currentQueueSize;
-<<<<<<< HEAD
-    /* Remove entries from the queue if required */
-    MonitoredItem_ensureQueueSpace(monitoredItem);
-    return true;;
-=======
 
     /* Remove entries from the queue if required */
     MonitoredItem_ensureQueueSpace(monitoredItem);
     return true;
->>>>>>> ba3b55ab
 }
 
 void
