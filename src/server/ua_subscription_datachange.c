--- conflicted
+++ resolved
@@ -14,111 +14,6 @@
 #ifdef UA_ENABLE_SUBSCRIPTIONS /* conditional compilation */
 
 #define UA_VALUENCODING_MAXSTACK 512
-
-<<<<<<< HEAD
-=======
-#ifdef UA_ENABLE_SUBSCRIPTIONS /* conditional compilation */
-
->>>>>>> 2198d7fe
-UA_MonitoredItem *
-UA_MonitoredItem_new(UA_MonitoredItemType monType) {
-    /* Allocate the memory */
-    UA_MonitoredItem *newItem =
-            (UA_MonitoredItem *) UA_calloc(1, sizeof(UA_MonitoredItem));
-    if(!newItem)
-        return NULL;
-
-    /* Remaining members are covered by calloc zeroing out the memory */
-    newItem->monitoredItemType = monType; /* currently hardcoded */
-    newItem->timestampsToReturn = UA_TIMESTAMPSTORETURN_SOURCE;
-    TAILQ_INIT(&newItem->queue);
-    return newItem;
-}
-
-void
-MonitoredItem_delete(UA_Server *server, UA_MonitoredItem *monitoredItem) {
-    if(monitoredItem->monitoredItemType == UA_MONITOREDITEMTYPE_CHANGENOTIFY) {
-        /* Remove the sampling callback */
-        MonitoredItem_unregisterSampleCallback(server, monitoredItem);
-
-        /* Clear the queued samples */
-        MonitoredItem_queuedValue *val, *val_tmp;
-        TAILQ_FOREACH_SAFE(val, &monitoredItem->queue, listEntry, val_tmp) {
-            TAILQ_REMOVE(&monitoredItem->queue, val, listEntry);
-            UA_DataValue_deleteMembers(&val->data.value);
-            UA_free(val);
-        }
-        monitoredItem->currentQueueSize = 0;
-    } else {
-        /* TODO: Access val data.event */
-        UA_LOG_ERROR(server->config.logger, UA_LOGCATEGORY_SERVER,
-                     "MonitoredItemTypes other than ChangeNotify are not supported yet");
-        return;
-    }
-    /* Remove the monitored item */
-    LIST_REMOVE(monitoredItem, listEntry);
-    UA_String_deleteMembers(&monitoredItem->indexRange);
-    UA_ByteString_deleteMembers(&monitoredItem->lastSampledValue);
-    UA_NodeId_deleteMembers(&monitoredItem->monitoredNodeId);
-    UA_free(monitoredItem); // TODO: Use a delayed free
-}
-
-void
-MonitoredItem_ensureQueueSpace(UA_MonitoredItem *mon) {
-    UA_Boolean valueDiscarded = false;
-    MonitoredItem_queuedValue *queueItem;
-#ifndef __clang_analyzer__
-    while(mon->currentQueueSize > mon->maxQueueSize) {
-        /* maxQueuesize is at least 1 */
-        UA_assert(mon->currentQueueSize >= 2);
-
-        /* Get the item to remove. New items are added to the end */
-        if(mon->discardOldest) {
-            /* Remove the oldest */
-            queueItem = TAILQ_FIRST(&mon->queue);
-        } else {
-            /* Keep the newest, remove the second-newest */
-            queueItem = TAILQ_LAST(&mon->queue, QueuedValueQueue);
-            queueItem = TAILQ_PREV(queueItem, QueuedValueQueue, listEntry);
-        }
-        UA_assert(queueItem);
-
-        /* Remove the item */
-        TAILQ_REMOVE(&mon->queue, queueItem, listEntry);
-        if(mon->monitoredItemType == UA_MONITOREDITEMTYPE_CHANGENOTIFY) {
-            UA_DataValue_deleteMembers(&queueItem->data.value);
-        } else {
-            //TODO: event implemantation
-        }
-        UA_free(queueItem);
-        --mon->currentQueueSize;
-        valueDiscarded = true;
-    }
-#endif
-
-    if(!valueDiscarded)
-        return;
-
-    if(mon->monitoredItemType == UA_MONITOREDITEMTYPE_CHANGENOTIFY) {
-        /* Get the element that carries the infobits */
-        if(mon->discardOldest)
-            queueItem = TAILQ_FIRST(&mon->queue);
-        else
-            queueItem = TAILQ_LAST(&mon->queue, QueuedValueQueue);
-        UA_assert(queueItem);
-
-        /* If the queue size is reduced to one, remove the infobits */
-        if(mon->maxQueueSize == 1) {
-            queueItem->data.value.status &= ~(UA_StatusCode) (UA_STATUSCODE_INFOTYPE_DATAVALUE |
-                                                              UA_STATUSCODE_INFOBITS_OVERFLOW);
-            return;
-        }
-
-        /* Add the infobits either to the newest or the new last entry */
-        queueItem->data.value.hasStatus = true;
-        queueItem->data.value.status |= (UA_STATUSCODE_INFOTYPE_DATAVALUE | UA_STATUSCODE_INFOBITS_OVERFLOW);
-    }
-}
 
 /* Errors are returned as no change detected */
 static UA_Boolean
