--- conflicted
+++ resolved
@@ -92,14 +92,8 @@
     for(size_t i = 0; i < methodCalled->referencesSize; i++) {
         if(methodCalled->references[i].isInverse &&
            UA_NodeId_equal(&methodCalled->references[i].targetId.nodeId, &withObject->nodeId)) {
-<<<<<<< HEAD
-            //TODO adjust maxDepth to needed tree depth (define a variable in config?)
-            isNodeInTree(&methodCalled->references[i].referenceTypeId,
-                         &hasComponentNodeId, &hasSubTypeNodeId, 1, &found);
-=======
-            found = isNodeInTree(server->nodestore, &methodCalled->references[i].referenceTypeId,
+            found = isNodeInTree(&methodCalled->references[i].referenceTypeId,
                                  &hasComponentNodeId, &hasSubTypeNodeId, 1);
->>>>>>> f7828273
             if(found)
                 break;
         }
