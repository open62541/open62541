/* This Source Code Form is subject to the terms of the Mozilla Public
 * License, v. 2.0. If a copy of the MPL was not distributed with this
 * file, You can obtain one at http://mozilla.org/MPL/2.0/. */

#include "ua_services.h"
#include "ua_server_internal.h"

#ifdef UA_ENABLE_METHODCALLS /* conditional compilation */

static const UA_VariableNode *
getArgumentsVariableNode(UA_Server *server, const UA_MethodNode *ofMethod,
                         UA_String withBrowseName) {
    UA_NodeId hasProperty = UA_NODEID_NUMERIC(0, UA_NS0ID_HASPROPERTY);
    for(size_t i = 0; i < ofMethod->referencesSize; ++i) {
        UA_NodeReferenceKind *rk = &ofMethod->references[i];

        if(rk->isInverse != false)
            continue;
        
        if(!UA_NodeId_equal(&hasProperty, &rk->referenceTypeId))
            continue;

        for(size_t j = 0; j < rk->targetIdsSize; ++j) {
            const UA_Node *refTarget =
<<<<<<< HEAD
               UA_NodestoreSwitch_getNode(server, &ofMethod->references[i].targetId.nodeId);
            if(!refTarget)
                continue;
            if(refTarget->nodeClass == UA_NODECLASS_VARIABLE &&
                refTarget->browseName.namespaceIndex == 0 &&
                UA_String_equal(&withBrowseName, &refTarget->browseName.name)) {
                UA_NodestoreSwitch_releaseNode(server, refTarget);
=======
                UA_NodeStore_get(server->nodestore, &rk->targetIds[j].nodeId);
            if(!refTarget)
                continue;
            if(refTarget->nodeClass == UA_NODECLASS_VARIABLE &&
               refTarget->browseName.namespaceIndex == 0 &&
               UA_String_equal(&withBrowseName, &refTarget->browseName.name)) {
>>>>>>> b1ebf84f
                return (const UA_VariableNode*) refTarget;
            }
            UA_NodestoreSwitch_releaseNode(server, refTarget);
        }
    }
    return NULL;
}

static UA_StatusCode
argumentsConformsToDefinition(UA_Server *server, const UA_VariableNode *argRequirements,
                              size_t argsSize, UA_Variant *args) {
    if(argRequirements->value.data.value.value.type != &UA_TYPES[UA_TYPES_ARGUMENT])
        return UA_STATUSCODE_BADINTERNALERROR;
    UA_Argument *argReqs = (UA_Argument*)argRequirements->value.data.value.value.data;
    size_t argReqsSize = argRequirements->value.data.value.value.arrayLength;
    if(argRequirements->valueSource != UA_VALUESOURCE_DATA)
        return UA_STATUSCODE_BADINTERNALERROR;
    if(UA_Variant_isScalar(&argRequirements->value.data.value.value))
        argReqsSize = 1;
    if(argReqsSize > argsSize)
        return UA_STATUSCODE_BADARGUMENTSMISSING;
    if(argReqsSize != argsSize)
        return UA_STATUSCODE_BADINVALIDARGUMENT;

    UA_StatusCode retval = UA_STATUSCODE_GOOD;
    for(size_t i = 0; i < argReqsSize; ++i)
        retval |= typeCheckValue(server, &argReqs[i].dataType, argReqs[i].valueRank,
                                 argReqs[i].arrayDimensionsSize, argReqs[i].arrayDimensions,
                                 &args[i], NULL, &args[i]);
    return retval;
}

static void
Operation_CallMethod(UA_Server *server, UA_Session *session,
                     const UA_CallMethodRequest *request,
                     UA_CallMethodResult *result) {
    /* Get/verify the method node */
    const UA_MethodNode *methodCalled =
<<<<<<< HEAD
        (const UA_MethodNode*)UA_NodestoreSwitch_getNode(server, &request->methodId);
    if(!methodCalled) {
=======
        (const UA_MethodNode*)UA_NodeStore_get(server->nodestore, &request->methodId);
    if(!methodCalled)
>>>>>>> b1ebf84f
        result->statusCode = UA_STATUSCODE_BADMETHODINVALID;
    else if(methodCalled->nodeClass != UA_NODECLASS_METHOD)
        result->statusCode = UA_STATUSCODE_BADNODECLASSINVALID;
<<<<<<< HEAD
        UA_NodestoreSwitch_releaseNode(server,(const UA_Node*) methodCalled);
        return;
    }
    if(!methodCalled->attachedMethod) {
        result->statusCode = UA_STATUSCODE_BADINTERNALERROR;
        UA_NodestoreSwitch_releaseNode(server, (const UA_Node*)methodCalled);
=======
    else if(!methodCalled->attachedMethod)
        result->statusCode = UA_STATUSCODE_BADINTERNALERROR;

    if(result->statusCode != UA_STATUSCODE_GOOD)
>>>>>>> b1ebf84f
        return;

    /* Get/verify the object node */
<<<<<<< HEAD
    const UA_ObjectNode *withObject =
        (const UA_ObjectNode*)UA_NodestoreSwitch_getNode(server, &request->objectId);
    if(!withObject) {
=======
    const UA_ObjectNode *object =
        (const UA_ObjectNode*)UA_NodeStore_get(server->nodestore, &request->objectId);
    if(!object) {
>>>>>>> b1ebf84f
        result->statusCode = UA_STATUSCODE_BADNODEIDINVALID;
        UA_NodestoreSwitch_releaseNode(server, (const UA_Node*)methodCalled);
        return;
    }
    if(object->nodeClass != UA_NODECLASS_OBJECT &&
       object->nodeClass != UA_NODECLASS_OBJECTTYPE) {
        result->statusCode = UA_STATUSCODE_BADNODECLASSINVALID;
        UA_NodestoreSwitch_releaseNode(server, (const UA_Node*)methodCalled);
        UA_NodestoreSwitch_releaseNode(server, (const UA_Node*)withObject);
        return;
    }

    /* Verify access rights */
    UA_Boolean executable = methodCalled->executable;
    if(session != &adminSession)
        executable = executable &&
            server->config.accessControl.getUserExecutableOnObject(&session->sessionId,
                                 session->sessionHandle, &request->objectId, &request->methodId);
    if(!executable) {
        result->statusCode = UA_STATUSCODE_BADNOTWRITABLE; // There is no NOTEXECUTABLE?
        UA_NodestoreSwitch_releaseNode(server, (const UA_Node*)methodCalled);
        UA_NodestoreSwitch_releaseNode(server, (const UA_Node*)withObject);
        return;
    }

    /* Verify method/object relations. Object must have a hasComponent or a
     * subtype of hasComponent reference to the method node. Therefore, check
     * every reference between the parent object and the method node if there is
     * a hasComponent (or subtype) reference */
    UA_Boolean found = false;
    UA_NodeId hasComponentNodeId = UA_NODEID_NUMERIC(0,UA_NS0ID_HASCOMPONENT);
    UA_NodeId hasSubTypeNodeId = UA_NODEID_NUMERIC(0,UA_NS0ID_HASSUBTYPE);
<<<<<<< HEAD
    for(size_t i = 0; i < methodCalled->referencesSize; ++i) {
        if(methodCalled->references[i].isInverse &&
           UA_NodeId_equal(&methodCalled->references[i].targetId.nodeId, &withObject->nodeId)) {
            found = isNodeInTree(server, &methodCalled->references[i].referenceTypeId,
                                 &hasComponentNodeId, &hasSubTypeNodeId, 1);
            if(found)
=======
    for(size_t i = 0; i < object->referencesSize; ++i) {
        UA_NodeReferenceKind *rk = &object->references[i];
        if(rk->isInverse)
            continue;
        if(!isNodeInTree(server->nodestore, &rk->referenceTypeId,
                         &hasComponentNodeId, &hasSubTypeNodeId, 1))
            continue;
        for(size_t j = 0; j < rk->targetIdsSize; ++j) {
            if(UA_NodeId_equal(&rk->targetIds[j].nodeId, &request->methodId)) {
                found = true;
>>>>>>> b1ebf84f
                break;
            }
        }
    }
    if(!found) {
        result->statusCode = UA_STATUSCODE_BADMETHODINVALID;
        UA_NodestoreSwitch_releaseNode(server, (const UA_Node*)methodCalled);
        UA_NodestoreSwitch_releaseNode(server, (const UA_Node*)withObject);
        return;
    }

    /* Verify Input Argument count, types and sizes */
    const UA_VariableNode *inputArguments =
        getArgumentsVariableNode(server, methodCalled, UA_STRING("InputArguments"));
    if(!inputArguments) {
        if(request->inputArgumentsSize > 0)
            result->statusCode = UA_STATUSCODE_BADINVALIDARGUMENT;
<<<<<<< HEAD
            UA_NodestoreSwitch_releaseNode(server, (const UA_Node*)methodCalled);
            UA_NodestoreSwitch_releaseNode(server, (const UA_Node*)withObject);
            return;
        }
=======
>>>>>>> b1ebf84f
    } else {
        result->statusCode = argumentsConformsToDefinition(server, inputArguments,
                                                           request->inputArgumentsSize,
                                                           request->inputArguments);
<<<<<<< HEAD
        if(result->statusCode != UA_STATUSCODE_GOOD){
            UA_NodestoreSwitch_releaseNode(server, (const UA_Node*)methodCalled);
            UA_NodestoreSwitch_releaseNode(server, (const UA_Node*)withObject);
            return;
        }
=======
>>>>>>> b1ebf84f
    }
    if(result->statusCode != UA_STATUSCODE_GOOD)
        return;

    /* Allocate the output arguments */
    result->outputArgumentsSize = 0; /* the default */
    const UA_VariableNode *outputArguments =
        getArgumentsVariableNode(server, methodCalled, UA_STRING("OutputArguments"));
    if(outputArguments) {
        result->outputArguments =
            (UA_Variant*)UA_Array_new(outputArguments->value.data.value.value.arrayLength,
                                      &UA_TYPES[UA_TYPES_VARIANT]);
        if(!result->outputArguments) {
            result->statusCode = UA_STATUSCODE_BADOUTOFMEMORY;
            UA_NodestoreSwitch_releaseNode(server, (const UA_Node*)methodCalled);
            UA_NodestoreSwitch_releaseNode(server, (const UA_Node*)withObject);
            return;
        }
        result->outputArgumentsSize = outputArguments->value.data.value.value.arrayLength;
    }

    /* Call the method */
#if defined(UA_ENABLE_METHODCALLS) && defined(UA_ENABLE_SUBSCRIPTIONS)
    methodCallSession = session;
#endif
    result->statusCode =
        methodCalled->attachedMethod(methodCalled->methodHandle, &object->nodeId,
                                     &session->sessionId, session->sessionHandle,
                                     request->inputArgumentsSize, request->inputArguments,
                                     result->outputArgumentsSize, result->outputArguments);
#if defined(UA_ENABLE_METHODCALLS) && defined(UA_ENABLE_SUBSCRIPTIONS)
    methodCallSession = NULL;
#endif
    UA_NodestoreSwitch_releaseNode(server, (const UA_Node*)methodCalled);
    UA_NodestoreSwitch_releaseNode(server, (const UA_Node*)withObject);
    /* TODO: Verify Output matches the argument definition */
}

void Service_Call(UA_Server *server, UA_Session *session,
                  const UA_CallRequest *request,
                  UA_CallResponse *response) {
    UA_LOG_DEBUG_SESSION(server->config.logger, session,
                         "Processing CallRequest", NULL);

    response->responseHeader.serviceResult = 
        UA_Server_processServiceOperations(server, session,
                  (UA_ServiceOperation)Operation_CallMethod,
                  &request->methodsToCallSize, &UA_TYPES[UA_TYPES_CALLMETHODREQUEST],
                  &response->resultsSize, &UA_TYPES[UA_TYPES_CALLMETHODRESULT]);
}

#endif /* UA_ENABLE_METHODCALLS */<|MERGE_RESOLUTION|>--- conflicted
+++ resolved
@@ -22,22 +22,13 @@
 
         for(size_t j = 0; j < rk->targetIdsSize; ++j) {
             const UA_Node *refTarget =
-<<<<<<< HEAD
-               UA_NodestoreSwitch_getNode(server, &ofMethod->references[i].targetId.nodeId);
-            if(!refTarget)
-                continue;
-            if(refTarget->nodeClass == UA_NODECLASS_VARIABLE &&
-                refTarget->browseName.namespaceIndex == 0 &&
-                UA_String_equal(&withBrowseName, &refTarget->browseName.name)) {
-                UA_NodestoreSwitch_releaseNode(server, refTarget);
-=======
-                UA_NodeStore_get(server->nodestore, &rk->targetIds[j].nodeId);
+               UA_NodestoreSwitch_getNode(server, &rk->targetIds[j].nodeId);
             if(!refTarget)
                 continue;
             if(refTarget->nodeClass == UA_NODECLASS_VARIABLE &&
                refTarget->browseName.namespaceIndex == 0 &&
                UA_String_equal(&withBrowseName, &refTarget->browseName.name)) {
->>>>>>> b1ebf84f
+                UA_NodestoreSwitch_releaseNode(server, refTarget);
                 return (const UA_VariableNode*) refTarget;
             }
             UA_NodestoreSwitch_releaseNode(server, refTarget);
@@ -76,41 +67,23 @@
                      UA_CallMethodResult *result) {
     /* Get/verify the method node */
     const UA_MethodNode *methodCalled =
-<<<<<<< HEAD
         (const UA_MethodNode*)UA_NodestoreSwitch_getNode(server, &request->methodId);
-    if(!methodCalled) {
-=======
-        (const UA_MethodNode*)UA_NodeStore_get(server->nodestore, &request->methodId);
     if(!methodCalled)
->>>>>>> b1ebf84f
         result->statusCode = UA_STATUSCODE_BADMETHODINVALID;
     else if(methodCalled->nodeClass != UA_NODECLASS_METHOD)
         result->statusCode = UA_STATUSCODE_BADNODECLASSINVALID;
-<<<<<<< HEAD
-        UA_NodestoreSwitch_releaseNode(server,(const UA_Node*) methodCalled);
-        return;
-    }
-    if(!methodCalled->attachedMethod) {
-        result->statusCode = UA_STATUSCODE_BADINTERNALERROR;
-        UA_NodestoreSwitch_releaseNode(server, (const UA_Node*)methodCalled);
-=======
     else if(!methodCalled->attachedMethod)
         result->statusCode = UA_STATUSCODE_BADINTERNALERROR;
 
-    if(result->statusCode != UA_STATUSCODE_GOOD)
->>>>>>> b1ebf84f
-        return;
+    if(result->statusCode != UA_STATUSCODE_GOOD){
+        UA_NodestoreSwitch_releaseNode(server,(const UA_Node*) methodCalled);
+        return;
+    }
 
     /* Get/verify the object node */
-<<<<<<< HEAD
-    const UA_ObjectNode *withObject =
+    const UA_ObjectNode *object =
         (const UA_ObjectNode*)UA_NodestoreSwitch_getNode(server, &request->objectId);
-    if(!withObject) {
-=======
-    const UA_ObjectNode *object =
-        (const UA_ObjectNode*)UA_NodeStore_get(server->nodestore, &request->objectId);
     if(!object) {
->>>>>>> b1ebf84f
         result->statusCode = UA_STATUSCODE_BADNODEIDINVALID;
         UA_NodestoreSwitch_releaseNode(server, (const UA_Node*)methodCalled);
         return;
@@ -119,7 +92,7 @@
        object->nodeClass != UA_NODECLASS_OBJECTTYPE) {
         result->statusCode = UA_STATUSCODE_BADNODECLASSINVALID;
         UA_NodestoreSwitch_releaseNode(server, (const UA_Node*)methodCalled);
-        UA_NodestoreSwitch_releaseNode(server, (const UA_Node*)withObject);
+        UA_NodestoreSwitch_releaseNode(server, (const UA_Node*)object);
         return;
     }
 
@@ -132,7 +105,7 @@
     if(!executable) {
         result->statusCode = UA_STATUSCODE_BADNOTWRITABLE; // There is no NOTEXECUTABLE?
         UA_NodestoreSwitch_releaseNode(server, (const UA_Node*)methodCalled);
-        UA_NodestoreSwitch_releaseNode(server, (const UA_Node*)withObject);
+        UA_NodestoreSwitch_releaseNode(server, (const UA_Node*)object);
         return;
     }
 
@@ -143,25 +116,16 @@
     UA_Boolean found = false;
     UA_NodeId hasComponentNodeId = UA_NODEID_NUMERIC(0,UA_NS0ID_HASCOMPONENT);
     UA_NodeId hasSubTypeNodeId = UA_NODEID_NUMERIC(0,UA_NS0ID_HASSUBTYPE);
-<<<<<<< HEAD
-    for(size_t i = 0; i < methodCalled->referencesSize; ++i) {
-        if(methodCalled->references[i].isInverse &&
-           UA_NodeId_equal(&methodCalled->references[i].targetId.nodeId, &withObject->nodeId)) {
-            found = isNodeInTree(server, &methodCalled->references[i].referenceTypeId,
-                                 &hasComponentNodeId, &hasSubTypeNodeId, 1);
-            if(found)
-=======
     for(size_t i = 0; i < object->referencesSize; ++i) {
         UA_NodeReferenceKind *rk = &object->references[i];
         if(rk->isInverse)
             continue;
-        if(!isNodeInTree(server->nodestore, &rk->referenceTypeId,
+        if(!isNodeInTree(server, &rk->referenceTypeId,
                          &hasComponentNodeId, &hasSubTypeNodeId, 1))
             continue;
         for(size_t j = 0; j < rk->targetIdsSize; ++j) {
             if(UA_NodeId_equal(&rk->targetIds[j].nodeId, &request->methodId)) {
                 found = true;
->>>>>>> b1ebf84f
                 break;
             }
         }
@@ -169,7 +133,7 @@
     if(!found) {
         result->statusCode = UA_STATUSCODE_BADMETHODINVALID;
         UA_NodestoreSwitch_releaseNode(server, (const UA_Node*)methodCalled);
-        UA_NodestoreSwitch_releaseNode(server, (const UA_Node*)withObject);
+        UA_NodestoreSwitch_releaseNode(server, (const UA_Node*)object);
         return;
     }
 
@@ -177,30 +141,22 @@
     const UA_VariableNode *inputArguments =
         getArgumentsVariableNode(server, methodCalled, UA_STRING("InputArguments"));
     if(!inputArguments) {
-        if(request->inputArgumentsSize > 0)
+        if(request->inputArgumentsSize > 0) {
             result->statusCode = UA_STATUSCODE_BADINVALIDARGUMENT;
-<<<<<<< HEAD
             UA_NodestoreSwitch_releaseNode(server, (const UA_Node*)methodCalled);
-            UA_NodestoreSwitch_releaseNode(server, (const UA_Node*)withObject);
+            UA_NodestoreSwitch_releaseNode(server, (const UA_Node*)object);
             return;
         }
-=======
->>>>>>> b1ebf84f
     } else {
         result->statusCode = argumentsConformsToDefinition(server, inputArguments,
                                                            request->inputArgumentsSize,
                                                            request->inputArguments);
-<<<<<<< HEAD
-        if(result->statusCode != UA_STATUSCODE_GOOD){
-            UA_NodestoreSwitch_releaseNode(server, (const UA_Node*)methodCalled);
-            UA_NodestoreSwitch_releaseNode(server, (const UA_Node*)withObject);
-            return;
-        }
-=======
->>>>>>> b1ebf84f
-    }
-    if(result->statusCode != UA_STATUSCODE_GOOD)
-        return;
+    }
+    if(result->statusCode != UA_STATUSCODE_GOOD){
+    	UA_NodestoreSwitch_releaseNode(server, (const UA_Node*)methodCalled);
+    	UA_NodestoreSwitch_releaseNode(server, (const UA_Node*)object);
+    	return;
+    }
 
     /* Allocate the output arguments */
     result->outputArgumentsSize = 0; /* the default */
@@ -213,7 +169,7 @@
         if(!result->outputArguments) {
             result->statusCode = UA_STATUSCODE_BADOUTOFMEMORY;
             UA_NodestoreSwitch_releaseNode(server, (const UA_Node*)methodCalled);
-            UA_NodestoreSwitch_releaseNode(server, (const UA_Node*)withObject);
+            UA_NodestoreSwitch_releaseNode(server, (const UA_Node*)object);
             return;
         }
         result->outputArgumentsSize = outputArguments->value.data.value.value.arrayLength;
@@ -232,7 +188,7 @@
     methodCallSession = NULL;
 #endif
     UA_NodestoreSwitch_releaseNode(server, (const UA_Node*)methodCalled);
-    UA_NodestoreSwitch_releaseNode(server, (const UA_Node*)withObject);
+    UA_NodestoreSwitch_releaseNode(server, (const UA_Node*)object);
     /* TODO: Verify Output matches the argument definition */
 }
 
