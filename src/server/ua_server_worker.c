--- conflicted
+++ resolved
@@ -40,7 +40,6 @@
  *     memory models." ACM SIGPLAN Notices. Vol. 48. No. 8. ACM, 2013.
  */
 
-<<<<<<< HEAD
 #ifdef UA_ENABLE_DISCOVERY_MULTICAST
 # ifndef _WIN32
 #  include <unistd.h> // gethostname
@@ -50,11 +49,7 @@
 #define MAXTIMEOUT 50 // max timeout in millisec until the next main loop iteration
 
 static void
-processJob(UA_Server *server, UA_Job *job) {
-=======
-void
 UA_Server_processJob(UA_Server *server, UA_Job *job) {
->>>>>>> 97a4ed17
     UA_ASSERT_RCU_UNLOCKED();
     UA_RCU_LOCK();
     switch(job->type) {
