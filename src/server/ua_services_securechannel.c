--- conflicted
+++ resolved
@@ -32,13 +32,8 @@
 }
 
 /* The server does not send a CloseSecureChannel response */
-<<<<<<< HEAD
 void Service_CloseSecureChannel(UA_Server *server, UA_UInt32 channelId) {
-    UA_LOG_DEBUG(server->logger, UA_LOGCATEGORY_SECURECHANNEL,
-=======
-void Service_CloseSecureChannel(UA_Server *server, UA_Int32 channelId) {
     UA_LOG_DEBUG(server->config.logger, UA_LOGCATEGORY_SECURECHANNEL,
->>>>>>> dfec630b
                  "Closing SecureChannel %i", channelId);
     UA_SecureChannelManager_close(&server->secureChannelManager, channelId);
 }