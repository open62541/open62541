--- conflicted
+++ resolved
@@ -74,12 +74,8 @@
  * any other Service request after CreateSession. Failure to do so shall cause
  * the Server to close the Session. */
 void Service_ActivateSession(UA_Server *server, UA_SecureChannel *channel,
-<<<<<<< HEAD
-                             UA_Session *session, const UA_ActivateSessionRequest *request,
-=======
                              UA_Session *session,
                              const UA_ActivateSessionRequest *request,
->>>>>>> 67f01309
                              UA_ActivateSessionResponse *response);
 
 /* Used to terminate a Session. */
