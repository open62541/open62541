--- conflicted
+++ resolved
@@ -16,16 +16,12 @@
     UA_Node node; ///< Might be cast from any _bigger_ UA_Node* type. Allocate enough memory!
 };
 
-<<<<<<< HEAD
 struct UA_NodeStore {
     struct cds_lfht* ht;
     UA_Boolean isDeleted;
 };
 
-static struct nodeEntry * instantiateEntry(UA_NodeClass class) {
-=======
 static struct nodeEntry * instantiateEntry(UA_NodeClass nc) {
->>>>>>> b1ebf84f
     size_t size = sizeof(struct nodeEntry) - sizeof(UA_Node);
     switch(nc) {
     case UA_NODECLASS_OBJECT:
@@ -87,10 +83,9 @@
 }
 
 /* do not call with read-side critical section held!! */
-void UA_NodeStore_delete(UA_NodeStore *ns, UA_UInt16 namespaceIndex) {
-    if(ns->isDeleted) return;
-    UA_ASSERT_RCU_LOCKED();
-    struct cds_lfht *ht = ns->ht;
+void UA_NodeStore_delete(UA_NodeStore *ns) {
+    UA_ASSERT_RCU_LOCKED();
+    struct cds_lfht *ht = (struct cds_lfht*)ns;
     struct cds_lfht_iter iter;
     cds_lfht_first(ht, &iter);
     while(iter.node) {
