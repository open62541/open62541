--- conflicted
+++ resolved
@@ -330,15 +330,14 @@
     case UA_NS0ID_TRANSLATEBROWSEPATHSTONODEIDSREQUEST:
         INVOKE_SERVICE(TranslateBrowsePathsToNodeIds, UA_TYPES_TRANSLATEBROWSEPATHSTONODEIDSRESPONSE);
         break;
-<<<<<<< HEAD
 #ifdef ENABLE_METHODCALLS
     case UA_NS0ID_CALLREQUEST:
         INVOKE_SERVICE(Call, UA_TYPES_CALLRESPONSE);
-=======
+	break;
+#endif
 #ifdef ENABLE_ADDNODES 
     case UA_NS0ID_ADDNODESREQUEST:
         INVOKE_SERVICE(AddNodes, UA_TYPES_ADDNODESRESPONSE);
->>>>>>> 67840c9f
         break;
 #endif
     default: {
