--- conflicted
+++ resolved
@@ -336,23 +336,11 @@
         return;
     }
 
-<<<<<<< HEAD
     retval |= channel->endpoint->securityPolicy->asymmetricModule.makeThumbprint(
         channel->endpoint->securityPolicy,
         &channel->remoteAsymAlgSettings.senderCertificate,
         &channel->localAsymAlgSettings.receiverCertificateThumbprint
     );
-=======
-    /* Encode the message after the secureconversationmessageheader */
-    UA_Byte *bufPos = &resp_msg.data[12]; /* skip the header */
-    const UA_Byte *bufEnd = &resp_msg.data[resp_msg.length];
-    seqHeader.sequenceNumber = UA_atomic_add(&channel->sendSequenceNumber, 1);
-    retval |= UA_AsymmetricAlgorithmSecurityHeader_encodeBinary(&asymHeader, &bufPos, &bufEnd); // just mirror back
-    retval |= UA_SequenceHeader_encodeBinary(&seqHeader, &bufPos, &bufEnd);
-    UA_NodeId responseType = UA_NODEID_NUMERIC(0, UA_TYPES[UA_TYPES_OPENSECURECHANNELRESPONSE].binaryEncodingId);
-    retval |= UA_NodeId_encodeBinary(&responseType, &bufPos, &bufEnd);
-    retval |= UA_OpenSecureChannelResponse_encodeBinary(&p, &bufPos, &bufEnd);
->>>>>>> 6b3186ab
 
     if(retval != UA_STATUSCODE_GOOD) {
         UA_OpenSecureChannelResponse_deleteMembers(&openScResponse);
@@ -360,19 +348,7 @@
         return;
     }
 
-<<<<<<< HEAD
     UA_SecureChannel_sendBinaryMessage(channel, requestId, &openScResponse, &UA_TYPES[UA_TYPES_OPENSECURECHANNELRESPONSE]);
-=======
-    /* Encode the secureconversationmessageheader (cannot fail) and send */
-    UA_SecureConversationMessageHeader respHeader;
-    respHeader.messageHeader.messageTypeAndChunkType = UA_MESSAGETYPE_OPN + UA_CHUNKTYPE_FINAL;
-    respHeader.messageHeader.messageSize = (u32)((uintptr_t)bufPos - (uintptr_t)resp_msg.data);
-    respHeader.secureChannelId = p.securityToken.channelId;
-    bufPos = resp_msg.data;
-    UA_SecureConversationMessageHeader_encodeBinary(&respHeader, &bufPos, &bufEnd);
-    resp_msg.length = respHeader.messageHeader.messageSize;
-    connection->send(connection, &resp_msg);
->>>>>>> 6b3186ab
 
     /* Clean up */
     UA_OpenSecureChannelResponse_deleteMembers(&openScResponse);
