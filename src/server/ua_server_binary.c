/* This Source Code Form is subject to the terms of the Mozilla Public
 * License, v. 2.0. If a copy of the MPL was not distributed with this
 * file, You can obtain one at http://mozilla.org/MPL/2.0/. */

#include "ua_util.h"
#include "ua_server_internal.h"
#include "ua_services.h"
#include "ua_securechannel_manager.h"
#include "ua_session_manager.h"
#include "ua_types_generated_encoding_binary.h"
#include "ua_transport_generated.h"
#include "ua_transport_generated_handling.h"
#include "ua_transport_generated_encoding_binary.h"
#include "ua_types_generated_handling.h"
#include "ua_nodeids.h"

 /********************/
 /* Helper Functions */
 /********************/

static void
sendError(UA_SecureChannel *channel, const UA_ByteString *msg,
          size_t offset, const UA_DataType *responseType,
          UA_UInt32 requestId, UA_StatusCode error) {
    UA_RequestHeader requestHeader;
    UA_StatusCode retval = UA_RequestHeader_decodeBinary(msg, &offset, &requestHeader);
    if(retval != UA_STATUSCODE_GOOD)
        return;
    void *response = UA_alloca(responseType->memSize);
    UA_init(response, responseType);
    UA_ResponseHeader *responseHeader = (UA_ResponseHeader*)response;
    responseHeader->requestHandle = requestHeader.requestHandle;
    responseHeader->timestamp = UA_DateTime_now();
    responseHeader->serviceResult = error;
    UA_SecureChannel_sendBinaryMessage(channel, requestId, response, responseType);
    UA_RequestHeader_deleteMembers(&requestHeader);
    UA_ResponseHeader_deleteMembers(responseHeader);
}

static void
getServicePointers(UA_UInt32 requestTypeId, const UA_DataType **requestType,
                   const UA_DataType **responseType, UA_Service *service,
                   UA_Boolean *requiresSession) {
    switch(requestTypeId) {
    case UA_NS0ID_GETENDPOINTSREQUEST_ENCODING_DEFAULTBINARY:
        *service = (UA_Service)Service_GetEndpoints;
        *requestType = &UA_TYPES[UA_TYPES_GETENDPOINTSREQUEST];
        *responseType = &UA_TYPES[UA_TYPES_GETENDPOINTSRESPONSE];
        *requiresSession = false;
        break;
    case UA_NS0ID_FINDSERVERSREQUEST_ENCODING_DEFAULTBINARY:
        *service = (UA_Service)Service_FindServers;
        *requestType = &UA_TYPES[UA_TYPES_FINDSERVERSREQUEST];
        *responseType = &UA_TYPES[UA_TYPES_FINDSERVERSRESPONSE];
        *requiresSession = false;
        break;
#ifdef UA_ENABLE_DISCOVERY
# ifdef UA_ENABLE_DISCOVERY_MULTICAST
    case UA_NS0ID_FINDSERVERSONNETWORKREQUEST_ENCODING_DEFAULTBINARY:
        *service = (UA_Service)Service_FindServersOnNetwork;
        *requestType = &UA_TYPES[UA_TYPES_FINDSERVERSONNETWORKREQUEST];
        *responseType = &UA_TYPES[UA_TYPES_FINDSERVERSONNETWORKRESPONSE];
        *requiresSession = false;
        break;
# endif
    case UA_NS0ID_REGISTERSERVERREQUEST_ENCODING_DEFAULTBINARY:
        *service = (UA_Service)Service_RegisterServer;
        *requestType = &UA_TYPES[UA_TYPES_REGISTERSERVERREQUEST];
        *responseType = &UA_TYPES[UA_TYPES_REGISTERSERVERRESPONSE];
        *requiresSession = false;
        break;
    case UA_NS0ID_REGISTERSERVER2REQUEST_ENCODING_DEFAULTBINARY:
        *service = (UA_Service)Service_RegisterServer2;
        *requestType = &UA_TYPES[UA_TYPES_REGISTERSERVER2REQUEST];
        *responseType = &UA_TYPES[UA_TYPES_REGISTERSERVER2RESPONSE];
        *requiresSession = false;
        break;
#endif
    case UA_NS0ID_CREATESESSIONREQUEST_ENCODING_DEFAULTBINARY:
        *service = (UA_Service)Service_CreateSession;
        *requestType = &UA_TYPES[UA_TYPES_CREATESESSIONREQUEST];
        *responseType = &UA_TYPES[UA_TYPES_CREATESESSIONRESPONSE];
        *requiresSession = false;
        break;
    case UA_NS0ID_ACTIVATESESSIONREQUEST_ENCODING_DEFAULTBINARY:
        *service = (UA_Service)Service_ActivateSession;
        *requestType = &UA_TYPES[UA_TYPES_ACTIVATESESSIONREQUEST];
        *responseType = &UA_TYPES[UA_TYPES_ACTIVATESESSIONRESPONSE];
        break;
    case UA_NS0ID_CLOSESESSIONREQUEST_ENCODING_DEFAULTBINARY:
        *service = (UA_Service)Service_CloseSession;
        *requestType = &UA_TYPES[UA_TYPES_CLOSESESSIONREQUEST];
        *responseType = &UA_TYPES[UA_TYPES_CLOSESESSIONRESPONSE];
        break;
    case UA_NS0ID_READREQUEST_ENCODING_DEFAULTBINARY:
        *service = (UA_Service)Service_Read;
        *requestType = &UA_TYPES[UA_TYPES_READREQUEST];
        *responseType = &UA_TYPES[UA_TYPES_READRESPONSE];
        break;
    case UA_NS0ID_WRITEREQUEST_ENCODING_DEFAULTBINARY:
        *service = (UA_Service)Service_Write;
        *requestType = &UA_TYPES[UA_TYPES_WRITEREQUEST];
        *responseType = &UA_TYPES[UA_TYPES_WRITERESPONSE];
        break;
    case UA_NS0ID_BROWSEREQUEST_ENCODING_DEFAULTBINARY:
        *service = (UA_Service)Service_Browse;
        *requestType = &UA_TYPES[UA_TYPES_BROWSEREQUEST];
        *responseType = &UA_TYPES[UA_TYPES_BROWSERESPONSE];
        break;
    case UA_NS0ID_BROWSENEXTREQUEST_ENCODING_DEFAULTBINARY:
        *service = (UA_Service)Service_BrowseNext;
        *requestType = &UA_TYPES[UA_TYPES_BROWSENEXTREQUEST];
        *responseType = &UA_TYPES[UA_TYPES_BROWSENEXTRESPONSE];
        break;
    case UA_NS0ID_REGISTERNODESREQUEST_ENCODING_DEFAULTBINARY:
        *service = (UA_Service)Service_RegisterNodes;
        *requestType = &UA_TYPES[UA_TYPES_REGISTERNODESREQUEST];
        *responseType = &UA_TYPES[UA_TYPES_REGISTERNODESRESPONSE];
        break;
    case UA_NS0ID_UNREGISTERNODESREQUEST_ENCODING_DEFAULTBINARY:
        *service = (UA_Service)Service_UnregisterNodes;
        *requestType = &UA_TYPES[UA_TYPES_UNREGISTERNODESREQUEST];
        *responseType = &UA_TYPES[UA_TYPES_UNREGISTERNODESRESPONSE];
        break;
    case UA_NS0ID_TRANSLATEBROWSEPATHSTONODEIDSREQUEST_ENCODING_DEFAULTBINARY:
        *service = (UA_Service)Service_TranslateBrowsePathsToNodeIds;
        *requestType = &UA_TYPES[UA_TYPES_TRANSLATEBROWSEPATHSTONODEIDSREQUEST];
        *responseType = &UA_TYPES[UA_TYPES_TRANSLATEBROWSEPATHSTONODEIDSRESPONSE];
        break;

#ifdef UA_ENABLE_SUBSCRIPTIONS
    case UA_NS0ID_CREATESUBSCRIPTIONREQUEST_ENCODING_DEFAULTBINARY:
        *service = (UA_Service)Service_CreateSubscription;
        *requestType = &UA_TYPES[UA_TYPES_CREATESUBSCRIPTIONREQUEST];
        *responseType = &UA_TYPES[UA_TYPES_CREATESUBSCRIPTIONRESPONSE];
        break;
    case UA_NS0ID_PUBLISHREQUEST_ENCODING_DEFAULTBINARY:
        *requestType = &UA_TYPES[UA_TYPES_PUBLISHREQUEST];
        *responseType = &UA_TYPES[UA_TYPES_PUBLISHRESPONSE];
        break;
    case UA_NS0ID_REPUBLISHREQUEST_ENCODING_DEFAULTBINARY:
        *service = (UA_Service)Service_Republish;
        *requestType = &UA_TYPES[UA_TYPES_REPUBLISHREQUEST];
        *responseType = &UA_TYPES[UA_TYPES_REPUBLISHRESPONSE];
        break;
    case UA_NS0ID_MODIFYSUBSCRIPTIONREQUEST_ENCODING_DEFAULTBINARY:
        *service = (UA_Service)Service_ModifySubscription;
        *requestType = &UA_TYPES[UA_TYPES_MODIFYSUBSCRIPTIONREQUEST];
        *responseType = &UA_TYPES[UA_TYPES_MODIFYSUBSCRIPTIONRESPONSE];
        break;
    case UA_NS0ID_SETPUBLISHINGMODEREQUEST_ENCODING_DEFAULTBINARY:
        *service = (UA_Service)Service_SetPublishingMode;
        *requestType = &UA_TYPES[UA_TYPES_SETPUBLISHINGMODEREQUEST];
        *responseType = &UA_TYPES[UA_TYPES_SETPUBLISHINGMODERESPONSE];
        break;
    case UA_NS0ID_DELETESUBSCRIPTIONSREQUEST_ENCODING_DEFAULTBINARY:
        *service = (UA_Service)Service_DeleteSubscriptions;
        *requestType = &UA_TYPES[UA_TYPES_DELETESUBSCRIPTIONSREQUEST];
        *responseType = &UA_TYPES[UA_TYPES_DELETESUBSCRIPTIONSRESPONSE];
        break;
    case UA_NS0ID_CREATEMONITOREDITEMSREQUEST_ENCODING_DEFAULTBINARY:
        *service = (UA_Service)Service_CreateMonitoredItems;
        *requestType = &UA_TYPES[UA_TYPES_CREATEMONITOREDITEMSREQUEST];
        *responseType = &UA_TYPES[UA_TYPES_CREATEMONITOREDITEMSRESPONSE];
        break;
    case UA_NS0ID_DELETEMONITOREDITEMSREQUEST_ENCODING_DEFAULTBINARY:
        *service = (UA_Service)Service_DeleteMonitoredItems;
        *requestType = &UA_TYPES[UA_TYPES_DELETEMONITOREDITEMSREQUEST];
        *responseType = &UA_TYPES[UA_TYPES_DELETEMONITOREDITEMSRESPONSE];
        break;
    case UA_NS0ID_MODIFYMONITOREDITEMSREQUEST_ENCODING_DEFAULTBINARY:
        *service = (UA_Service)Service_ModifyMonitoredItems;
        *requestType = &UA_TYPES[UA_TYPES_MODIFYMONITOREDITEMSREQUEST];
        *responseType = &UA_TYPES[UA_TYPES_MODIFYMONITOREDITEMSRESPONSE];
        break;
    case UA_NS0ID_SETMONITORINGMODEREQUEST_ENCODING_DEFAULTBINARY:
        *service = (UA_Service)Service_SetMonitoringMode;
        *requestType = &UA_TYPES[UA_TYPES_SETMONITORINGMODEREQUEST];
        *responseType = &UA_TYPES[UA_TYPES_SETMONITORINGMODERESPONSE];
        break;
#endif

#ifdef UA_ENABLE_METHODCALLS
    case UA_NS0ID_CALLREQUEST_ENCODING_DEFAULTBINARY:
        *service = (UA_Service)Service_Call;
        *requestType = &UA_TYPES[UA_TYPES_CALLREQUEST];
        *responseType = &UA_TYPES[UA_TYPES_CALLRESPONSE];
        break;
#endif

#ifdef UA_ENABLE_NODEMANAGEMENT
    case UA_NS0ID_ADDNODESREQUEST_ENCODING_DEFAULTBINARY:
        *service = (UA_Service)Service_AddNodes;
        *requestType = &UA_TYPES[UA_TYPES_ADDNODESREQUEST];
        *responseType = &UA_TYPES[UA_TYPES_ADDNODESRESPONSE];
        break;
    case UA_NS0ID_ADDREFERENCESREQUEST_ENCODING_DEFAULTBINARY:
        *service = (UA_Service)Service_AddReferences;
        *requestType = &UA_TYPES[UA_TYPES_ADDREFERENCESREQUEST];
        *responseType = &UA_TYPES[UA_TYPES_ADDREFERENCESRESPONSE];
        break;
    case UA_NS0ID_DELETENODESREQUEST_ENCODING_DEFAULTBINARY:
        *service = (UA_Service)Service_DeleteNodes;
        *requestType = &UA_TYPES[UA_TYPES_DELETENODESREQUEST];
        *responseType = &UA_TYPES[UA_TYPES_DELETENODESRESPONSE];
        break;
    case UA_NS0ID_DELETEREFERENCESREQUEST_ENCODING_DEFAULTBINARY:
        *service = (UA_Service)Service_DeleteReferences;
        *requestType = &UA_TYPES[UA_TYPES_DELETEREFERENCESREQUEST];
        *responseType = &UA_TYPES[UA_TYPES_DELETEREFERENCESRESPONSE];
        break;
#endif

    default:
        break;
    }
}

/*************************/
/* Process Message Types */
/*************************/

/* HEL -> Open up the connection */
static void processHEL(UA_Connection *connection, const UA_ByteString *msg, size_t *offset) {
    UA_TcpHelloMessage helloMessage;
    if(UA_TcpHelloMessage_decodeBinary(msg, offset, &helloMessage) != UA_STATUSCODE_GOOD) {
        connection->close(connection);
        return;
    }

    /* Parameterize the connection */
    connection->remoteConf.maxChunkCount = helloMessage.maxChunkCount; /* zero -> unlimited */
    connection->remoteConf.maxMessageSize = helloMessage.maxMessageSize; /* zero -> unlimited */
    connection->remoteConf.protocolVersion = helloMessage.protocolVersion;
    connection->remoteConf.recvBufferSize = helloMessage.receiveBufferSize;
    if(connection->localConf.sendBufferSize > helloMessage.receiveBufferSize)
        connection->localConf.sendBufferSize = helloMessage.receiveBufferSize;
    connection->remoteConf.sendBufferSize = helloMessage.sendBufferSize;
    if(connection->localConf.recvBufferSize > helloMessage.sendBufferSize)
        connection->localConf.recvBufferSize = helloMessage.sendBufferSize;
    connection->state = UA_CONNECTION_ESTABLISHED;
    UA_TcpHelloMessage_deleteMembers(&helloMessage);

    /* Build acknowledge response */
    UA_TcpAcknowledgeMessage ackMessage;
    ackMessage.protocolVersion = connection->localConf.protocolVersion;
    ackMessage.receiveBufferSize = connection->localConf.recvBufferSize;
    ackMessage.sendBufferSize = connection->localConf.sendBufferSize;
    ackMessage.maxMessageSize = connection->localConf.maxMessageSize;
    ackMessage.maxChunkCount = connection->localConf.maxChunkCount;

    UA_TcpMessageHeader ackHeader;
    ackHeader.messageTypeAndChunkType = UA_MESSAGETYPE_ACK + UA_CHUNKTYPE_FINAL;
    ackHeader.messageSize = 8 + 20; /* ackHeader + ackMessage */

    /* Get the send buffer from the network layer */
    UA_ByteString ack_msg;
    UA_ByteString_init(&ack_msg);
    UA_StatusCode retval =
        connection->getSendBuffer(connection, connection->localConf.sendBufferSize, &ack_msg);
    if(retval != UA_STATUSCODE_GOOD)
        return;

    /* Encode and send the response */
    UA_Byte *bufPos = ack_msg.data;
    const UA_Byte *bufEnd = &ack_msg.data[ack_msg.length];
    UA_TcpMessageHeader_encodeBinary(&ackHeader, &bufPos, &bufEnd);
    UA_TcpAcknowledgeMessage_encodeBinary(&ackMessage, &bufPos, &bufEnd);
    ack_msg.length = ackHeader.messageSize;
    connection->send(connection, &ack_msg);
}

/* OPN -> Open up/renew the securechannel */
static void
processOPN(UA_Server *server,
           UA_Connection *connection,
           const UA_UInt32 channelId,
           const UA_UInt32 requestId,
           const UA_ByteString *msg,
           UA_SecureChannel* preparedChannel) {
    UA_StatusCode retval = UA_STATUSCODE_GOOD;
    /* Called before HEL */
    if(connection->state != UA_CONNECTION_ESTABLISHED)
        retval = UA_STATUSCODE_BADCOMMUNICATIONERROR;
    /* Opening up a channel with a channelid already set */
    if(!connection->channel && channelId != 0)
        retval = UA_STATUSCODE_BADCOMMUNICATIONERROR;
    /* Renew a channel with the wrong channelid */
    if(connection->channel && channelId != connection->channel->securityToken.channelId)
        retval = UA_STATUSCODE_BADCOMMUNICATIONERROR;

    /* Decode the request */
    UA_NodeId requestType;
    UA_OpenSecureChannelRequest openSecureChannelRequest;
    size_t offset = 0;
    retval |= UA_NodeId_decodeBinary(msg, &offset, &requestType);
    retval |= UA_OpenSecureChannelRequest_decodeBinary(msg, &offset, &openSecureChannelRequest);

    /* Error occured */
    if(retval != UA_STATUSCODE_GOOD || requestType.identifier.numeric != UA_TYPES[UA_TYPES_OPENSECURECHANNELREQUEST].binaryEncodingId) {
        UA_NodeId_deleteMembers(&requestType);
        UA_OpenSecureChannelRequest_deleteMembers(&openSecureChannelRequest);
        connection->close(connection);
        return;
    }

    /* Call the service */
    UA_OpenSecureChannelResponse openScResponse;
    UA_OpenSecureChannelResponse_init(&openScResponse);
    Service_OpenSecureChannel(server, connection, &openSecureChannelRequest, &openScResponse, preparedChannel);
    UA_OpenSecureChannelRequest_deleteMembers(&openSecureChannelRequest);

    // Opening the channel failed
    UA_SecureChannel *channel = connection->channel;
    if(!channel) {
        UA_OpenSecureChannelResponse_deleteMembers(&openScResponse);
        connection->close(connection);
        return;
    }

    const UA_SecurityPolicy *const securityPolicy = channel->endpoint->securityPolicy;

    const UA_ByteString *const endpointCert =
        securityPolicy->endpointContext.getLocalCertificate(channel->endpoint->securityContext);

    UA_ByteString_copy(endpointCert, &channel->localAsymAlgSettings.senderCertificate);
    UA_ByteString_copy(&securityPolicy->policyUri, &channel->localAsymAlgSettings.securityPolicyUri);

    retval |= UA_ByteString_allocBuffer(&channel->localAsymAlgSettings.receiverCertificateThumbprint,
                                        channel->endpoint->securityPolicy->asymmetricModule.thumbprintLength);

    if(retval != UA_STATUSCODE_GOOD) {
        UA_OpenSecureChannelResponse_deleteMembers(&openScResponse);
        connection->close(connection);
        return;
    }

    retval |= channel->endpoint->securityPolicy->asymmetricModule.makeThumbprint(
        channel->endpoint->securityPolicy,
        &channel->remoteAsymAlgSettings.senderCertificate,
        &channel->localAsymAlgSettings.receiverCertificateThumbprint
    );

    if(retval != UA_STATUSCODE_GOOD) {
        UA_OpenSecureChannelResponse_deleteMembers(&openScResponse);
        connection->close(connection);
        return;
    }

    UA_SecureChannel_sendBinaryMessage(channel, requestId, &openScResponse, &UA_TYPES[UA_TYPES_OPENSECURECHANNELRESPONSE]);

    /* Clean up */
    UA_OpenSecureChannelResponse_deleteMembers(&openScResponse);
}

static void
processMSG(UA_Server *server, UA_SecureChannel *channel,
           UA_UInt32 requestId, const UA_ByteString *msg) {
    /* At 0, the nodeid starts... */
    size_t ppos = 0;
    size_t *offset = &ppos;

    /* Decode the nodeid */
    UA_NodeId requestTypeId;
    UA_StatusCode retval = UA_NodeId_decodeBinary(msg, offset, &requestTypeId);
    if(retval != UA_STATUSCODE_GOOD)
        return;
    if(requestTypeId.identifierType != UA_NODEIDTYPE_NUMERIC)
        UA_NodeId_deleteMembers(&requestTypeId); /* leads to badserviceunsupported */

    /* Store the start-position of the request */
    size_t requestPos = *offset;

    /* Get the service pointers */
    UA_Service service = NULL;
    const UA_DataType *requestType = NULL;
    const UA_DataType *responseType = NULL;
    UA_Boolean sessionRequired = true;
    getServicePointers(requestTypeId.identifier.numeric, &requestType,
                       &responseType, &service, &sessionRequired);
    if(!requestType) {
        if(requestTypeId.identifier.numeric == 787) {
            UA_LOG_INFO_CHANNEL(server->config.logger, channel,
                                "Client requested a subscription, " \
                                "but those are not enabled in the build");
        } else {
            UA_LOG_INFO_CHANNEL(server->config.logger, channel,
                                "Unknown request with type identifier %i",
                                requestTypeId.identifier.numeric);
        }
        sendError(channel, msg, requestPos, &UA_TYPES[UA_TYPES_SERVICEFAULT],
                  requestId, UA_STATUSCODE_BADSERVICEUNSUPPORTED);
        return;
    }
    UA_assert(responseType);

#ifdef UA_ENABLE_NONSTANDARD_STATELESS
    /* Stateless extension: Sessions are optional */
    sessionRequired = false;
#endif

    /* Decode the request */
    void *request = UA_alloca(requestType->memSize);
    UA_RequestHeader *requestHeader = (UA_RequestHeader*)request;
    retval = UA_decodeBinary(msg, offset, request, requestType,
                             server->config.customDataTypesSize,
                             server->config.customDataTypes);
    if(retval != UA_STATUSCODE_GOOD) {
        UA_LOG_DEBUG_CHANNEL(server->config.logger, channel,
                             "Could not decode the request");
        sendError(channel, msg, requestPos, responseType, requestId, retval);
        return;
    }

    /* Prepare the respone */
    void *response = UA_alloca(responseType->memSize);
    UA_init(response, responseType);
    UA_Session *session = NULL; /* must be initialized before goto send_response */

    /* CreateSession doesn't need a session */
    if(requestType == &UA_TYPES[UA_TYPES_CREATESESSIONREQUEST]) {
        Service_CreateSession(server, channel,
            (const UA_CreateSessionRequest *)request,
                              (UA_CreateSessionResponse *)response);
        goto send_response;
    }

    /* Find the matching session */
    session = UA_SecureChannel_getSession(channel, &requestHeader->authenticationToken);
    if(!session)
        session = UA_SessionManager_getSession(&server->sessionManager,
                                               &requestHeader->authenticationToken);

    if(requestType == &UA_TYPES[UA_TYPES_ACTIVATESESSIONREQUEST]) {
        if(!session) {
            UA_LOG_DEBUG_CHANNEL(server->config.logger, channel,
                                 "Trying to activate a session that is " \
                                 "not known in the server");
            sendError(channel, msg, requestPos, responseType,
                      requestId, UA_STATUSCODE_BADSESSIONIDINVALID);
            UA_deleteMembers(request, requestType);
            return;
        }
        Service_ActivateSession(server, channel, session,
            (const UA_ActivateSessionRequest*)request,
                                (UA_ActivateSessionResponse*)response);
        goto send_response;
    }

    /* Set an anonymous, inactive session for services that need no session */
    UA_Session anonymousSession;
    if(!session) {
        if(sessionRequired) {
            UA_LOG_INFO_CHANNEL(server->config.logger, channel,
                                "Service request %i without a valid session",
                                requestType->binaryEncodingId);
            sendError(channel, msg, requestPos, responseType,
                      requestId, UA_STATUSCODE_BADSESSIONIDINVALID);
            UA_deleteMembers(request, requestType);
            return;
        }
        UA_Session_init(&anonymousSession);
        anonymousSession.sessionId = UA_NODEID_GUID(0, UA_GUID_NULL);
        anonymousSession.channel = channel;
        session = &anonymousSession;
    }

    /* Trying to use a non-activated session? */
    if(sessionRequired && !session->activated) {
        UA_LOG_INFO_SESSION(server->config.logger, session,
                            "Calling service %i on a non-activated session",
                            requestType->binaryEncodingId);
        sendError(channel, msg, requestPos, responseType,
                  requestId, UA_STATUSCODE_BADSESSIONNOTACTIVATED);
        UA_SessionManager_removeSession(&server->sessionManager,
                                        &session->authenticationToken);
        UA_deleteMembers(request, requestType);
        return;
    }

    /* The session is bound to another channel */
    if(session->channel != channel) {
        UA_LOG_DEBUG_CHANNEL(server->config.logger, channel,
                             "Client tries to use an obsolete securechannel");
        sendError(channel, msg, requestPos, responseType,
                  requestId, UA_STATUSCODE_BADSECURECHANNELIDINVALID);
        UA_deleteMembers(request, requestType);
        return;
    }

    /* Update the session lifetime */
    UA_Session_updateLifetime(session);

#ifdef UA_ENABLE_SUBSCRIPTIONS
    /* The publish request is not answered immediately */
    if(requestType == &UA_TYPES[UA_TYPES_PUBLISHREQUEST]) {
        Service_Publish(server, session,
            (const UA_PublishRequest*)request, requestId);
        UA_deleteMembers(request, requestType);
        return;
    }
#endif

    /* Call the service */
    UA_assert(service); /* For all services besides publish, the service pointer is non-NULL*/
    service(server, session, request, response);

send_response:
    /* Send the response */
    ((UA_ResponseHeader*)response)->requestHandle = requestHeader->requestHandle;
    ((UA_ResponseHeader*)response)->timestamp = UA_DateTime_now();
    retval = UA_SecureChannel_sendBinaryMessage(channel, requestId, response, responseType);

    if(retval != UA_STATUSCODE_GOOD)
        UA_LOG_INFO_CHANNEL(server->config.logger, channel,
                            "Could not send the message over the SecureChannel "
                            "with StatusCode %s", UA_StatusCode_name(retval));

    /* Clean up */
    UA_deleteMembers(request, requestType);
    UA_deleteMembers(response, responseType);
}

/* ERR -> Error from the remote connection */
static void processERR(UA_Server *server, UA_Connection *connection, const UA_ByteString *msg, size_t *offset) {
    UA_TcpErrorMessage errorMessage;
    if(UA_TcpErrorMessage_decodeBinary(msg, offset, &errorMessage) != UA_STATUSCODE_GOOD) {
        connection->close(connection);
        return;
    }

    UA_LOG_ERROR(server->config.logger, UA_LOGCATEGORY_NETWORK,
                 "Client replied with an error message: %s %.*s",
                 UA_StatusCode_name(errorMessage.error), errorMessage.reason.length, errorMessage.reason.data);
}

/* Takes decoded messages starting at the nodeid of the content type. */
static void
UA_Server_processSecureChannelMessage(UA_Server *server, UA_SecureChannel *channel,
                                      UA_MessageType messagetype, UA_UInt32 requestId,
                                      const UA_ByteString *message) {
    UA_assert(channel);
    UA_assert(channel->connection);
    switch(messagetype) {
    case UA_MESSAGETYPE_ERR: {
        const UA_TcpErrorMessage *msg = (const UA_TcpErrorMessage *)message;
        UA_LOG_ERROR_CHANNEL(server->config.logger, channel,
                             "Client replied with an error message: %s %.*s",
                             UA_StatusCode_name(msg->error), msg->reason.length, msg->reason.data);
        break;
    }
    case UA_MESSAGETYPE_HEL:
        UA_LOG_TRACE_CHANNEL(server->config.logger, channel,
                             "Cannot process a HEL on an open channel");
        break;
    case UA_MESSAGETYPE_OPN:
        UA_LOG_TRACE_CHANNEL(server->config.logger, channel,
                             "Process an OPN on an open channel");
        processOPN(server, channel->connection, channel->securityToken.channelId, requestId, message, channel);
        break;
    case UA_MESSAGETYPE_MSG:
        UA_LOG_TRACE_CHANNEL(server->config.logger, channel,
                             "Process a MSG", channel->connection->sockfd);
        processMSG(server, channel, requestId, message);
        break;
    case UA_MESSAGETYPE_CLO:
        UA_LOG_TRACE_CHANNEL(server->config.logger, channel,
                             "Process a CLO", channel->connection->sockfd);
        Service_CloseSecureChannel(server, channel);
        break;
    default:
        UA_LOG_TRACE_CHANNEL(server->config.logger, channel,
                             "Unknown message type");
    }
}

/* Takes the raw message from the network layer */
static void
processBinaryMessage(UA_Server *server, UA_Connection *connection,
                     UA_ByteString *message) {
    UA_Boolean realloced = UA_FALSE;
    UA_StatusCode retval = UA_Connection_completeMessages(connection, message, &realloced);
    if(retval != UA_STATUSCODE_GOOD) {
        if(!realloced)
            connection->releaseRecvBuffer(connection, message);
        else
            UA_ByteString_deleteMembers(message);
        return;
    }
    
    UA_SecureChannel *channel = connection->channel;
    if(channel) {
        /* Assemble chunks in the securechannel and process complete messages */
<<<<<<< HEAD
        UA_StatusCode retval =
            UA_SecureChannel_processChunks(channel, message,
            (UA_ProcessMessageCallback*)UA_Server_processSecureChannelMessage, server);
=======
        retval = UA_SecureChannel_processChunks(channel, message,
                      (UA_ProcessMessageCallback*)UA_Server_processSecureChannelMessage, server);
>>>>>>> fadd1dd0
        if(retval != UA_STATUSCODE_GOOD)
            UA_LOG_TRACE_CHANNEL(server->config.logger, channel, "Procesing chunks "
                                 "resulted in error code %s", UA_StatusCode_name(retval));
    } else {
        /* Process messages without a channel and no chunking */
        size_t offset = 0;
        UA_TcpMessageHeader tcpMessageHeader;
        retval = UA_TcpMessageHeader_decodeBinary(message, &offset, &tcpMessageHeader);
        if(retval != UA_STATUSCODE_GOOD) {
            connection->close(connection);
            return;
        }

        /* Dispatch according to the message type */
        switch(tcpMessageHeader.messageTypeAndChunkType & 0x00ffffff) {
        case UA_MESSAGETYPE_ERR:
            UA_LOG_TRACE(server->config.logger, UA_LOGCATEGORY_NETWORK,
                         "Connection %i | Process ERR message", connection->sockfd);
            processERR(server, connection, message, &offset);
            break;
        case UA_MESSAGETYPE_HEL:
            UA_LOG_TRACE(server->config.logger, UA_LOGCATEGORY_NETWORK,
                         "Connection %i | Process HEL message", connection->sockfd);
            processHEL(connection, message, &offset);
            break;
        case UA_MESSAGETYPE_OPN: {
            UA_LOG_TRACE(server->config.logger, UA_LOGCATEGORY_NETWORK,
                         "Connection %i | Process OPN message", connection->sockfd);

            // Prepare a temporary channel that will be extended to a full channel as soon as the openSecureChannel service succeeds
            UA_SecureChannel* tmpChannel = NULL;
            retval = UA_SecureChannelManager_open_temporary(&server->secureChannelManager, &tmpChannel, connection);

            if(retval != UA_STATUSCODE_GOOD) {
                UA_LOG_ERROR(server->config.logger, UA_LOGCATEGORY_SECURECHANNEL,
                             "Failed to open temporary channel: %s", UA_StatusCode_name(retval));
                connection->close(connection);
                return;
            }

            retval = UA_SecureChannel_processChunks(tmpChannel,
                                                    message,
                                                    (UA_ProcessMessageCallback*)UA_Server_processSecureChannelMessage,
                                                    server);
            if(retval != UA_STATUSCODE_GOOD) {
                // TODO: Maybe send error message?
                UA_SecureChannelManager_close_temporary(&server->secureChannelManager, tmpChannel);
                connection->close(connection);
                UA_LOG_TRACE(server->config.logger, UA_LOGCATEGORY_SECURECHANNEL,
                             "Processing chunks resulted in error code %s (0x%08x)", UA_StatusCode_name(retval), retval);
            }
            break;
        }
        case UA_MESSAGETYPE_MSG:
            UA_LOG_TRACE(server->config.logger, UA_LOGCATEGORY_NETWORK,
                         "Connection %i | Processing a MSG message not possible "
                         "without a SecureChannel", connection->sockfd);
            connection->close(connection);
            break;
        case UA_MESSAGETYPE_CLO:
            UA_LOG_TRACE(server->config.logger, UA_LOGCATEGORY_NETWORK,
                         "Connection %i | Processing a CLO message not possible "
                         "without a SecureChannel", connection->sockfd);
            connection->close(connection);
            break;
        default:
            UA_LOG_TRACE(server->config.logger, UA_LOGCATEGORY_NETWORK,
                         "Connection %i | Unknown message type", connection->sockfd);
            connection->close(connection);
        }
    }

    if(!realloced)
        connection->releaseRecvBuffer(connection, message);
    else
        UA_ByteString_deleteMembers(message);
}

#ifndef UA_ENABLE_MULTITHREADING

void
UA_Server_processBinaryMessage(UA_Server *server, UA_Connection *connection,
                               UA_ByteString *message) {
    processBinaryMessage(server, connection, message);
}

#else

typedef struct {
    UA_Connection *connection;
    UA_ByteString message;
} ConnectionMessage;

static void
workerProcessBinaryMessage(UA_Server *server, ConnectionMessage *cm) {
    processBinaryMessage(server, cm->connection, &cm->message);
    UA_free(cm);
}

void
UA_Server_processBinaryMessage(UA_Server *server, UA_Connection *connection,
                               UA_ByteString *message) {
    /* Allocate the memory for the callback data */
    ConnectionMessage *cm = UA_malloc(sizeof(ConnectionMessage));

    /* If malloc failed, execute immediately */
    if(!cm) {
        processBinaryMessage(server, connection, message);
        return;
    }

    /* Dispatch to the workers */
    cm->connection = connection;
    cm->message = *message;
    UA_Server_workerCallback(server, (UA_ServerCallback)workerProcessBinaryMessage, cm);
}

#endif

/* Remove a connection after it was closed in the network layer */
#ifdef UA_ENABLE_MULTITHREADING
static void
deleteConnectionTrampoline(UA_Server *server, void *data) {
    UA_Connection *connection = (UA_Connection*)data;
    connection->free(connection);
}
#endif

void
UA_Server_removeConnection(UA_Server *server, UA_Connection *connection) {
    UA_Connection_detachSecureChannel(connection);
#ifndef UA_ENABLE_MULTITHREADING
    connection->free(connection);
#else
    UA_Server_delayedCallback(server, deleteConnectionTrampoline, connection);
#endif
}<|MERGE_RESOLUTION|>--- conflicted
+++ resolved
@@ -591,14 +591,8 @@
     UA_SecureChannel *channel = connection->channel;
     if(channel) {
         /* Assemble chunks in the securechannel and process complete messages */
-<<<<<<< HEAD
-        UA_StatusCode retval =
-            UA_SecureChannel_processChunks(channel, message,
-            (UA_ProcessMessageCallback*)UA_Server_processSecureChannelMessage, server);
-=======
         retval = UA_SecureChannel_processChunks(channel, message,
                       (UA_ProcessMessageCallback*)UA_Server_processSecureChannelMessage, server);
->>>>>>> fadd1dd0
         if(retval != UA_STATUSCODE_GOOD)
             UA_LOG_TRACE_CHANNEL(server->config.logger, channel, "Procesing chunks "
                                  "resulted in error code %s", UA_StatusCode_name(retval));
