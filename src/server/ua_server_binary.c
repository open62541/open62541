#include "ua_util.h"
#include "ua_server_internal.h"
#include "ua_services.h"
#include "ua_securechannel_manager.h"
#include "ua_session_manager.h"
#include "ua_types_generated_encoding_binary.h"
#include "ua_transport_generated.h"
#include "ua_transport_generated_handling.h"
#include "ua_transport_generated_encoding_binary.h"

/********************/
/* Helper Functions */
/********************/

<<<<<<< HEAD
static void processHEL(UA_Connection *connection, const UA_ByteString *msg, size_t *pos) {
    UA_TcpHelloMessage helloMessage;
    if(UA_TcpHelloMessage_decodeBinary(msg, pos, &helloMessage) != UA_STATUSCODE_GOOD) {
        connection->close(connection);
        return;
    }

    connection->remoteConf.maxChunkCount = helloMessage.maxChunkCount;
    connection->remoteConf.maxMessageSize = helloMessage.maxMessageSize;
    connection->remoteConf.protocolVersion = helloMessage.protocolVersion;
    connection->remoteConf.recvBufferSize = helloMessage.receiveBufferSize;
    if(connection->localConf.sendBufferSize > helloMessage.receiveBufferSize)
        connection->localConf.sendBufferSize = helloMessage.receiveBufferSize;
    if(connection->localConf.recvBufferSize > helloMessage.sendBufferSize)
        connection->localConf.recvBufferSize = helloMessage.sendBufferSize;
    connection->remoteConf.sendBufferSize = helloMessage.sendBufferSize;
    connection->state = UA_CONNECTION_ESTABLISHED;
    UA_TcpHelloMessage_deleteMembers(&helloMessage);

    // build acknowledge response
    UA_TcpAcknowledgeMessage ackMessage;
    ackMessage.protocolVersion = connection->localConf.protocolVersion;
    ackMessage.receiveBufferSize = connection->localConf.recvBufferSize;
    ackMessage.sendBufferSize = connection->localConf.sendBufferSize;
    ackMessage.maxMessageSize = connection->localConf.maxMessageSize;
    ackMessage.maxChunkCount = connection->localConf.maxChunkCount;

    UA_TcpMessageHeader ackHeader;
    ackHeader.messageTypeAndChunkType = UA_MESSAGETYPE_ACK + UA_CHUNKTYPE_FINAL;
    ackHeader.messageSize = 8 + 20; /* ackHeader + ackMessage */

    UA_ByteString ack_msg;
    UA_ByteString_init(&ack_msg);
    if(connection->getSendBuffer(connection, connection->localConf.sendBufferSize,
                                 &ack_msg) != UA_STATUSCODE_GOOD)
        return;

    size_t tmpPos = 0;
    UA_TcpMessageHeader_encodeBinary(&ackHeader, &ack_msg, &tmpPos);
    UA_TcpAcknowledgeMessage_encodeBinary(&ackMessage, &ack_msg, &tmpPos);
    ack_msg.length = ackHeader.messageSize;
    connection->send(connection, &ack_msg);
}

static void processOPN(UA_Connection *connection, UA_Server *server, const UA_ByteString *msg, size_t *pos) {
    if(connection->state != UA_CONNECTION_ESTABLISHED) {
        connection->close(connection);
        return;
    }

    UA_UInt32 secureChannelId;
    UA_StatusCode retval = UA_UInt32_decodeBinary(msg, pos, &secureChannelId);

    //we can check secureChannelId also here -> if we are asked to isse a token it is 0, otherwise we have to renew
    //issue
    if(connection->channel == NULL && secureChannelId != 0){
        retval |= UA_STATUSCODE_BADREQUESTTYPEINVALID;
    }
    //renew
    if(connection->channel != NULL && secureChannelId != connection->channel->securityToken.channelId){
        retval |= UA_STATUSCODE_BADREQUESTTYPEINVALID;
    }

    UA_AsymmetricAlgorithmSecurityHeader asymHeader;
    retval |= UA_AsymmetricAlgorithmSecurityHeader_decodeBinary(msg, pos, &asymHeader);

    UA_SequenceHeader seqHeader;
    retval |= UA_SequenceHeader_decodeBinary(msg, pos, &seqHeader);

    UA_NodeId requestType;
    retval |= UA_NodeId_decodeBinary(msg, pos, &requestType);

    UA_OpenSecureChannelRequest r;
    retval |= UA_OpenSecureChannelRequest_decodeBinary(msg, pos, &r);

    if(retval != UA_STATUSCODE_GOOD || requestType.identifier.numeric != 446) {
        UA_AsymmetricAlgorithmSecurityHeader_deleteMembers(&asymHeader);
        UA_SequenceHeader_deleteMembers(&seqHeader);
        UA_NodeId_deleteMembers(&requestType);
        UA_OpenSecureChannelRequest_deleteMembers(&r);
        connection->close(connection);
        return;
    }


    UA_OpenSecureChannelResponse p;
    UA_OpenSecureChannelResponse_init(&p);
    Service_OpenSecureChannel(server, connection, &r, &p);
    UA_OpenSecureChannelRequest_deleteMembers(&r);

    UA_SecureChannel *channel = connection->channel;
    if(!channel) {
        connection->close(connection);
        UA_OpenSecureChannelResponse_deleteMembers(&p);
        UA_AsymmetricAlgorithmSecurityHeader_deleteMembers(&asymHeader);
        return;
    }

    /* send the response with an asymmetric security header */
#ifndef UA_ENABLE_MULTITHREADING
    seqHeader.sequenceNumber = ++channel->sequenceNumber;
#else
    seqHeader.sequenceNumber = uatomic_add_return(&channel->sequenceNumber, 1);
#endif

    UA_SecureConversationMessageHeader respHeader;
    respHeader.messageHeader.messageTypeAndChunkType = UA_MESSAGETYPE_OPN + UA_CHUNKTYPE_FINAL;
    respHeader.messageHeader.messageSize = 0;
    respHeader.secureChannelId = p.securityToken.channelId;

    UA_NodeId responseType = UA_NODEID_NUMERIC(0, UA_NS0ID_OPENSECURECHANNELRESPONSE +
                                               UA_ENCODINGOFFSET_BINARY);

    UA_ByteString resp_msg;
    UA_ByteString_init(&resp_msg);
    retval = connection->getSendBuffer(connection, connection->localConf.sendBufferSize, &resp_msg);
    if(retval != UA_STATUSCODE_GOOD) {
        UA_OpenSecureChannelResponse_deleteMembers(&p);
        UA_AsymmetricAlgorithmSecurityHeader_deleteMembers(&asymHeader);
        return;
    }
        
    size_t tmpPos = 12; /* skip the secureconversationmessageheader for now */
    retval |= UA_AsymmetricAlgorithmSecurityHeader_encodeBinary(&asymHeader, &resp_msg, &tmpPos); // just mirror back
    retval |= UA_SequenceHeader_encodeBinary(&seqHeader, &resp_msg, &tmpPos); // just mirror back
    retval |= UA_NodeId_encodeBinary(&responseType, &resp_msg, &tmpPos);
    retval |= UA_OpenSecureChannelResponse_encodeBinary(&p, &resp_msg, &tmpPos);

    if(retval != UA_STATUSCODE_GOOD) {
        connection->releaseSendBuffer(connection, &resp_msg);
        connection->close(connection);
    } else {
        respHeader.messageHeader.messageSize = (UA_UInt32)tmpPos;
        tmpPos = 0;
        UA_SecureConversationMessageHeader_encodeBinary(&respHeader, &resp_msg, &tmpPos);
        resp_msg.length = respHeader.messageHeader.messageSize;
        connection->send(connection, &resp_msg);
    }
    UA_OpenSecureChannelResponse_deleteMembers(&p);
    UA_AsymmetricAlgorithmSecurityHeader_deleteMembers(&asymHeader);
=======
static void init_response_header(const UA_RequestHeader *p, UA_ResponseHeader *r) {
    r->requestHandle = p->requestHandle;
    r->timestamp = UA_DateTime_now();
}

static void
sendError(UA_SecureChannel *channel, const UA_ByteString *msg,
          size_t offset, const UA_DataType *responseType,
          UA_UInt32 requestId, UA_StatusCode error) {
    UA_RequestHeader requestHeader;
    UA_StatusCode retval = UA_RequestHeader_decodeBinary(msg, &offset, &requestHeader);
    if(retval != UA_STATUSCODE_GOOD)
        return;
    void *response = UA_alloca(responseType->memSize);
    UA_init(response, responseType);
    UA_ResponseHeader *responseHeader = (UA_ResponseHeader*)response;
    init_response_header(&requestHeader, responseHeader);
    responseHeader->serviceResult = error;
    UA_SecureChannel_sendBinaryMessage(channel, requestId, response, responseType);
    UA_RequestHeader_deleteMembers(&requestHeader);
    UA_ResponseHeader_deleteMembers(responseHeader);
>>>>>>> 24604543
}

/* Returns a complete decoded request (without securechannel headers + padding)
   or UA_BYTESTRING_NULL */
static UA_ByteString
processChunk(UA_SecureChannel *channel, UA_Server *server,
             const UA_TcpMessageHeader *messageHeader, UA_UInt32 requestId,
             const UA_ByteString *msg, size_t offset, size_t chunksize,
             UA_Boolean *deleteRequest) {
    UA_ByteString bytes = UA_BYTESTRING_NULL;
    switch(messageHeader->messageTypeAndChunkType & 0xff000000) {
    case UA_CHUNKTYPE_INTERMEDIATE:
        UA_LOG_TRACE_CHANNEL(server->config.logger, channel, "Chunk message");
        UA_SecureChannel_appendChunk(channel, requestId, msg, offset, chunksize);
        break;
    case UA_CHUNKTYPE_FINAL:
        UA_LOG_TRACE_CHANNEL(server->config.logger, channel, "Final chunk message");
        bytes = UA_SecureChannel_finalizeChunk(channel, requestId, msg, offset,
                                               chunksize, deleteRequest);
        break;
    case UA_CHUNKTYPE_ABORT:
        UA_LOG_INFO_CHANNEL(server->config.logger, channel, "Chunk aborted");
        UA_SecureChannel_removeChunk(channel, requestId);
        break;
    default:
        UA_LOG_INFO_CHANNEL(server->config.logger, channel, "Unknown chunk type");
    }
    return bytes;
}

static void
getServicePointers(UA_UInt32 requestTypeId, const UA_DataType **requestType,
                   const UA_DataType **responseType, UA_Service *service,
                   UA_Boolean *requiresSession) {
    switch(requestTypeId) {
    case UA_NS0ID_GETENDPOINTSREQUEST:
    case UA_NS0ID_GETENDPOINTSREQUEST_ENCODING_DEFAULTXML:
    case UA_NS0ID_GETENDPOINTSREQUEST_ENCODING_DEFAULTBINARY:
        *service = (UA_Service)Service_GetEndpoints;
        *requestType = &UA_TYPES[UA_TYPES_GETENDPOINTSREQUEST];
        *responseType = &UA_TYPES[UA_TYPES_GETENDPOINTSRESPONSE];
        *requiresSession = false;
        break;
    case UA_NS0ID_FINDSERVERSREQUEST:
    case UA_NS0ID_FINDSERVERSREQUEST_ENCODING_DEFAULTXML:
    case UA_NS0ID_FINDSERVERSREQUEST_ENCODING_DEFAULTBINARY:
        *service = (UA_Service)Service_FindServers;
        *requestType = &UA_TYPES[UA_TYPES_FINDSERVERSREQUEST];
        *responseType = &UA_TYPES[UA_TYPES_FINDSERVERSRESPONSE];
        *requiresSession = false;
        break;
#ifdef UA_ENABLE_DISCOVERY
    case UA_NS0ID_REGISTERSERVERREQUEST:
        *service = (UA_Service)Service_RegisterServer;
        *requestType = &UA_TYPES[UA_TYPES_REGISTERSERVERREQUEST];
        *responseType = &UA_TYPES[UA_TYPES_REGISTERSERVERRESPONSE];
        break;
#endif
    case UA_NS0ID_CREATESESSIONREQUEST:
    case UA_NS0ID_CREATESESSIONREQUEST_ENCODING_DEFAULTXML:
    case UA_NS0ID_CREATESESSIONREQUEST_ENCODING_DEFAULTBINARY:
        *service = (UA_Service)Service_CreateSession;
        *requestType = &UA_TYPES[UA_TYPES_CREATESESSIONREQUEST];
        *responseType = &UA_TYPES[UA_TYPES_CREATESESSIONRESPONSE];
        *requiresSession = false;
        break;
    case UA_NS0ID_ACTIVATESESSIONREQUEST:
    case UA_NS0ID_ACTIVATESESSIONREQUEST_ENCODING_DEFAULTXML:
    case UA_NS0ID_ACTIVATESESSIONREQUEST_ENCODING_DEFAULTBINARY:
        *service = (UA_Service)Service_ActivateSession;
        *requestType = &UA_TYPES[UA_TYPES_ACTIVATESESSIONREQUEST];
        *responseType = &UA_TYPES[UA_TYPES_ACTIVATESESSIONRESPONSE];
        break;
    case UA_NS0ID_CLOSESESSIONREQUEST:
    case UA_NS0ID_CLOSESESSIONREQUEST_ENCODING_DEFAULTXML:
    case UA_NS0ID_CLOSESESSIONREQUEST_ENCODING_DEFAULTBINARY:
        *service = (UA_Service)Service_CloseSession;
        *requestType = &UA_TYPES[UA_TYPES_CLOSESESSIONREQUEST];
        *responseType = &UA_TYPES[UA_TYPES_CLOSESESSIONRESPONSE];
        break;
    case UA_NS0ID_READREQUEST:
    case UA_NS0ID_READREQUEST_ENCODING_DEFAULTXML:
    case UA_NS0ID_READREQUEST_ENCODING_DEFAULTBINARY:
        *service = (UA_Service)Service_Read;
        *requestType = &UA_TYPES[UA_TYPES_READREQUEST];
        *responseType = &UA_TYPES[UA_TYPES_READRESPONSE];
        break;
    case UA_NS0ID_WRITEREQUEST:
    case UA_NS0ID_WRITEREQUEST_ENCODING_DEFAULTXML:
    case UA_NS0ID_WRITEREQUEST_ENCODING_DEFAULTBINARY:
        *service = (UA_Service)Service_Write;
        *requestType = &UA_TYPES[UA_TYPES_WRITEREQUEST];
        *responseType = &UA_TYPES[UA_TYPES_WRITERESPONSE];
        break;
    case UA_NS0ID_BROWSEREQUEST:
    case UA_NS0ID_BROWSEREQUEST_ENCODING_DEFAULTXML:
    case UA_NS0ID_BROWSEREQUEST_ENCODING_DEFAULTBINARY:
        *service = (UA_Service)Service_Browse;
        *requestType = &UA_TYPES[UA_TYPES_BROWSEREQUEST];
        *responseType = &UA_TYPES[UA_TYPES_BROWSERESPONSE];
        break;
    case UA_NS0ID_BROWSENEXTREQUEST:
    case UA_NS0ID_BROWSENEXTREQUEST_ENCODING_DEFAULTXML:
    case UA_NS0ID_BROWSENEXTREQUEST_ENCODING_DEFAULTBINARY:
        *service = (UA_Service)Service_BrowseNext;
        *requestType = &UA_TYPES[UA_TYPES_BROWSENEXTREQUEST];
        *responseType = &UA_TYPES[UA_TYPES_BROWSENEXTRESPONSE];
        break;
    case UA_NS0ID_REGISTERNODESREQUEST:
    case UA_NS0ID_REGISTERNODESREQUEST_ENCODING_DEFAULTXML:
    case UA_NS0ID_REGISTERNODESREQUEST_ENCODING_DEFAULTBINARY:
        *service = (UA_Service)Service_RegisterNodes;
        *requestType = &UA_TYPES[UA_TYPES_REGISTERNODESREQUEST];
        *responseType = &UA_TYPES[UA_TYPES_REGISTERNODESRESPONSE];
        break;
    case UA_NS0ID_UNREGISTERNODESREQUEST:
    case UA_NS0ID_UNREGISTERNODESREQUEST_ENCODING_DEFAULTXML:
    case UA_NS0ID_UNREGISTERNODESREQUEST_ENCODING_DEFAULTBINARY:
        *service = (UA_Service)Service_UnregisterNodes;
        *requestType = &UA_TYPES[UA_TYPES_UNREGISTERNODESREQUEST];
        *responseType = &UA_TYPES[UA_TYPES_UNREGISTERNODESRESPONSE];
        break;
    case UA_NS0ID_TRANSLATEBROWSEPATHSTONODEIDSREQUEST:
    case UA_NS0ID_TRANSLATEBROWSEPATHSTONODEIDSREQUEST_ENCODING_DEFAULTXML:
    case UA_NS0ID_TRANSLATEBROWSEPATHSTONODEIDSREQUEST_ENCODING_DEFAULTBINARY:
        *service = (UA_Service)Service_TranslateBrowsePathsToNodeIds;
        *requestType = &UA_TYPES[UA_TYPES_TRANSLATEBROWSEPATHSTONODEIDSREQUEST];
        *responseType = &UA_TYPES[UA_TYPES_TRANSLATEBROWSEPATHSTONODEIDSRESPONSE];
        break;

#ifdef UA_ENABLE_SUBSCRIPTIONS
    case UA_NS0ID_CREATESUBSCRIPTIONREQUEST:
    case UA_NS0ID_CREATESUBSCRIPTIONREQUEST_ENCODING_DEFAULTXML:
    case UA_NS0ID_CREATESUBSCRIPTIONREQUEST_ENCODING_DEFAULTBINARY:
        *service = (UA_Service)Service_CreateSubscription;
        *requestType = &UA_TYPES[UA_TYPES_CREATESUBSCRIPTIONREQUEST];
        *responseType = &UA_TYPES[UA_TYPES_CREATESUBSCRIPTIONRESPONSE];
        break;
    case UA_NS0ID_PUBLISHREQUEST:
    case UA_NS0ID_PUBLISHREQUEST_ENCODING_DEFAULTXML:
    case UA_NS0ID_PUBLISHREQUEST_ENCODING_DEFAULTBINARY:
        *requestType = &UA_TYPES[UA_TYPES_PUBLISHREQUEST];
        *responseType = &UA_TYPES[UA_TYPES_PUBLISHRESPONSE];
        break;
    case UA_NS0ID_REPUBLISHREQUEST:
    case UA_NS0ID_REPUBLISHREQUEST_ENCODING_DEFAULTXML:
    case UA_NS0ID_REPUBLISHREQUEST_ENCODING_DEFAULTBINARY:
        *service = (UA_Service)Service_Republish;
        *requestType = &UA_TYPES[UA_TYPES_REPUBLISHREQUEST];
        *responseType = &UA_TYPES[UA_TYPES_REPUBLISHRESPONSE];
        break;
    case UA_NS0ID_MODIFYSUBSCRIPTIONREQUEST:
    case UA_NS0ID_MODIFYSUBSCRIPTIONREQUEST_ENCODING_DEFAULTXML:
    case UA_NS0ID_MODIFYSUBSCRIPTIONREQUEST_ENCODING_DEFAULTBINARY:
        *service = (UA_Service)Service_ModifySubscription;
        *requestType = &UA_TYPES[UA_TYPES_MODIFYSUBSCRIPTIONREQUEST];
        *responseType = &UA_TYPES[UA_TYPES_MODIFYSUBSCRIPTIONRESPONSE];
        break;
    case UA_NS0ID_SETPUBLISHINGMODEREQUEST:
    case UA_NS0ID_SETPUBLISHINGMODEREQUEST_ENCODING_DEFAULTXML:
    case UA_NS0ID_SETPUBLISHINGMODEREQUEST_ENCODING_DEFAULTBINARY:
        *service = (UA_Service)Service_SetPublishingMode;
        *requestType = &UA_TYPES[UA_TYPES_SETPUBLISHINGMODEREQUEST];
        *responseType = &UA_TYPES[UA_TYPES_SETPUBLISHINGMODERESPONSE];
        break;
    case UA_NS0ID_DELETESUBSCRIPTIONSREQUEST:
    case UA_NS0ID_DELETESUBSCRIPTIONSREQUEST_ENCODING_DEFAULTXML:
    case UA_NS0ID_DELETESUBSCRIPTIONSREQUEST_ENCODING_DEFAULTBINARY:
        *service = (UA_Service)Service_DeleteSubscriptions;
        *requestType = &UA_TYPES[UA_TYPES_DELETESUBSCRIPTIONSREQUEST];
        *responseType = &UA_TYPES[UA_TYPES_DELETESUBSCRIPTIONSRESPONSE];
        break;
    case UA_NS0ID_CREATEMONITOREDITEMSREQUEST:
    case UA_NS0ID_CREATEMONITOREDITEMSREQUEST_ENCODING_DEFAULTXML:
    case UA_NS0ID_CREATEMONITOREDITEMSREQUEST_ENCODING_DEFAULTBINARY:
        *service = (UA_Service)Service_CreateMonitoredItems;
        *requestType = &UA_TYPES[UA_TYPES_CREATEMONITOREDITEMSREQUEST];
        *responseType = &UA_TYPES[UA_TYPES_CREATEMONITOREDITEMSRESPONSE];
        break;
    case UA_NS0ID_DELETEMONITOREDITEMSREQUEST:
    case UA_NS0ID_DELETEMONITOREDITEMSREQUEST_ENCODING_DEFAULTXML:
    case UA_NS0ID_DELETEMONITOREDITEMSREQUEST_ENCODING_DEFAULTBINARY:
        *service = (UA_Service)Service_DeleteMonitoredItems;
        *requestType = &UA_TYPES[UA_TYPES_DELETEMONITOREDITEMSREQUEST];
        *responseType = &UA_TYPES[UA_TYPES_DELETEMONITOREDITEMSRESPONSE];
        break;
    case UA_NS0ID_MODIFYMONITOREDITEMSREQUEST:
    case UA_NS0ID_MODIFYMONITOREDITEMSREQUEST_ENCODING_DEFAULTXML:
    case UA_NS0ID_MODIFYMONITOREDITEMSREQUEST_ENCODING_DEFAULTBINARY:
        *service = (UA_Service)Service_ModifyMonitoredItems;
        *requestType = &UA_TYPES[UA_TYPES_MODIFYMONITOREDITEMSREQUEST];
        *responseType = &UA_TYPES[UA_TYPES_MODIFYMONITOREDITEMSRESPONSE];
        break;
    case UA_NS0ID_SETMONITORINGMODEREQUEST:
    case UA_NS0ID_SETMONITORINGMODEREQUEST_ENCODING_DEFAULTXML:
    case UA_NS0ID_SETMONITORINGMODEREQUEST_ENCODING_DEFAULTBINARY:
        *service = (UA_Service)Service_SetMonitoringMode;
        *requestType = &UA_TYPES[UA_TYPES_SETMONITORINGMODEREQUEST];
        *responseType = &UA_TYPES[UA_TYPES_SETMONITORINGMODERESPONSE];
        break;
#endif

#ifdef UA_ENABLE_METHODCALLS
    case UA_NS0ID_CALLREQUEST:
    case UA_NS0ID_CALLREQUEST_ENCODING_DEFAULTXML:
    case UA_NS0ID_CALLREQUEST_ENCODING_DEFAULTBINARY:
        *service = (UA_Service)Service_Call;
        *requestType = &UA_TYPES[UA_TYPES_CALLREQUEST];
        *responseType = &UA_TYPES[UA_TYPES_CALLRESPONSE];
        break;
#endif

#ifdef UA_ENABLE_NODEMANAGEMENT
    case UA_NS0ID_ADDNODESREQUEST:
    case UA_NS0ID_ADDNODESREQUEST_ENCODING_DEFAULTXML:
    case UA_NS0ID_ADDNODESREQUEST_ENCODING_DEFAULTBINARY:
        *service = (UA_Service)Service_AddNodes;
        *requestType = &UA_TYPES[UA_TYPES_ADDNODESREQUEST];
        *responseType = &UA_TYPES[UA_TYPES_ADDNODESRESPONSE];
        break;
    case UA_NS0ID_ADDREFERENCESREQUEST:
    case UA_NS0ID_ADDREFERENCESREQUEST_ENCODING_DEFAULTXML:
    case UA_NS0ID_ADDREFERENCESREQUEST_ENCODING_DEFAULTBINARY:
        *service = (UA_Service)Service_AddReferences;
        *requestType = &UA_TYPES[UA_TYPES_ADDREFERENCESREQUEST];
        *responseType = &UA_TYPES[UA_TYPES_ADDREFERENCESRESPONSE];
        break;
    case UA_NS0ID_DELETENODESREQUEST:
    case UA_NS0ID_DELETENODESREQUEST_ENCODING_DEFAULTXML:
    case UA_NS0ID_DELETENODESREQUEST_ENCODING_DEFAULTBINARY:
        *service = (UA_Service)Service_DeleteNodes;
        *requestType = &UA_TYPES[UA_TYPES_DELETENODESREQUEST];
        *responseType = &UA_TYPES[UA_TYPES_DELETENODESRESPONSE];
        break;
    case UA_NS0ID_DELETEREFERENCESREQUEST:
    case UA_NS0ID_DELETEREFERENCESREQUEST_ENCODING_DEFAULTXML:
    case UA_NS0ID_DELETEREFERENCESREQUEST_ENCODING_DEFAULTBINARY:
        *service = (UA_Service)Service_DeleteReferences;
        *requestType = &UA_TYPES[UA_TYPES_DELETEREFERENCESREQUEST];
        *responseType = &UA_TYPES[UA_TYPES_DELETEREFERENCESRESPONSE];
        break;
#endif

    default:
        break;
    }
}

/*************************/
/* Process Message Types */
/*************************/

/* HEL -> Open up the connection */
static void processHEL(UA_Connection *connection, const UA_ByteString *msg, size_t *offset) {
    UA_TcpHelloMessage helloMessage;
    if(UA_TcpHelloMessage_decodeBinary(msg, offset, &helloMessage) != UA_STATUSCODE_GOOD) {
        connection->close(connection);
        return;
    }

    /* Parameterize the connection */
    connection->remoteConf.maxChunkCount = helloMessage.maxChunkCount; /* zero -> unlimited */
    connection->remoteConf.maxMessageSize = helloMessage.maxMessageSize; /* zero -> unlimited */
    connection->remoteConf.protocolVersion = helloMessage.protocolVersion;
    connection->remoteConf.recvBufferSize = helloMessage.receiveBufferSize;
    if(connection->localConf.sendBufferSize > helloMessage.receiveBufferSize)
        connection->localConf.sendBufferSize = helloMessage.receiveBufferSize;
    connection->remoteConf.sendBufferSize = helloMessage.sendBufferSize;
    if(connection->localConf.recvBufferSize > helloMessage.sendBufferSize)
        connection->localConf.recvBufferSize = helloMessage.sendBufferSize;
    connection->state = UA_CONNECTION_ESTABLISHED;
    UA_TcpHelloMessage_deleteMembers(&helloMessage);

    /* Build acknowledge response */
    UA_TcpAcknowledgeMessage ackMessage;
    ackMessage.protocolVersion = connection->localConf.protocolVersion;
    ackMessage.receiveBufferSize = connection->localConf.recvBufferSize;
    ackMessage.sendBufferSize = connection->localConf.sendBufferSize;
    ackMessage.maxMessageSize = connection->localConf.maxMessageSize;
    ackMessage.maxChunkCount = connection->localConf.maxChunkCount;

    UA_TcpMessageHeader ackHeader;
    ackHeader.messageTypeAndChunkType = UA_MESSAGETYPE_ACK + UA_CHUNKTYPE_FINAL;
    ackHeader.messageSize = 8 + 20; /* ackHeader + ackMessage */

    /* Get the send buffer from the network layer */
    UA_ByteString ack_msg;
    UA_ByteString_init(&ack_msg);
    UA_StatusCode retval =
        connection->getSendBuffer(connection, connection->localConf.sendBufferSize, &ack_msg);
    if(retval != UA_STATUSCODE_GOOD)
        return;

    /* Encode and send the response */
    size_t tmpPos = 0;
    UA_TcpMessageHeader_encodeBinary(&ackHeader, &ack_msg, &tmpPos);
    UA_TcpAcknowledgeMessage_encodeBinary(&ackMessage, &ack_msg, &tmpPos);
    ack_msg.length = ackHeader.messageSize;
    connection->send(connection, &ack_msg);
}

/* OPN -> Open up/renew the securechannel */
static void
processOPN(UA_Connection *connection, UA_Server *server,
           const UA_ByteString *msg, size_t *offset) {
    if(connection->state != UA_CONNECTION_ESTABLISHED) {
        connection->close(connection);
        return;
    }

    UA_UInt32 channelId;
    UA_StatusCode retval = UA_UInt32_decodeBinary(msg, offset, &channelId);

    /* Opening up a channel with a channelid already set */
    if(!connection->channel && channelId != 0)
        retval |= UA_STATUSCODE_BADREQUESTTYPEINVALID;
    /* Renew a channel with the wrong channelid */
    if(connection->channel && channelId != connection->channel->securityToken.channelId)
        retval |= UA_STATUSCODE_BADREQUESTTYPEINVALID;

    /* Decode the request */
    UA_AsymmetricAlgorithmSecurityHeader asymHeader;
    UA_SequenceHeader seqHeader;
    UA_NodeId requestType;
    UA_OpenSecureChannelRequest r;

    retval |= UA_AsymmetricAlgorithmSecurityHeader_decodeBinary(msg, offset, &asymHeader);
    retval |= UA_SequenceHeader_decodeBinary(msg, offset, &seqHeader);
    retval |= UA_NodeId_decodeBinary(msg, offset, &requestType);
    retval |= UA_OpenSecureChannelRequest_decodeBinary(msg, offset, &r);

    /* Could not decode or wrong service type */
    if(retval != UA_STATUSCODE_GOOD || requestType.identifier.numeric != 446) {
        UA_AsymmetricAlgorithmSecurityHeader_deleteMembers(&asymHeader);
        UA_NodeId_deleteMembers(&requestType);
        UA_OpenSecureChannelRequest_deleteMembers(&r);
        connection->close(connection);
        return;
    }

    /* Call the service */
    UA_OpenSecureChannelResponse p;
    UA_OpenSecureChannelResponse_init(&p);
    Service_OpenSecureChannel(server, connection, &r, &p);
    UA_OpenSecureChannelRequest_deleteMembers(&r);

    UA_SecureChannel *channel = connection->channel;

    /* Opening the channel failed */
    if(!channel) {
        UA_OpenSecureChannelResponse_deleteMembers(&p);
        UA_AsymmetricAlgorithmSecurityHeader_deleteMembers(&asymHeader);
        connection->close(connection);
        return;
    }

    /* Set the starting sequence number */
    channel->receiveSequenceNumber = seqHeader.sequenceNumber;

    /* Allocate the return message */
    UA_ByteString resp_msg;
    UA_ByteString_init(&resp_msg);
    retval = connection->getSendBuffer(connection, connection->localConf.sendBufferSize, &resp_msg);
    if(retval != UA_STATUSCODE_GOOD) {
        UA_OpenSecureChannelResponse_deleteMembers(&p);
        UA_AsymmetricAlgorithmSecurityHeader_deleteMembers(&asymHeader);
        connection->close(connection);
        return;
    }

    /* Encode the message after the secureconversationmessageheader */
    size_t tmpPos = 12; /* skip the header */
#ifndef UA_ENABLE_MULTITHREADING
    seqHeader.sequenceNumber = ++channel->sendSequenceNumber;
#else
    seqHeader.sequenceNumber = uatomic_add_return(&channel->sendSequenceNumber, 1);
#endif
    retval |= UA_AsymmetricAlgorithmSecurityHeader_encodeBinary(&asymHeader, &resp_msg, &tmpPos); // just mirror back
    retval |= UA_SequenceHeader_encodeBinary(&seqHeader, &resp_msg, &tmpPos);
    UA_NodeId responseType = UA_NODEID_NUMERIC(0, UA_TYPES[UA_TYPES_OPENSECURECHANNELRESPONSE].binaryEncodingId);
    retval |= UA_NodeId_encodeBinary(&responseType, &resp_msg, &tmpPos);
    retval |= UA_OpenSecureChannelResponse_encodeBinary(&p, &resp_msg, &tmpPos);

    if(retval != UA_STATUSCODE_GOOD) {
        connection->releaseSendBuffer(connection, &resp_msg);
        UA_OpenSecureChannelResponse_deleteMembers(&p);
        UA_AsymmetricAlgorithmSecurityHeader_deleteMembers(&asymHeader);
        connection->close(connection);
        return;
    }

    /* Encode the secureconversationmessageheader (cannot fail) and send */
    UA_SecureConversationMessageHeader respHeader;
    respHeader.messageHeader.messageTypeAndChunkType = UA_MESSAGETYPE_OPN + UA_CHUNKTYPE_FINAL;
    respHeader.messageHeader.messageSize = (UA_UInt32)tmpPos;
    respHeader.secureChannelId = p.securityToken.channelId;
    tmpPos = 0;
    UA_SecureConversationMessageHeader_encodeBinary(&respHeader, &resp_msg, &tmpPos);
    resp_msg.length = respHeader.messageHeader.messageSize;
    connection->send(connection, &resp_msg);

    /* Clean up */
    UA_OpenSecureChannelResponse_deleteMembers(&p);
    UA_AsymmetricAlgorithmSecurityHeader_deleteMembers(&asymHeader);
}

static void
processRequest(UA_SecureChannel *channel, UA_Server *server,
               UA_UInt32 requestId, const UA_ByteString *msg) {
    /* At 0, the nodeid starts... */
    size_t ppos = 0;
    size_t *offset = &ppos;

    /* Decode the nodeid */
    UA_NodeId requestTypeId;
    UA_StatusCode retval = UA_NodeId_decodeBinary(msg, offset, &requestTypeId);
    if(retval != UA_STATUSCODE_GOOD)
        return;

    /* Store the start-position of the request */
    size_t requestPos = *offset;

    /* Test if the service type nodeid has the right format */
    if(requestTypeId.identifierType != UA_NODEIDTYPE_NUMERIC ||
       requestTypeId.namespaceIndex != 0) {
        UA_NodeId_deleteMembers(&requestTypeId);
        UA_LOG_DEBUG_CHANNEL(server->config.logger, channel,
                             "Received a non-numeric message type NodeId");
        sendError(channel, msg, requestPos, &UA_TYPES[UA_TYPES_SERVICEFAULT],
                  requestId, UA_STATUSCODE_BADSERVICEUNSUPPORTED);
    }

    /* Get the service pointers */
    UA_Service service = NULL;
    const UA_DataType *requestType = NULL;
    const UA_DataType *responseType = NULL;
    UA_Boolean sessionRequired = true;
    getServicePointers(requestTypeId.identifier.numeric, &requestType,
                       &responseType, &service, &sessionRequired);
    if(!requestType) {
        if(requestTypeId.identifier.numeric == 787) {
            UA_LOG_INFO_CHANNEL(server->config.logger, channel,
                                "Client requested a subscription, " \
                                "but those are not enabled in the build");
        } else {
            UA_LOG_INFO_CHANNEL(server->config.logger, channel, "Unknown request %i",
                                requestTypeId.identifier.numeric);
        }
        sendError(channel, msg, requestPos, &UA_TYPES[UA_TYPES_SERVICEFAULT],
                  requestId, UA_STATUSCODE_BADSERVICEUNSUPPORTED);
        return;
    }
    UA_assert(responseType);

#ifdef UA_ENABLE_NONSTANDARD_STATELESS
    /* Stateless extension: Sessions are optional */
    sessionRequired = false;
#endif

    /* Decode the request */
    void *request = UA_alloca(requestType->memSize);
    UA_RequestHeader *requestHeader = (UA_RequestHeader*)request;
    retval = UA_decodeBinary(msg, offset, request, requestType);
    if(retval != UA_STATUSCODE_GOOD) {
        UA_LOG_DEBUG_CHANNEL(server->config.logger, channel, "Could not decode the request");
        sendError(channel, msg, requestPos, responseType, requestId, retval);
        return;
    }

    /* Prepare the respone */
    void *response = UA_alloca(responseType->memSize);
    UA_init(response, responseType);
    UA_Session *session = NULL; /* must be initialized before goto send_response */

    /* CreateSession doesn't need a session */
    if(requestType == &UA_TYPES[UA_TYPES_CREATESESSIONREQUEST]) {
        Service_CreateSession(server, channel, request, response);
        goto send_response;
    }

    /* Find the matching session */
    session = UA_SecureChannel_getSession(channel, &requestHeader->authenticationToken);
    if(!session)
        session = UA_SessionManager_getSession(&server->sessionManager,
                                               &requestHeader->authenticationToken);

    if(requestType == &UA_TYPES[UA_TYPES_ACTIVATESESSIONREQUEST]) {
        if(!session) {
            UA_LOG_DEBUG_CHANNEL(server->config.logger, channel,
                                 "Trying to activate a session that is " \
                                 "not known in the server");
            sendError(channel, msg, requestPos, responseType,
                      requestId, UA_STATUSCODE_BADSESSIONIDINVALID);
            UA_deleteMembers(request, requestType);
            return;
        }
        Service_ActivateSession(server, channel, session, request, response);
        goto send_response;
    }

    /* Set an anonymous, inactive session for services that need no session */
    UA_Session anonymousSession;
    if(!session) {
        if(sessionRequired) {
            UA_LOG_INFO_CHANNEL(server->config.logger, channel,
                                "Service request %i without a valid session",
                                requestType->binaryEncodingId);
            sendError(channel, msg, requestPos, responseType,
                      requestId, UA_STATUSCODE_BADSESSIONIDINVALID);
            UA_deleteMembers(request, requestType);
            return;
        }
        UA_Session_init(&anonymousSession);
        anonymousSession.sessionId = UA_NODEID_GUID(0, UA_GUID_NULL);
        anonymousSession.channel = channel;
        session = &anonymousSession;
    }

    /* Trying to use a non-activated session? */
    if(sessionRequired && !session->activated) {
        UA_LOG_INFO_SESSION(server->config.logger, session,
                            "Calling service %i on a non-activated session",
                            requestType->binaryEncodingId);
        sendError(channel, msg, requestPos, responseType,
                  requestId, UA_STATUSCODE_BADSESSIONNOTACTIVATED);
        UA_SessionManager_removeSession(&server->sessionManager,
                                        &session->authenticationToken);
        UA_deleteMembers(request, requestType);
        return;
    }

    /* The session is bound to another channel */
    if(session->channel != channel) {
        UA_LOG_DEBUG_CHANNEL(server->config.logger, channel,
                             "Client tries to use an obsolete securechannel");
        sendError(channel, msg, requestPos, responseType,
                  requestId, UA_STATUSCODE_BADSECURECHANNELIDINVALID);
        UA_deleteMembers(request, requestType);
        return;
    }

    /* Update the session lifetime */
    UA_Session_updateLifetime(session);

#ifdef UA_ENABLE_SUBSCRIPTIONS
    /* The publish request is not answered immediately */
    if(requestType == &UA_TYPES[UA_TYPES_PUBLISHREQUEST]) {
        Service_Publish(server, session, request, requestId);
        UA_deleteMembers(request, requestType);
        return;
    }
#endif

    /* Call the service */
    service(server, session, request, response);

 send_response:
    /* Send the response */
    init_response_header(request, response);
    retval = UA_SecureChannel_sendBinaryMessage(channel, requestId, response, responseType);

    if(retval != UA_STATUSCODE_GOOD)
        UA_LOG_INFO_CHANNEL(server->config.logger, channel, "Could not send the message over "
                             "the SecureChannel with error code 0x%08x", retval);

#ifdef UA_ENABLE_SUBSCRIPTIONS
    /* See if we need to return publish requests without a subscription */
    if(session && requestType == &UA_TYPES[UA_TYPES_DELETESUBSCRIPTIONSREQUEST])
        UA_Session_answerPublishRequestsWithoutSubscription(session);
#endif

    /* Clean up */
    UA_deleteMembers(request, requestType);
    UA_deleteMembers(response, responseType);
}

/* MSG -> Normal request */
static void
processMSG(UA_Connection *connection, UA_Server *server,
           const UA_TcpMessageHeader *messageHeader,
           const UA_ByteString *msg, size_t *offset) {
    /* Decode the header */
    UA_UInt32 channelId = 0;
    UA_UInt32 tokenId = 0;
    UA_SequenceHeader sequenceHeader;
    UA_StatusCode retval = UA_UInt32_decodeBinary(msg, offset, &channelId);
    retval |= UA_UInt32_decodeBinary(msg, offset, &tokenId);
    retval |= UA_SequenceHeader_decodeBinary(msg, offset, &sequenceHeader);
    if(retval != UA_STATUSCODE_GOOD)
        return;

    /* Get the SecureChannel */
    UA_SecureChannel *channel = connection->channel;
    UA_SecureChannel anonymousChannel; /* use if no channel specified */
    if(!channel) {
        UA_SecureChannel_init(&anonymousChannel);
        anonymousChannel.connection = connection;
        channel = &anonymousChannel;
    }

    /* Is the channel attached to connection? */
    if(channelId != channel->securityToken.channelId) {
        UA_LOG_INFO(server->config.logger, UA_LOGCATEGORY_NETWORK,
                    "Connection %i | Received MSG with the channel id %i not bound to the connection",
                    connection->sockfd, channelId);
        Service_CloseSecureChannel(server, channel);
        connection->close(connection);
        return;
    }

    /* Does the sequence number match? */
    retval = UA_SecureChannel_processSequenceNumber(sequenceHeader.sequenceNumber, channel);
    if (retval != UA_STATUSCODE_GOOD){
        UA_LOG_INFO_CHANNEL(server->config.logger, channel,
                            "The sequence number was not increased by one. Got %i, expected %i",
                            sequenceHeader.sequenceNumber, channel->receiveSequenceNumber + 1);
        sendError(channel, msg, *offset, &UA_TYPES[UA_TYPES_SERVICEFAULT],
                  sequenceHeader.requestId, UA_STATUSCODE_BADSECURITYCHECKSFAILED);
        Service_CloseSecureChannel(server, channel);
        connection->close(connection);
        return;
    }

    /* Does the token match? */
    if(tokenId != channel->securityToken.tokenId) {
        if(tokenId != channel->nextSecurityToken.tokenId) {
            UA_LOG_INFO_CHANNEL(server->config.logger, channel,
                                "Request with a wrong security token. Closing the SecureChannel.");
            Service_CloseSecureChannel(server, channel);
            connection->close(connection);
            return;
        }
        UA_SecureChannel_revolveTokens(channel);
    }

    /* Process chunk to get complete request */
    UA_Boolean deleteRequest = false;
    UA_ByteString request = processChunk(channel, server, messageHeader, sequenceHeader.requestId,
                                         msg, *offset, messageHeader->messageSize - 24, &deleteRequest);
    *offset += (messageHeader->messageSize - 24);
    if(request.length > 0) {
        /* Process the request */
        processRequest(channel, server, sequenceHeader.requestId, &request);
        if(deleteRequest)
            UA_ByteString_deleteMembers(&request);
    }

    /* Clean up a possible anonymous channel */
    if(channel == &anonymousChannel)
        UA_SecureChannel_deleteMembersCleanup(channel);
}

/* CLO -> Close the secure channel */
static void
processCLO(UA_Connection *connection, UA_Server *server,
           const UA_ByteString *msg, size_t *offset) {
    UA_UInt32 channelId;
    UA_UInt32 tokenId = 0;
    UA_SequenceHeader sequenceHeader;
    UA_StatusCode retval = UA_UInt32_decodeBinary(msg, offset, &channelId);
    retval |= UA_UInt32_decodeBinary(msg, offset, &tokenId);
    retval |= UA_SequenceHeader_decodeBinary(msg, offset, &sequenceHeader);
    if(retval != UA_STATUSCODE_GOOD)
        return;

    UA_SecureChannel *channel = connection->channel;
    if(!channel || channel->securityToken.channelId != channelId ||
       channel->securityToken.tokenId != tokenId)
        return;

    if(sequenceHeader.sequenceNumber != channel->receiveSequenceNumber + 1)
        return;

    Service_CloseSecureChannel(server, connection->channel);
}

/* Process binary message received from Connection dose not modify UA_ByteString
 * you have to free it youself. use of connection->getSendBuffer() and
 * connection->send() to answer Message */
void
UA_Server_processBinaryMessage(UA_Server *server, UA_Connection *connection,
                               const UA_ByteString *msg) {
    size_t offset= 0;
    UA_TcpMessageHeader tcpMessageHeader;
    do {
        /* Decode the message header */
        UA_StatusCode retval = UA_TcpMessageHeader_decodeBinary(msg, &offset, &tcpMessageHeader);
        if(retval != UA_STATUSCODE_GOOD) {
            UA_LOG_INFO(server->config.logger, UA_LOGCATEGORY_NETWORK,
                        "Decoding of message header failed on Connection %i",
                        connection->sockfd);
            connection->close(connection);
            break;
        }
        if(tcpMessageHeader.messageSize < 16) {
            UA_LOG_INFO(server->config.logger, UA_LOGCATEGORY_NETWORK,
                        "The message is suspiciously small on Connection %i",
                        connection->sockfd);
            connection->close(connection);
            break;
        }

<<<<<<< HEAD
        size_t targetpos = pos - 8 + tcpMessageHeader.messageSize;
        switch(tcpMessageHeader.messageTypeAndChunkType & 0x00ffffff) {
        case UA_MESSAGETYPE_HEL:
            UA_LOG_DEBUG(server->config.logger, UA_LOGCATEGORY_NETWORK,
                         "Process a HEL on Connection %i", connection->sockfd);
            processHEL(connection, msg, &pos);
            break;
        case UA_MESSAGETYPE_OPN:
            processOPN(connection, server, msg, &pos);
            break;
=======
        /* Set the expected position after processing the chunk */
        size_t targetpos = offset - 8 + tcpMessageHeader.messageSize;

        /* Process the message */
        switch(tcpMessageHeader.messageTypeAndChunkType & 0x00ffffff) {
        case UA_MESSAGETYPE_HEL:
            UA_LOG_TRACE(server->config.logger, UA_LOGCATEGORY_NETWORK,
                         "Connection %i | Process a HEL", connection->sockfd);
            processHEL(connection, msg, &offset);
            break;

        case UA_MESSAGETYPE_OPN:
            UA_LOG_TRACE(server->config.logger, UA_LOGCATEGORY_NETWORK,
                         "Connection %i | Process a OPN", connection->sockfd);
            processOPN(connection, server, msg, &offset);
            break;

>>>>>>> 24604543
        case UA_MESSAGETYPE_MSG:
#ifndef UA_ENABLE_NONSTANDARD_STATELESS
            if(connection->state != UA_CONNECTION_ESTABLISHED) {
                UA_LOG_DEBUG(server->config.logger, UA_LOGCATEGORY_NETWORK,
                             "Connection %i | Received a MSG, but the connection " \
                             "is not established", connection->sockfd);
                connection->close(connection);
                return;
            }
#endif
            UA_LOG_TRACE(server->config.logger, UA_LOGCATEGORY_NETWORK,
                         "Connection %i | Process a MSG", connection->sockfd);
            processMSG(connection, server, &tcpMessageHeader, msg, &offset);
            break;
<<<<<<< HEAD
        case UA_MESSAGETYPE_CLO:
            processCLO(connection, server, msg, &pos);
            connection->close(connection);
=======

        case UA_MESSAGETYPE_CLO:
            UA_LOG_TRACE(server->config.logger, UA_LOGCATEGORY_NETWORK,
                         "Connection %i | Process a CLO", connection->sockfd);
            processCLO(connection, server, msg, &offset);
>>>>>>> 24604543
            return;

        default:
            UA_LOG_TRACE(server->config.logger, UA_LOGCATEGORY_NETWORK,
                         "Connection %i | Unknown chunk type", connection->sockfd);
        }

        /* Loop to process the next message in the stream */
        if(offset != targetpos) {
            UA_LOG_DEBUG(server->config.logger, UA_LOGCATEGORY_NETWORK,
                         "Connection %i | Message was not entirely processed. " \
                         "Skip from position %i to position %i; message length is %i",
                         connection->sockfd, offset, targetpos, msg->length);
            offset = targetpos;
        }
    } while(msg->length > offset);
}<|MERGE_RESOLUTION|>--- conflicted
+++ resolved
@@ -12,148 +12,6 @@
 /* Helper Functions */
 /********************/
 
-<<<<<<< HEAD
-static void processHEL(UA_Connection *connection, const UA_ByteString *msg, size_t *pos) {
-    UA_TcpHelloMessage helloMessage;
-    if(UA_TcpHelloMessage_decodeBinary(msg, pos, &helloMessage) != UA_STATUSCODE_GOOD) {
-        connection->close(connection);
-        return;
-    }
-
-    connection->remoteConf.maxChunkCount = helloMessage.maxChunkCount;
-    connection->remoteConf.maxMessageSize = helloMessage.maxMessageSize;
-    connection->remoteConf.protocolVersion = helloMessage.protocolVersion;
-    connection->remoteConf.recvBufferSize = helloMessage.receiveBufferSize;
-    if(connection->localConf.sendBufferSize > helloMessage.receiveBufferSize)
-        connection->localConf.sendBufferSize = helloMessage.receiveBufferSize;
-    if(connection->localConf.recvBufferSize > helloMessage.sendBufferSize)
-        connection->localConf.recvBufferSize = helloMessage.sendBufferSize;
-    connection->remoteConf.sendBufferSize = helloMessage.sendBufferSize;
-    connection->state = UA_CONNECTION_ESTABLISHED;
-    UA_TcpHelloMessage_deleteMembers(&helloMessage);
-
-    // build acknowledge response
-    UA_TcpAcknowledgeMessage ackMessage;
-    ackMessage.protocolVersion = connection->localConf.protocolVersion;
-    ackMessage.receiveBufferSize = connection->localConf.recvBufferSize;
-    ackMessage.sendBufferSize = connection->localConf.sendBufferSize;
-    ackMessage.maxMessageSize = connection->localConf.maxMessageSize;
-    ackMessage.maxChunkCount = connection->localConf.maxChunkCount;
-
-    UA_TcpMessageHeader ackHeader;
-    ackHeader.messageTypeAndChunkType = UA_MESSAGETYPE_ACK + UA_CHUNKTYPE_FINAL;
-    ackHeader.messageSize = 8 + 20; /* ackHeader + ackMessage */
-
-    UA_ByteString ack_msg;
-    UA_ByteString_init(&ack_msg);
-    if(connection->getSendBuffer(connection, connection->localConf.sendBufferSize,
-                                 &ack_msg) != UA_STATUSCODE_GOOD)
-        return;
-
-    size_t tmpPos = 0;
-    UA_TcpMessageHeader_encodeBinary(&ackHeader, &ack_msg, &tmpPos);
-    UA_TcpAcknowledgeMessage_encodeBinary(&ackMessage, &ack_msg, &tmpPos);
-    ack_msg.length = ackHeader.messageSize;
-    connection->send(connection, &ack_msg);
-}
-
-static void processOPN(UA_Connection *connection, UA_Server *server, const UA_ByteString *msg, size_t *pos) {
-    if(connection->state != UA_CONNECTION_ESTABLISHED) {
-        connection->close(connection);
-        return;
-    }
-
-    UA_UInt32 secureChannelId;
-    UA_StatusCode retval = UA_UInt32_decodeBinary(msg, pos, &secureChannelId);
-
-    //we can check secureChannelId also here -> if we are asked to isse a token it is 0, otherwise we have to renew
-    //issue
-    if(connection->channel == NULL && secureChannelId != 0){
-        retval |= UA_STATUSCODE_BADREQUESTTYPEINVALID;
-    }
-    //renew
-    if(connection->channel != NULL && secureChannelId != connection->channel->securityToken.channelId){
-        retval |= UA_STATUSCODE_BADREQUESTTYPEINVALID;
-    }
-
-    UA_AsymmetricAlgorithmSecurityHeader asymHeader;
-    retval |= UA_AsymmetricAlgorithmSecurityHeader_decodeBinary(msg, pos, &asymHeader);
-
-    UA_SequenceHeader seqHeader;
-    retval |= UA_SequenceHeader_decodeBinary(msg, pos, &seqHeader);
-
-    UA_NodeId requestType;
-    retval |= UA_NodeId_decodeBinary(msg, pos, &requestType);
-
-    UA_OpenSecureChannelRequest r;
-    retval |= UA_OpenSecureChannelRequest_decodeBinary(msg, pos, &r);
-
-    if(retval != UA_STATUSCODE_GOOD || requestType.identifier.numeric != 446) {
-        UA_AsymmetricAlgorithmSecurityHeader_deleteMembers(&asymHeader);
-        UA_SequenceHeader_deleteMembers(&seqHeader);
-        UA_NodeId_deleteMembers(&requestType);
-        UA_OpenSecureChannelRequest_deleteMembers(&r);
-        connection->close(connection);
-        return;
-    }
-
-
-    UA_OpenSecureChannelResponse p;
-    UA_OpenSecureChannelResponse_init(&p);
-    Service_OpenSecureChannel(server, connection, &r, &p);
-    UA_OpenSecureChannelRequest_deleteMembers(&r);
-
-    UA_SecureChannel *channel = connection->channel;
-    if(!channel) {
-        connection->close(connection);
-        UA_OpenSecureChannelResponse_deleteMembers(&p);
-        UA_AsymmetricAlgorithmSecurityHeader_deleteMembers(&asymHeader);
-        return;
-    }
-
-    /* send the response with an asymmetric security header */
-#ifndef UA_ENABLE_MULTITHREADING
-    seqHeader.sequenceNumber = ++channel->sequenceNumber;
-#else
-    seqHeader.sequenceNumber = uatomic_add_return(&channel->sequenceNumber, 1);
-#endif
-
-    UA_SecureConversationMessageHeader respHeader;
-    respHeader.messageHeader.messageTypeAndChunkType = UA_MESSAGETYPE_OPN + UA_CHUNKTYPE_FINAL;
-    respHeader.messageHeader.messageSize = 0;
-    respHeader.secureChannelId = p.securityToken.channelId;
-
-    UA_NodeId responseType = UA_NODEID_NUMERIC(0, UA_NS0ID_OPENSECURECHANNELRESPONSE +
-                                               UA_ENCODINGOFFSET_BINARY);
-
-    UA_ByteString resp_msg;
-    UA_ByteString_init(&resp_msg);
-    retval = connection->getSendBuffer(connection, connection->localConf.sendBufferSize, &resp_msg);
-    if(retval != UA_STATUSCODE_GOOD) {
-        UA_OpenSecureChannelResponse_deleteMembers(&p);
-        UA_AsymmetricAlgorithmSecurityHeader_deleteMembers(&asymHeader);
-        return;
-    }
-        
-    size_t tmpPos = 12; /* skip the secureconversationmessageheader for now */
-    retval |= UA_AsymmetricAlgorithmSecurityHeader_encodeBinary(&asymHeader, &resp_msg, &tmpPos); // just mirror back
-    retval |= UA_SequenceHeader_encodeBinary(&seqHeader, &resp_msg, &tmpPos); // just mirror back
-    retval |= UA_NodeId_encodeBinary(&responseType, &resp_msg, &tmpPos);
-    retval |= UA_OpenSecureChannelResponse_encodeBinary(&p, &resp_msg, &tmpPos);
-
-    if(retval != UA_STATUSCODE_GOOD) {
-        connection->releaseSendBuffer(connection, &resp_msg);
-        connection->close(connection);
-    } else {
-        respHeader.messageHeader.messageSize = (UA_UInt32)tmpPos;
-        tmpPos = 0;
-        UA_SecureConversationMessageHeader_encodeBinary(&respHeader, &resp_msg, &tmpPos);
-        resp_msg.length = respHeader.messageHeader.messageSize;
-        connection->send(connection, &resp_msg);
-    }
-    UA_OpenSecureChannelResponse_deleteMembers(&p);
-    UA_AsymmetricAlgorithmSecurityHeader_deleteMembers(&asymHeader);
-=======
 static void init_response_header(const UA_RequestHeader *p, UA_ResponseHeader *r) {
     r->requestHandle = p->requestHandle;
     r->timestamp = UA_DateTime_now();
@@ -175,7 +33,6 @@
     UA_SecureChannel_sendBinaryMessage(channel, requestId, response, responseType);
     UA_RequestHeader_deleteMembers(&requestHeader);
     UA_ResponseHeader_deleteMembers(responseHeader);
->>>>>>> 24604543
 }
 
 /* Returns a complete decoded request (without securechannel headers + padding)
@@ -878,18 +735,6 @@
             break;
         }
 
-<<<<<<< HEAD
-        size_t targetpos = pos - 8 + tcpMessageHeader.messageSize;
-        switch(tcpMessageHeader.messageTypeAndChunkType & 0x00ffffff) {
-        case UA_MESSAGETYPE_HEL:
-            UA_LOG_DEBUG(server->config.logger, UA_LOGCATEGORY_NETWORK,
-                         "Process a HEL on Connection %i", connection->sockfd);
-            processHEL(connection, msg, &pos);
-            break;
-        case UA_MESSAGETYPE_OPN:
-            processOPN(connection, server, msg, &pos);
-            break;
-=======
         /* Set the expected position after processing the chunk */
         size_t targetpos = offset - 8 + tcpMessageHeader.messageSize;
 
@@ -907,7 +752,6 @@
             processOPN(connection, server, msg, &offset);
             break;
 
->>>>>>> 24604543
         case UA_MESSAGETYPE_MSG:
 #ifndef UA_ENABLE_NONSTANDARD_STATELESS
             if(connection->state != UA_CONNECTION_ESTABLISHED) {
@@ -922,17 +766,11 @@
                          "Connection %i | Process a MSG", connection->sockfd);
             processMSG(connection, server, &tcpMessageHeader, msg, &offset);
             break;
-<<<<<<< HEAD
-        case UA_MESSAGETYPE_CLO:
-            processCLO(connection, server, msg, &pos);
-            connection->close(connection);
-=======
 
         case UA_MESSAGETYPE_CLO:
             UA_LOG_TRACE(server->config.logger, UA_LOGCATEGORY_NETWORK,
                          "Connection %i | Process a CLO", connection->sockfd);
             processCLO(connection, server, msg, &offset);
->>>>>>> 24604543
             return;
 
         default:
