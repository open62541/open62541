--- conflicted
+++ resolved
@@ -49,7 +49,6 @@
         *requiresSession = false;
         break;
 #ifdef UA_ENABLE_DISCOVERY
-<<<<<<< HEAD
 # ifdef UA_ENABLE_DISCOVERY_MULTICAST
     case UA_NS0ID_FINDSERVERSONNETWORKREQUEST_ENCODING_DEFAULTBINARY:
         *service = (UA_Service)Service_FindServersOnNetwork;
@@ -58,13 +57,10 @@
         *requiresSession = false;
         break;
 # endif
-=======
->>>>>>> e1cfdc04
     case UA_NS0ID_REGISTERSERVERREQUEST_ENCODING_DEFAULTBINARY:
         *service = (UA_Service)Service_RegisterServer;
         *requestType = &UA_TYPES[UA_TYPES_REGISTERSERVERREQUEST];
         *responseType = &UA_TYPES[UA_TYPES_REGISTERSERVERRESPONSE];
-<<<<<<< HEAD
         *requiresSession = false;
         break;
     case UA_NS0ID_REGISTERSERVER2REQUEST_ENCODING_DEFAULTBINARY:
@@ -72,8 +68,6 @@
         *requestType = &UA_TYPES[UA_TYPES_REGISTERSERVER2REQUEST];
         *responseType = &UA_TYPES[UA_TYPES_REGISTERSERVER2RESPONSE];
         *requiresSession = false;
-=======
->>>>>>> e1cfdc04
         break;
 #endif
     case UA_NS0ID_CREATESESSIONREQUEST_ENCODING_DEFAULTBINARY:
