/* This Source Code Form is subject to the terms of the Mozilla Public
 * License, v. 2.0. If a copy of the MPL was not distributed with this
 * file, You can obtain one at http://mozilla.org/MPL/2.0/. */

#include "ua_util.h"
#include "ua_server_internal.h"
#include "ua_services.h"
#include "ua_securechannel_manager.h"
#include "ua_session_manager.h"
#include "ua_types_generated_encoding_binary.h"
#include "ua_transport_generated.h"
#include "ua_transport_generated_handling.h"
#include "ua_transport_generated_encoding_binary.h"
#include "ua_types_generated_handling.h"

 /********************/
 /* Helper Functions */
 /********************/

static void
sendError(UA_SecureChannel *channel, const UA_ByteString *msg,
          size_t offset, const UA_DataType *responseType,
          UA_UInt32 requestId, UA_StatusCode error) {
    UA_RequestHeader requestHeader;
    UA_StatusCode retval = UA_RequestHeader_decodeBinary(msg, &offset, &requestHeader);
    if(retval != UA_STATUSCODE_GOOD)
        return;
    void *response = UA_alloca(responseType->memSize);
    UA_init(response, responseType);
    UA_ResponseHeader *responseHeader = (UA_ResponseHeader*)response;
    responseHeader->requestHandle = requestHeader.requestHandle;
    responseHeader->timestamp = UA_DateTime_now();
    responseHeader->serviceResult = error;
    UA_SecureChannel_sendBinaryMessage(channel, requestId, response, responseType);
    UA_RequestHeader_deleteMembers(&requestHeader);
    UA_ResponseHeader_deleteMembers(responseHeader);
}

static void
getServicePointers(UA_UInt32 requestTypeId, const UA_DataType **requestType,
                   const UA_DataType **responseType, UA_Service *service,
                   UA_Boolean *requiresSession) {
    switch(requestTypeId) {
    case UA_NS0ID_GETENDPOINTSREQUEST_ENCODING_DEFAULTBINARY:
        *service = (UA_Service)Service_GetEndpoints;
        *requestType = &UA_TYPES[UA_TYPES_GETENDPOINTSREQUEST];
        *responseType = &UA_TYPES[UA_TYPES_GETENDPOINTSRESPONSE];
        *requiresSession = false;
        break;
    case UA_NS0ID_FINDSERVERSREQUEST_ENCODING_DEFAULTBINARY:
        *service = (UA_Service)Service_FindServers;
        *requestType = &UA_TYPES[UA_TYPES_FINDSERVERSREQUEST];
        *responseType = &UA_TYPES[UA_TYPES_FINDSERVERSRESPONSE];
        *requiresSession = false;
        break;
#ifdef UA_ENABLE_DISCOVERY
# ifdef UA_ENABLE_DISCOVERY_MULTICAST
    case UA_NS0ID_FINDSERVERSONNETWORKREQUEST_ENCODING_DEFAULTBINARY:
        *service = (UA_Service)Service_FindServersOnNetwork;
        *requestType = &UA_TYPES[UA_TYPES_FINDSERVERSONNETWORKREQUEST];
        *responseType = &UA_TYPES[UA_TYPES_FINDSERVERSONNETWORKRESPONSE];
        *requiresSession = false;
        break;
# endif
    case UA_NS0ID_REGISTERSERVERREQUEST_ENCODING_DEFAULTBINARY:
        *service = (UA_Service)Service_RegisterServer;
        *requestType = &UA_TYPES[UA_TYPES_REGISTERSERVERREQUEST];
        *responseType = &UA_TYPES[UA_TYPES_REGISTERSERVERRESPONSE];
        *requiresSession = false;
        break;
    case UA_NS0ID_REGISTERSERVER2REQUEST_ENCODING_DEFAULTBINARY:
        *service = (UA_Service)Service_RegisterServer2;
        *requestType = &UA_TYPES[UA_TYPES_REGISTERSERVER2REQUEST];
        *responseType = &UA_TYPES[UA_TYPES_REGISTERSERVER2RESPONSE];
        *requiresSession = false;
        break;
#endif
    case UA_NS0ID_CREATESESSIONREQUEST_ENCODING_DEFAULTBINARY:
        *service = (UA_Service)Service_CreateSession;
        *requestType = &UA_TYPES[UA_TYPES_CREATESESSIONREQUEST];
        *responseType = &UA_TYPES[UA_TYPES_CREATESESSIONRESPONSE];
        *requiresSession = false;
        break;
    case UA_NS0ID_ACTIVATESESSIONREQUEST_ENCODING_DEFAULTBINARY:
        *service = (UA_Service)Service_ActivateSession;
        *requestType = &UA_TYPES[UA_TYPES_ACTIVATESESSIONREQUEST];
        *responseType = &UA_TYPES[UA_TYPES_ACTIVATESESSIONRESPONSE];
        break;
    case UA_NS0ID_CLOSESESSIONREQUEST_ENCODING_DEFAULTBINARY:
        *service = (UA_Service)Service_CloseSession;
        *requestType = &UA_TYPES[UA_TYPES_CLOSESESSIONREQUEST];
        *responseType = &UA_TYPES[UA_TYPES_CLOSESESSIONRESPONSE];
        break;
    case UA_NS0ID_READREQUEST_ENCODING_DEFAULTBINARY:
        *service = (UA_Service)Service_Read;
        *requestType = &UA_TYPES[UA_TYPES_READREQUEST];
        *responseType = &UA_TYPES[UA_TYPES_READRESPONSE];
        break;
    case UA_NS0ID_WRITEREQUEST_ENCODING_DEFAULTBINARY:
        *service = (UA_Service)Service_Write;
        *requestType = &UA_TYPES[UA_TYPES_WRITEREQUEST];
        *responseType = &UA_TYPES[UA_TYPES_WRITERESPONSE];
        break;
    case UA_NS0ID_BROWSEREQUEST_ENCODING_DEFAULTBINARY:
        *service = (UA_Service)Service_Browse;
        *requestType = &UA_TYPES[UA_TYPES_BROWSEREQUEST];
        *responseType = &UA_TYPES[UA_TYPES_BROWSERESPONSE];
        break;
    case UA_NS0ID_BROWSENEXTREQUEST_ENCODING_DEFAULTBINARY:
        *service = (UA_Service)Service_BrowseNext;
        *requestType = &UA_TYPES[UA_TYPES_BROWSENEXTREQUEST];
        *responseType = &UA_TYPES[UA_TYPES_BROWSENEXTRESPONSE];
        break;
    case UA_NS0ID_REGISTERNODESREQUEST_ENCODING_DEFAULTBINARY:
        *service = (UA_Service)Service_RegisterNodes;
        *requestType = &UA_TYPES[UA_TYPES_REGISTERNODESREQUEST];
        *responseType = &UA_TYPES[UA_TYPES_REGISTERNODESRESPONSE];
        break;
    case UA_NS0ID_UNREGISTERNODESREQUEST_ENCODING_DEFAULTBINARY:
        *service = (UA_Service)Service_UnregisterNodes;
        *requestType = &UA_TYPES[UA_TYPES_UNREGISTERNODESREQUEST];
        *responseType = &UA_TYPES[UA_TYPES_UNREGISTERNODESRESPONSE];
        break;
    case UA_NS0ID_TRANSLATEBROWSEPATHSTONODEIDSREQUEST_ENCODING_DEFAULTBINARY:
        *service = (UA_Service)Service_TranslateBrowsePathsToNodeIds;
        *requestType = &UA_TYPES[UA_TYPES_TRANSLATEBROWSEPATHSTONODEIDSREQUEST];
        *responseType = &UA_TYPES[UA_TYPES_TRANSLATEBROWSEPATHSTONODEIDSRESPONSE];
        break;

#ifdef UA_ENABLE_SUBSCRIPTIONS
    case UA_NS0ID_CREATESUBSCRIPTIONREQUEST_ENCODING_DEFAULTBINARY:
        *service = (UA_Service)Service_CreateSubscription;
        *requestType = &UA_TYPES[UA_TYPES_CREATESUBSCRIPTIONREQUEST];
        *responseType = &UA_TYPES[UA_TYPES_CREATESUBSCRIPTIONRESPONSE];
        break;
    case UA_NS0ID_PUBLISHREQUEST_ENCODING_DEFAULTBINARY:
        *requestType = &UA_TYPES[UA_TYPES_PUBLISHREQUEST];
        *responseType = &UA_TYPES[UA_TYPES_PUBLISHRESPONSE];
        break;
    case UA_NS0ID_REPUBLISHREQUEST_ENCODING_DEFAULTBINARY:
        *service = (UA_Service)Service_Republish;
        *requestType = &UA_TYPES[UA_TYPES_REPUBLISHREQUEST];
        *responseType = &UA_TYPES[UA_TYPES_REPUBLISHRESPONSE];
        break;
    case UA_NS0ID_MODIFYSUBSCRIPTIONREQUEST_ENCODING_DEFAULTBINARY:
        *service = (UA_Service)Service_ModifySubscription;
        *requestType = &UA_TYPES[UA_TYPES_MODIFYSUBSCRIPTIONREQUEST];
        *responseType = &UA_TYPES[UA_TYPES_MODIFYSUBSCRIPTIONRESPONSE];
        break;
    case UA_NS0ID_SETPUBLISHINGMODEREQUEST_ENCODING_DEFAULTBINARY:
        *service = (UA_Service)Service_SetPublishingMode;
        *requestType = &UA_TYPES[UA_TYPES_SETPUBLISHINGMODEREQUEST];
        *responseType = &UA_TYPES[UA_TYPES_SETPUBLISHINGMODERESPONSE];
        break;
    case UA_NS0ID_DELETESUBSCRIPTIONSREQUEST_ENCODING_DEFAULTBINARY:
        *service = (UA_Service)Service_DeleteSubscriptions;
        *requestType = &UA_TYPES[UA_TYPES_DELETESUBSCRIPTIONSREQUEST];
        *responseType = &UA_TYPES[UA_TYPES_DELETESUBSCRIPTIONSRESPONSE];
        break;
    case UA_NS0ID_CREATEMONITOREDITEMSREQUEST_ENCODING_DEFAULTBINARY:
        *service = (UA_Service)Service_CreateMonitoredItems;
        *requestType = &UA_TYPES[UA_TYPES_CREATEMONITOREDITEMSREQUEST];
        *responseType = &UA_TYPES[UA_TYPES_CREATEMONITOREDITEMSRESPONSE];
        break;
    case UA_NS0ID_DELETEMONITOREDITEMSREQUEST_ENCODING_DEFAULTBINARY:
        *service = (UA_Service)Service_DeleteMonitoredItems;
        *requestType = &UA_TYPES[UA_TYPES_DELETEMONITOREDITEMSREQUEST];
        *responseType = &UA_TYPES[UA_TYPES_DELETEMONITOREDITEMSRESPONSE];
        break;
    case UA_NS0ID_MODIFYMONITOREDITEMSREQUEST_ENCODING_DEFAULTBINARY:
        *service = (UA_Service)Service_ModifyMonitoredItems;
        *requestType = &UA_TYPES[UA_TYPES_MODIFYMONITOREDITEMSREQUEST];
        *responseType = &UA_TYPES[UA_TYPES_MODIFYMONITOREDITEMSRESPONSE];
        break;
    case UA_NS0ID_SETMONITORINGMODEREQUEST_ENCODING_DEFAULTBINARY:
        *service = (UA_Service)Service_SetMonitoringMode;
        *requestType = &UA_TYPES[UA_TYPES_SETMONITORINGMODEREQUEST];
        *responseType = &UA_TYPES[UA_TYPES_SETMONITORINGMODERESPONSE];
        break;
#endif

#ifdef UA_ENABLE_METHODCALLS
    case UA_NS0ID_CALLREQUEST_ENCODING_DEFAULTBINARY:
        *service = (UA_Service)Service_Call;
        *requestType = &UA_TYPES[UA_TYPES_CALLREQUEST];
        *responseType = &UA_TYPES[UA_TYPES_CALLRESPONSE];
        break;
#endif

#ifdef UA_ENABLE_NODEMANAGEMENT
    case UA_NS0ID_ADDNODESREQUEST_ENCODING_DEFAULTBINARY:
        *service = (UA_Service)Service_AddNodes;
        *requestType = &UA_TYPES[UA_TYPES_ADDNODESREQUEST];
        *responseType = &UA_TYPES[UA_TYPES_ADDNODESRESPONSE];
        break;
    case UA_NS0ID_ADDREFERENCESREQUEST_ENCODING_DEFAULTBINARY:
        *service = (UA_Service)Service_AddReferences;
        *requestType = &UA_TYPES[UA_TYPES_ADDREFERENCESREQUEST];
        *responseType = &UA_TYPES[UA_TYPES_ADDREFERENCESRESPONSE];
        break;
    case UA_NS0ID_DELETENODESREQUEST_ENCODING_DEFAULTBINARY:
        *service = (UA_Service)Service_DeleteNodes;
        *requestType = &UA_TYPES[UA_TYPES_DELETENODESREQUEST];
        *responseType = &UA_TYPES[UA_TYPES_DELETENODESRESPONSE];
        break;
    case UA_NS0ID_DELETEREFERENCESREQUEST_ENCODING_DEFAULTBINARY:
        *service = (UA_Service)Service_DeleteReferences;
        *requestType = &UA_TYPES[UA_TYPES_DELETEREFERENCESREQUEST];
        *responseType = &UA_TYPES[UA_TYPES_DELETEREFERENCESRESPONSE];
        break;
#endif

    default:
        break;
    }
}

/*************************/
/* Process Message Types */
/*************************/

/* HEL -> Open up the connection */
static void processHEL(UA_Connection *connection, const UA_ByteString *msg, size_t *offset) {
    UA_TcpHelloMessage helloMessage;
    if(UA_TcpHelloMessage_decodeBinary(msg, offset, &helloMessage) != UA_STATUSCODE_GOOD) {
        connection->close(connection);
        return;
    }

    /* Parameterize the connection */
    connection->remoteConf.maxChunkCount = helloMessage.maxChunkCount; /* zero -> unlimited */
    connection->remoteConf.maxMessageSize = helloMessage.maxMessageSize; /* zero -> unlimited */
    connection->remoteConf.protocolVersion = helloMessage.protocolVersion;
    connection->remoteConf.recvBufferSize = helloMessage.receiveBufferSize;
    if(connection->localConf.sendBufferSize > helloMessage.receiveBufferSize)
        connection->localConf.sendBufferSize = helloMessage.receiveBufferSize;
    connection->remoteConf.sendBufferSize = helloMessage.sendBufferSize;
    if(connection->localConf.recvBufferSize > helloMessage.sendBufferSize)
        connection->localConf.recvBufferSize = helloMessage.sendBufferSize;
    connection->state = UA_CONNECTION_ESTABLISHED;
    UA_TcpHelloMessage_deleteMembers(&helloMessage);

    /* Build acknowledge response */
    UA_TcpAcknowledgeMessage ackMessage;
    ackMessage.protocolVersion = connection->localConf.protocolVersion;
    ackMessage.receiveBufferSize = connection->localConf.recvBufferSize;
    ackMessage.sendBufferSize = connection->localConf.sendBufferSize;
    ackMessage.maxMessageSize = connection->localConf.maxMessageSize;
    ackMessage.maxChunkCount = connection->localConf.maxChunkCount;

    UA_TcpMessageHeader ackHeader;
    ackHeader.messageTypeAndChunkType = UA_MESSAGETYPE_ACK + UA_CHUNKTYPE_FINAL;
    ackHeader.messageSize = 8 + 20; /* ackHeader + ackMessage */

    /* Get the send buffer from the network layer */
    UA_ByteString ack_msg;
    UA_ByteString_init(&ack_msg);
    UA_StatusCode retval =
        connection->getSendBuffer(connection, connection->localConf.sendBufferSize, &ack_msg);
    if(retval != UA_STATUSCODE_GOOD)
        return;

    /* Encode and send the response */
    UA_Byte *bufPos = ack_msg.data;
    const UA_Byte *bufEnd = &ack_msg.data[ack_msg.length];
    UA_TcpMessageHeader_encodeBinary(&ackHeader, &bufPos, &bufEnd);
    UA_TcpAcknowledgeMessage_encodeBinary(&ackMessage, &bufPos, &bufEnd);
    ack_msg.length = ackHeader.messageSize;
    connection->send(connection, &ack_msg);
}

/* OPN -> Open up/renew the securechannel */
static void
processOPN(UA_Server *server,
           UA_Connection *connection,
           const UA_UInt32 channelId,
           const UA_UInt32 requestId,
           const UA_ByteString *msg,
           UA_SecureChannel* preparedChannel) {
    UA_StatusCode retval = UA_STATUSCODE_GOOD;
    /* Called before HEL */
    if(connection->state != UA_CONNECTION_ESTABLISHED)
        retval = UA_STATUSCODE_BADCOMMUNICATIONERROR;
    /* Opening up a channel with a channelid already set */
    if(!connection->channel && channelId != 0)
        retval = UA_STATUSCODE_BADCOMMUNICATIONERROR;
    /* Renew a channel with the wrong channelid */
    if(connection->channel && channelId != connection->channel->securityToken.channelId)
        retval = UA_STATUSCODE_BADCOMMUNICATIONERROR;

    /* Decode the request */
    UA_NodeId requestType;
    UA_OpenSecureChannelRequest openSecureChannelRequest;
    size_t offset = 0;
    retval |= UA_NodeId_decodeBinary(msg, &offset, &requestType);
    retval |= UA_OpenSecureChannelRequest_decodeBinary(msg, &offset, &openSecureChannelRequest);

    /* Error occured */
    if(retval != UA_STATUSCODE_GOOD || requestType.identifier.numeric != UA_TYPES[UA_TYPES_OPENSECURECHANNELREQUEST].binaryEncodingId) {
        UA_NodeId_deleteMembers(&requestType);
        UA_OpenSecureChannelRequest_deleteMembers(&openSecureChannelRequest);
        connection->close(connection);
        return;
    }

    /* Call the service */
    UA_OpenSecureChannelResponse openScResponse;
    UA_OpenSecureChannelResponse_init(&openScResponse);
    Service_OpenSecureChannel(server, connection, &openSecureChannelRequest, &openScResponse, preparedChannel);
    UA_OpenSecureChannelRequest_deleteMembers(&openSecureChannelRequest);

    // Opening the channel failed
    UA_SecureChannel *channel = connection->channel;
    if(!channel) {
        UA_OpenSecureChannelResponse_deleteMembers(&openScResponse);
        connection->close(connection);
        return;
    }

    const UA_SecurityPolicy *const securityPolicy = channel->endpoint->securityPolicy;

    const UA_ByteString *const endpointCert =
        securityPolicy->policyContext.getLocalCertificate(channel->endpoint->securityContext);

    UA_ByteString_copy(endpointCert, &channel->localAsymAlgSettings.senderCertificate);
    UA_ByteString_copy(&securityPolicy->policyUri, &channel->localAsymAlgSettings.securityPolicyUri);

    retval |= UA_ByteString_allocBuffer(&channel->localAsymAlgSettings.receiverCertificateThumbprint,
                                        channel->endpoint->securityPolicy->asymmetricModule.thumbprintLength);

    if(retval != UA_STATUSCODE_GOOD) {
        UA_OpenSecureChannelResponse_deleteMembers(&openScResponse);
        connection->close(connection);
        return;
    }

    retval |= channel->endpoint->securityPolicy->asymmetricModule.makeThumbprint(
        channel->endpoint->securityPolicy,
        &channel->remoteAsymAlgSettings.senderCertificate,
        &channel->localAsymAlgSettings.receiverCertificateThumbprint
    );

    if(retval != UA_STATUSCODE_GOOD) {
        UA_OpenSecureChannelResponse_deleteMembers(&openScResponse);
        connection->close(connection);
        return;
    }

    UA_SecureChannel_sendBinaryMessage(channel, requestId, &openScResponse, &UA_TYPES[UA_TYPES_OPENSECURECHANNELRESPONSE]);

    /* Clean up */
    UA_OpenSecureChannelResponse_deleteMembers(&openScResponse);
}

static void
processMSG(UA_Server *server, UA_SecureChannel *channel,
           UA_UInt32 requestId, const UA_ByteString *msg) {
    /* At 0, the nodeid starts... */
    size_t ppos = 0;
    size_t *offset = &ppos;

    /* Decode the nodeid */
    UA_NodeId requestTypeId;
    UA_StatusCode retval = UA_NodeId_decodeBinary(msg, offset, &requestTypeId);
    if(retval != UA_STATUSCODE_GOOD)
        return;
    if(requestTypeId.identifierType != UA_NODEIDTYPE_NUMERIC)
        UA_NodeId_deleteMembers(&requestTypeId); /* leads to badserviceunsupported */

    /* Store the start-position of the request */
    size_t requestPos = *offset;

    /* Get the service pointers */
    UA_Service service = NULL;
    const UA_DataType *requestType = NULL;
    const UA_DataType *responseType = NULL;
    UA_Boolean sessionRequired = true;
    getServicePointers(requestTypeId.identifier.numeric, &requestType,
                       &responseType, &service, &sessionRequired);
    if(!requestType) {
        if(requestTypeId.identifier.numeric == 787) {
            UA_LOG_INFO_CHANNEL(server->config.logger, channel,
                                "Client requested a subscription, " \
                                "but those are not enabled in the build", NULL);
        } else {
            UA_LOG_INFO_CHANNEL(server->config.logger, channel,
                                "Unknown request with type identifier %i",
                                requestTypeId.identifier.numeric);
        }
        sendError(channel, msg, requestPos, &UA_TYPES[UA_TYPES_SERVICEFAULT],
                  requestId, UA_STATUSCODE_BADSERVICEUNSUPPORTED);
        return;
    }
    UA_assert(responseType);

#ifdef UA_ENABLE_NONSTANDARD_STATELESS
    /* Stateless extension: Sessions are optional */
    sessionRequired = false;
#endif

    /* Decode the request */
    void *request = UA_alloca(requestType->memSize);
    UA_RequestHeader *requestHeader = (UA_RequestHeader*)request;
    retval = UA_decodeBinary(msg, offset, request, requestType,
                             server->config.customDataTypesSize,
                             server->config.customDataTypes);
    if(retval != UA_STATUSCODE_GOOD) {
        UA_LOG_DEBUG_CHANNEL(server->config.logger, channel,
                             "Could not decode the request", NULL);
        sendError(channel, msg, requestPos, responseType, requestId, retval);
        return;
    }

    /* Prepare the respone */
    void *response = UA_alloca(responseType->memSize);
    UA_init(response, responseType);
    UA_Session *session = NULL; /* must be initialized before goto send_response */

    /* CreateSession doesn't need a session */
    if(requestType == &UA_TYPES[UA_TYPES_CREATESESSIONREQUEST]) {
        Service_CreateSession(server, channel,
            (const UA_CreateSessionRequest *)request,
                              (UA_CreateSessionResponse *)response);
        goto send_response;
    }

    /* Find the matching session */
    session = UA_SecureChannel_getSession(channel, &requestHeader->authenticationToken);
    if(!session)
        session = UA_SessionManager_getSession(&server->sessionManager,
                                               &requestHeader->authenticationToken);

    if(requestType == &UA_TYPES[UA_TYPES_ACTIVATESESSIONREQUEST]) {
        if(!session) {
            UA_LOG_DEBUG_CHANNEL(server->config.logger, channel,
                                 "Trying to activate a session that is " \
                                 "not known in the server", NULL);
            sendError(channel, msg, requestPos, responseType,
                      requestId, UA_STATUSCODE_BADSESSIONIDINVALID);
            UA_deleteMembers(request, requestType);
            return;
        }
        Service_ActivateSession(server, channel, session,
            (const UA_ActivateSessionRequest*)request,
                                (UA_ActivateSessionResponse*)response);
        goto send_response;
    }

    /* Set an anonymous, inactive session for services that need no session */
    UA_Session anonymousSession;
    if(!session) {
        if(sessionRequired) {
            UA_LOG_INFO_CHANNEL(server->config.logger, channel,
                                "Service request %i without a valid session",
                                requestType->binaryEncodingId);
            sendError(channel, msg, requestPos, responseType,
                      requestId, UA_STATUSCODE_BADSESSIONIDINVALID);
            UA_deleteMembers(request, requestType);
            return;
        }
        UA_Session_init(&anonymousSession);
        anonymousSession.sessionId = UA_NODEID_GUID(0, UA_GUID_NULL);
        anonymousSession.channel = channel;
        session = &anonymousSession;
    }

    /* Trying to use a non-activated session? */
    if(sessionRequired && !session->activated) {
        UA_LOG_INFO_SESSION(server->config.logger, session,
                            "Calling service %i on a non-activated session",
                            requestType->binaryEncodingId);
        sendError(channel, msg, requestPos, responseType,
                  requestId, UA_STATUSCODE_BADSESSIONNOTACTIVATED);
        UA_SessionManager_removeSession(&server->sessionManager,
                                        &session->authenticationToken);
        UA_deleteMembers(request, requestType);
        return;
    }

    /* The session is bound to another channel */
    if(session->channel != channel) {
        UA_LOG_DEBUG_CHANNEL(server->config.logger, channel,
                             "Client tries to use an obsolete securechannel", NULL);
        sendError(channel, msg, requestPos, responseType,
                  requestId, UA_STATUSCODE_BADSECURECHANNELIDINVALID);
        UA_deleteMembers(request, requestType);
        return;
    }

    /* Update the session lifetime */
    UA_Session_updateLifetime(session);

#ifdef UA_ENABLE_SUBSCRIPTIONS
    /* The publish request is not answered immediately */
    if(requestType == &UA_TYPES[UA_TYPES_PUBLISHREQUEST]) {
        Service_Publish(server, session,
            (const UA_PublishRequest*)request, requestId);
        UA_deleteMembers(request, requestType);
        return;
    }
#endif

    /* Call the service */
    UA_assert(service); /* For all services besides publish, the service pointer is non-NULL*/
    service(server, session, request, response);

send_response:
    /* Send the response */
    ((UA_ResponseHeader*)response)->requestHandle = requestHeader->requestHandle;
    ((UA_ResponseHeader*)response)->timestamp = UA_DateTime_now();
    retval = UA_SecureChannel_sendBinaryMessage(channel, requestId, response, responseType);

    if(retval != UA_STATUSCODE_GOOD)
        UA_LOG_INFO_CHANNEL(server->config.logger, channel,
                            "Could not send the message over the SecureChannel "
                            "with StatusCode %s", UA_StatusCode_name(retval));

    /* Clean up */
    UA_deleteMembers(request, requestType);
    UA_deleteMembers(response, responseType);
}

/* ERR -> Error from the remote connection */
static void processERR(UA_Server *server, UA_Connection *connection, const UA_ByteString *msg, size_t *offset) {
    UA_TcpErrorMessage errorMessage;
    if(UA_TcpErrorMessage_decodeBinary(msg, offset, &errorMessage) != UA_STATUSCODE_GOOD) {
        connection->close(connection);
        return;
    }

    UA_LOG_ERROR(server->config.logger, UA_LOGCATEGORY_NETWORK,
                 "Client replied with an error message: %s %.*s",
                 UA_StatusCode_name(errorMessage.error), errorMessage.reason.length, errorMessage.reason.data);

    UA_TcpErrorMessage_deleteMembers(&errorMessage);
}

/* Takes decoded messages starting at the nodeid of the content type. */
static void
UA_Server_processSecureChannelMessage(UA_Server *server, UA_SecureChannel *channel,
                                      UA_MessageType messagetype, UA_UInt32 requestId,
                                      const UA_ByteString *message) {
    UA_assert(channel);
    UA_assert(channel->connection);
    switch(messagetype) {
    case UA_MESSAGETYPE_ERR: {
        const UA_TcpErrorMessage *msg = (const UA_TcpErrorMessage *)message;
        UA_LOG_ERROR_CHANNEL(server->config.logger, channel,
                             "Client replied with an error message: %s %.*s",
                             UA_StatusCode_name(msg->error), msg->reason.length, msg->reason.data);
        break;
    }
    case UA_MESSAGETYPE_HEL:
        UA_LOG_TRACE_CHANNEL(server->config.logger, channel,
                             "Cannot process a HEL on an open channel", NULL);
        break;
    case UA_MESSAGETYPE_OPN:
        UA_LOG_TRACE_CHANNEL(server->config.logger, channel,
<<<<<<< HEAD
                             "Process an OPN on an open channel");
        processOPN(server, channel->connection, channel->securityToken.channelId, requestId, message, channel);
=======
                             "Process an OPN on an open channel", NULL);
        processOPN(server, channel->connection, channel->securityToken.channelId, message);
>>>>>>> f4349230
        break;
    case UA_MESSAGETYPE_MSG:
        UA_LOG_TRACE_CHANNEL(server->config.logger, channel, "Process a MSG", NULL);
        processMSG(server, channel, requestId, message);
        break;
    case UA_MESSAGETYPE_CLO:
        UA_LOG_TRACE_CHANNEL(server->config.logger, channel, "Process a CLO", NULL);
        Service_CloseSecureChannel(server, channel);
        break;
    default:
        UA_LOG_TRACE_CHANNEL(server->config.logger, channel,
                             "Unknown message type", NULL);
    }
}

/* Takes the raw message from the network layer */
static void
processBinaryMessage(UA_Server *server, UA_Connection *connection,
                     UA_ByteString *message) {
    UA_Boolean realloced = UA_FALSE;
    UA_StatusCode retval = UA_Connection_completeMessages(connection, message, &realloced);
    if(retval != UA_STATUSCODE_GOOD) {
        if(!realloced)
            connection->releaseRecvBuffer(connection, message);
        else
            UA_ByteString_deleteMembers(message);
        return;
    }
    
    UA_SecureChannel *channel = connection->channel;
    if(channel) {
        /* Assemble chunks in the securechannel and process complete messages */
        retval = UA_SecureChannel_processChunks(channel, message,
                      (UA_ProcessMessageCallback*)UA_Server_processSecureChannelMessage, server);
        if(retval != UA_STATUSCODE_GOOD)
            UA_LOG_TRACE_CHANNEL(server->config.logger, channel, "Procesing chunks "
                                 "resulted in error code %s", UA_StatusCode_name(retval));
    } else {
        /* Process messages without a channel and no chunking */
        size_t offset = 0;
        UA_TcpMessageHeader tcpMessageHeader;
        retval = UA_TcpMessageHeader_decodeBinary(message, &offset, &tcpMessageHeader);
        if(retval != UA_STATUSCODE_GOOD) {
            connection->close(connection);
            return;
        }

        /* Dispatch according to the message type */
        switch(tcpMessageHeader.messageTypeAndChunkType & 0x00ffffff) {
        case UA_MESSAGETYPE_ERR:
            UA_LOG_TRACE(server->config.logger, UA_LOGCATEGORY_NETWORK,
                         "Connection %i | Process ERR message", connection->sockfd);
            processERR(server, connection, message, &offset);
            break;
        case UA_MESSAGETYPE_HEL:
            UA_LOG_TRACE(server->config.logger, UA_LOGCATEGORY_NETWORK,
                         "Connection %i | Process HEL message", connection->sockfd);
            processHEL(connection, message, &offset);
            break;
        case UA_MESSAGETYPE_OPN: {
            UA_LOG_TRACE(server->config.logger, UA_LOGCATEGORY_NETWORK,
                         "Connection %i | Process OPN message", connection->sockfd);

            // Prepare a temporary channel that will be extended to a full channel as soon as the openSecureChannel service succeeds
            UA_SecureChannel* tmpChannel = NULL;
            retval = UA_SecureChannelManager_open_temporary(&server->secureChannelManager, &tmpChannel, connection);

            if(retval != UA_STATUSCODE_GOOD) {
                UA_LOG_ERROR(server->config.logger, UA_LOGCATEGORY_SECURECHANNEL,
                             "Failed to open temporary channel: %s", UA_StatusCode_name(retval));
                connection->close(connection);
                return;
            }

            retval = UA_SecureChannel_processChunks(tmpChannel,
                                                    message,
                                                    (UA_ProcessMessageCallback*)UA_Server_processSecureChannelMessage,
                                                    server);
            if(retval != UA_STATUSCODE_GOOD) {
                // TODO: Maybe send error message?
                UA_SecureChannelManager_close_temporary(&server->secureChannelManager, tmpChannel);
                connection->close(connection);
                UA_LOG_TRACE(server->config.logger, UA_LOGCATEGORY_SECURECHANNEL,
                             "Processing chunks resulted in error code %s (0x%08x)", UA_StatusCode_name(retval), retval);
            }
            break;
        }
        case UA_MESSAGETYPE_MSG:
            UA_LOG_TRACE(server->config.logger, UA_LOGCATEGORY_NETWORK,
                         "Connection %i | Processing a MSG message not possible "
                         "without a SecureChannel", connection->sockfd);
            connection->close(connection);
            break;
        case UA_MESSAGETYPE_CLO:
            UA_LOG_TRACE(server->config.logger, UA_LOGCATEGORY_NETWORK,
                         "Connection %i | Processing a CLO message not possible "
                         "without a SecureChannel", connection->sockfd);
            connection->close(connection);
            break;
        default:
            UA_LOG_TRACE(server->config.logger, UA_LOGCATEGORY_NETWORK,
                         "Connection %i | Unknown message type", connection->sockfd);
            connection->close(connection);
        }
    }

    if(!realloced)
        connection->releaseRecvBuffer(connection, message);
    else
        UA_ByteString_deleteMembers(message);
}

#ifndef UA_ENABLE_MULTITHREADING

void
UA_Server_processBinaryMessage(UA_Server *server, UA_Connection *connection,
                               UA_ByteString *message) {
    processBinaryMessage(server, connection, message);
}

#else

typedef struct {
    UA_Connection *connection;
    UA_ByteString message;
} ConnectionMessage;

static void
workerProcessBinaryMessage(UA_Server *server, ConnectionMessage *cm) {
    processBinaryMessage(server, cm->connection, &cm->message);
    UA_free(cm);
}

void
UA_Server_processBinaryMessage(UA_Server *server, UA_Connection *connection,
                               UA_ByteString *message) {
    /* Allocate the memory for the callback data */
    ConnectionMessage *cm = (ConnectionMessage*)UA_malloc(sizeof(ConnectionMessage));

    /* If malloc failed, execute immediately */
    if(!cm) {
        processBinaryMessage(server, connection, message);
        return;
    }

    /* Dispatch to the workers */
    cm->connection = connection;
    cm->message = *message;
    UA_Server_workerCallback(server, (UA_ServerCallback)workerProcessBinaryMessage, cm);
}

#endif

#ifdef UA_ENABLE_MULTITHREADING
static void
deleteConnectionTrampoline(UA_Server *server, void *data) {
    UA_Connection *connection = (UA_Connection*)data;
    connection->free(connection);
}
#endif

void
UA_Server_removeConnection(UA_Server *server, UA_Connection *connection) {
    UA_Connection_detachSecureChannel(connection);
#ifndef UA_ENABLE_MULTITHREADING
    connection->free(connection);
#else
    UA_Server_delayedCallback(server, deleteConnectionTrampoline, connection);
#endif
}<|MERGE_RESOLUTION|>--- conflicted
+++ resolved
@@ -556,13 +556,8 @@
         break;
     case UA_MESSAGETYPE_OPN:
         UA_LOG_TRACE_CHANNEL(server->config.logger, channel,
-<<<<<<< HEAD
                              "Process an OPN on an open channel");
         processOPN(server, channel->connection, channel->securityToken.channelId, requestId, message, channel);
-=======
-                             "Process an OPN on an open channel", NULL);
-        processOPN(server, channel->connection, channel->securityToken.channelId, message);
->>>>>>> f4349230
         break;
     case UA_MESSAGETYPE_MSG:
         UA_LOG_TRACE_CHANNEL(server->config.logger, channel, "Process a MSG", NULL);
