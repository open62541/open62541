--- conflicted
+++ resolved
@@ -18,17 +18,10 @@
 }
 
 static void
-<<<<<<< HEAD
-sendError(UA_SecureChannel *channel, const UA_ByteString *msg, size_t pos, const UA_DataType *responseType,
-          UA_UInt32 requestId, UA_StatusCode error) {
-    UA_RequestHeader requestHeader;
-    UA_StatusCode retval = UA_RequestHeader_decodeBinary(msg, &pos, &requestHeader);
-=======
 sendError(UA_SecureChannel *channel, const UA_ByteString *msg, size_t offset, const UA_DataType *responseType,
           UA_UInt32 requestId, UA_StatusCode error) {
     UA_RequestHeader requestHeader;
     UA_StatusCode retval = UA_RequestHeader_decodeBinary(msg, &offset, &requestHeader);
->>>>>>> 67f01309
     if(retval != UA_STATUSCODE_GOOD)
         return;
     void *response = UA_alloca(responseType->memSize);
@@ -51,19 +44,11 @@
     switch(messageHeader->messageTypeAndChunkType & 0xff000000) {
     case UA_CHUNKTYPE_INTERMEDIATE:
         UA_LOG_TRACE_CHANNEL(server->config.logger, channel, "Chunk message");
-<<<<<<< HEAD
-        UA_SecureChannel_appendChunk(channel, requestId, msg, pos, chunksize);
-        break;
-    case UA_CHUNKTYPE_FINAL:
-        UA_LOG_TRACE_CHANNEL(server->config.logger, channel, "Final chunk message");
-        bytes = UA_SecureChannel_finalizeChunk(channel, requestId, msg, pos, chunksize, deleteRequest);
-=======
         UA_SecureChannel_appendChunk(channel, requestId, msg, offset, chunksize);
         break;
     case UA_CHUNKTYPE_FINAL:
         UA_LOG_TRACE_CHANNEL(server->config.logger, channel, "Final chunk message");
         bytes = UA_SecureChannel_finalizeChunk(channel, requestId, msg, offset, chunksize, deleteRequest);
->>>>>>> 67f01309
         break;
     case UA_CHUNKTYPE_ABORT:
         UA_LOG_INFO_CHANNEL(server->config.logger, channel, "Chunk aborted");
@@ -332,24 +317,8 @@
         return;
     }
 
-<<<<<<< HEAD
-    /* send the response with an asymmetric security header */
-#ifndef UA_ENABLE_MULTITHREADING
-    seqHeader.sequenceNumber = ++channel->sequenceNumber;
-#else
-    seqHeader.sequenceNumber = uatomic_add_return(&channel->sequenceNumber, 1);
-#endif
-
-    UA_SecureConversationMessageHeader respHeader;
-    respHeader.messageHeader.messageTypeAndChunkType = UA_MESSAGETYPE_OPN + UA_CHUNKTYPE_FINAL;
-    respHeader.messageHeader.messageSize = 0;
-    respHeader.secureChannelId = p.securityToken.channelId;
-
-    UA_NodeId responseType = UA_NODEID_NUMERIC(0, UA_NS0ID_OPENSECURECHANNELRESPONSE + UA_ENCODINGOFFSET_BINARY);
-=======
     /* Set the starting sequence number */
     channel->receiveSequenceNumber = seqHeader.sequenceNumber;
->>>>>>> 67f01309
 
     /* Allocate the return message */
     UA_ByteString resp_msg;
@@ -406,29 +375,18 @@
 
     /* Decode the nodeid */
     UA_NodeId requestTypeId;
-<<<<<<< HEAD
-    UA_StatusCode retval = UA_NodeId_decodeBinary(msg, pos, &requestTypeId);
-=======
     UA_StatusCode retval = UA_NodeId_decodeBinary(msg, offset, &requestTypeId);
->>>>>>> 67f01309
     if(retval != UA_STATUSCODE_GOOD)
         return;
 
     /* Store the start-position of the request */
-<<<<<<< HEAD
-    size_t requestPos = *pos;
-=======
     size_t requestPos = *offset;
->>>>>>> 67f01309
 
     /* Test if the service type nodeid has the right format */
     if(requestTypeId.identifierType != UA_NODEIDTYPE_NUMERIC ||
        requestTypeId.namespaceIndex != 0) {
         UA_NodeId_deleteMembers(&requestTypeId);
-<<<<<<< HEAD
-=======
         UA_LOG_DEBUG_CHANNEL(server->config.logger, channel, "Received a non-numeric message type NodeId");
->>>>>>> 67f01309
         sendError(channel, msg, requestPos, &UA_TYPES[UA_TYPES_SERVICEFAULT], requestId, UA_STATUSCODE_BADSERVICEUNSUPPORTED);
     }
 
@@ -440,17 +398,11 @@
     getServicePointers(requestTypeId.identifier.numeric, &requestType, &responseType, &service, &sessionRequired);
     if(!requestType) {
         if(requestTypeId.identifier.numeric == 787) {
-<<<<<<< HEAD
-            UA_LOG_INFO_CHANNEL(server->config.logger, channel, "Client requested a subscription, but those are not enabled in the build");
-        } else {
-            UA_LOG_INFO_CHANNEL(server->config.logger, channel, "Unknown request %i", requestTypeId.identifier.numeric - UA_ENCODINGOFFSET_BINARY);
-=======
             UA_LOG_INFO_CHANNEL(server->config.logger, channel,
                                 "Client requested a subscription, but those are not enabled in the build");
         } else {
             UA_LOG_INFO_CHANNEL(server->config.logger, channel, "Unknown request %i",
                                 requestTypeId.identifier.numeric - UA_ENCODINGOFFSET_BINARY);
->>>>>>> 67f01309
         }
         sendError(channel, msg, requestPos, &UA_TYPES[UA_TYPES_SERVICEFAULT], requestId, UA_STATUSCODE_BADSERVICEUNSUPPORTED);
         return;
@@ -465,14 +417,9 @@
     /* Decode the request */
     void *request = UA_alloca(requestType->memSize);
     UA_RequestHeader *requestHeader = (UA_RequestHeader*)request;
-<<<<<<< HEAD
-    retval = UA_decodeBinary(msg, pos, request, requestType);
-    if(retval != UA_STATUSCODE_GOOD) {
-=======
     retval = UA_decodeBinary(msg, offset, request, requestType);
     if(retval != UA_STATUSCODE_GOOD) {
         UA_LOG_DEBUG_CHANNEL(server->config.logger, channel, "Could not decode the request");
->>>>>>> 67f01309
         sendError(channel, msg, requestPos, responseType, requestId, retval);
         return;
     }
@@ -494,10 +441,7 @@
 
     if(requestType == &UA_TYPES[UA_TYPES_ACTIVATESESSIONREQUEST]) {
         if(!session) {
-<<<<<<< HEAD
-=======
             UA_LOG_DEBUG_CHANNEL(server->config.logger, channel, "Trying to activate a session that is not known in the server");
->>>>>>> 67f01309
             sendError(channel, msg, requestPos, responseType, requestId, UA_STATUSCODE_BADSESSIONIDINVALID);
             UA_deleteMembers(request, requestType);
             return;
@@ -506,28 +450,16 @@
         goto send_response;
     }
 
-<<<<<<< HEAD
-    /* Test if the session is valid */
-    UA_Session anonymousSession;
-    if(!session) {
-        if(sessionRequired || !UA_NodeId_equal(&requestHeader->authenticationToken, &UA_NODEID_NULL)) {
-=======
     /* Set an anonymous, inactive session for services that need no session */
     UA_Session anonymousSession;
     if(!session) {
         if(sessionRequired) {
->>>>>>> 67f01309
             UA_LOG_INFO_CHANNEL(server->config.logger, channel, "Service request %i without a valid session",
                                 requestTypeId.identifier.numeric - UA_ENCODINGOFFSET_BINARY);
             sendError(channel, msg, requestPos, responseType, requestId, UA_STATUSCODE_BADSESSIONIDINVALID);
             UA_deleteMembers(request, requestType);
             return;
         }
-<<<<<<< HEAD
-
-        /* Set an anonymous, inactive session for services that need no session */
-=======
->>>>>>> 67f01309
         UA_Session_init(&anonymousSession);
         anonymousSession.sessionId = UA_NODEID_GUID(0, UA_GUID_NULL);
         anonymousSession.channel = channel;
@@ -572,12 +504,8 @@
     init_response_header(request, response);
     retval = UA_SecureChannel_sendBinaryMessage(channel, requestId, response, responseType);
     if(retval != UA_STATUSCODE_GOOD)
-<<<<<<< HEAD
-        sendError(channel, msg, requestPos, &UA_TYPES[UA_TYPES_SERVICEFAULT], requestId, retval);
-=======
         UA_LOG_INFO_CHANNEL(server->config.logger, channel, "Could not send the message over "
                              "the SecureChannel with error code 0x%08x", retval);
->>>>>>> 67f01309
 
     /* Clean up */
     UA_deleteMembers(request, requestType);
@@ -592,15 +520,9 @@
     UA_UInt32 channelId = 0;
     UA_UInt32 tokenId = 0;
     UA_SequenceHeader sequenceHeader;
-<<<<<<< HEAD
-    UA_StatusCode retval = UA_UInt32_decodeBinary(msg, pos, &channelId);
-    retval |= UA_UInt32_decodeBinary(msg, pos, &tokenId);
-    retval |= UA_SequenceHeader_decodeBinary(msg, pos, &sequenceHeader);
-=======
     UA_StatusCode retval = UA_UInt32_decodeBinary(msg, offset, &channelId);
     retval |= UA_UInt32_decodeBinary(msg, offset, &tokenId);
     retval |= UA_SequenceHeader_decodeBinary(msg, offset, &sequenceHeader);
->>>>>>> 67f01309
     if(retval != UA_STATUSCODE_GOOD)
         return;
 
@@ -619,8 +541,6 @@
                     "Connection %i | Received MSG with the channel id %i not bound to the connection",
                     connection->sockfd, channelId);
         Service_CloseSecureChannel(server, channel);
-<<<<<<< HEAD
-=======
         connection->close(connection);
         return;
     }
@@ -636,7 +556,6 @@
         Service_CloseSecureChannel(server, channel);
         connection->close(connection);
         return;
->>>>>>> 67f01309
     }
 
     /* Does the token match? */
@@ -645,10 +564,7 @@
             UA_LOG_INFO_CHANNEL(server->config.logger, channel,
                                 "Request with a wrong security token. Closing the SecureChannel.");
             Service_CloseSecureChannel(server, channel);
-<<<<<<< HEAD
-=======
             connection->close(connection);
->>>>>>> 67f01309
             return;
         }
         UA_SecureChannel_revolveTokens(channel);
@@ -657,13 +573,8 @@
     /* Process chunk to get complete request */
     UA_Boolean deleteRequest = false;
     UA_ByteString request = processChunk(channel, server, messageHeader, sequenceHeader.requestId,
-<<<<<<< HEAD
-                                         msg, *pos, messageHeader->messageSize - 24, &deleteRequest);
-    *pos += (messageHeader->messageSize - 24);
-=======
                                          msg, *offset, messageHeader->messageSize - 24, &deleteRequest);
     *offset += (messageHeader->messageSize - 24);
->>>>>>> 67f01309
     if(request.length > 0) {
         /* Process the request */
         processRequest(channel, server, sequenceHeader.requestId, &request);
@@ -695,10 +606,7 @@
 
     if(sequenceHeader.sequenceNumber != channel->receiveSequenceNumber + 1)
         return;
-<<<<<<< HEAD
-=======
-
->>>>>>> 67f01309
+
     Service_CloseSecureChannel(server, connection->channel);
 }
 
@@ -731,20 +639,12 @@
         switch(tcpMessageHeader.messageTypeAndChunkType & 0x00ffffff) {
         case UA_MESSAGETYPE_HEL:
             UA_LOG_TRACE(server->config.logger, UA_LOGCATEGORY_NETWORK, "Connection %i | Process a HEL", connection->sockfd);
-<<<<<<< HEAD
-            processHEL(connection, msg, &pos);
-=======
             processHEL(connection, msg, &offset);
->>>>>>> 67f01309
             break;
 
         case UA_MESSAGETYPE_OPN:
             UA_LOG_TRACE(server->config.logger, UA_LOGCATEGORY_NETWORK, "Connection %i | Process a OPN", connection->sockfd);
-<<<<<<< HEAD
-            processOPN(connection, server, msg, &pos);
-=======
             processOPN(connection, server, msg, &offset);
->>>>>>> 67f01309
             break;
 
         case UA_MESSAGETYPE_MSG:
@@ -757,30 +657,11 @@
             }
 #endif
             UA_LOG_TRACE(server->config.logger, UA_LOGCATEGORY_NETWORK, "Connection %i | Process a MSG", connection->sockfd);
-<<<<<<< HEAD
-            processMSG(connection, server, &tcpMessageHeader, msg, &pos);
-=======
             processMSG(connection, server, &tcpMessageHeader, msg, &offset);
->>>>>>> 67f01309
             break;
 
         case UA_MESSAGETYPE_CLO:
             UA_LOG_TRACE(server->config.logger, UA_LOGCATEGORY_NETWORK, "Connection %i | Process a CLO", connection->sockfd);
-<<<<<<< HEAD
-            processCLO(connection, server, msg, &pos);
-            return;
-
-        default:
-            UA_LOG_TRACE(server->config.logger, UA_LOGCATEGORY_NETWORK, "Connection %i | Unknown request type", connection->sockfd);
-        }
-
-        /* Loop to process the next message in the stream */
-        if(pos != targetpos) {
-            UA_LOG_DEBUG(server->config.logger, UA_LOGCATEGORY_NETWORK, "Connection %i | Message was not entirely processed. "
-                         "Skip from position %i to position %i; message length is %i", connection->sockfd, pos, targetpos,
-                         msg->length);
-            pos = targetpos;
-=======
             processCLO(connection, server, msg, &offset);
             return;
 
@@ -794,7 +675,6 @@
                          "Skip from position %i to position %i; message length is %i", connection->sockfd, offset, targetpos,
                          msg->length);
             offset = targetpos;
->>>>>>> 67f01309
         }
     } while(msg->length > offset);
 }