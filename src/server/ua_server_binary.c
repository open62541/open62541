--- conflicted
+++ resolved
@@ -6,15 +6,10 @@
 #include "ua_statuscodes.h"
 #include "ua_securechannel_manager.h"
 #include "ua_session_manager.h"
-<<<<<<< HEAD
-#include "ua_nodeids.h"
 
 #ifdef ENABLE_METHODCALLS
 #include "ua_methodcall_manager.h"
 #endif
-
-=======
->>>>>>> b515f7da
 /** Max size of messages that are allocated on the stack */
 #define MAX_STACK_MESSAGE 65536
 
