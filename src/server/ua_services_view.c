--- conflicted
+++ resolved
@@ -6,7 +6,7 @@
 #include "ua_services.h"
 
 static UA_StatusCode
-fillReferenceDescription(const UA_Node *curr, UA_ReferenceNode *ref,
+fillReferenceDescription(UA_NodeStore *ns, const UA_Node *curr, UA_ReferenceNode *ref,
                          UA_UInt32 mask, UA_ReferenceDescription *descr) {
     UA_ReferenceDescription_init(descr);
     UA_StatusCode retval = UA_NodeId_copy(&curr->nodeId, &descr->nodeId.nodeId);
@@ -128,11 +128,7 @@
     if(node && descr->nodeClassMask != 0 && (node->nodeClass & descr->nodeClassMask) == 0){
         UA_NodestoreSwitch_releaseNode(server, node);
         return NULL;
-<<<<<<< HEAD
-    }
-    *isExternal = false;
-=======
->>>>>>> 4f23e1d3
+    }
     return node;
 }
 
@@ -273,101 +269,29 @@
             return;
         }
         if(descr->includeSubtypes) {
-<<<<<<< HEAD
             result->statusCode = getTypeHierarchy(server, rootRef, false,
-                                                  &relevant_refs, &relevant_refs_size);
+                                                  &reftypes, &reftypesSize);
             if(result->statusCode != UA_STATUSCODE_GOOD){
-                UA_NodestoreSwitch_releaseNode(server, rootRef);
-=======
-            result->statusCode = getTypeHierarchy(server->nodestore, rootRef, false,
-                                                  &reftypes, &reftypesSize);
-            if(result->statusCode != UA_STATUSCODE_GOOD)
->>>>>>> 4f23e1d3
+                UA_NodestoreSwitch_releaseNode(server, rootRef);                
                 return;
             }
         } else {
-<<<<<<< HEAD
             relevant_refs = (UA_NodeId*)(uintptr_t)&descr->referenceTypeId;
             relevant_refs_size = 1;
         }
         UA_NodestoreSwitch_releaseNode(server, rootRef);
     }
 
-    /* get the node */
-    const UA_Node *node = UA_NodestoreSwitch_getNode(server, &descr->nodeId);
-    if(!node) {
-        result->statusCode = UA_STATUSCODE_BADNODEIDUNKNOWN;
-        if(!all_refs && descr->includeSubtypes)
-            UA_Array_delete(relevant_refs, relevant_refs_size, &UA_TYPES[UA_TYPES_NODEID]);
-        return;
-    }
-
-    /* if the node has no references, just return */
-    if(node->referencesSize == 0) {
-        result->referencesSize = 0;
-        if(!all_refs && descr->includeSubtypes)
-            UA_Array_delete(relevant_refs, relevant_refs_size, &UA_TYPES[UA_TYPES_NODEID]);
-        UA_NodestoreSwitch_releaseNode(server, node);
-        return;
-    }
-
-    /* Forward declare for goto */
-    size_t skipped = 0;
-    UA_Boolean isExternal = false;
-    UA_StatusCode retval = UA_STATUSCODE_GOOD;
-
-    /* how many references can we return at most? */
-    size_t real_maxrefs = maxrefs;
-    if(real_maxrefs == 0)
-        real_maxrefs = node->referencesSize;
-    else if(real_maxrefs > node->referencesSize)
-        real_maxrefs = node->referencesSize;
-    result->references = (UA_ReferenceDescription *)UA_Array_new(real_maxrefs, &UA_TYPES[UA_TYPES_REFERENCEDESCRIPTION]);
-    if(!result->references) {
-        result->statusCode = UA_STATUSCODE_BADOUTOFMEMORY;
-        goto cleanup;
-    }
-
-    /* loop over the node's references */
-    for(; referencesIndex < node->referencesSize && referencesCount < real_maxrefs; ++referencesIndex) {
-        isExternal = false;
-        const UA_Node *current =
-            returnRelevantNode(server, descr, all_refs, &node->references[referencesIndex],
-                               relevant_refs, relevant_refs_size, &isExternal);
-        if(!current)
-            continue;
-
-        if(skipped < continuationIndex) {
-            ++skipped;
-        } else {
-            retval |= fillReferenceDescription(current,
-                                               &node->references[referencesIndex],
-                                               descr->resultMask,
-                                               &result->references[referencesCount]);
-            ++referencesCount;
-=======
-            reftypes = (UA_NodeId*)(uintptr_t)&descr->referenceTypeId;
-            reftypesSize = 1;
->>>>>>> 4f23e1d3
-        }
-        UA_NodestoreSwitch_releaseNode(server, current);
-    }
-
     /* Browse with the relevant references */
     UA_Boolean done = browseRelevantReferences(server, result, reftypes, reftypesSize, descr, internal_cp);
 
     /* Clean up the array of relevant references */
     if(!all_refs && descr->includeSubtypes)
-<<<<<<< HEAD
-        UA_Array_delete(relevant_refs, relevant_refs_size, &UA_TYPES[UA_TYPES_NODEID]);
+        UA_Array_delete(reftypes, reftypesSize, &UA_TYPES[UA_TYPES_NODEID]);
+
+    /* Exit early if an error occured */
     if(result->statusCode != UA_STATUSCODE_GOOD){
-        UA_NodestoreSwitch_releaseNode(server, node);
-=======
-        UA_Array_delete(reftypes, reftypesSize, &UA_TYPES[UA_TYPES_NODEID]);
-
-    /* Exit early if an error occured */
-    if(result->statusCode != UA_STATUSCODE_GOOD)
->>>>>>> 4f23e1d3
+        UA_NodestoreSwitch_releaseNode(server, node);        
         return;
     }
 
@@ -381,6 +305,7 @@
             removeCp(cp, session); /* All done, remove a finished continuationPoint */
          else
              UA_ByteString_copy(&cp->identifier, &result->continuationPoint); /* Return the cp identifier */
+        UA_NodestoreSwitch_releaseNode(server, node);        
         return;
     }
 
