--- conflicted
+++ resolved
@@ -242,16 +242,10 @@
     return v.status;
 }
 
-<<<<<<< HEAD
-UA_ContentFilterElementResult*
-UA_Server_initialWhereClauseElementValidation(UA_Server *server,
-                              const UA_ContentFilterElement *contentFilterElement) {
-=======
 static UA_ContentFilterResult*
 UA_Server_initialWhereClauseValidation(UA_Server *server,
                                        const UA_NodeId *eventNode,
                                        const UA_ContentFilter *contentFilter) {
->>>>>>> 6981d850
 
 
     UA_ContentFilterResult *contentFilterResult = UA_ContentFilterResult_new();
@@ -272,14 +266,9 @@
     UA_ContentFilterElement *contentFilterElement = UA_ContentFilterElement_new();
     UA_ContentFilterElement_init(contentFilterElement);
 
-<<<<<<< HEAD
-            result1 = UA_Server_initialWhereClauseElementValidation(server,pFirstOperand);
-            result2 = UA_Server_initialWhereClauseElementValidation(server,pSecondOperand);
-=======
     for(size_t i =0; i<contentFilterResult->elementResultsSize; ++i) {
         elementResult = &contentFilterResult->elementResults[i];
         contentFilterElement = &contentFilter->elements[i];
->>>>>>> 6981d850
 
         switch(contentFilterElement->filterOperator) {
             case UA_FILTEROPERATOR_INVIEW:
@@ -451,7 +440,6 @@
 
 UA_StatusCode*
 UA_Server_initialSelectClauseValidation(UA_Server *server,
-<<<<<<< HEAD
                                         const UA_EventFilter *eventFilter) {
     if(eventFilter->selectClauses == NULL){
         return (UA_StatusCode *) UA_STATUSCODE_BADSTRUCTUREMISSING;
@@ -488,11 +476,6 @@
         selectClauseCodes[i] = UA_STATUSCODE_GOOD;
     }
     return selectClauseCodes;
-=======
-                                        const UA_NodeId *eventNode,
-                                        const UA_ContentFilter *contentFilter) {
-
->>>>>>> 6981d850
 }
 
 
