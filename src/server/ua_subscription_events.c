/* This Source Code Form is subject to the terms of the Mozilla Public
 * License, v. 2.0. If a copy of the MPL was not distributed with this
 * file, You can obtain one at http://mozilla.org/MPL/2.0/.
 *
 *    Copyright 2018 (c) Ari Breitkreuz, fortiss GmbH
 *    Copyright 2020 (c) Christian von Arnim
 */

#include "ua_server_internal.h"
#include "ua_subscription.h"

#ifdef UA_ENABLE_SUBSCRIPTIONS_EVENTS

UA_StatusCode
UA_MonitoredItem_removeNodeEventCallback(UA_Server *server, UA_Session *session,
                                         UA_Node *node, void *data) {
    if(node->head.nodeClass != UA_NODECLASS_OBJECT)
        return UA_STATUSCODE_BADINVALIDARGUMENT;
    UA_ObjectNode *on = &node->objectNode;
    UA_MonitoredItem *remove = (UA_MonitoredItem*)data;

    if(!on->monitoredItemQueue)
        return UA_STATUSCODE_GOOD;

    /* Edge case that it's the first element */
    if(on->monitoredItemQueue == remove) {
        on->monitoredItemQueue = remove->next;
        return UA_STATUSCODE_GOOD;
    }

    UA_MonitoredItem *prev = on->monitoredItemQueue;
    UA_MonitoredItem *entry = prev->next;
    for(; entry != NULL; prev = entry, entry = entry->next) {
        if(entry == remove) {
            prev->next = entry->next;
            return UA_STATUSCODE_GOOD;
        }
    }

    return UA_STATUSCODE_BADNOTFOUND;
}

/* We use a 16-Byte ByteString as an identifier */
UA_StatusCode
UA_Event_generateEventId(UA_ByteString *generatedId) {
    /* EventId is a ByteString, which is basically just a string
     * We will use a 16-Byte ByteString as an identifier */
    UA_StatusCode res = UA_ByteString_allocBuffer(generatedId, 16 * sizeof(UA_Byte));
    if(res != UA_STATUSCODE_GOOD)
        return res;
    UA_UInt32 *ids = (UA_UInt32*)generatedId->data;
    ids[0] = UA_UInt32_random();
    ids[1] = UA_UInt32_random();
    ids[2] = UA_UInt32_random();
    ids[3] = UA_UInt32_random();
    return UA_STATUSCODE_GOOD;
}

UA_StatusCode
UA_Server_createEvent(UA_Server *server, const UA_NodeId eventType,
                      UA_NodeId *outNodeId) {
    UA_LOCK(server->serviceMutex);
    if(!outNodeId) {
        UA_LOG_ERROR(&server->config.logger, UA_LOGCATEGORY_USERLAND,
                     "outNodeId must not be NULL. The event's NodeId must be returned "
                     "so it can be triggered.");
        UA_UNLOCK(server->serviceMutex);
        return UA_STATUSCODE_BADINVALIDARGUMENT;
    }

    /* Make sure the eventType is a subtype of BaseEventType */
    UA_NodeId baseEventTypeId = UA_NODEID_NUMERIC(0, UA_NS0ID_BASEEVENTTYPE);
    if(!isNodeInTree_singleRef(server, &eventType, &baseEventTypeId,
                               UA_REFERENCETYPEINDEX_HASSUBTYPE)) {
        UA_LOG_ERROR(&server->config.logger, UA_LOGCATEGORY_USERLAND,
                     "Event type must be a subtype of BaseEventType!");
        UA_UNLOCK(server->serviceMutex);
        return UA_STATUSCODE_BADINVALIDARGUMENT;
    }

    /* Create an ObjectNode which represents the event */
    UA_QualifiedName name;
    // set a dummy name. This is not used.
    name = UA_QUALIFIEDNAME(0,"E");
    UA_NodeId newNodeId = UA_NODEID_NULL;
    UA_ObjectAttributes oAttr = UA_ObjectAttributes_default;
    UA_StatusCode retval = addNode(server, UA_NODECLASS_OBJECT,
                                   &UA_NODEID_NULL, /* Set a random unused NodeId */
                                   &UA_NODEID_NULL, /* No parent */
                                   &UA_NODEID_NULL, /* No parent reference */
                                   name,            /* an event does not have a name */
                                   &eventType,      /* the type of the event */
                                   (const UA_NodeAttributes*)&oAttr, /* default attributes are fine */
                                   &UA_TYPES[UA_TYPES_OBJECTATTRIBUTES],
                                   NULL,           /* no node context */
                                   &newNodeId);
    if(retval != UA_STATUSCODE_GOOD) {
        UA_LOG_ERROR(&server->config.logger, UA_LOGCATEGORY_USERLAND,
                     "Adding event failed. StatusCode %s", UA_StatusCode_name(retval));
        return retval;
    }

    /* Find the eventType variable */
    name = UA_QUALIFIEDNAME(0, "EventType");
    UA_BrowsePathResult bpr = browseSimplifiedBrowsePath(server, newNodeId, 1, &name);
    if(bpr.statusCode != UA_STATUSCODE_GOOD || bpr.targetsSize < 1) {
        retval = bpr.statusCode;
        UA_BrowsePathResult_clear(&bpr);
        deleteNode(server, newNodeId, true);
        UA_NodeId_clear(&newNodeId);
        UA_UNLOCK(server->serviceMutex);
        return retval;
    }

    /* Set the EventType */
    UA_Variant value;
    UA_Variant_init(&value);
    UA_Variant_setScalar(&value, (void*)(uintptr_t)&eventType, &UA_TYPES[UA_TYPES_NODEID]);
    retval = writeValueAttribute(server, &server->adminSession,
                                 &bpr.targets[0].targetId.nodeId, &value);
    UA_BrowsePathResult_clear(&bpr);
    if(retval != UA_STATUSCODE_GOOD) {
        deleteNode(server, newNodeId, true);
        UA_NodeId_clear(&newNodeId);
        UA_UNLOCK(server->serviceMutex);
        return retval;
    }

    *outNodeId = newNodeId;
    UA_UNLOCK(server->serviceMutex);
    return UA_STATUSCODE_GOOD;
}

static UA_Boolean
isValidEvent(UA_Server *server, const UA_NodeId *validEventParent,
             const UA_NodeId *eventId) {
    /* find the eventType variableNode */
    UA_QualifiedName findName = UA_QUALIFIEDNAME(0, "EventType");
    UA_BrowsePathResult bpr = browseSimplifiedBrowsePath(server, *eventId, 1, &findName);
    if(bpr.statusCode != UA_STATUSCODE_GOOD || bpr.targetsSize < 1) {
        UA_BrowsePathResult_clear(&bpr);
        return false;
    }

    /* Get the EventType Property Node */
    UA_Variant tOutVariant;
    UA_Variant_init(&tOutVariant);

    /* Read the Value of EventType Property Node (the Value should be a NodeId) */
    UA_StatusCode retval = readWithReadValue(server, &bpr.targets[0].targetId.nodeId,
                                             UA_ATTRIBUTEID_VALUE, &tOutVariant);
    if(retval != UA_STATUSCODE_GOOD ||
       !UA_Variant_hasScalarType(&tOutVariant, &UA_TYPES[UA_TYPES_NODEID])) {
        UA_BrowsePathResult_clear(&bpr);
        return false;
    }

    const UA_NodeId *tEventType = (UA_NodeId*)tOutVariant.data;

    /* check whether the EventType is a Subtype of CondtionType
     * (Part 9 first implementation) */
    UA_NodeId conditionTypeId = UA_NODEID_NUMERIC(0, UA_NS0ID_CONDITIONTYPE);
    if(UA_NodeId_equal(validEventParent, &conditionTypeId) &&
       isNodeInTree_singleRef(server, tEventType, &conditionTypeId,
                              UA_REFERENCETYPEINDEX_HASSUBTYPE)) {
        UA_BrowsePathResult_clear(&bpr);
        UA_Variant_clear(&tOutVariant);
        return true;
    }

    /*EventType is not a Subtype of CondtionType
     *(ConditionId Clause won't be present in Events, which are not Conditions)*/
    /* check whether Valid Event other than Conditions */
    UA_NodeId baseEventTypeId = UA_NODEID_NUMERIC(0, UA_NS0ID_BASEEVENTTYPE);
    UA_Boolean isSubtypeOfBaseEvent =
        isNodeInTree_singleRef(server, tEventType, &baseEventTypeId,
                               UA_REFERENCETYPEINDEX_HASSUBTYPE);

    UA_BrowsePathResult_clear(&bpr);
    UA_Variant_clear(&tOutVariant);
    return isSubtypeOfBaseEvent;
}

/* Part 4: 7.4.4.5 SimpleAttributeOperand
 * The clause can point to any attribute of nodes. Either a child of the event
 * node and also the event type. */
static UA_StatusCode
resolveSimpleAttributeOperand(UA_Server *server, UA_Session *session, const UA_NodeId *origin,
                              const UA_SimpleAttributeOperand *sao, UA_Variant *value) {
    /* Prepare the ReadValueId */
    UA_ReadValueId rvi;
    UA_ReadValueId_init(&rvi);
    rvi.indexRange = sao->indexRange;
    rvi.attributeId = sao->attributeId;

    UA_DataValue v;

    if(sao->browsePathSize == 0) {
        /* If this list (browsePath) is empty, the Node is the instance of the
         * TypeDefinition. */
        rvi.nodeId = sao->typeDefinitionId;

        /* A Condition is an indirection. Look up the target node. */
        /* TODO: check for Branches! One Condition could have multiple Branches */
        UA_NodeId conditionTypeId = UA_NODEID_NUMERIC(0, UA_NS0ID_CONDITIONTYPE);
        if(UA_NodeId_equal(&sao->typeDefinitionId, &conditionTypeId)) {
#ifdef UA_ENABLE_SUBSCRIPTIONS_ALARMS_CONDITIONS
            UA_StatusCode res = UA_getConditionId(server, origin, &rvi.nodeId);
            if(res != UA_STATUSCODE_GOOD)
                return res;
#else
            return UA_STATUSCODE_BADNOTSUPPORTED;
#endif
        }

        v = UA_Server_readWithSession(server, session, &rvi, UA_TIMESTAMPSTORETURN_NEITHER);

    } else {
        /* Resolve the browse path, starting from the event-source (and not the
         * typeDefinitionId). */
        UA_BrowsePathResult bpr =
            browseSimplifiedBrowsePath(server, *origin, sao->browsePathSize, sao->browsePath);
        if(bpr.targetsSize == 0 && bpr.statusCode == UA_STATUSCODE_GOOD)
            bpr.statusCode = UA_STATUSCODE_BADNOTFOUND;
        if(bpr.statusCode != UA_STATUSCODE_GOOD) {
            UA_StatusCode res = bpr.statusCode;
            UA_BrowsePathResult_clear(&bpr);
            return res;
        }

        /* Use the first match */
        rvi.nodeId = bpr.targets[0].targetId.nodeId;
        v = UA_Server_readWithSession(server, session, &rvi, UA_TIMESTAMPSTORETURN_NEITHER);
        UA_BrowsePathResult_clear(&bpr);
    }

    /* Move the result to the output */
    if(v.status == UA_STATUSCODE_GOOD && v.hasValue)
        *value = v.value;
    else
        UA_Variant_clear(&v.value);
    return v.status;
}

static UA_ContentFilterResult*
UA_Server_initialWhereClauseValidation(UA_Server *server,
                              const UA_NodeId *eventNode,
                              const UA_ContentFilter *contentFilter) {


    UA_ContentFilterResult *contentFilterResult = UA_ContentFilterResult_new();
    UA_ContentFilterResult_init(contentFilterResult);
    contentFilterResult->elementResultsSize = contentFilter->elementsSize;

    contentFilterResult->elementResults = (UA_ContentFilterElementResult*)
        UA_Array_new(contentFilterResult->elementResultsSize,&UA_TYPES[UA_TYPES_CONTENTFILTERELEMENTRESULT]);

    for(size_t i =0; i<contentFilterResult->elementResultsSize; ++i) {
        UA_ContentFilterElementResult_init(&contentFilterResult->elementResults[i]);
    }


    UA_ContentFilterElementResult *elementResult = UA_ContentFilterElementResult_new();
    UA_ContentFilterElementResult_init(elementResult);

    UA_ContentFilterElement *contentFilterElement = UA_ContentFilterElement_new();
    UA_ContentFilterElement_init(contentFilterElement);

    for(size_t i =0; i<contentFilterResult->elementResultsSize; ++i) {
        elementResult = &contentFilterResult->elementResults[i];
        contentFilterElement = &contentFilter->elements[i];

        switch(contentFilterElement->filterOperator) {
            case UA_FILTEROPERATOR_INVIEW:
            case UA_FILTEROPERATOR_RELATEDTO: {
                /* Not allowed for event WhereClause according to 7.17.3 in Part 4 */
                elementResult->statusCode =  UA_STATUSCODE_BADEVENTFILTERINVALID;
                break;
            }
            case UA_FILTEROPERATOR_EQUALS:{
                if (contentFilterElement->filterOperandsSize != 2){
                    elementResult->statusCode = UA_STATUSCODE_BADFILTEROPERANDCOUNTMISMATCH;
                    break;
                }
                elementResult->statusCode = UA_STATUSCODE_GOOD;
                break;
            }
            case UA_FILTEROPERATOR_GREATERTHAN:{
                if (contentFilterElement->filterOperandsSize != 2){
                    elementResult->statusCode = UA_STATUSCODE_BADFILTEROPERANDCOUNTMISMATCH;
                    break;
                }
                elementResult->statusCode = UA_STATUSCODE_GOOD;
                break;
            }
            case UA_FILTEROPERATOR_LESSTHAN:{
                if (contentFilterElement->filterOperandsSize != 2){
                    elementResult->statusCode = UA_STATUSCODE_BADFILTEROPERANDCOUNTMISMATCH;
                    break;
                }
                elementResult->statusCode = UA_STATUSCODE_GOOD;
                break;
            }
            case UA_FILTEROPERATOR_GREATERTHANOREQUAL:{
                if (contentFilterElement->filterOperandsSize != 2){
                    elementResult->statusCode = UA_STATUSCODE_BADFILTEROPERANDCOUNTMISMATCH;
                    break;
                }
                break;
            }
            case UA_FILTEROPERATOR_LESSTHANOREQUAL:{
                if (contentFilterElement->filterOperandsSize != 2){
                    elementResult->statusCode = UA_STATUSCODE_BADFILTEROPERANDCOUNTMISMATCH;
                    break;
                }
                elementResult->statusCode = UA_STATUSCODE_GOOD;
                break;
            }
            case UA_FILTEROPERATOR_LIKE:{
                if (contentFilterElement->filterOperandsSize != 2){
                    elementResult->statusCode = UA_STATUSCODE_BADFILTEROPERANDCOUNTMISMATCH;
                    break;
                }
                elementResult->statusCode = UA_STATUSCODE_GOOD;
                break;
            }
            case UA_FILTEROPERATOR_AND:{
                if (contentFilterElement->filterOperandsSize != 2){
                    elementResult->statusCode = UA_STATUSCODE_BADFILTEROPERANDCOUNTMISMATCH;
                    break;
                }
                elementResult->statusCode = UA_STATUSCODE_GOOD;
                break;
            }
            case UA_FILTEROPERATOR_OR:{
                if (contentFilterElement->filterOperandsSize != 2){
                    elementResult->statusCode = UA_STATUSCODE_BADFILTEROPERANDCOUNTMISMATCH;
                    break;
                }
                elementResult->statusCode = UA_STATUSCODE_GOOD;
                break;
            }
            case UA_FILTEROPERATOR_CAST:{
                if (contentFilterElement->filterOperandsSize != 2){
                    elementResult->statusCode = UA_STATUSCODE_BADFILTEROPERANDCOUNTMISMATCH;
                    break;
                }
                elementResult->statusCode = UA_STATUSCODE_GOOD;
                break;
            }
            case UA_FILTEROPERATOR_BITWISEAND:{
                if (contentFilterElement->filterOperandsSize != 2){
                    elementResult->statusCode = UA_STATUSCODE_BADFILTEROPERANDCOUNTMISMATCH;
                    break;
                }
                elementResult->statusCode = UA_STATUSCODE_GOOD;
                break;
            }
            case UA_FILTEROPERATOR_BITWISEOR:{
                if (contentFilterElement->filterOperandsSize != 2){
                    elementResult->statusCode = UA_STATUSCODE_BADFILTEROPERANDCOUNTMISMATCH;
                    break;
                }
                elementResult->statusCode = UA_STATUSCODE_GOOD;
                break;
            }
            case UA_FILTEROPERATOR_ISNULL:{
                if (contentFilterElement->filterOperandsSize != 1){
                    elementResult->statusCode = UA_STATUSCODE_BADFILTEROPERANDCOUNTMISMATCH;
                    break;
                }
                elementResult->statusCode = UA_STATUSCODE_GOOD;
                break;
            }
            case UA_FILTEROPERATOR_NOT:{
                if (contentFilterElement->filterOperandsSize != 1){
                    elementResult->statusCode = UA_STATUSCODE_BADFILTEROPERANDCOUNTMISMATCH;
                    break;
                }
                elementResult->statusCode = UA_STATUSCODE_GOOD;
                break;
            }

            case UA_FILTEROPERATOR_INLIST:{
                if (contentFilterElement->filterOperandsSize >= 2){
                    elementResult->statusCode = UA_STATUSCODE_BADFILTEROPERANDCOUNTMISMATCH;
                    break;
                }
                elementResult->statusCode = UA_STATUSCODE_GOOD;
                break;
            }
            case UA_FILTEROPERATOR_BETWEEN:{
                if (contentFilterElement->filterOperandsSize != 3){
                    elementResult->statusCode = UA_STATUSCODE_BADFILTEROPERANDCOUNTMISMATCH;
                    break;
                }
                elementResult->statusCode = UA_STATUSCODE_GOOD;
                break;
            }
            case UA_FILTEROPERATOR_OFTYPE: {
                if(contentFilterElement->filterOperandsSize != 1){
                    elementResult->statusCode =  UA_STATUSCODE_BADFILTEROPERANDCOUNTMISMATCH;
                    break;
                }
                elementResult->statusCode = UA_STATUSCODE_GOOD;
                elementResult->operandStatusCodesSize = contentFilterElement->filterOperandsSize;

                if(contentFilterElement->filterOperands[0].content.decoded.type !=
                   &UA_TYPES[UA_TYPES_LITERALOPERAND]){
                    elementResult->statusCode = UA_STATUSCODE_BADFILTEROPERATORUNSUPPORTED;
                    break;
                }

                UA_LiteralOperand *pOperand =
                    (UA_LiteralOperand *) contentFilterElement->filterOperands[0].content.decoded.data;
                if(!UA_Variant_isScalar(&pOperand->value)){
                    elementResult->statusCode =  UA_STATUSCODE_BADEVENTFILTERINVALID;
                    break;
                }

                if(pOperand->value.type != &UA_TYPES[UA_TYPES_NODEID] ||
                   pOperand->value.data == NULL) {
                    elementResult->statusCode = UA_STATUSCODE_BADNODEIDINVALID;
                    break;
                }

            }
                break;
            default:
                elementResult->statusCode = UA_STATUSCODE_BADFILTEROPERATORUNSUPPORTED;
                break;
        }

    }
<<<<<<< HEAD

    return contentFilterResult;

=======
    return result;
>>>>>>> 1a448832
}


UA_StatusCode*
UA_Server_initialSelectClauseValidation(UA_Server *server,
                                        const UA_NodeId *eventNode,
                                        const UA_EventFilter *eventFilter) {
    if(eventFilter->selectClausesSize == 0){
        /* Nothing to do.*/
        return UA_STATUSCODE_GOOD;
    }
    UA_StatusCode *selectClauseCodes = (UA_StatusCode*)
        UA_Array_new(eventFilter->selectClausesSize, &UA_TYPES[UA_TYPES_STATUSCODE]);


    for(size_t i =0; i<eventFilter->selectClausesSize; ++i) {
        /* Check if the eventType is a subtype of BaseEventType */
        UA_NodeId baseEventTypeId = UA_NODEID_NUMERIC(0, UA_NS0ID_BASEEVENTTYPE);
        if(!isNodeInTree_singleRef(server, &eventFilter->selectClauses[i].typeDefinitionId, &baseEventTypeId,
                                   UA_REFERENCETYPEINDEX_HASSUBTYPE))
            selectClauseCodes[i] = UA_STATUSCODE_BADTYPEMISMATCH;
        //prüft das im speicher des servers oder generell ?
        for(size_t j =0; j<eventFilter->selectClauses[i].browsePathSize; ++j) {
            if(UA_String_equal(&eventFilter->selectClauses[i].browsePath[j].name, &UA_STRING_NULL)){ //ist das richtig ??
                selectClauseCodes[i] = UA_STATUSCODE_BADBROWSENAMEINVALID;
            }
        }
        UA_NumericRange _; //Wie nutzt man das parsen ohne den Value zu bekommen?
        if(UA_NumericRange_parse(&_, eventFilter->selectClauses[i].indexRange) != UA_STATUSCODE_GOOD)
            selectClauseCodes[i] = UA_STATUSCODE_BADINDEXRANGEINVALID;
    }
    return selectClauseCodes;
}


UA_StatusCode
UA_Server_evaluateWhereClauseContentFilter(UA_Server *server,
                                           const UA_NodeId *eventNode,
                                           const UA_ContentFilter *contentFilter) {
    UA_LOCK_ASSERT(server->serviceMutex, 1);

    if(contentFilter->elements == NULL || contentFilter->elementsSize == 0) {
        /* Nothing to do.*/
        return UA_STATUSCODE_GOOD;
    }

    /* The first element needs to be evaluated, this might be linked to other
     * elements, which are evaluated in these cases. See 7.4.1 in Part 4. */
    UA_ContentFilterElement *pElement = &contentFilter->elements[0];
    switch(pElement->filterOperator) {
        case UA_FILTEROPERATOR_INVIEW:
        case UA_FILTEROPERATOR_RELATEDTO: {
            /* Not allowed for event WhereClause according to 7.17.3 in Part 4 */
            return UA_STATUSCODE_BADEVENTFILTERINVALID;
        }
        case UA_FILTEROPERATOR_EQUALS:
        case UA_FILTEROPERATOR_ISNULL:
        case UA_FILTEROPERATOR_GREATERTHAN:
        case UA_FILTEROPERATOR_LESSTHAN:
        case UA_FILTEROPERATOR_GREATERTHANOREQUAL:
        case UA_FILTEROPERATOR_LESSTHANOREQUAL:
        case UA_FILTEROPERATOR_LIKE:
        case UA_FILTEROPERATOR_NOT:
        case UA_FILTEROPERATOR_BETWEEN:
        case UA_FILTEROPERATOR_INLIST:
        case UA_FILTEROPERATOR_AND:
        case UA_FILTEROPERATOR_OR:
        case UA_FILTEROPERATOR_CAST:
        case UA_FILTEROPERATOR_BITWISEAND:
        case UA_FILTEROPERATOR_BITWISEOR:
            return UA_STATUSCODE_BADFILTEROPERATORUNSUPPORTED;

        case UA_FILTEROPERATOR_OFTYPE: {
            UA_Boolean result = UA_FALSE;
            if(pElement->filterOperandsSize != 1)
                return UA_STATUSCODE_BADFILTEROPERANDCOUNTMISMATCH;
            if(pElement->filterOperands[0].content.decoded.type !=
                &UA_TYPES[UA_TYPES_LITERALOPERAND])
                return UA_STATUSCODE_BADFILTEROPERATORUNSUPPORTED;

            UA_LiteralOperand *pOperand =
                (UA_LiteralOperand *) pElement->filterOperands[0].content.decoded.data;
            if(!UA_Variant_isScalar(&pOperand->value))
                return UA_STATUSCODE_BADEVENTFILTERINVALID;

            if(pOperand->value.type != &UA_TYPES[UA_TYPES_NODEID] ||
               pOperand->value.data == NULL) {
                result = UA_FALSE;
            } else {
                UA_NodeId *pOperandNodeId = (UA_NodeId *) pOperand->value.data;
                UA_QualifiedName eventTypeQualifiedName = UA_QUALIFIEDNAME(0, "EventType");
                UA_Variant typeNodeIdVariant;
                UA_Variant_init(&typeNodeIdVariant);
                UA_StatusCode readStatusCode =
                    readObjectProperty(server, *eventNode, eventTypeQualifiedName,
                                       &typeNodeIdVariant);
                if(readStatusCode != UA_STATUSCODE_GOOD)
                    return readStatusCode;

                if(!UA_Variant_isScalar(&typeNodeIdVariant) ||
                   typeNodeIdVariant.type != &UA_TYPES[UA_TYPES_NODEID] ||
                   typeNodeIdVariant.data == NULL) {
                    UA_LOG_ERROR(&server->config.logger, UA_LOGCATEGORY_SERVER,
                                 "EventType has an invalid type.");
                    UA_Variant_clear(&typeNodeIdVariant);
                    return UA_STATUSCODE_BADINTERNALERROR;
                }

                result = isNodeInTree_singleRef(server,
                                                (UA_NodeId*) typeNodeIdVariant.data,
                                                pOperandNodeId,
                                                UA_REFERENCETYPEINDEX_HASSUBTYPE);
                UA_Variant_clear(&typeNodeIdVariant);
            }

            if(result)
                return UA_STATUSCODE_GOOD;
            else
                return UA_STATUSCODE_BADNOMATCH;
        }
            break;
    default:
        return UA_STATUSCODE_BADFILTEROPERATORINVALID;
        break;
    }
}

/* Filters the given event with the given filter and writes the results into a
 * notification */
static UA_StatusCode
UA_Server_filterEvent(UA_Server *server, UA_Session *session,
                      const UA_NodeId *eventNode, UA_EventFilter *filter,
                      UA_EventFieldList *efl) {
    if(filter->selectClausesSize == 0)
        return UA_STATUSCODE_BADEVENTFILTERINVALID;

    UA_StatusCode res =
        UA_Server_evaluateWhereClauseContentFilter(server, eventNode, &filter->whereClause);
    if(res != UA_STATUSCODE_GOOD)
        return res;

    UA_EventFieldList_init(efl);
    efl->eventFields = (UA_Variant *)
        UA_Array_new(filter->selectClausesSize, &UA_TYPES[UA_TYPES_VARIANT]);
    if(!efl->eventFields)
        return UA_STATUSCODE_BADOUTOFMEMORY;
    efl->eventFieldsSize = filter->selectClausesSize;

    /* EventFilterResult currently isn't being used
    notification->result.selectClauseResultsSize = filter->selectClausesSize;
    notification->result.selectClauseResults = (UA_StatusCode *)
        UA_Array_new(filter->selectClausesSize, &UA_TYPES[UA_TYPES_STATUSCODE]);
    if(!notification->result->selectClauseResults) {
        UA_EventFieldList_clear(&notification->fields);
        UA_EventFilterResult_clear(&notification->result);
        return UA_STATUSCODE_BADOUTOFMEMORY;
    }
    */

    /* Apply the filter */

    /* Check if the browsePath is BaseEventType, in which case nothing more
     * needs to be checked */
    UA_NodeId baseEventTypeId = UA_NODEID_NUMERIC(0, UA_NS0ID_BASEEVENTTYPE);
    for(size_t i = 0; i < filter->selectClausesSize; i++) {
        if(!UA_NodeId_equal(&filter->selectClauses[i].typeDefinitionId, &baseEventTypeId) &&
           !isValidEvent(server, &filter->selectClauses[i].typeDefinitionId, eventNode)) {
            UA_Variant_init(&efl->eventFields[i]);
            /* EventFilterResult currently isn't being used
            notification->result.selectClauseResults[i] = UA_STATUSCODE_BADTYPEDEFINITIONINVALID; */
            continue;
        }

        /* TODO: Put the result into the selectClausResults */
        resolveSimpleAttributeOperand(server, session, eventNode,
                                      &filter->selectClauses[i], &efl->eventFields[i]);
    }

    return UA_STATUSCODE_GOOD;
}

static UA_StatusCode
eventSetStandardFields(UA_Server *server, const UA_NodeId *event,
                       const UA_NodeId *origin, UA_ByteString *outEventId) {
    /* Set the SourceNode */
    UA_StatusCode retval;
    UA_QualifiedName name = UA_QUALIFIEDNAME(0, "SourceNode");
    UA_BrowsePathResult bpr = browseSimplifiedBrowsePath(server, *event, 1, &name);
    if(bpr.statusCode != UA_STATUSCODE_GOOD || bpr.targetsSize < 1) {
        retval = bpr.statusCode;
        UA_BrowsePathResult_clear(&bpr);
        return retval;
    }
    UA_Variant value;
    UA_Variant_init(&value);
    UA_Variant_setScalarCopy(&value, origin, &UA_TYPES[UA_TYPES_NODEID]);
    retval = writeValueAttribute(server, &server->adminSession,
                                 &bpr.targets[0].targetId.nodeId, &value);
    UA_Variant_clear(&value);
    UA_BrowsePathResult_clear(&bpr);
    if(retval != UA_STATUSCODE_GOOD)
        return retval;

    /* Set the ReceiveTime */
    name = UA_QUALIFIEDNAME(0, "ReceiveTime");
    bpr = browseSimplifiedBrowsePath(server, *event, 1, &name);
    if(bpr.statusCode != UA_STATUSCODE_GOOD || bpr.targetsSize < 1) {
        retval = bpr.statusCode;
        UA_BrowsePathResult_clear(&bpr);
        return retval;
    }
    UA_DateTime rcvTime = UA_DateTime_now();
    UA_Variant_setScalar(&value, &rcvTime, &UA_TYPES[UA_TYPES_DATETIME]);
    retval = writeValueAttribute(server, &server->adminSession,
                                 &bpr.targets[0].targetId.nodeId, &value);
    UA_BrowsePathResult_clear(&bpr);
    if(retval != UA_STATUSCODE_GOOD)
        return retval;

    /* Set the EventId */
    UA_ByteString eventId = UA_BYTESTRING_NULL;
    retval = UA_Event_generateEventId(&eventId);
    if(retval != UA_STATUSCODE_GOOD)
        return retval;
    name = UA_QUALIFIEDNAME(0, "EventId");
    bpr = browseSimplifiedBrowsePath(server, *event, 1, &name);
    if(bpr.statusCode != UA_STATUSCODE_GOOD || bpr.targetsSize < 1) {
        retval = bpr.statusCode;
        UA_ByteString_clear(&eventId);
        UA_BrowsePathResult_clear(&bpr);
        return retval;
    }
    UA_Variant_init(&value);
    UA_Variant_setScalar(&value, &eventId, &UA_TYPES[UA_TYPES_BYTESTRING]);
    retval = writeValueAttribute(server, &server->adminSession,
                                 &bpr.targets[0].targetId.nodeId, &value);
    UA_BrowsePathResult_clear(&bpr);
    if(retval != UA_STATUSCODE_GOOD) {
        UA_ByteString_clear(&eventId);
        return retval;
    }

    /* Return the EventId */
    if(outEventId)
        *outEventId = eventId;
    else
        UA_ByteString_clear(&eventId);

    return UA_STATUSCODE_GOOD;
}

/* Filters an event according to the filter specified by mon and then adds it to
 * mons notification queue */
UA_StatusCode
UA_Event_addEventToMonitoredItem(UA_Server *server, const UA_NodeId *event,
                                 UA_MonitoredItem *mon) {
    UA_Notification *notification = UA_Notification_new();
    if(!notification)
        return UA_STATUSCODE_BADOUTOFMEMORY;

    UA_Subscription *sub = mon->subscription;
    UA_Session *session = sub->session;
    UA_StatusCode retval =
        UA_Server_filterEvent(server, session, event, &mon->filter.eventFilter,
                              &notification->data.event);
    if(retval != UA_STATUSCODE_GOOD) {
        UA_Notification_delete(server, notification);
        if(retval == UA_STATUSCODE_BADNOMATCH)
            return UA_STATUSCODE_GOOD;
        return retval;
    }

    notification->data.event.clientHandle = mon->clientHandle;
    notification->mon = mon;

    UA_Notification_enqueueAndTrigger(server, notification);
    return UA_STATUSCODE_GOOD;
}

#ifdef UA_ENABLE_HISTORIZING
static void
setHistoricalEvent(UA_Server *server, const UA_NodeId *origin,
                   const UA_NodeId *emitNodeId, const UA_NodeId *eventNodeId) {
    UA_Variant historicalEventFilterValue;
    UA_Variant_init(&historicalEventFilterValue);

    /* A HistoricalEventNode that has event history available will provide this property */
    UA_StatusCode retval =
        readObjectProperty(server, *emitNodeId,
                           UA_QUALIFIEDNAME(0, "HistoricalEventFilter"),
                           &historicalEventFilterValue);
    if(retval != UA_STATUSCODE_GOOD) {
        /* Do not vex users with no match errors */
        if(retval != UA_STATUSCODE_BADNOMATCH)
            UA_LOG_WARNING(&server->config.logger, UA_LOGCATEGORY_SERVER,
                           "Cannot read the HistoricalEventFilter property of a "
                           "listening node. StatusCode %s",
                           UA_StatusCode_name(retval));
        return;
    }

    /* If found then check if HistoricalEventFilter property has a valid value */
    if(UA_Variant_isEmpty(&historicalEventFilterValue) ||
       !UA_Variant_isScalar(&historicalEventFilterValue) ||
       historicalEventFilterValue.type->typeIndex != UA_TYPES_EVENTFILTER) {
        UA_LOG_WARNING(&server->config.logger, UA_LOGCATEGORY_SERVER,
                       "HistoricalEventFilter property of a listening node "
                       "does not have a valid value");
        UA_Variant_clear(&historicalEventFilterValue);
        return;
    }

    /* Finally, if found and valid then filter */
    UA_EventFilter *filter = (UA_EventFilter*)historicalEventFilterValue.data;
    UA_EventFieldList efl;
    retval = UA_Server_filterEvent(server, &server->adminSession,
                                   eventNodeId, filter, &efl);
    if(retval == UA_STATUSCODE_GOOD)
        server->config.historyDatabase.setEvent(server, server->config.historyDatabase.context,
                                                origin, emitNodeId, filter, &efl);
    UA_Variant_clear(&historicalEventFilterValue);
    UA_EventFieldList_clear(&efl);
}
#endif

static const UA_NodeId objectsFolderId = {0, UA_NODEIDTYPE_NUMERIC, {UA_NS0ID_OBJECTSFOLDER}};
#define EMIT_REFS_ROOT_COUNT 4
static const UA_NodeId emitReferencesRoots[EMIT_REFS_ROOT_COUNT] =
    {{0, UA_NODEIDTYPE_NUMERIC, {UA_NS0ID_ORGANIZES}},
     {0, UA_NODEIDTYPE_NUMERIC, {UA_NS0ID_HASCOMPONENT}},
     {0, UA_NODEIDTYPE_NUMERIC, {UA_NS0ID_HASEVENTSOURCE}},
     {0, UA_NODEIDTYPE_NUMERIC, {UA_NS0ID_HASNOTIFIER}}};

static const UA_NodeId isInFolderReferences[2] =
    {{0, UA_NODEIDTYPE_NUMERIC, {UA_NS0ID_ORGANIZES}},
     {0, UA_NODEIDTYPE_NUMERIC, {UA_NS0ID_HASCOMPONENT}}};

UA_StatusCode
UA_Server_triggerEvent(UA_Server *server, const UA_NodeId eventNodeId,
                       const UA_NodeId origin, UA_ByteString *outEventId,
                       const UA_Boolean deleteEventNode) {
    UA_LOCK(server->serviceMutex);

    UA_LOG_NODEID_DEBUG(&origin,
        UA_LOG_DEBUG(&server->config.logger, UA_LOGCATEGORY_SERVER,
            "Events: An event is triggered on node %.*s",
            (int)nodeIdStr.length, nodeIdStr.data));

#ifdef UA_ENABLE_SUBSCRIPTIONS_ALARMS_CONDITIONS
    UA_Boolean isCallerAC = false;
    if(isConditionOrBranch(server, &eventNodeId, &origin, &isCallerAC)) {
        if(!isCallerAC) {
          UA_LOG_WARNING(&server->config.logger, UA_LOGCATEGORY_SERVER,
                                 "Condition Events: Please use A&C API to trigger Condition Events 0x%08X",
                                  UA_STATUSCODE_BADINVALIDARGUMENT);
          UA_UNLOCK(server->serviceMutex);
          return UA_STATUSCODE_BADINVALIDARGUMENT;
        }
    }
#endif /*UA_ENABLE_SUBSCRIPTIONS_ALARMS_CONDITIONS*/

    /* Check that the origin node exists */
    const UA_Node *originNode = UA_NODESTORE_GET(server, &origin);
    if(!originNode) {
        UA_LOG_ERROR(&server->config.logger, UA_LOGCATEGORY_USERLAND,
                     "Origin node for event does not exist.");
        UA_UNLOCK(server->serviceMutex);
        return UA_STATUSCODE_BADNOTFOUND;
    }
    UA_NODESTORE_RELEASE(server, originNode);

    /* Make sure the origin is in the ObjectsFolder (TODO: or in the ViewsFolder) */
    /* Only use Organizes and HasComponent to check if we are below the ObjectsFolder */
    UA_StatusCode retval;
    UA_ReferenceTypeSet refTypes;
    UA_ReferenceTypeSet_init(&refTypes);
    for(int i = 0; i < 2; ++i) {
        UA_ReferenceTypeSet tmpRefTypes;
        retval = referenceTypeIndices(server, &isInFolderReferences[i], &tmpRefTypes, true);
        if(retval != UA_STATUSCODE_GOOD) {
            UA_LOG_WARNING(&server->config.logger, UA_LOGCATEGORY_SERVER,
                           "Events: Could not create the list of references and their subtypes "
                           "with StatusCode %s", UA_StatusCode_name(retval));
        }
        refTypes = UA_ReferenceTypeSet_union(refTypes, tmpRefTypes);
    }

    if(!isNodeInTree(server, &origin, &objectsFolderId, &refTypes)) {
        UA_LOG_ERROR(&server->config.logger, UA_LOGCATEGORY_USERLAND,
                     "Node for event must be in ObjectsFolder!");
        UA_UNLOCK(server->serviceMutex);
        return UA_STATUSCODE_BADINVALIDARGUMENT;
    }

    /* Update the standard fields of the event */
    retval = eventSetStandardFields(server, &eventNodeId, &origin, outEventId);
    if(retval != UA_STATUSCODE_GOOD) {
        UA_LOG_WARNING(&server->config.logger, UA_LOGCATEGORY_SERVER,
                       "Events: Could not set the standard event fields with StatusCode %s",
                       UA_StatusCode_name(retval));
        UA_UNLOCK(server->serviceMutex);
        return retval;
    }

    /* List of nodes that emit the node. Events propagate upwards (bubble up) in
     * the node hierarchy. */
    UA_ExpandedNodeId *emitNodes = NULL;
    size_t emitNodesSize = 0;

    /* Add the server node to the list of nodes from which the event is emitted.
     * The server node emits all events.
     *
     * Part 3, 7.17: In particular, the root notifier of a Server, the Server
     * Object defined in Part 5, is always capable of supplying all Events from
     * a Server and as such has implied HasEventSource References to every event
     * source in a Server. */
    UA_NodeId emitStartNodes[2];
    emitStartNodes[0] = origin;
    emitStartNodes[1] = UA_NODEID_NUMERIC(0, UA_NS0ID_SERVER);

    /* Get all ReferenceTypes over which the events propagate */
    UA_ReferenceTypeSet emitRefTypes;
    UA_ReferenceTypeSet_init(&emitRefTypes);
    for(size_t i = 0; i < EMIT_REFS_ROOT_COUNT; i++) {
        UA_ReferenceTypeSet tmpRefTypes;
        retval = referenceTypeIndices(server, &emitReferencesRoots[i], &tmpRefTypes, true);
        if(retval != UA_STATUSCODE_GOOD) {
            UA_LOG_WARNING(&server->config.logger, UA_LOGCATEGORY_SERVER,
                           "Events: Could not create the list of references for event "
                           "propagation with StatusCode %s", UA_StatusCode_name(retval));
            goto cleanup;
        }
        emitRefTypes = UA_ReferenceTypeSet_union(emitRefTypes, tmpRefTypes);
    }

    /* Get the list of nodes in the hierarchy that emits the event. */
    retval = browseRecursive(server, 2, emitStartNodes, UA_BROWSEDIRECTION_INVERSE,
                             &emitRefTypes, UA_NODECLASS_UNSPECIFIED, true,
                             &emitNodesSize, &emitNodes);
    if(retval != UA_STATUSCODE_GOOD) {
        UA_LOG_WARNING(&server->config.logger, UA_LOGCATEGORY_SERVER,
                       "Events: Could not create the list of nodes listening on the "
                       "event with StatusCode %s", UA_StatusCode_name(retval));
        goto cleanup;
    }

    /* Add the event to the listening MonitoredItems at each relevant node */
    for(size_t i = 0; i < emitNodesSize; i++) {
        /* Get the node */
        const UA_ObjectNode *node = (const UA_ObjectNode*)
            UA_NODESTORE_GET(server, &emitNodes[i].nodeId);
        if(!node)
            continue;

        /* Only consider objects */
        if(node->head.nodeClass != UA_NODECLASS_OBJECT) {
            UA_NODESTORE_RELEASE(server, (const UA_Node*)node);
            continue;
        }

        /* Add event to monitoreditems */
        for(UA_MonitoredItem *mi = node->monitoredItemQueue; mi != NULL; mi = mi->next) {
            retval = UA_Event_addEventToMonitoredItem(server, &eventNodeId, mi);
            if(retval != UA_STATUSCODE_GOOD) {
                UA_LOG_WARNING(&server->config.logger, UA_LOGCATEGORY_SERVER,
                               "Events: Could not add the event to a listening node with StatusCode %s",
                               UA_StatusCode_name(retval));
                retval = UA_STATUSCODE_GOOD; /* Only log problems with individual emit nodes */
            }
        }

        UA_NODESTORE_RELEASE(server, (const UA_Node*)node);

        /* Add event entry in the historical database */
#ifdef UA_ENABLE_HISTORIZING
        if(server->config.historyDatabase.setEvent)
            setHistoricalEvent(server, &origin, &emitNodes[i].nodeId, &eventNodeId);
#endif
    }

    /* Delete the node representation of the event */
    if(deleteEventNode) {
        retval = deleteNode(server, eventNodeId, true);
        if(retval != UA_STATUSCODE_GOOD) {
            UA_LOG_WARNING(&server->config.logger, UA_LOGCATEGORY_SERVER,
                           "Attempt to remove event using deleteNode failed. StatusCode %s",
                           UA_StatusCode_name(retval));
        }
    }

 cleanup:
    UA_Array_delete(emitNodes, emitNodesSize, &UA_TYPES[UA_TYPES_EXPANDEDNODEID]);
    UA_UNLOCK(server->serviceMutex);
    return retval;
}

#endif /* UA_ENABLE_SUBSCRIPTIONS_EVENTS */<|MERGE_RESOLUTION|>--- conflicted
+++ resolved
@@ -242,235 +242,215 @@
     return v.status;
 }
 
-static UA_ContentFilterResult*
-UA_Server_initialWhereClauseValidation(UA_Server *server,
+UA_ContentFilterElementResult*
+UA_Server_initialWhereClauseElementValidation(UA_Server *server,
                               const UA_NodeId *eventNode,
-                              const UA_ContentFilter *contentFilter) {
-
-
-    UA_ContentFilterResult *contentFilterResult = UA_ContentFilterResult_new();
-    UA_ContentFilterResult_init(contentFilterResult);
-    contentFilterResult->elementResultsSize = contentFilter->elementsSize;
-
-    contentFilterResult->elementResults = (UA_ContentFilterElementResult*)
-        UA_Array_new(contentFilterResult->elementResultsSize,&UA_TYPES[UA_TYPES_CONTENTFILTERELEMENTRESULT]);
-
-    for(size_t i =0; i<contentFilterResult->elementResultsSize; ++i) {
-        UA_ContentFilterElementResult_init(&contentFilterResult->elementResults[i]);
-    }
-
-
-    UA_ContentFilterElementResult *elementResult = UA_ContentFilterElementResult_new();
-    UA_ContentFilterElementResult_init(elementResult);
-
-    UA_ContentFilterElement *contentFilterElement = UA_ContentFilterElement_new();
-    UA_ContentFilterElement_init(contentFilterElement);
-
-    for(size_t i =0; i<contentFilterResult->elementResultsSize; ++i) {
-        elementResult = &contentFilterResult->elementResults[i];
-        contentFilterElement = &contentFilter->elements[i];
-
-        switch(contentFilterElement->filterOperator) {
-            case UA_FILTEROPERATOR_INVIEW:
-            case UA_FILTEROPERATOR_RELATEDTO: {
-                /* Not allowed for event WhereClause according to 7.17.3 in Part 4 */
-                elementResult->statusCode =  UA_STATUSCODE_BADEVENTFILTERINVALID;
-                break;
-            }
-            case UA_FILTEROPERATOR_EQUALS:{
-                if (contentFilterElement->filterOperandsSize != 2){
-                    elementResult->statusCode = UA_STATUSCODE_BADFILTEROPERANDCOUNTMISMATCH;
-                    break;
+                              const UA_ContentFilterElement *contentFilterElement) {
+
+    UA_ContentFilterElementResult *result = UA_ContentFilterElementResult_new();
+    UA_ContentFilterElementResult_init(result);
+    result->operandStatusCodesSize = contentFilterElement->filterOperandsSize;
+
+    switch(contentFilterElement->filterOperator) {
+        case UA_FILTEROPERATOR_INVIEW:
+        case UA_FILTEROPERATOR_RELATEDTO: {
+            /* Not allowed for event WhereClause according to 7.17.3 in Part 4 */
+            result->statusCode =  UA_STATUSCODE_BADEVENTFILTERINVALID;
+            return result;
+        }
+        case UA_FILTEROPERATOR_EQUALS:{
+            if (contentFilterElement->filterOperandsSize != 2){
+                result->statusCode = UA_STATUSCODE_BADFILTEROPERANDCOUNTMISMATCH;
+                return result;
+            }
+            break;
+        }
+        case UA_FILTEROPERATOR_GREATERTHAN:{
+            if (contentFilterElement->filterOperandsSize != 2){
+                result->statusCode = UA_STATUSCODE_BADFILTEROPERANDCOUNTMISMATCH;
+            }
+            break;
+        }
+        case UA_FILTEROPERATOR_LESSTHAN:{
+            if (contentFilterElement->filterOperandsSize != 2){
+                result->statusCode = UA_STATUSCODE_BADFILTEROPERANDCOUNTMISMATCH;
+            }
+            break;
+        }
+        case UA_FILTEROPERATOR_GREATERTHANOREQUAL:{
+            if (contentFilterElement->filterOperandsSize != 2){
+                result->statusCode = UA_STATUSCODE_BADFILTEROPERANDCOUNTMISMATCH;
+            }
+            break;
+        }
+        case UA_FILTEROPERATOR_LESSTHANOREQUAL:{
+            if (contentFilterElement->filterOperandsSize != 2){
+                result->statusCode = UA_STATUSCODE_BADFILTEROPERANDCOUNTMISMATCH;
+            }
+            break;
+        }
+        case UA_FILTEROPERATOR_LIKE:{
+            if (contentFilterElement->filterOperandsSize != 2){
+                result->statusCode = UA_STATUSCODE_BADFILTEROPERANDCOUNTMISMATCH;
+            }
+            break;
+        }
+        case UA_FILTEROPERATOR_AND:{
+            if (contentFilterElement->filterOperandsSize != 2){
+                result->statusCode = UA_STATUSCODE_BADFILTEROPERANDCOUNTMISMATCH;
+            }
+            break;
+        }
+        case UA_FILTEROPERATOR_OR:{
+            if (contentFilterElement->filterOperandsSize != 2){
+                result->statusCode = UA_STATUSCODE_BADFILTEROPERANDCOUNTMISMATCH;
+                return result;
+            }
+
+
+            UA_ContentFilterElement *pFirstOperand =
+                (UA_ContentFilterElement *) contentFilterElement->filterOperands[0].content.decoded.data;
+            UA_ContentFilterElement *pSecondOperand =
+                (UA_ContentFilterElement *) contentFilterElement->filterOperands[1].content.decoded.data;
+
+            if(!pFirstOperand){
+                result->statusCode = UA_STATUSCODE_BADFILTEROPERANDINVALID;
+                return result;
+            }
+
+            if(!pSecondOperand){
+                result->statusCode = UA_STATUSCODE_BADFILTEROPERANDINVALID;
+                return result;
+            }
+
+            UA_ContentFilterElementResult* result1 = UA_ContentFilterElementResult_new();
+            UA_ContentFilterElementResult_init(result1);
+            UA_ContentFilterElementResult* result2 = UA_ContentFilterElementResult_new();
+            UA_ContentFilterElementResult_init(result2);
+
+            result1 = UA_Server_initialWhereClauseElementValidation(server,eventNode,pFirstOperand);
+            result2 = UA_Server_initialWhereClauseElementValidation(server,eventNode,pSecondOperand);
+
+            if (result1 || result2){
+                result->statusCode = UA_STATUSCODE_GOOD;
+            }
+            return result;
+
+        }
+        case UA_FILTEROPERATOR_CAST:{
+            if (contentFilterElement->filterOperandsSize != 2){
+                result->statusCode = UA_STATUSCODE_BADFILTEROPERANDCOUNTMISMATCH;
+                return result;
+            }
+            break;
+        }
+        case UA_FILTEROPERATOR_BITWISEAND:{
+            if (contentFilterElement->filterOperandsSize != 2){
+                result->statusCode = UA_STATUSCODE_BADFILTEROPERANDCOUNTMISMATCH;
+            }
+            break;
+        }
+        case UA_FILTEROPERATOR_BITWISEOR:{
+            if (contentFilterElement->filterOperandsSize != 2){
+                result->statusCode = UA_STATUSCODE_BADFILTEROPERANDCOUNTMISMATCH;
+            }
+            break;
+        }
+        case UA_FILTEROPERATOR_ISNULL:{
+            if (contentFilterElement->filterOperandsSize != 1){
+                result->statusCode = UA_STATUSCODE_BADFILTEROPERANDCOUNTMISMATCH;
+            }
+            break;
+        }
+        case UA_FILTEROPERATOR_NOT:{
+            if (contentFilterElement->filterOperandsSize != 1){
+                result->statusCode = UA_STATUSCODE_BADFILTEROPERANDCOUNTMISMATCH;
+            }
+            break;
+        }
+
+        case UA_FILTEROPERATOR_INLIST:{
+            if (contentFilterElement->filterOperandsSize >= 2){
+                result->statusCode = UA_STATUSCODE_BADFILTEROPERANDCOUNTMISMATCH;
+            }
+            break;
+        }
+        case UA_FILTEROPERATOR_BETWEEN:{
+            if (contentFilterElement->filterOperandsSize != 3){
+                result->statusCode = UA_STATUSCODE_BADFILTEROPERANDCOUNTMISMATCH;
+            }
+            break;
+        }
+        case UA_FILTEROPERATOR_OFTYPE: {
+            if(contentFilterElement->filterOperandsSize != 1){
+                result->statusCode =  UA_STATUSCODE_BADFILTEROPERANDCOUNTMISMATCH;
+                return result;
+            }
+            result->operandStatusCodesSize = contentFilterElement->filterOperandsSize;
+
+            if(contentFilterElement->filterOperands[0].content.decoded.type !=
+               &UA_TYPES[UA_TYPES_LITERALOPERAND]){
+                result->statusCode = UA_STATUSCODE_BADFILTEROPERATORUNSUPPORTED;
+                return result;
+            }
+
+
+            UA_LiteralOperand *pOperand =
+                (UA_LiteralOperand *) contentFilterElement->filterOperands[0].content.decoded.data;
+            if(!UA_Variant_isScalar(&pOperand->value)){
+                result->statusCode =  UA_STATUSCODE_BADEVENTFILTERINVALID;
+                return  result;
+            }
+
+            if(pOperand->value.type != &UA_TYPES[UA_TYPES_NODEID] ||
+               pOperand->value.data == NULL) {
+                result->statusCode = UA_STATUSCODE_BADNODEIDINVALID;
+                return result;
+            } else {
+                UA_NodeId *pOperandNodeId = (UA_NodeId *) pOperand->value.data;
+                UA_QualifiedName eventTypeQualifiedName = UA_QUALIFIEDNAME(0, "EventType");
+                UA_Variant typeNodeIdVariant;
+                UA_Variant_init(&typeNodeIdVariant);
+                UA_StatusCode readStatusCode =
+                    readObjectProperty(server, *eventNode, eventTypeQualifiedName,
+                                       &typeNodeIdVariant);
+                if(readStatusCode != UA_STATUSCODE_GOOD){
+                    result->statusCode =  readStatusCode;
                 }
-                elementResult->statusCode = UA_STATUSCODE_GOOD;
-                break;
-            }
-            case UA_FILTEROPERATOR_GREATERTHAN:{
-                if (contentFilterElement->filterOperandsSize != 2){
-                    elementResult->statusCode = UA_STATUSCODE_BADFILTEROPERANDCOUNTMISMATCH;
-                    break;
+
+
+                if(!UA_Variant_isScalar(&typeNodeIdVariant) ||
+                   typeNodeIdVariant.type != &UA_TYPES[UA_TYPES_NODEID] ||
+                   typeNodeIdVariant.data == NULL) {
+                    UA_LOG_ERROR(&server->config.logger, UA_LOGCATEGORY_SERVER,
+                                 "EventType has an invalid type.");
+                    UA_Variant_clear(&typeNodeIdVariant);
+                    result->statusCode = UA_STATUSCODE_BADINTERNALERROR;
                 }
-                elementResult->statusCode = UA_STATUSCODE_GOOD;
-                break;
-            }
-            case UA_FILTEROPERATOR_LESSTHAN:{
-                if (contentFilterElement->filterOperandsSize != 2){
-                    elementResult->statusCode = UA_STATUSCODE_BADFILTEROPERANDCOUNTMISMATCH;
-                    break;
-                }
-                elementResult->statusCode = UA_STATUSCODE_GOOD;
-                break;
-            }
-            case UA_FILTEROPERATOR_GREATERTHANOREQUAL:{
-                if (contentFilterElement->filterOperandsSize != 2){
-                    elementResult->statusCode = UA_STATUSCODE_BADFILTEROPERANDCOUNTMISMATCH;
-                    break;
-                }
-                break;
-            }
-            case UA_FILTEROPERATOR_LESSTHANOREQUAL:{
-                if (contentFilterElement->filterOperandsSize != 2){
-                    elementResult->statusCode = UA_STATUSCODE_BADFILTEROPERANDCOUNTMISMATCH;
-                    break;
-                }
-                elementResult->statusCode = UA_STATUSCODE_GOOD;
-                break;
-            }
-            case UA_FILTEROPERATOR_LIKE:{
-                if (contentFilterElement->filterOperandsSize != 2){
-                    elementResult->statusCode = UA_STATUSCODE_BADFILTEROPERANDCOUNTMISMATCH;
-                    break;
-                }
-                elementResult->statusCode = UA_STATUSCODE_GOOD;
-                break;
-            }
-            case UA_FILTEROPERATOR_AND:{
-                if (contentFilterElement->filterOperandsSize != 2){
-                    elementResult->statusCode = UA_STATUSCODE_BADFILTEROPERANDCOUNTMISMATCH;
-                    break;
-                }
-                elementResult->statusCode = UA_STATUSCODE_GOOD;
-                break;
-            }
-            case UA_FILTEROPERATOR_OR:{
-                if (contentFilterElement->filterOperandsSize != 2){
-                    elementResult->statusCode = UA_STATUSCODE_BADFILTEROPERANDCOUNTMISMATCH;
-                    break;
-                }
-                elementResult->statusCode = UA_STATUSCODE_GOOD;
-                break;
-            }
-            case UA_FILTEROPERATOR_CAST:{
-                if (contentFilterElement->filterOperandsSize != 2){
-                    elementResult->statusCode = UA_STATUSCODE_BADFILTEROPERANDCOUNTMISMATCH;
-                    break;
-                }
-                elementResult->statusCode = UA_STATUSCODE_GOOD;
-                break;
-            }
-            case UA_FILTEROPERATOR_BITWISEAND:{
-                if (contentFilterElement->filterOperandsSize != 2){
-                    elementResult->statusCode = UA_STATUSCODE_BADFILTEROPERANDCOUNTMISMATCH;
-                    break;
-                }
-                elementResult->statusCode = UA_STATUSCODE_GOOD;
-                break;
-            }
-            case UA_FILTEROPERATOR_BITWISEOR:{
-                if (contentFilterElement->filterOperandsSize != 2){
-                    elementResult->statusCode = UA_STATUSCODE_BADFILTEROPERANDCOUNTMISMATCH;
-                    break;
-                }
-                elementResult->statusCode = UA_STATUSCODE_GOOD;
-                break;
-            }
-            case UA_FILTEROPERATOR_ISNULL:{
-                if (contentFilterElement->filterOperandsSize != 1){
-                    elementResult->statusCode = UA_STATUSCODE_BADFILTEROPERANDCOUNTMISMATCH;
-                    break;
-                }
-                elementResult->statusCode = UA_STATUSCODE_GOOD;
-                break;
-            }
-            case UA_FILTEROPERATOR_NOT:{
-                if (contentFilterElement->filterOperandsSize != 1){
-                    elementResult->statusCode = UA_STATUSCODE_BADFILTEROPERANDCOUNTMISMATCH;
-                    break;
-                }
-                elementResult->statusCode = UA_STATUSCODE_GOOD;
-                break;
-            }
-
-            case UA_FILTEROPERATOR_INLIST:{
-                if (contentFilterElement->filterOperandsSize >= 2){
-                    elementResult->statusCode = UA_STATUSCODE_BADFILTEROPERANDCOUNTMISMATCH;
-                    break;
-                }
-                elementResult->statusCode = UA_STATUSCODE_GOOD;
-                break;
-            }
-            case UA_FILTEROPERATOR_BETWEEN:{
-                if (contentFilterElement->filterOperandsSize != 3){
-                    elementResult->statusCode = UA_STATUSCODE_BADFILTEROPERANDCOUNTMISMATCH;
-                    break;
-                }
-                elementResult->statusCode = UA_STATUSCODE_GOOD;
-                break;
-            }
-            case UA_FILTEROPERATOR_OFTYPE: {
-                if(contentFilterElement->filterOperandsSize != 1){
-                    elementResult->statusCode =  UA_STATUSCODE_BADFILTEROPERANDCOUNTMISMATCH;
-                    break;
-                }
-                elementResult->statusCode = UA_STATUSCODE_GOOD;
-                elementResult->operandStatusCodesSize = contentFilterElement->filterOperandsSize;
-
-                if(contentFilterElement->filterOperands[0].content.decoded.type !=
-                   &UA_TYPES[UA_TYPES_LITERALOPERAND]){
-                    elementResult->statusCode = UA_STATUSCODE_BADFILTEROPERATORUNSUPPORTED;
-                    break;
-                }
-
-                UA_LiteralOperand *pOperand =
-                    (UA_LiteralOperand *) contentFilterElement->filterOperands[0].content.decoded.data;
-                if(!UA_Variant_isScalar(&pOperand->value)){
-                    elementResult->statusCode =  UA_STATUSCODE_BADEVENTFILTERINVALID;
-                    break;
-                }
-
-                if(pOperand->value.type != &UA_TYPES[UA_TYPES_NODEID] ||
-                   pOperand->value.data == NULL) {
-                    elementResult->statusCode = UA_STATUSCODE_BADNODEIDINVALID;
-                    break;
-                }
-
-            }
-                break;
-            default:
-                elementResult->statusCode = UA_STATUSCODE_BADFILTEROPERATORUNSUPPORTED;
-                break;
-        }
-
-    }
-<<<<<<< HEAD
-
-    return contentFilterResult;
-
-=======
+
+                result->statusCode = isNodeInTree_singleRef(server,
+                                                            (UA_NodeId*) typeNodeIdVariant.data,
+                                                            pOperandNodeId,
+                                                            UA_REFERENCETYPEINDEX_HASSUBTYPE);
+                UA_Variant_clear(&typeNodeIdVariant);
+            }
+
+        }
+            break;
+        default:
+            result->statusCode = UA_STATUSCODE_BADFILTEROPERATORUNSUPPORTED;
+            break;
+    }
     return result;
->>>>>>> 1a448832
+
 }
 
 
 UA_StatusCode*
 UA_Server_initialSelectClauseValidation(UA_Server *server,
                                         const UA_NodeId *eventNode,
-                                        const UA_EventFilter *eventFilter) {
-    if(eventFilter->selectClausesSize == 0){
-        /* Nothing to do.*/
-        return UA_STATUSCODE_GOOD;
-    }
-    UA_StatusCode *selectClauseCodes = (UA_StatusCode*)
-        UA_Array_new(eventFilter->selectClausesSize, &UA_TYPES[UA_TYPES_STATUSCODE]);
-
-
-    for(size_t i =0; i<eventFilter->selectClausesSize; ++i) {
-        /* Check if the eventType is a subtype of BaseEventType */
-        UA_NodeId baseEventTypeId = UA_NODEID_NUMERIC(0, UA_NS0ID_BASEEVENTTYPE);
-        if(!isNodeInTree_singleRef(server, &eventFilter->selectClauses[i].typeDefinitionId, &baseEventTypeId,
-                                   UA_REFERENCETYPEINDEX_HASSUBTYPE))
-            selectClauseCodes[i] = UA_STATUSCODE_BADTYPEMISMATCH;
-        //prüft das im speicher des servers oder generell ?
-        for(size_t j =0; j<eventFilter->selectClauses[i].browsePathSize; ++j) {
-            if(UA_String_equal(&eventFilter->selectClauses[i].browsePath[j].name, &UA_STRING_NULL)){ //ist das richtig ??
-                selectClauseCodes[i] = UA_STATUSCODE_BADBROWSENAMEINVALID;
-            }
-        }
-        UA_NumericRange _; //Wie nutzt man das parsen ohne den Value zu bekommen?
-        if(UA_NumericRange_parse(&_, eventFilter->selectClauses[i].indexRange) != UA_STATUSCODE_GOOD)
-            selectClauseCodes[i] = UA_STATUSCODE_BADINDEXRANGEINVALID;
-    }
-    return selectClauseCodes;
+                                        const UA_ContentFilter *contentFilter) {
+
 }
 
 
