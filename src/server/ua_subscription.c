/* This Source Code Form is subject to the terms of the Mozilla Public
 * License, v. 2.0. If a copy of the MPL was not distributed with this
 * file, You can obtain one at http://mozilla.org/MPL/2.0/.
 *
 *    Copyright 2015-2018 (c) Fraunhofer IOSB (Author: Julius Pfrommer)
 *    Copyright 2015 (c) Chris Iatrou
 *    Copyright 2015-2016 (c) Sten Grüner
 *    Copyright 2017-2018 (c) Thomas Stalder, Blue Time Concept SA
 *    Copyright 2015 (c) Joakim L. Gilje
 *    Copyright 2016-2017 (c) Florian Palm
 *    Copyright 2015-2016 (c) Oleksiy Vasylyev
 *    Copyright 2017 (c) frax2222
 *    Copyright 2017 (c) Stefan Profanter, fortiss GmbH
 *    Copyright 2017 (c) Ari Breitkreuz, fortiss GmbH
 *    Copyright 2017 (c) Mattias Bornhager
 *    Copyright 2018 (c) Hilscher Gesellschaft für Systemautomation mbH (Author: Martin Lang)
 *    Copyright 2019 (c) HMS Industrial Networks AB (Author: Jonas Green)
 */

#include "ua_server_internal.h"
#include "ua_subscription.h"

#ifdef UA_ENABLE_SUBSCRIPTIONS /* conditional compilation */

#define UA_MAX_RETRANSMISSIONQUEUESIZE 256

UA_Subscription *
UA_Subscription_new(void) {
    /* Allocate the memory */
    UA_Subscription *newSub = (UA_Subscription*)UA_calloc(1, sizeof(UA_Subscription));
    if(!newSub)
        return NULL;

    /* The first publish response is sent immediately */
    newSub->state = UA_SUBSCRIPTIONSTATE_NORMAL;

    /* Even if the first publish response is a keepalive the sequence number is 1.
     * This can happen by a subscription without a monitored item (see CTT test scripts). */
    newSub->nextSequenceNumber = 1;

    TAILQ_INIT(&newSub->retransmissionQueue);
    TAILQ_INIT(&newSub->notificationQueue);
    return newSub;
}

void
UA_Subscription_delete(UA_Server *server, UA_Subscription *sub) {
    UA_LOCK_ASSERT(&server->serviceMutex, 1);

    /* Unregister the publish callback */
    Subscription_unregisterPublishCallback(server, sub);

    /* Remove the diagnostics object for the subscription */
#ifdef UA_ENABLE_DIAGNOSTICS
    if(sub->session) {
        /* Use a browse path to find the node */
        char subIdStr[32];
        snprintf(subIdStr, 32, "%u", sub->subscriptionId);
        UA_BrowsePath bp;
        UA_BrowsePath_init(&bp);
        bp.startingNode = sub->session->sessionId;
        UA_RelativePathElement rpe[2];
        memset(rpe, 0, sizeof(UA_RelativePathElement) * 2);
        rpe[0].targetName = UA_QUALIFIEDNAME(0, "SubscriptionDiagnosticsArray");
        rpe[1].targetName = UA_QUALIFIEDNAME(0, subIdStr);
        bp.relativePath.elements = rpe;
        bp.relativePath.elementsSize = 2;
        UA_BrowsePathResult bpr = translateBrowsePathToNodeIds(server, &bp);

        /* Delete all nodes matching the browse path */
        for(size_t i = 0; i < bpr.targetsSize; i++) {
            if(bpr.targets[i].remainingPathIndex < UA_UINT32_MAX)
                continue;
            deleteNode(server, bpr.targets[i].targetId.nodeId, true);
        }
        UA_BrowsePathResult_clear(&bpr);
    }
#endif

    UA_LOG_INFO_SUBSCRIPTION(&server->config.logger, sub, "Subscription deleted");

    /* Detach from the session if necessary */
    if(sub->session)
        UA_Session_detachSubscription(server, sub->session, sub, true);

    /* Remove from the server if not previously registered */
    if(sub->serverListEntry.le_prev) {
        LIST_REMOVE(sub, serverListEntry);
        UA_assert(server->subscriptionsSize > 0);
        server->subscriptionsSize--;
        server->serverDiagnosticsSummary.currentSubscriptionCount--;
    }

    /* Delete monitored Items */
    UA_assert(server->monitoredItemsSize >= sub->monitoredItemsSize);
    UA_MonitoredItem *mon, *tmp_mon;
    LIST_FOREACH_SAFE(mon, &sub->monitoredItems, listEntry, tmp_mon) {
        UA_MonitoredItem_delete(server, mon);
    }
    UA_assert(sub->monitoredItemsSize == 0);

    /* Delete Retransmission Queue */
    UA_NotificationMessageEntry *nme, *nme_tmp;
    TAILQ_FOREACH_SAFE(nme, &sub->retransmissionQueue, listEntry, nme_tmp) {
        TAILQ_REMOVE(&sub->retransmissionQueue, nme, listEntry);
        UA_NotificationMessage_clear(&nme->message);
        UA_free(nme);
        if(sub->session)
            --sub->session->totalRetransmissionQueueSize;
        --sub->retransmissionQueueSize;
    }
    UA_assert(sub->retransmissionQueueSize == 0);

    /* Add a delayed callback to remove the Subscription when the current jobs
     * have completed. Pointers to the subscription may still exist upwards in
     * the call stack. */
    sub->delayedFreePointers.callback = NULL;
    sub->delayedFreePointers.application = server;
    sub->delayedFreePointers.data = NULL;
    sub->delayedFreePointers.nextTime = UA_DateTime_nowMonotonic() + 1;
    sub->delayedFreePointers.interval = 0; /* Remove the structure */
    UA_Timer_addTimerEntry(&server->timer, &sub->delayedFreePointers, NULL);
}

UA_MonitoredItem *
UA_Subscription_getMonitoredItem(UA_Subscription *sub, UA_UInt32 monitoredItemId) {
    UA_MonitoredItem *mon;
    LIST_FOREACH(mon, &sub->monitoredItems, listEntry) {
        if(mon->monitoredItemId == monitoredItemId)
            break;
    }
    return mon;
}

static void
removeOldestRetransmissionMessageFromSub(UA_Subscription *sub) {
    UA_NotificationMessageEntry *oldestEntry =
        TAILQ_LAST(&sub->retransmissionQueue, NotificationMessageQueue);
    TAILQ_REMOVE(&sub->retransmissionQueue, oldestEntry, listEntry);
    UA_NotificationMessage_clear(&oldestEntry->message);
    UA_free(oldestEntry);
    --sub->retransmissionQueueSize;
    if(sub->session)
        --sub->session->totalRetransmissionQueueSize;

#ifdef UA_ENABLE_DIAGNOSTICS
    sub->discardedMessageCount++;
#endif
}

static void
removeOldestRetransmissionMessageFromSession(UA_Session *session) {
    UA_NotificationMessageEntry *oldestEntry = NULL;
    UA_Subscription *oldestSub = NULL;
    UA_Subscription *sub;
    TAILQ_FOREACH(sub, &session->subscriptions, sessionListEntry) {
        UA_NotificationMessageEntry *first =
            TAILQ_LAST(&sub->retransmissionQueue, NotificationMessageQueue);
        if(!first)
            continue;
        if(!oldestEntry || oldestEntry->message.publishTime > first->message.publishTime) {
            oldestEntry = first;
            oldestSub = sub;
        }
    }
    UA_assert(oldestEntry);
    UA_assert(oldestSub);

    removeOldestRetransmissionMessageFromSub(oldestSub);
}

static void
UA_Subscription_addRetransmissionMessage(UA_Server *server, UA_Subscription *sub,
                                         UA_NotificationMessageEntry *entry) {
    /* Release the oldest entry if there is not enough space */
    UA_Session *session = sub->session;
    if(sub->retransmissionQueueSize >= UA_MAX_RETRANSMISSIONQUEUESIZE) {
        UA_LOG_WARNING_SUBSCRIPTION(&server->config.logger, sub,
                                    "Subscription retransmission queue overflow");
        removeOldestRetransmissionMessageFromSub(sub);
    } else if(session && server->config.maxRetransmissionQueueSize > 0 &&
              session->totalRetransmissionQueueSize >=
              server->config.maxRetransmissionQueueSize) {
        UA_LOG_WARNING_SUBSCRIPTION(&server->config.logger, sub,
                                    "Session-wide retransmission queue overflow");
        removeOldestRetransmissionMessageFromSession(sub->session);
    }

    /* Add entry */
    TAILQ_INSERT_TAIL(&sub->retransmissionQueue, entry, listEntry);
    ++sub->retransmissionQueueSize;
    if(session)
        ++session->totalRetransmissionQueueSize;
}

UA_StatusCode
UA_Subscription_removeRetransmissionMessage(UA_Subscription *sub, UA_UInt32 sequenceNumber) {
    /* Find the retransmission message */
    UA_NotificationMessageEntry *entry;
    TAILQ_FOREACH(entry, &sub->retransmissionQueue, listEntry) {
        if(entry->message.sequenceNumber == sequenceNumber)
            break;
    }
    if(!entry)
        return UA_STATUSCODE_BADSEQUENCENUMBERUNKNOWN;

    /* Remove the retransmission message */
    TAILQ_REMOVE(&sub->retransmissionQueue, entry, listEntry);
    --sub->retransmissionQueueSize;
    UA_NotificationMessage_clear(&entry->message);
    UA_free(entry);

    if(sub->session)
        --sub->session->totalRetransmissionQueueSize;

    return UA_STATUSCODE_GOOD;
}

/* The output counters are only set when the preparation is successful */
static UA_StatusCode
prepareNotificationMessage(UA_Server *server, UA_Subscription *sub,
                           UA_NotificationMessage *message,
                           size_t maxNotifications) {
    UA_assert(maxNotifications > 0);

    /* Allocate an ExtensionObject for Event- and DataChange-Notifications. Also
     * there can be StatusChange-Notifications. The standard says in Part 4,
     * 7.2.1:
     *
     * If a Subscription contains MonitoredItems for events and data, this array
     * should have not more than 2 elements. */
    message->notificationData = (UA_ExtensionObject*)
        UA_Array_new(2, &UA_TYPES[UA_TYPES_EXTENSIONOBJECT]);
    if(!message->notificationData)
        return UA_STATUSCODE_BADOUTOFMEMORY;
    message->notificationDataSize = 2;

    /* Pre-allocate DataChangeNotifications */
    size_t notificationDataIdx = 0;
    size_t dcnPos = 0; /* How many DataChangeNotifications? */
    UA_DataChangeNotification *dcn = NULL;
    if(sub->dataChangeNotifications > 0) {
        dcn = UA_DataChangeNotification_new();
        if(!dcn) {
            UA_NotificationMessage_clear(message);
            return UA_STATUSCODE_BADOUTOFMEMORY;
        }
        UA_ExtensionObject_setValue(message->notificationData, dcn,
                                    &UA_TYPES[UA_TYPES_DATACHANGENOTIFICATION]);
        size_t dcnSize = sub->dataChangeNotifications;
        if(dcnSize > maxNotifications)
            dcnSize = maxNotifications;
        dcn->monitoredItems = (UA_MonitoredItemNotification*)
            UA_Array_new(dcnSize, &UA_TYPES[UA_TYPES_MONITOREDITEMNOTIFICATION]);
        if(!dcn->monitoredItems) {
            UA_NotificationMessage_clear(message);
            return UA_STATUSCODE_BADOUTOFMEMORY;
        }
        dcn->monitoredItemsSize = dcnSize;
        notificationDataIdx++;
    }

#ifdef UA_ENABLE_SUBSCRIPTIONS_EVENTS
    size_t enlPos = 0; /* How many EventNotifications? */
    UA_EventNotificationList *enl = NULL;
    if(sub->eventNotifications > 0) {
        enl = UA_EventNotificationList_new();
        if(!enl) {
            UA_NotificationMessage_clear(message);
            return UA_STATUSCODE_BADOUTOFMEMORY;
        }
        UA_ExtensionObject_setValue(&message->notificationData[notificationDataIdx],
                                    enl, &UA_TYPES[UA_TYPES_EVENTNOTIFICATIONLIST]);
        size_t enlSize = sub->eventNotifications;
        if(enlSize > maxNotifications)
            enlSize = maxNotifications;
        enl->events = (UA_EventFieldList*)
            UA_Array_new(enlSize, &UA_TYPES[UA_TYPES_EVENTFIELDLIST]);
        if(!enl->events) {
            UA_NotificationMessage_clear(message);
            return UA_STATUSCODE_BADOUTOFMEMORY;
        }
        enl->eventsSize = enlSize;
        notificationDataIdx++;
    }
#endif

    UA_assert(notificationDataIdx > 0);
    message->notificationDataSize = notificationDataIdx;

    /* <-- The point of no return --> */

    /* How many notifications were moved to the response overall? */
    size_t totalNotifications = 0;
    UA_Notification *notification, *notification_tmp;
    TAILQ_FOREACH_SAFE(notification, &sub->notificationQueue,
                       globalEntry, notification_tmp) {
        if(totalNotifications >= maxNotifications)
            break;

        /* Move the content to the response */
        switch(notification->mon->itemToMonitor.attributeId) {
#ifdef UA_ENABLE_SUBSCRIPTIONS_EVENTS
        case UA_ATTRIBUTEID_EVENTNOTIFIER:
            UA_assert(enl != NULL); /* Have at least one event notification */
            enl->events[enlPos] = notification->data.event;
            UA_EventFieldList_init(&notification->data.event);
            enlPos++;
            break;
#endif
        default:
            UA_assert(dcn != NULL); /* Have at least one change notification */
            dcn->monitoredItems[dcnPos] = notification->data.dataChange;
            UA_DataValue_init(&notification->data.dataChange.value);
            dcnPos++;
            break;
        }

        /* If there are Notifications *before this one* in the MonitoredItem-
         * local queue, remove all of them. These are earlier Notifications that
         * are non-reporting. And we don't want them to show up after the
         * current Notification has been sent out. */
        UA_Notification *prev;
        while((prev = TAILQ_PREV(notification, NotificationQueue, localEntry))) {
            UA_Notification_delete(prev);
        }

        /* Delete the notification, remove from the queues and decrease the counters */
        UA_Notification_delete(notification);

        totalNotifications++;
    }

    /* Set sizes */
    if(dcn) {
        dcn->monitoredItemsSize = dcnPos;
        if(dcnPos == 0) {
            UA_free(dcn->monitoredItems);
            dcn->monitoredItems = NULL;
        }
    }

#ifdef UA_ENABLE_SUBSCRIPTIONS_EVENTS
    if(enl) {
        enl->eventsSize = enlPos;
        if(enlPos == 0) {
            UA_free(enl->events);
            enl->events = NULL;
        }
    }
#endif

    return UA_STATUSCODE_GOOD;
}

/* According to OPC Unified Architecture, Part 4 5.13.1.1 i) The value 0 is
 * never used for the sequence number */
static UA_UInt32
UA_Subscription_nextSequenceNumber(UA_UInt32 sequenceNumber) {
    UA_UInt32 nextSequenceNumber = sequenceNumber + 1;
    if(nextSequenceNumber == 0)
        nextSequenceNumber = 1;
    return nextSequenceNumber;
}

static void
publishCallback(UA_Server *server, UA_Subscription *sub) {
    UA_LOCK(&server->serviceMutex);
    UA_Subscription_publish(server, sub);
    UA_UNLOCK(&server->serviceMutex);
}

static void
sendStatusChangeDelete(UA_Server *server, UA_Subscription *sub,
                       UA_PublishResponseEntry *pre) {
    /* Cannot send out the StatusChange because no response is queued.
     * Delete the Subscription without sending the StatusChange. */
    if(!pre) {
        UA_LOG_DEBUG_SUBSCRIPTION(&server->config.logger, sub,
                                  "Cannot send the StatusChange notification. "
                                  "Removing the subscription.");
        UA_Subscription_delete(server, sub);
        return;
    }

    UA_LOG_DEBUG_SUBSCRIPTION(&server->config.logger, sub,
                              "Sending out a StatusChange "
                              "notification and removing the subscription");

    /* Populate the response */
    UA_PublishResponse *response = &pre->response;

    UA_StatusChangeNotification scn;
    UA_StatusChangeNotification_init(&scn);
    scn.status = sub->statusChange;

    UA_ExtensionObject notificationData;
    UA_ExtensionObject_setValue(&notificationData, &scn,
                                &UA_TYPES[UA_TYPES_STATUSCHANGENOTIFICATION]);

    response->responseHeader.timestamp = UA_DateTime_now();
    response->notificationMessage.notificationData = &notificationData;
    response->notificationMessage.notificationDataSize = 1;
    response->subscriptionId = sub->subscriptionId;
    response->notificationMessage.publishTime = response->responseHeader.timestamp;
    response->notificationMessage.sequenceNumber = sub->nextSequenceNumber;

    /* Send the response */
    UA_assert(sub->session); /* Otherwise pre is NULL */
    UA_LOG_DEBUG_SUBSCRIPTION(&server->config.logger, sub,
                              "Sending out a publish response");
    sendResponse(server, sub->session, sub->session->header.channel, pre->requestId,
                 (UA_Response *)response, &UA_TYPES[UA_TYPES_PUBLISHRESPONSE]);

    /* Clean up */
    response->notificationMessage.notificationData = NULL;
    response->notificationMessage.notificationDataSize = 0;
    UA_PublishResponse_clear(&pre->response);
    UA_free(pre);

    /* Delete the subscription */
    UA_Subscription_delete(server, sub);
}

/* Called every time we set the subscription late (or it is still late) */
static void
UA_Subscription_isLate(UA_Subscription *sub) {
    sub->state = UA_SUBSCRIPTIONSTATE_LATE;
#ifdef UA_ENABLE_DIAGNOSTICS
    sub->latePublishRequestCount++;
#endif
}

<<<<<<< HEAD
void
UA_Subscription_publish(UA_Server *server, UA_Subscription *sub) {
    UA_LOCK_ASSERT(&server->serviceMutex, 1);
    UA_LOG_DEBUG_SUBSCRIPTION(&server->config.logger, sub, "Publish Callback");
    UA_assert(sub);

    /* Sample the MonitoredItems with sampling interval <0 (which implies
     * sampling in the publishingInterval subscription interval ) */
    UA_DateTime currentTime = UA_DateTime_nowMonotonic();
    if (sub->nextSamplingListEntry <= currentTime) {
        UA_MonitoredItem *mon;
        LIST_FOREACH(mon, &sub->samplingMonitoredItems, sampling.samplingListEntry) {
            monitoredItem_sampleCallback(server, mon);
        }
        sub->nextSamplingListEntry = UA_Timer_calculateNextTime(currentTime, sub->nextSamplingListEntry, 
                                                       (UA_DateTime)(sub->publishingInterval * UA_DATETIME_MSEC));
    }

=======
/* Returns true if done */
static UA_Boolean
publishNotifications(UA_Server *server, UA_Subscription *sub) {
>>>>>>> 105fc131
    /* Dequeue a response */
    UA_PublishResponseEntry *pre = NULL;
    if(sub->session)
        pre = UA_Session_dequeuePublishReq(sub->session);

    /* Update the LifetimeCounter */
    if(pre) {
        sub->currentLifetimeCount = 0;
    } else {
        UA_LOG_DEBUG_SUBSCRIPTION(&server->config.logger, sub,
                                  "The publish queue is empty");
        ++sub->currentLifetimeCount;
        if(sub->currentLifetimeCount > sub->lifeTimeCount) {
            UA_LOG_WARNING_SUBSCRIPTION(&server->config.logger, sub,
                                        "End of subscription lifetime");
            /* Set the StatusChange to delete the subscription. */
            sub->statusChange = UA_STATUSCODE_BADTIMEOUT;
        }
    }

    /* Send a StatusChange notification if possible and delete the
     * Subscription */
    if(sub->statusChange != UA_STATUSCODE_GOOD) {
        sendStatusChangeDelete(server, sub, pre);
        return true;
    }

    /* Count the available notifications */
    UA_UInt32 notifications = (sub->publishingEnabled) ? sub->notificationQueueSize : 0;
    if(notifications > sub->notificationsPerPublish)
        notifications = sub->notificationsPerPublish;

    /* Return if no notifications and no keepalive */
    if(notifications == 0) {
        ++sub->currentKeepAliveCount;
        if(sub->currentKeepAliveCount < sub->maxKeepAliveCount) {
            if(pre)
                UA_Session_queuePublishReq(sub->session, pre, true); /* Re-enqueue */
            return true;
        }
        UA_LOG_DEBUG_SUBSCRIPTION(&server->config.logger, sub, "Sending a KeepAlive");
    }

    /* We want to send a response, but cannot. Either because there is no queued
     * response or because the Subscription is detached from a Session or because
     * the SecureChannel for the Session is closed. */
    if(!pre || !sub->session || !sub->session->header.channel) {
        UA_LOG_DEBUG_SUBSCRIPTION(&server->config.logger, sub,
                                  "Want to send a publish response but cannot. "
                                  "The subscription is late.");
        UA_Subscription_isLate(sub);
        if(pre)
            UA_Session_queuePublishReq(sub->session, pre, true); /* Re-enqueue */
        return true;
    }

    UA_assert(pre);
    UA_assert(sub->session); /* Otherwise pre is NULL */

    /* Prepare the response */
    UA_PublishResponse *response = &pre->response;
    UA_NotificationMessage *message = &response->notificationMessage;
    UA_NotificationMessageEntry *retransmission = NULL;
#ifdef UA_ENABLE_DIAGNOSTICS
    size_t priorDataChangeNotifications = sub->dataChangeNotifications;
    size_t priorEventNotifications = sub->eventNotifications;
#endif
    if(notifications > 0) {
        if(server->config.enableRetransmissionQueue) {
            /* Allocate the retransmission entry */
            retransmission = (UA_NotificationMessageEntry*)
                UA_malloc(sizeof(UA_NotificationMessageEntry));
            if(!retransmission) {
                UA_LOG_WARNING_SUBSCRIPTION(&server->config.logger, sub,
                                            "Could not allocate memory for retransmission. "
                                            "The subscription is late.");

                UA_Subscription_isLate(sub);
                UA_Session_queuePublishReq(sub->session, pre, true); /* Re-enqueue */
                return true;
            }
        }

        /* Prepare the response */
        UA_StatusCode retval =
            prepareNotificationMessage(server, sub, message, notifications);
        if(retval != UA_STATUSCODE_GOOD) {
            UA_LOG_WARNING_SUBSCRIPTION(&server->config.logger, sub,
                                        "Could not prepare the notification message. "
                                        "The subscription is late.");
            /* If the retransmission queue is enabled a retransmission message is allocated */
            if(retransmission)
                UA_free(retransmission);
            UA_Subscription_isLate(sub);
            UA_Session_queuePublishReq(sub->session, pre, true); /* Re-enqueue */
            return true;
        }
    }

    /* <-- The point of no return --> */

    /* Set up the response */
    response->responseHeader.timestamp = UA_DateTime_now();
    response->subscriptionId = sub->subscriptionId;
    response->moreNotifications = (sub->notificationQueueSize > 0);
    message->publishTime = response->responseHeader.timestamp;

    /* Set sequence number to message. Started at 1 which is given during
     * creating a new subscription. The 1 is required for initial publish
     * response with or without an monitored item. */
    message->sequenceNumber = sub->nextSequenceNumber;

    if(notifications > 0) {
        /* If the retransmission queue is enabled a retransmission message is
         * allocated */
        if(retransmission) {
            /* Put the notification message into the retransmission queue. This
             * needs to be done here, so that the message itself is included in
             * the available sequence numbers for acknowledgement. */
            retransmission->message = response->notificationMessage;
            UA_Subscription_addRetransmissionMessage(server, sub, retransmission);
        }
        /* Only if a notification was created, the sequence number must be
         * increased. For a keepalive the sequence number can be reused. */
        sub->nextSequenceNumber =
            UA_Subscription_nextSequenceNumber(sub->nextSequenceNumber);
    }

    /* Get the available sequence numbers from the retransmission queue */
    UA_assert(sub->retransmissionQueueSize <= UA_MAX_RETRANSMISSIONQUEUESIZE);
    UA_UInt32 seqNumbers[UA_MAX_RETRANSMISSIONQUEUESIZE];
    response->availableSequenceNumbers = seqNumbers;
    response->availableSequenceNumbersSize = sub->retransmissionQueueSize;
    size_t i = 0;
    UA_NotificationMessageEntry *nme;
    TAILQ_FOREACH(nme, &sub->retransmissionQueue, listEntry) {
        response->availableSequenceNumbers[i] = nme->message.sequenceNumber;
        ++i;
    }
    UA_assert(i == sub->retransmissionQueueSize);

    /* Send the response */
    UA_LOG_DEBUG_SUBSCRIPTION(&server->config.logger, sub,
                              "Sending out a publish response with %" PRIu32
                              " notifications", notifications);
    sendResponse(server, sub->session, sub->session->header.channel, pre->requestId,
                 (UA_Response*)response, &UA_TYPES[UA_TYPES_PUBLISHRESPONSE]);

    /* Reset subscription state to normal */
    sub->state = UA_SUBSCRIPTIONSTATE_NORMAL;
    sub->currentKeepAliveCount = 0;

    /* Free the response */
    if(retransmission)
        /* NotificationMessage was moved into retransmission queue */
        UA_NotificationMessage_init(&response->notificationMessage);
    response->availableSequenceNumbers = NULL;
    response->availableSequenceNumbersSize = 0;
    UA_PublishResponse_clear(&pre->response);
    UA_free(pre);

    /* Update the diagnostics statistics */
#ifdef UA_ENABLE_DIAGNOSTICS
    sub->publishRequestCount++;

    UA_UInt32 sentDCN = (UA_UInt32)
        (priorDataChangeNotifications - sub->dataChangeNotifications);
    UA_UInt32 sentEN = (UA_UInt32)(priorEventNotifications - sub->eventNotifications);
    sub->dataChangeNotificationsCount += sentDCN;
    sub->eventNotificationsCount += sentEN;
    sub->notificationsCount += (sentDCN + sentEN);
#endif

    /* Re-run publishing if notifications are remaining */
    return (sub->notificationQueueSize == 0);
}

void
UA_Subscription_publish(UA_Server *server, UA_Subscription *sub) {
    UA_LOCK_ASSERT(&server->serviceMutex, 1);
    UA_LOG_DEBUG_SUBSCRIPTION(&server->config.logger, sub, "Publish Callback");
    UA_assert(sub);

    /* Sample the MonitoredItems with sampling interval <0 (which implies
     * sampling in the same interval as the subscription) */
    UA_MonitoredItem *mon;
    LIST_FOREACH(mon, &sub->samplingMonitoredItems, sampling.samplingListEntry) {
        monitoredItem_sampleCallback(server, mon);
    }

    /* Repeat the main publishing callback until all notifications are sent out
     * or we have to stop */
    for(UA_Boolean done = false; !done;) {
        done = publishNotifications(server, sub);
    }
}

UA_Boolean
UA_Session_reachedPublishReqLimit(UA_Server *server, UA_Session *session) {
    UA_LOG_DEBUG_SESSION(&server->config.logger, session,
                         "Reached number of publish request limit");

    /* Dequeue a response */
    UA_PublishResponseEntry *pre = UA_Session_dequeuePublishReq(session);

    /* Cannot publish without a response */
    if(!pre) {
        UA_LOG_FATAL_SESSION(&server->config.logger, session,
                             "No publish requests available");
        return false;
    }

    /* <-- The point of no return --> */

    UA_PublishResponse *response = &pre->response;
    UA_NotificationMessage *message = &response->notificationMessage;

    /* Set up the response. Note that this response has no related subscription id */
    response->responseHeader.timestamp = UA_DateTime_now();
    response->responseHeader.serviceResult = UA_STATUSCODE_BADTOOMANYPUBLISHREQUESTS;
    response->subscriptionId = 0;
    response->moreNotifications = false;
    message->publishTime = response->responseHeader.timestamp;
    message->sequenceNumber = 0;
    response->availableSequenceNumbersSize = 0;

    /* Send the response */
    UA_LOG_DEBUG_SESSION(&server->config.logger, session,
                         "Sending out a publish response triggered by too many publish requests");
    sendResponse(server, session, session->header.channel, pre->requestId,
                 (UA_Response*)response, &UA_TYPES[UA_TYPES_PUBLISHRESPONSE]);

    /* Free the response */
    UA_Array_delete(response->results, response->resultsSize, &UA_TYPES[UA_TYPES_UINT32]);
    UA_free(pre); /* no need for UA_PublishResponse_clear */

    return true;
}

UA_StatusCode
Subscription_registerPublishCallback(UA_Server *server, UA_Subscription *sub) {
    UA_LOG_DEBUG_SUBSCRIPTION(&server->config.logger, sub,
                              "Register subscription publishing callback");
    UA_LOCK_ASSERT(&server->serviceMutex, 1);

    if(sub->publishCallbackId > 0)
        return UA_STATUSCODE_GOOD;

    UA_StatusCode retval =
        addRepeatedCallback(server, (UA_ServerCallback)publishCallback,
                            sub, sub->publishingInterval, &sub->publishCallbackId);
    if(retval != UA_STATUSCODE_GOOD)
        return retval;

    UA_assert(sub->publishCallbackId > 0);
    return UA_STATUSCODE_GOOD;
}

void
Subscription_unregisterPublishCallback(UA_Server *server, UA_Subscription *sub) {
    UA_LOG_DEBUG_SUBSCRIPTION(&server->config.logger, sub,
                              "Unregister subscription publishing callback");

    if(sub->publishCallbackId == 0)
        return;

    removeCallback(server, sub->publishCallbackId);
    sub->publishCallbackId = 0;
}

#endif /* UA_ENABLE_SUBSCRIPTIONS */<|MERGE_RESOLUTION|>--- conflicted
+++ resolved
@@ -431,30 +431,9 @@
 #endif
 }
 
-<<<<<<< HEAD
-void
-UA_Subscription_publish(UA_Server *server, UA_Subscription *sub) {
-    UA_LOCK_ASSERT(&server->serviceMutex, 1);
-    UA_LOG_DEBUG_SUBSCRIPTION(&server->config.logger, sub, "Publish Callback");
-    UA_assert(sub);
-
-    /* Sample the MonitoredItems with sampling interval <0 (which implies
-     * sampling in the publishingInterval subscription interval ) */
-    UA_DateTime currentTime = UA_DateTime_nowMonotonic();
-    if (sub->nextSamplingListEntry <= currentTime) {
-        UA_MonitoredItem *mon;
-        LIST_FOREACH(mon, &sub->samplingMonitoredItems, sampling.samplingListEntry) {
-            monitoredItem_sampleCallback(server, mon);
-        }
-        sub->nextSamplingListEntry = UA_Timer_calculateNextTime(currentTime, sub->nextSamplingListEntry, 
-                                                       (UA_DateTime)(sub->publishingInterval * UA_DATETIME_MSEC));
-    }
-
-=======
 /* Returns true if done */
 static UA_Boolean
 publishNotifications(UA_Server *server, UA_Subscription *sub) {
->>>>>>> 105fc131
     /* Dequeue a response */
     UA_PublishResponseEntry *pre = NULL;
     if(sub->session)
@@ -639,10 +618,15 @@
     UA_assert(sub);
 
     /* Sample the MonitoredItems with sampling interval <0 (which implies
-     * sampling in the same interval as the subscription) */
-    UA_MonitoredItem *mon;
-    LIST_FOREACH(mon, &sub->samplingMonitoredItems, sampling.samplingListEntry) {
-        monitoredItem_sampleCallback(server, mon);
+     * sampling in the publishingInterval subscription interval ) */
+    UA_DateTime currentTime = UA_DateTime_nowMonotonic();
+    if (sub->nextSamplingListEntry <= currentTime) {
+        UA_MonitoredItem *mon;
+        LIST_FOREACH(mon, &sub->samplingMonitoredItems, sampling.samplingListEntry) {
+            monitoredItem_sampleCallback(server, mon);
+        }
+        sub->nextSamplingListEntry = UA_Timer_calculateNextTime(currentTime, sub->nextSamplingListEntry, 
+                                                       (UA_DateTime)(sub->publishingInterval * UA_DATETIME_MSEC));
     }
 
     /* Repeat the main publishing callback until all notifications are sent out
