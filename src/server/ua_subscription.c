/* This Source Code Form is subject to the terms of the Mozilla Public
 * License, v. 2.0. If a copy of the MPL was not distributed with this
 * file, You can obtain one at http://mozilla.org/MPL/2.0/. */

#include "ua_subscription.h"
#include "ua_server_internal.h"
#include "ua_types_encoding_binary.h"
#include "ua_services.h"
#include "ua_nodestore.h"

#ifdef UA_ENABLE_SUBSCRIPTIONS /* conditional compilation */

#define UA_VALUENCODING_MAXSTACK 512

/*****************/
/* MonitoredItem */
/*****************/

UA_MonitoredItem * UA_MonitoredItem_new() {
    UA_MonitoredItem *newItem = (UA_MonitoredItem *)UA_malloc(sizeof(UA_MonitoredItem));
    if(!newItem)
        return NULL;
    newItem->subscription = NULL;
    newItem->currentQueueSize = 0;
    newItem->maxQueueSize = 0;
    newItem->monitoredItemType = UA_MONITOREDITEMTYPE_CHANGENOTIFY; /* currently hardcoded */
    newItem->timestampsToReturn = UA_TIMESTAMPSTORETURN_SOURCE;
    UA_String_init(&newItem->indexRange);
    TAILQ_INIT(&newItem->queue);
    UA_NodeId_init(&newItem->monitoredNodeId);
    newItem->lastSampledValue = UA_BYTESTRING_NULL;
    memset(&newItem->sampleJobGuid, 0, sizeof(UA_Guid));
    newItem->sampleJobIsRegistered = false;
    newItem->itemId = 0;
    return newItem;
}

void MonitoredItem_delete(UA_Server *server, UA_MonitoredItem *monitoredItem) {
    MonitoredItem_unregisterSampleJob(server, monitoredItem);
    /* clear the queued samples */
    MonitoredItem_queuedValue *val, *val_tmp;
    TAILQ_FOREACH_SAFE(val, &monitoredItem->queue, listEntry, val_tmp) {
        TAILQ_REMOVE(&monitoredItem->queue, val, listEntry);
        UA_DataValue_deleteMembers(&val->value);
        UA_free(val);
    }
    monitoredItem->currentQueueSize = 0;
    LIST_REMOVE(monitoredItem, listEntry);
    UA_String_deleteMembers(&monitoredItem->indexRange);
    UA_ByteString_deleteMembers(&monitoredItem->lastSampledValue);
    UA_NodeId_deleteMembers(&monitoredItem->monitoredNodeId);
    UA_free(monitoredItem);
}

static void
ensureSpaceInMonitoredItemQueue(UA_MonitoredItem *mon) {
    if(mon->currentQueueSize < mon->maxQueueSize)
        return;
    MonitoredItem_queuedValue *queueItem;
    if(mon->discardOldest)
        queueItem = TAILQ_FIRST(&mon->queue);
    else
        queueItem = TAILQ_LAST(&mon->queue,
                               memberstruct(UA_MonitoredItem,QueueOfQueueDataValues));
    UA_assert(queueItem); /* When the currentQueueSize > 0, then there is an item */
    TAILQ_REMOVE(&mon->queue, queueItem, listEntry);
    UA_DataValue_deleteMembers(&queueItem->value);
    UA_free(queueItem);
    --mon->currentQueueSize;
}

/* Errors are returned as no change detected */
static UA_Boolean
detectValueChangeWithFilter(UA_MonitoredItem *mon, UA_DataValue *value,
                            UA_ByteString *encoding) {
    /* Encode the data for comparison */
    size_t binsize = UA_calcSizeBinary(value, &UA_TYPES[UA_TYPES_DATAVALUE]);
    if(binsize == 0)
        return false;

    /* Allocate buffer on the heap if necessary */
    if(binsize > UA_VALUENCODING_MAXSTACK &&
       UA_ByteString_allocBuffer(encoding, binsize) != UA_STATUSCODE_GOOD)
        return false;

    /* Encode the value */
<<<<<<< HEAD
    UA_Byte *buf_start = encoding->data;
    UA_Byte *buf_end = &encoding->data[encoding->length];
    UA_StatusCode retval = UA_encodeBinary(value, &UA_TYPES[UA_TYPES_DATAVALUE],
                                           &buf_start, &buf_end, NULL, NULL);
=======
    UA_Byte *bufPos = encoding->data;
    const UA_Byte *bufEnd = &encoding->data[encoding->length];
    UA_StatusCode retval = UA_encodeBinary(value, &UA_TYPES[UA_TYPES_DATAVALUE],
                                           &bufPos, &bufEnd, NULL, NULL);
>>>>>>> 6b3186ab
    if(retval != UA_STATUSCODE_GOOD)
        return false;

    encoding->length = (size_t)(buf_start - encoding->data);
    /* The value has changed */
<<<<<<< HEAD
=======
    encoding->length = (uintptr_t)bufPos - (uintptr_t)encoding->data;
>>>>>>> 6b3186ab
    return !mon->lastSampledValue.data || !UA_String_equal(encoding, &mon->lastSampledValue);
}

/* Has this sample changed from the last one? The method may allocate additional
 * space for the encoding buffer. Detect the change in encoding->data. */
static UA_Boolean
detectValueChange(UA_MonitoredItem *mon, UA_DataValue *value, UA_ByteString *encoding) {
    /* Apply Filter */
    UA_Boolean hasValue = value->hasValue;
    if(mon->trigger == UA_DATACHANGETRIGGER_STATUS)
        value->hasValue = false;

    UA_Boolean hasServerTimestamp = value->hasServerTimestamp;
    UA_Boolean hasServerPicoseconds = value->hasServerPicoseconds;
    value->hasServerTimestamp = false;
    value->hasServerPicoseconds = false;

    UA_Boolean hasSourceTimestamp = value->hasSourceTimestamp;
    UA_Boolean hasSourcePicoseconds = value->hasSourcePicoseconds;
    if(mon->trigger < UA_DATACHANGETRIGGER_STATUSVALUETIMESTAMP) {
        value->hasSourceTimestamp = false;
        value->hasSourcePicoseconds = false;
    }

    /* Detect the Value Change */
    UA_Boolean res = detectValueChangeWithFilter(mon, value, encoding);

    /* Reset the filter */
    value->hasValue = hasValue;
    value->hasServerTimestamp = hasServerTimestamp;
    value->hasServerPicoseconds = hasServerPicoseconds;
    value->hasSourceTimestamp = hasSourceTimestamp;
    value->hasSourcePicoseconds = hasSourcePicoseconds;
    return res;
}

/* Returns whether a new sample was created */
static UA_Boolean
sampleCallbackWithValue(UA_Server *server, UA_Subscription *sub,
                        UA_MonitoredItem *monitoredItem,
                        UA_DataValue *value, UA_ByteString *valueEncoding) {
    /* Store the pointer to the stack-allocated bytestring to see if a heap-allocation
     * was necessary */
    UA_Byte *stackValueEncoding = valueEncoding->data;

    /* Has the value changed? */
    UA_Boolean changed = detectValueChange(monitoredItem, value, valueEncoding);
    if(!changed)
        return false;

    /* Allocate the entry for the publish queue */
    MonitoredItem_queuedValue *newQueueItem =
        (MonitoredItem_queuedValue *)UA_malloc(sizeof(MonitoredItem_queuedValue));
    if(!newQueueItem) {
        UA_LOG_WARNING_SESSION(server->config.logger, sub->session,
                               "Subscription %u | MonitoredItem %i | "
                               "Item for the publishing queue could not be allocated",
                               sub->subscriptionID, monitoredItem->itemId);
        return false;
    }

    /* Copy valueEncoding on the heap for the next comparison (if not already done) */
    if(valueEncoding->data == stackValueEncoding) {
        UA_ByteString cbs;
        if(UA_ByteString_copy(valueEncoding, &cbs) != UA_STATUSCODE_GOOD) {
            UA_LOG_WARNING_SESSION(server->config.logger, sub->session,
                                   "Subscription %u | MonitoredItem %i | "
                                   "ByteString to compare values could not be created",
                                   sub->subscriptionID, monitoredItem->itemId);
            UA_free(newQueueItem);
            return false;
        }
        *valueEncoding = cbs;
    }

    /* Prepare the newQueueItem */
    if(value->hasValue && value->value.storageType == UA_VARIANT_DATA_NODELETE) {
        /* Make a deep copy of the value */
        if(UA_DataValue_copy(value, &newQueueItem->value) != UA_STATUSCODE_GOOD) {
            UA_LOG_WARNING_SESSION(server->config.logger, sub->session,
                                   "Subscription %u | MonitoredItem %i | "
                                   "Item for the publishing queue could not be prepared",
                                   sub->subscriptionID, monitoredItem->itemId);
            UA_free(newQueueItem);
            return false;
        }
    } else {
        newQueueItem->value = *value; /* Just copy the value and do not release it */
    }
    newQueueItem->clientHandle = monitoredItem->clientHandle;

    /* <-- Point of no return --> */

    UA_LOG_DEBUG_SESSION(server->config.logger, sub->session,
                         "Subscription %u | MonitoredItem %u | Sampled a new value",
                         sub->subscriptionID, monitoredItem->itemId);

    /* Replace the encoding for comparison */
    UA_ByteString_deleteMembers(&monitoredItem->lastSampledValue);
    monitoredItem->lastSampledValue = *valueEncoding;

    /* Add the sample to the queue for publication */
    ensureSpaceInMonitoredItemQueue(monitoredItem);
    TAILQ_INSERT_TAIL(&monitoredItem->queue, newQueueItem, listEntry);
    ++monitoredItem->currentQueueSize;
    return true;;
}

void UA_MoniteredItem_SampleCallback(UA_Server *server, UA_MonitoredItem *monitoredItem) {
    UA_Subscription *sub = monitoredItem->subscription;
    if(monitoredItem->monitoredItemType != UA_MONITOREDITEMTYPE_CHANGENOTIFY) {
        UA_LOG_DEBUG_SESSION(server->config.logger, sub->session,
                             "Subscription %u | MonitoredItem %i | "
                             "Not a data change notification",
                             sub->subscriptionID, monitoredItem->itemId);
        return;
    }

    /* Read the value */
    UA_ReadValueId rvid;
    UA_ReadValueId_init(&rvid);
    rvid.nodeId = monitoredItem->monitoredNodeId;
    rvid.attributeId = monitoredItem->attributeID;
    rvid.indexRange = monitoredItem->indexRange;
    UA_DataValue value;
    UA_DataValue_init(&value);
    Service_Read_single(server, sub->session, monitoredItem->timestampsToReturn,
                        &rvid, &value);

    /* Stack-allocate some memory for the value encoding. We might heap-allocate
     * more memory if needed. This is just enough for scalars and small
     * structures. */
    UA_Byte *stackValueEncoding = (UA_Byte *)UA_alloca(UA_VALUENCODING_MAXSTACK);
    UA_ByteString valueEncoding;
    valueEncoding.data = stackValueEncoding;
    valueEncoding.length = UA_VALUENCODING_MAXSTACK;

    /* Create a sample and compare with the last value */
    UA_Boolean newNotification = sampleCallbackWithValue(server, sub, monitoredItem,
                                                         &value, &valueEncoding);

    /* Clean up */
    if(!newNotification) {
        if(valueEncoding.data != stackValueEncoding)
            UA_ByteString_deleteMembers(&valueEncoding);
        UA_DataValue_deleteMembers(&value);
    }
}

UA_StatusCode
MonitoredItem_registerSampleJob(UA_Server *server, UA_MonitoredItem *mon) {
    UA_Job job;
    job.type = UA_JOBTYPE_METHODCALL;
    job.job.methodCall.method = (UA_ServerCallback)UA_MoniteredItem_SampleCallback;
    job.job.methodCall.data = mon;
    UA_StatusCode retval = UA_Server_addRepeatedJob(server, job,
                                                    (UA_UInt32)mon->samplingInterval,
                                                    &mon->sampleJobGuid);
    if(retval == UA_STATUSCODE_GOOD)
        mon->sampleJobIsRegistered = true;
    return retval;
}

UA_StatusCode MonitoredItem_unregisterSampleJob(UA_Server *server, UA_MonitoredItem *mon) {
    if(!mon->sampleJobIsRegistered)
        return UA_STATUSCODE_GOOD;
    mon->sampleJobIsRegistered = false;
    return UA_Server_removeRepeatedJob(server, mon->sampleJobGuid);
}

/****************/
/* Subscription */
/****************/

UA_Subscription * UA_Subscription_new(UA_Session *session, UA_UInt32 subscriptionID) {
    UA_Subscription *newItem = (UA_Subscription *)UA_malloc(sizeof(UA_Subscription));
    if(!newItem)
        return NULL;
    newItem->session = session;
    newItem->subscriptionID = subscriptionID;
    newItem->sequenceNumber = 0;
    newItem->maxKeepAliveCount = 0;
    newItem->publishingEnabled = false;
    memset(&newItem->publishJobGuid, 0, sizeof(UA_Guid));
    newItem->publishJobIsRegistered = false;
    newItem->currentKeepAliveCount = 0;
    newItem->currentLifetimeCount = 0;
    newItem->lastMonitoredItemId = 0;
    newItem->state = UA_SUBSCRIPTIONSTATE_NORMAL; /* The first publish response is sent immediately */
    LIST_INIT(&newItem->monitoredItems);
    TAILQ_INIT(&newItem->retransmissionQueue);
    newItem->retransmissionQueueSize = 0;
    return newItem;
}

void UA_Subscription_deleteMembers(UA_Subscription *subscription, UA_Server *server) {
    Subscription_unregisterPublishJob(server, subscription);

    /* Delete monitored Items */
    UA_MonitoredItem *mon, *tmp_mon;
    LIST_FOREACH_SAFE(mon, &subscription->monitoredItems, listEntry, tmp_mon) {
        LIST_REMOVE(mon, listEntry);
        MonitoredItem_delete(server, mon);
    }

    /* Delete Retransmission Queue */
    UA_NotificationMessageEntry *nme, *nme_tmp;
    TAILQ_FOREACH_SAFE(nme, &subscription->retransmissionQueue, listEntry, nme_tmp) {
        TAILQ_REMOVE(&subscription->retransmissionQueue, nme, listEntry);
        UA_NotificationMessage_deleteMembers(&nme->message);
        UA_free(nme);
    }
    subscription->retransmissionQueueSize = 0;
}

UA_MonitoredItem *
UA_Subscription_getMonitoredItem(UA_Subscription *sub, UA_UInt32 monitoredItemID) {
    UA_MonitoredItem *mon;
    LIST_FOREACH(mon, &sub->monitoredItems, listEntry) {
        if(mon->itemId == monitoredItemID)
            break;
    }
    return mon;
}

UA_StatusCode
UA_Subscription_deleteMonitoredItem(UA_Server *server, UA_Subscription *sub,
                                    UA_UInt32 monitoredItemID) {
    UA_MonitoredItem *mon;
    LIST_FOREACH(mon, &sub->monitoredItems, listEntry) {
        if(mon->itemId == monitoredItemID) {
            LIST_REMOVE(mon, listEntry);
            MonitoredItem_delete(server, mon);
            return UA_STATUSCODE_GOOD;
        }
    }
    return UA_STATUSCODE_BADMONITOREDITEMIDINVALID;
}

static size_t
countQueuedNotifications(UA_Subscription *sub, UA_Boolean *moreNotifications) {
    size_t notifications = 0;
    if(sub->publishingEnabled) {
        UA_MonitoredItem *mon;
        LIST_FOREACH(mon, &sub->monitoredItems, listEntry) {
            MonitoredItem_queuedValue *qv;
            TAILQ_FOREACH(qv, &mon->queue, listEntry) {
                if(notifications >= sub->notificationsPerPublish) {
                    *moreNotifications = true;
                    break;
                }
                ++notifications;
            }
        }
    }
    return notifications;
}

static void
UA_Subscription_addRetransmissionMessage(UA_Server *server, UA_Subscription *sub,
                                         UA_NotificationMessageEntry *entry) {
    /* Release the oldest entry if there is not enough space */
    if(server->config.maxRetransmissionQueueSize > 0 &&
       sub->retransmissionQueueSize >= server->config.maxRetransmissionQueueSize) {
        UA_NotificationMessageEntry *lastentry =
            TAILQ_LAST(&sub->retransmissionQueue,
                       memberstruct(UA_Subscription,UA_ListOfNotificationMessages));
        TAILQ_REMOVE(&sub->retransmissionQueue, lastentry, listEntry);
        --sub->retransmissionQueueSize;
        UA_NotificationMessage_deleteMembers(&lastentry->message);
        UA_free(lastentry);
    }

    /* Add entry */
    TAILQ_INSERT_HEAD(&sub->retransmissionQueue, entry, listEntry);
    ++sub->retransmissionQueueSize;
}

UA_StatusCode
UA_Subscription_removeRetransmissionMessage(UA_Subscription *sub, UA_UInt32 sequenceNumber) {
    UA_NotificationMessageEntry *entry, *entry_tmp;
    TAILQ_FOREACH_SAFE(entry, &sub->retransmissionQueue, listEntry, entry_tmp) {
        if(entry->message.sequenceNumber != sequenceNumber)
            continue;
        TAILQ_REMOVE(&sub->retransmissionQueue, entry, listEntry);
        --sub->retransmissionQueueSize;
        UA_NotificationMessage_deleteMembers(&entry->message);
        UA_free(entry);
        return UA_STATUSCODE_GOOD;
    }
    return UA_STATUSCODE_BADSEQUENCENUMBERUNKNOWN;
}

static UA_StatusCode
prepareNotificationMessage(UA_Subscription *sub, UA_NotificationMessage *message,
                           size_t notifications) {
    /* Array of ExtensionObject to hold different kinds of notifications
       (currently only DataChangeNotifications) */
    message->notificationData = UA_ExtensionObject_new();
    if(!message->notificationData)
        return UA_STATUSCODE_BADOUTOFMEMORY;
    message->notificationDataSize = 1;

    /* Allocate Notification */
    UA_DataChangeNotification *dcn = UA_DataChangeNotification_new();
    if(!dcn) {
        UA_NotificationMessage_deleteMembers(message);
        return UA_STATUSCODE_BADOUTOFMEMORY;
    }
    UA_ExtensionObject *data = message->notificationData;
    data->encoding = UA_EXTENSIONOBJECT_DECODED;
    data->content.decoded.data = dcn;
    data->content.decoded.type = &UA_TYPES[UA_TYPES_DATACHANGENOTIFICATION];

    /* Allocate array of notifications */
    dcn->monitoredItems = (UA_MonitoredItemNotification *)
        UA_Array_new(notifications, &UA_TYPES[UA_TYPES_MONITOREDITEMNOTIFICATION]);
    if(!dcn->monitoredItems) {
        UA_NotificationMessage_deleteMembers(message);
        return UA_STATUSCODE_BADOUTOFMEMORY;
    }
    dcn->monitoredItemsSize = notifications;

    /* Move notifications into the response .. the point of no return */
    size_t l = 0;
    UA_MonitoredItem *mon;
    LIST_FOREACH(mon, &sub->monitoredItems, listEntry) {
        MonitoredItem_queuedValue *qv, *qv_tmp;
        TAILQ_FOREACH_SAFE(qv, &mon->queue, listEntry, qv_tmp) {
            if(l >= notifications)
                return UA_STATUSCODE_GOOD;
            UA_MonitoredItemNotification *min = &dcn->monitoredItems[l];
            min->clientHandle = qv->clientHandle;
            min->value = qv->value;
            TAILQ_REMOVE(&mon->queue, qv, listEntry);
            UA_free(qv);
            --mon->currentQueueSize;
            ++l;
        }
    }
    return UA_STATUSCODE_GOOD;
}

void UA_Subscription_publishCallback(UA_Server *server, UA_Subscription *sub) {
    UA_LOG_DEBUG_SESSION(server->config.logger, sub->session, "Subscription %u | "
                         "Publish Callback", sub->subscriptionID);

    /* Count the available notifications */
    UA_Boolean moreNotifications = false;
    size_t notifications = countQueuedNotifications(sub, &moreNotifications);

    /* Return if nothing to do */
    if(notifications == 0) {
        ++sub->currentKeepAliveCount;
        if(sub->currentKeepAliveCount < sub->maxKeepAliveCount)
            return;
        UA_LOG_DEBUG_SESSION(server->config.logger, sub->session,
                             "Subscription %u | Sending a KeepAlive",
                             sub->subscriptionID)
    }

    /* Check if the securechannel is valid */
    UA_SecureChannel *channel = sub->session->channel;
    if(!channel)
        return;

    /* Dequeue a response */
    UA_PublishResponseEntry *pre = SIMPLEQ_FIRST(&sub->session->responseQueue);

    /* Cannot publish without a response */
    if(!pre) {
        UA_LOG_DEBUG_SESSION(server->config.logger, sub->session,
                             "Subscription %u | Cannot send a publish response "
                             "since the publish queue is empty", sub->subscriptionID)
        if(sub->state != UA_SUBSCRIPTIONSTATE_LATE) {
            sub->state = UA_SUBSCRIPTIONSTATE_LATE;
        } else {
            ++sub->currentLifetimeCount;
            if(sub->currentLifetimeCount > sub->lifeTimeCount) {
                UA_LOG_DEBUG_SESSION(server->config.logger, sub->session, "Subscription %u | "
                                     "End of lifetime for subscription", sub->subscriptionID);
                UA_Session_deleteSubscription(server, sub->session, sub->subscriptionID);
            }
        }
        return;
    }

    UA_PublishResponse *response = &pre->response;
    UA_NotificationMessage *message = &response->notificationMessage;
    UA_NotificationMessageEntry *retransmission = NULL;
    if(notifications > 0) {
        /* Allocate the retransmission entry */
        retransmission = (UA_NotificationMessageEntry*)UA_malloc(sizeof(UA_NotificationMessageEntry));
        if(!retransmission) {
            UA_LOG_WARNING_SESSION(server->config.logger, sub->session,
                                   "Subscription %u | Could not allocate memory "
                                   "for retransmission", sub->subscriptionID);
            return;
        }
        /* Prepare the response */
        UA_StatusCode retval =
            prepareNotificationMessage(sub, message, notifications);
        if(retval != UA_STATUSCODE_GOOD) {
            UA_LOG_WARNING_SESSION(server->config.logger, sub->session,
                                   "Subscription %u | Could not prepare the "
                                   "notification message", sub->subscriptionID);
            UA_free(retransmission);
            return;
        }
    }

    /* <-- The point of no return --> */

    /* Remove the response from the response queue */
    SIMPLEQ_REMOVE_HEAD(&sub->session->responseQueue, listEntry);

    /* Set up the response */
    response->responseHeader.timestamp = UA_DateTime_now();
    response->subscriptionId = sub->subscriptionID;
    response->moreNotifications = moreNotifications;
    message->publishTime = response->responseHeader.timestamp;
    if(notifications == 0) {
        /* Send sequence number for the next notification */
        message->sequenceNumber = sub->sequenceNumber + 1;
    } else {
        /* Increase the sequence number */
        message->sequenceNumber = ++sub->sequenceNumber;

        /* Put the notification message into the retransmission queue. This needs to
         * be done here, so that the message itself is included in the available
         * sequence numbers for acknowledgement. */
        retransmission->message = response->notificationMessage;
        UA_Subscription_addRetransmissionMessage(server, sub, retransmission);
    }

    /* Get the available sequence numbers from the retransmission queue */
    size_t available = sub->retransmissionQueueSize;
    if(available > 0) {
        response->availableSequenceNumbers = (UA_UInt32 *)UA_alloca(available * sizeof(UA_UInt32));
        response->availableSequenceNumbersSize = available;
        size_t i = 0;
        UA_NotificationMessageEntry *nme;
        TAILQ_FOREACH(nme, &sub->retransmissionQueue, listEntry) {
            response->availableSequenceNumbers[i] = nme->message.sequenceNumber;
            ++i;
        }
    }

    /* Send the response */
    UA_LOG_DEBUG_SESSION(server->config.logger, sub->session,
                         "Subscription %u | Sending out a publish response with %u "
                         "notifications", sub->subscriptionID, (UA_UInt32)notifications);
    UA_SecureChannel_sendBinaryMessage(sub->session->channel, pre->requestId, response,
                                       &UA_TYPES[UA_TYPES_PUBLISHRESPONSE]);

    /* Reset subscription state to normal. */
    sub->state = UA_SUBSCRIPTIONSTATE_NORMAL;
    sub->currentKeepAliveCount = 0;
    sub->currentLifetimeCount = 0;

    /* Free the response */
    UA_Array_delete(response->results, response->resultsSize,
                    &UA_TYPES[UA_TYPES_UINT32]);
    UA_free(pre); /* no need for UA_PublishResponse_deleteMembers */

    /* Repeat if there are more notifications to send */
    if(moreNotifications)
        UA_Subscription_publishCallback(server, sub);
}

UA_StatusCode
Subscription_registerPublishJob(UA_Server *server, UA_Subscription *sub) {
    if(sub->publishJobIsRegistered)
        return UA_STATUSCODE_GOOD;

    UA_LOG_DEBUG_SESSION(server->config.logger, sub->session,
                         "Subscription %u | Register subscription publishing callback",
                         sub->subscriptionID);
    UA_Job job;
    job.type = UA_JOBTYPE_METHODCALL;
    job.job.methodCall.method = (UA_ServerCallback)UA_Subscription_publishCallback;
    job.job.methodCall.data = sub;
    UA_StatusCode retval =
        UA_Server_addRepeatedJob(server, job, (UA_UInt32)sub->publishingInterval,
                                 &sub->publishJobGuid);
    if(retval == UA_STATUSCODE_GOOD)
        sub->publishJobIsRegistered = true;
    return retval;
}

UA_StatusCode
Subscription_unregisterPublishJob(UA_Server *server, UA_Subscription *sub) {
    if(!sub->publishJobIsRegistered)
        return UA_STATUSCODE_GOOD;
    UA_LOG_DEBUG_SESSION(server->config.logger, sub->session,
                         "Subscription %u | Unregister subscription publishing callback",
                         sub->subscriptionID);
    sub->publishJobIsRegistered = false;
    return UA_Server_removeRepeatedJob(server, sub->publishJobGuid);
}

/* When the session has publish requests stored but the last subscription is
   deleted... Send out empty responses */
void
UA_Subscription_answerPublishRequestsNoSubscription(UA_Server *server, UA_NodeId *sessionToken) {
    /* Get session */
    UA_Session *session = UA_SessionManager_getSession(&server->sessionManager, sessionToken);
    UA_NodeId_delete(sessionToken);

    /* No session or there are remaining subscriptions */
    if(!session || LIST_FIRST(&session->serverSubscriptions))
        return;

    /* Send a response for every queued request */
    UA_PublishResponseEntry *pre;
    while((pre = SIMPLEQ_FIRST(&session->responseQueue))) {
        SIMPLEQ_REMOVE_HEAD(&session->responseQueue, listEntry);
        UA_PublishResponse *response = &pre->response;
        response->responseHeader.serviceResult = UA_STATUSCODE_BADNOSUBSCRIPTION;
        response->responseHeader.timestamp = UA_DateTime_now();
        UA_SecureChannel_sendBinaryMessage(session->channel, pre->requestId, response,
                                           &UA_TYPES[UA_TYPES_PUBLISHRESPONSE]);
        UA_PublishResponse_deleteMembers(response);
        UA_free(pre);
    }
}

#endif /* UA_ENABLE_SUBSCRIPTIONS */<|MERGE_RESOLUTION|>--- conflicted
+++ resolved
@@ -84,26 +84,17 @@
         return false;
 
     /* Encode the value */
-<<<<<<< HEAD
-    UA_Byte *buf_start = encoding->data;
-    UA_Byte *buf_end = &encoding->data[encoding->length];
-    UA_StatusCode retval = UA_encodeBinary(value, &UA_TYPES[UA_TYPES_DATAVALUE],
-                                           &buf_start, &buf_end, NULL, NULL);
-=======
     UA_Byte *bufPos = encoding->data;
     const UA_Byte *bufEnd = &encoding->data[encoding->length];
     UA_StatusCode retval = UA_encodeBinary(value, &UA_TYPES[UA_TYPES_DATAVALUE],
                                            &bufPos, &bufEnd, NULL, NULL);
->>>>>>> 6b3186ab
+
     if(retval != UA_STATUSCODE_GOOD)
         return false;
 
-    encoding->length = (size_t)(buf_start - encoding->data);
     /* The value has changed */
-<<<<<<< HEAD
-=======
     encoding->length = (uintptr_t)bufPos - (uintptr_t)encoding->data;
->>>>>>> 6b3186ab
+
     return !mon->lastSampledValue.data || !UA_String_equal(encoding, &mon->lastSampledValue);
 }
 
