--- conflicted
+++ resolved
@@ -703,219 +703,9 @@
                                &item->parentNodeId.nodeId, &item->referenceTypeId,
                                &item->typeDefinition.nodeId);
 
-<<<<<<< HEAD
-    /* Set the datatype */
-    if(!UA_NodeId_isNull(&attr->dataType))
-        retval  = writeDataTypeAttribute(server, node, &attr->dataType, &vt->dataType);
-    else /* workaround common error where the datatype is left as NA_NODEID_NULL */
-        retval = UA_NodeId_copy(&vt->dataType, &node->dataType);
-    if(retval != UA_STATUSCODE_GOOD)
-        return retval;
-
-    /* Set the array dimensions. Check only against the vt. */
-    retval = compatibleArrayDimensions(vt->arrayDimensionsSize, vt->arrayDimensions,
-                                       attr->arrayDimensionsSize, attr->arrayDimensions);
-    if(retval == UA_STATUSCODE_GOOD) {
-        retval = UA_Array_copy(attr->arrayDimensions, attr->arrayDimensionsSize,
-                               (void**)&node->arrayDimensions, &UA_TYPES[UA_TYPES_UINT32]);
-    }
-    if(retval != UA_STATUSCODE_GOOD) {
-        UA_LOG_INFO(server->config.logger, UA_LOGCATEGORY_SERVER,
-                    "Array dimensions incompatible with the VariableType "
-                    "with error code %s", UA_StatusCode_name(retval));
-        return retval;
-    }
-    node->arrayDimensionsSize = attr->arrayDimensionsSize;
-
-    /* Set the valuerank */
-    if(attr->valueRank != 0 || !UA_Variant_isScalar(&attr->value))
-        retval = writeValueRankAttribute(server, node, attr->valueRank, vt->valueRank);
-    else /* workaround common error where the valuerank is left as 0 */
-        node->valueRank = vt->valueRank;
-    if(retval != UA_STATUSCODE_GOOD) {
-        UA_LOG_INFO(server->config.logger, UA_LOGCATEGORY_SERVER,
-                    "Value Rank incompatible with the VariableType "
-                    "with error code %s", UA_StatusCode_name(retval));
-        return retval;
-    }
-
-    /* Set the value */
-    UA_DataValue value;
-    UA_DataValue_init(&value);
-    value.hasValue = true;
-    value.value = attr->value;
-    value.value.storageType = UA_VARIANT_DATA_NODELETE;
-
-    /* Use the default value from the vt if none is defined */
-    if(!value.value.type) {
-        retval = readValueAttribute(server, (const UA_VariableNode*)vt, &value);
-        if(retval != UA_STATUSCODE_GOOD) {
-            UA_LOG_INFO(server->config.logger, UA_LOGCATEGORY_SERVER,
-                        "Could not read the value of the variable type "
-                        "with error code %s", UA_StatusCode_name(retval));
-            return retval;
-        }
-    }
-
-    /* Write the value to the node */
-    retval = writeValueAttribute(server, node, &value, NULL);
-    if(retval != UA_STATUSCODE_GOOD) {
-        UA_LOG_INFO(server->config.logger, UA_LOGCATEGORY_SERVER,
-                    "Could not set the value of the new node "
-                    "with error code %s", UA_StatusCode_name(retval));
-    }
-    UA_DataValue_deleteMembers(&value);
-    return retval;
-}
-
-static UA_StatusCode
-copyVariableNodeAttributes(UA_Server *server, UA_VariableNode *vnode,
-                           const UA_AddNodesItem *item,
-                           const UA_VariableAttributes *attr) {
-    vnode->accessLevel = attr->accessLevel;
-    vnode->userAccessLevel = attr->userAccessLevel;
-    vnode->historizing = attr->historizing;
-    vnode->minimumSamplingInterval = attr->minimumSamplingInterval;
-    return copyCommonVariableAttributes(server, vnode, item, attr);
-}
-
-static UA_StatusCode
-copyVariableTypeNodeAttributes(UA_Server *server, UA_VariableTypeNode *vtnode,
-                               const UA_AddNodesItem *item,
-                               const UA_VariableTypeAttributes *attr) {
-    vtnode->isAbstract = attr->isAbstract;
-    return copyCommonVariableAttributes(server, (UA_VariableNode*)vtnode, item,
-                                        (const UA_VariableAttributes*)attr);
-}
-
-static UA_StatusCode
-copyObjectNodeAttributes(UA_ObjectNode *onode, const UA_ObjectAttributes *attr) {
-    onode->eventNotifier = attr->eventNotifier;
-    return UA_STATUSCODE_GOOD;
-}
-
-static UA_StatusCode
-copyReferenceTypeNodeAttributes(UA_ReferenceTypeNode *rtnode,
-                                const UA_ReferenceTypeAttributes *attr) {
-    rtnode->isAbstract = attr->isAbstract;
-    rtnode->symmetric = attr->symmetric;
-    return UA_LocalizedText_copy(&attr->inverseName, &rtnode->inverseName);
-}
-
-static UA_StatusCode
-copyObjectTypeNodeAttributes(UA_ObjectTypeNode *otnode,
-                             const UA_ObjectTypeAttributes *attr) {
-    otnode->isAbstract = attr->isAbstract;
-    return UA_STATUSCODE_GOOD;
-}
-
-static UA_StatusCode
-copyViewNodeAttributes(UA_ViewNode *vnode, const UA_ViewAttributes *attr) {
-    vnode->containsNoLoops = attr->containsNoLoops;
-    vnode->eventNotifier = attr->eventNotifier;
-    return UA_STATUSCODE_GOOD;
-}
-
-static UA_StatusCode
-copyDataTypeNodeAttributes(UA_DataTypeNode *dtnode,
-                           const UA_DataTypeAttributes *attr) {
-    dtnode->isAbstract = attr->isAbstract;
-    return UA_STATUSCODE_GOOD;
-}
-
-#define CHECK_ATTRIBUTES(TYPE)                                          \
-    if(item->nodeAttributes.content.decoded.type != &UA_TYPES[UA_TYPES_##TYPE]) { \
-        retval = UA_STATUSCODE_BADNODEATTRIBUTESINVALID;                \
-        break;                                                          \
-    }
-
-static UA_StatusCode
-createNodeFromAttributes(UA_Server *server, const UA_AddNodesItem *item, UA_Node **newNode) {
-    /* Check that we can read the attributes */
-    if(item->nodeAttributes.encoding < UA_EXTENSIONOBJECT_DECODED ||
-       !item->nodeAttributes.content.decoded.type)
-        return UA_STATUSCODE_BADNODEATTRIBUTESINVALID;
-
-    /* Create the node */
-    // todo: error case where the nodeclass is faulty
-    void *node = UA_NodeStore_newNode(item->nodeClass);
-    if(!node)
-        return UA_STATUSCODE_BADOUTOFMEMORY;
-
-    /* Copy the attributes into the node */
-    void *data = item->nodeAttributes.content.decoded.data;
-    UA_StatusCode retval = copyStandardAttributes(node, item, data);
-    switch(item->nodeClass) {
-    case UA_NODECLASS_OBJECT:
-        CHECK_ATTRIBUTES(OBJECTATTRIBUTES);
-        retval |= copyObjectNodeAttributes(node, data);
-        break;
-    case UA_NODECLASS_VARIABLE:
-        CHECK_ATTRIBUTES(VARIABLEATTRIBUTES);
-        retval |= copyVariableNodeAttributes(server, node, item, data);
-        break;
-    case UA_NODECLASS_OBJECTTYPE:
-        CHECK_ATTRIBUTES(OBJECTTYPEATTRIBUTES);
-        retval |= copyObjectTypeNodeAttributes(node, data);
-        break;
-    case UA_NODECLASS_VARIABLETYPE:
-        CHECK_ATTRIBUTES(VARIABLETYPEATTRIBUTES);
-        retval |= copyVariableTypeNodeAttributes(server, node, item, data);
-        break;
-    case UA_NODECLASS_REFERENCETYPE:
-        CHECK_ATTRIBUTES(REFERENCETYPEATTRIBUTES);
-        retval |= copyReferenceTypeNodeAttributes(node, data);
-        break;
-    case UA_NODECLASS_DATATYPE:
-        CHECK_ATTRIBUTES(DATATYPEATTRIBUTES);
-        retval |= copyDataTypeNodeAttributes(node, data);
-        break;
-    case UA_NODECLASS_VIEW:
-        CHECK_ATTRIBUTES(VIEWATTRIBUTES);
-        retval |= copyViewNodeAttributes(node, data);
-        break;
-    case UA_NODECLASS_METHOD:
-    case UA_NODECLASS_UNSPECIFIED:
-    default:
-        retval = UA_STATUSCODE_BADNODECLASSINVALID;
-    }
-
-    if(retval == UA_STATUSCODE_GOOD)
-        *newNode = node;
-    else
-        UA_NodeStore_deleteNode(node);
-    return retval;
-}
-
-static void
-Service_AddNodes_single(UA_Server *server, UA_Session *session,
-                        const UA_AddNodesItem *item, UA_AddNodesResult *result,
-                        UA_InstantiationCallback *instantiationCallback) {
-    /* Create the node from the attributes*/
-    UA_Node *node = NULL;
-    result->statusCode = createNodeFromAttributes(server, item, &node);
-    if(result->statusCode != UA_STATUSCODE_GOOD) {
-        UA_LOG_INFO_SESSION(server->config.logger, session,
-                            "Could not add node with error code %s",
-                            UA_StatusCode_name(result->statusCode));
-        return;
-    }
-
-    /* Run consistency checks and add the node */
-    UA_assert(node != NULL);
-    result->statusCode = Service_AddNodes_existing(server, session, node, &item->parentNodeId.nodeId,
-                                                   &item->referenceTypeId, &item->typeDefinition.nodeId,
-                                                   instantiationCallback, &result->addedNodeId);
-    if(result->statusCode != UA_STATUSCODE_GOOD) {
-        UA_LOG_INFO_SESSION(server->config.logger, session,
-                            "Could not add node with error code %s",
-                            UA_StatusCode_name(result->statusCode));
-    }
-=======
     /* If finishing failed, don't even return a NodeId of the added node */
     if(result->statusCode != UA_STATUSCODE_GOOD)
         UA_NodeId_deleteMembers(&result->addedNodeId);
->>>>>>> 9c4faf85
 }
 
 void Service_AddNodes(UA_Server *server, UA_Session *session,
