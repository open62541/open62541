/* This Source Code Form is subject to the terms of the Mozilla Public
 * License, v. 2.0. If a copy of the MPL was not distributed with this
 * file, You can obtain one at http://mozilla.org/MPL/2.0/.
 *
 *    Copyright 2014-2017 (c) Fraunhofer IOSB (Author: Julius Pfrommer)
 *    Copyright 2014-2017 (c) Florian Palm
 *    Copyright 2015-2016 (c) Sten Grüner
 *    Copyright 2015-2016 (c) Chris Iatrou
 *    Copyright 2015-2016 (c) Oleksiy Vasylyev
 *    Copyright 2017 (c) Julian Grothoff
 *    Copyright 2016 (c) LEvertz
 *    Copyright 2016 (c) Lorenz Haas
 *    Copyright 2017 (c) frax2222
 *    Copyright 2017-2018 (c) Stefan Profanter, fortiss GmbH
 *    Copyright 2017 (c) Christian von Arnim
 *    Copyright 2021 (c) Christian von Arnim, ISW University of Stuttgart  (for VDW and umati)
 *    Copyright 2017 (c) Henrik Norrman
 *    Copyright 2021 (c) Fraunhofer IOSB (Author: Andreas Ebner)
 */

#include "ua_server_internal.h"
#include "ua_services.h"

/*********************/
/* Edit Node Context */
/*********************/

UA_StatusCode
UA_Server_getNodeContext(UA_Server *server, UA_NodeId nodeId,
                         void **nodeContext) {
    UA_LOCK(&server->serviceMutex);
    UA_StatusCode retval = getNodeContext(server, nodeId, nodeContext);
    UA_UNLOCK(&server->serviceMutex);
    return retval;
}

UA_StatusCode
getNodeContext(UA_Server *server, UA_NodeId nodeId,
               void **nodeContext) {
    const UA_Node *node = UA_NODESTORE_GET(server, &nodeId);
    if(!node)
        return UA_STATUSCODE_BADNODEIDUNKNOWN;
    *nodeContext = node->head.context;
    UA_NODESTORE_RELEASE(server, node);
    return UA_STATUSCODE_GOOD;
}

static UA_StatusCode
setDeconstructedNode(UA_Server *server, UA_Session *session,
                     UA_NodeHead *head, void *context) {
    head->constructed = false;
    return UA_STATUSCODE_GOOD;
}

static UA_StatusCode
setConstructedNodeContext(UA_Server *server, UA_Session *session,
                          UA_NodeHead *head, void *context) {
    head->context = context;
    head->constructed = true;
    return UA_STATUSCODE_GOOD;
}

UA_StatusCode
setNodeContext(UA_Server *server, UA_NodeId nodeId, void *nodeContext) {
    UA_Node *node =
        UA_NODESTORE_GET_EDIT_SELECTIVE(server, &nodeId, UA_NODEATTRIBUTESMASK_NONE,
                                        UA_REFERENCETYPESET_NONE,
                                        UA_BROWSEDIRECTION_INVALID);
    if(!node)
        return UA_STATUSCODE_BADNODEIDINVALID;
    node->head.context = nodeContext;
    UA_NODESTORE_RELEASE(server, node);
    return UA_STATUSCODE_GOOD;
}

UA_StatusCode
UA_Server_setNodeContext(UA_Server *server, UA_NodeId nodeId,
                         void *nodeContext) {
    UA_LOCK(&server->serviceMutex);
    UA_StatusCode retval = setNodeContext(server, nodeId, nodeContext);
    UA_UNLOCK(&server->serviceMutex);
    return retval;
}

static UA_StatusCode
checkSetIsDynamicVariable(UA_Server *server, UA_Session *session,
                          const UA_NodeId *nodeId);

/**********************/
/* Consistency Checks */
/**********************/

#define UA_PARENT_REFERENCES_COUNT 2

const UA_NodeId parentReferences[UA_PARENT_REFERENCES_COUNT] = {
    {0, UA_NODEIDTYPE_NUMERIC, {UA_NS0ID_HASSUBTYPE}},
    {0, UA_NODEIDTYPE_NUMERIC, {UA_NS0ID_HASCOMPONENT}}
};

static void
logAddNode(const UA_Logger *logger, UA_Session *session,
           const UA_NodeId *nodeId, const char *msg) {
    UA_LOG_INFO_SESSION(logger, session, "AddNode (%N): %s", *nodeId, msg);
}

/* Check if the requested parent node exists, has the right node class and is
 * referenced with an allowed (hierarchical) reference type. For "type" nodes,
 * only hasSubType references are allowed. */
static UA_StatusCode
checkParentReference(UA_Server *server, UA_Session *session, const UA_NodeHead *head,
                     const UA_NodeId *parentNodeId, const UA_NodeId *referenceTypeId) {
    /* Objects do not need a parent (e.g. mandatory/optional modellingrules).
     * Also, there are some variables which do not have parents, e.g.
     * EnumStrings, EnumValues */
    if((head->nodeClass == UA_NODECLASS_OBJECT ||
        head->nodeClass == UA_NODECLASS_VARIABLE) &&
       UA_NodeId_isNull(parentNodeId) && UA_NodeId_isNull(referenceTypeId))
        return UA_STATUSCODE_GOOD;

    /* See if the parent exists */
    const UA_Node *parent = UA_NODESTORE_GET(server, parentNodeId);
    if(!parent) {
        logAddNode(server->config.logging, session, &head->nodeId,
                   "Parent node not found");
        return UA_STATUSCODE_BADPARENTNODEIDINVALID;
    }

    UA_NodeClass parentNodeClass = parent->head.nodeClass;
    UA_NODESTORE_RELEASE(server, parent);

    /* Check the referencetype exists */
    const UA_Node *referenceType = UA_NODESTORE_GET(server, referenceTypeId);
    if(!referenceType) {
        logAddNode(server->config.logging, session, &head->nodeId,
                   "Reference type to the parent not found");
        return UA_STATUSCODE_BADREFERENCETYPEIDINVALID;
    }

    /* Check if the referencetype is a reference type node */
    if(referenceType->head.nodeClass != UA_NODECLASS_REFERENCETYPE) {
        logAddNode(server->config.logging, session, &head->nodeId,
                   "Reference type to the parent is not a ReferenceTypeNode");
        UA_NODESTORE_RELEASE(server, referenceType);
        return UA_STATUSCODE_BADREFERENCETYPEIDINVALID;
    }

    /* Check that the reference type is not abstract */
    UA_Boolean referenceTypeIsAbstract = referenceType->referenceTypeNode.isAbstract;
    UA_NODESTORE_RELEASE(server, referenceType);
    if(referenceTypeIsAbstract == true) {
        logAddNode(server->config.logging, session, &head->nodeId,
                   "Abstract reference type to the parent not allowed");
        return UA_STATUSCODE_BADREFERENCENOTALLOWED;
    }

    /* Check hassubtype relation for type nodes */
    if(head->nodeClass == UA_NODECLASS_DATATYPE ||
       head->nodeClass == UA_NODECLASS_VARIABLETYPE ||
       head->nodeClass == UA_NODECLASS_OBJECTTYPE ||
       head->nodeClass == UA_NODECLASS_REFERENCETYPE) {
        /* Type needs hassubtype reference to the supertype */
        if(referenceType->referenceTypeNode.referenceTypeIndex !=
           UA_REFERENCETYPEINDEX_HASSUBTYPE) {
            logAddNode(server->config.logging, session, &head->nodeId,
                       "Type nodes need to have a HasSubType reference to the parent");
            return UA_STATUSCODE_BADREFERENCENOTALLOWED;
        }
        /* Supertype needs to be of the same node type  */
        if(parentNodeClass != head->nodeClass) {
            logAddNode(server->config.logging, session, &head->nodeId,
                       "Type nodes needs to be of the same node "
                       "type as their parent");
            return UA_STATUSCODE_BADPARENTNODEIDINVALID;
        }
        return UA_STATUSCODE_GOOD;
    }

    /* Test if the referencetype is hierarchical */
    const UA_NodeId hierarchRefs = UA_NS0ID(HIERARCHICALREFERENCES);
    if(!isNodeInTree_singleRef(server, referenceTypeId, &hierarchRefs,
                               UA_REFERENCETYPEINDEX_HASSUBTYPE)) {
        logAddNode(server->config.logging, session, &head->nodeId,
                   "Reference type to the parent is not hierarchical");
        return UA_STATUSCODE_BADREFERENCETYPEIDINVALID;
    }

    return UA_STATUSCODE_GOOD;
}

/* Only BaseDataType can have empty values. Generate a default value. */
static UA_StatusCode
setDefaultValue(UA_Server *server, const UA_VariableNode *node) {
    /* Get the DataType */
    UA_StatusCode res = UA_STATUSCODE_GOOD;
    const UA_DataType *type = UA_Server_findDataType(server, &node->dataType);
    if(!type) {
        /* No description for the DataType found. It is possible that an
         * abstract DataType is used, e.g. UInteger. Browse to see if there is a
         * non-abstract subtype that can be used for the default value.
         *
         * Look up and downwards in the hierarchy. Some data types (e.g.
         * UtcTime) are derived from a non-abstract data type. This is then used
         * for the actual value, Use the first match. */
        UA_ReferenceTypeSet refs = UA_REFTYPESET(UA_REFERENCETYPEINDEX_HASSUBTYPE);
        UA_ExpandedNodeId *typeCandidates = NULL;
        size_t typeCandidatesSize = 0;
        res = browseRecursive(server, 1, &node->dataType,
                              UA_BROWSEDIRECTION_BOTH, &refs,
                              UA_NODECLASS_DATATYPE, false,
                              &typeCandidatesSize, &typeCandidates);
        if(res != UA_STATUSCODE_GOOD)
            return res;

        for(size_t i = 0; i < typeCandidatesSize; i++) {
            /* Skip BaseDataType (Variant). This is the root of the DataType
             * hierarchy. Variables of BaseDataType can be empty. */
            if(UA_NodeId_equal(&UA_TYPES[UA_TYPES_VARIANT].typeId,
                               &typeCandidates[i].nodeId))
                continue;

            /* Skip ExtensionObject. Even though we can encode the type it is
             * abstract and nodes should not contain them as value. */
            if(UA_NodeId_equal(&UA_TYPES[UA_TYPES_EXTENSIONOBJECT].typeId,
                               &typeCandidates[i].nodeId))
                continue;

            /* Get the type encoding information */
            type = UA_Server_findDataType(server, &typeCandidates[i].nodeId);
            if(type)
                break;
        }

        UA_Array_delete(typeCandidates, typeCandidatesSize,
                        &UA_TYPES[UA_TYPES_EXPANDEDNODEID]);
        if(!type)
            return UA_STATUSCODE_BADTYPEMISMATCH;
    }

    /* Set up the value with the default content */
    UA_Variant val;
    UA_Variant_init(&val);
    if(node->valueRank < 0) {
        /* Set a scalar */
        void *data = UA_new(type);
        if(!data)
            return UA_STATUSCODE_BADOUTOFMEMORY;
        UA_Variant_setScalar(&val, data, type);
    } else {
        /* Set an array
         *
         * https://reference.opcfoundation.org/v104/Core/docs/Part3/5.6.2/#Table13
         * specifies ArrayDimensions as follows: This Attribute specifies the
         * maximum supported length of each dimension. If the maximum is unknown
         * the value shall be 0. The number of elements shall be equal to the
         * value of the ValueRank Attribute. This Attribute shall be null if
         * ValueRank <= 0.
         *
         * The (variant) values themselves cannot have ArrayDimensions with a
         * dimension length of zero. We however consider that empty arrays
         * (null-array or length zero) have implicit array dimensions [0,0,...].
         * With the appropriate number of dimensions. So they always match.
         *
         * We automatically create a null array during the node creation when
         * required for the type-checking..
         *
         * Also see the method 'compatibleValueArrayDimensions' where the
         * compatibility of the ArrayDimensions is checked. */
        UA_Variant_setArray(&val, NULL, 0, type);
    }

    /* Write the value */
    res = writeAttribute(server, &server->adminSession, &node->head.nodeId,
                         UA_ATTRIBUTEID_VALUE, &val, &UA_TYPES[UA_TYPES_VARIANT]);

    /* Clean up */
    UA_Variant_clear(&val);
    return res;
}

static UA_StatusCode
typeCheckVariableNode(UA_Server *server, UA_Session *session,
                      const UA_VariableNode *node,
                      const UA_VariableTypeNode *vt) {
    /* Check the datatype against the vt */
    if(!compatibleDataTypes(server, &node->dataType, &vt->dataType)) {
        logAddNode(server->config.logging, session, &node->head.nodeId,
                   "The value of is incompatible with "
                   "the datatype of the VariableType");
        return UA_STATUSCODE_BADTYPEMISMATCH;
    }

    /* Check valueRank against array dimensions */
    if(!compatibleValueRankArrayDimensions(server, session, node->valueRank,
                                           node->arrayDimensionsSize)) {
        logAddNode(server->config.logging, session, &node->head.nodeId,
                   "The value rank of is incompatible with its array dimensions");
        return UA_STATUSCODE_BADTYPEMISMATCH;
    }

    /* Check valueRank against the vt */
    if(!compatibleValueRanks(node->valueRank, vt->valueRank)) {
        logAddNode(server->config.logging, session, &node->head.nodeId,
                   "The value rank is incompatible "
                   "with the value rank of the VariableType");
        return UA_STATUSCODE_BADTYPEMISMATCH;
    }

    /* Check array dimensions against the vt */
    if(!compatibleArrayDimensions(vt->arrayDimensionsSize, vt->arrayDimensions,
                                  node->arrayDimensionsSize, node->arrayDimensions)) {
        logAddNode(server->config.logging, session, &node->head.nodeId,
                   "The array dimensions are incompatible with the "
                   "array dimensions of the VariableType");
        return UA_STATUSCODE_BADTYPEMISMATCH;
    }

    /* Typecheck the value. Less strict for NS0 -- we adjust nodes after loading
     * the generated definitions. */
    if(server->bootstrapNS0)
        return UA_STATUSCODE_GOOD;

    /* The value might come from a datasource, so we perform a
     * regular read. */
    UA_DataValue value;
    UA_DataValue_init(&value);
    UA_StatusCode retval = readValueAttribute(server, session, node, &value);
    if(retval != UA_STATUSCODE_GOOD)
        return retval;

    /* We have a value. Write it back to perform checks and adjustments. */
    const char *reason;
    if(node->valueSource == UA_VALUESOURCE_DATA && value.hasValue) {
        if(!compatibleValue(server, session, &node->dataType, node->valueRank,
                            node->arrayDimensionsSize, node->arrayDimensions,
                            &value.value, NULL, &reason)) {
            retval = writeAttribute(server, session, &node->head.nodeId,
                                    UA_ATTRIBUTEID_VALUE, &value.value,
                                    &UA_TYPES[UA_TYPES_VARIANT]);
        }
        UA_DataValue_clear(&value);
        return retval;
    }

    /* Only BaseDataType (Variant) can have empty values */
    if(!value.hasValue &&
       !UA_NodeId_equal(&node->dataType, &UA_TYPES[UA_TYPES_VARIANT].typeId)) {
        /* Warn if that is configured */
        if(server->config.allowEmptyVariables != UA_RULEHANDLING_ACCEPT)
            UA_LOG_DEBUG_SESSION(server->config.logging, session,
                                 "AddNode (%N): The value is empty. "
                                 "But this is only allowed for BaseDataType. "
                                 "Create a matching default value.",
                                 node->head.nodeId);

        /* Abort if that is configured */
        if(server->config.allowEmptyVariables == UA_RULEHANDLING_ABORT)
            retval = UA_STATUSCODE_BADTYPEMISMATCH;

        /* Try to generate and write a default value */
        if(server->config.allowEmptyVariables == UA_RULEHANDLING_DEFAULT) {
            retval = setDefaultValue(server, node);
            if(retval != UA_STATUSCODE_GOOD) {
                UA_LOG_INFO_SESSION(server->config.logging, session,
                                    "AddNode (%N): Could not create a default value "
                                    "with StatusCode %s", node->head.nodeId,
                                    UA_StatusCode_name(retval));
            }
        }
        return retval;
    }

    /* Type-check the value */
<<<<<<< HEAD
    if(retval == UA_STATUSCODE_GOOD &&
       !compatibleValue(server, session, &node->dataType, node->valueRank,
                        node->arrayDimensionsSize, node->arrayDimensions,
                        &value.value, NULL, &reason)) {
        UA_LOG_INFO_SESSION(server->config.logging, session,
                            "AddNode (%N): The VariableNode value has "
                            "failed the type check with reason %s. ",
                            node->head.nodeId, reason);
=======
    UA_Boolean compatible =
        compatibleValue(server, session, &node->dataType,
            node->valueRank, node->arrayDimensionsSize,
            node->arrayDimensions, &value.value, NULL, &reason);
    if(!compatible) {
        UA_LOG_NODEID_INFO(&node->head.nodeId,
           UA_LOG_INFO_SESSION(server->config.logging, session,
                               "AddNode (%.*s): The VariableNode value has "
                               "failed the type check with reason %s. ",
                               (int)nodeIdStr.length, nodeIdStr.data, reason));
>>>>>>> d1c154ce
        retval = UA_STATUSCODE_BADINTERNALERROR;
    }

    UA_DataValue_clear(&value);
    return retval;
}

/********************/
/* Instantiate Node */
/********************/

static const UA_NodeId baseDataVariableType =
    {0, UA_NODEIDTYPE_NUMERIC, {UA_NS0ID_BASEDATAVARIABLETYPE}};
static const UA_NodeId baseObjectType =
    {0, UA_NODEIDTYPE_NUMERIC, {UA_NS0ID_BASEOBJECTTYPE}};
static const UA_NodeId hasTypeDefinition =
    {0, UA_NODEIDTYPE_NUMERIC, {UA_NS0ID_HASTYPEDEFINITION}};

/* Use attributes from the variable type wherever required. Reload the node if
 * changes were made. */
static UA_StatusCode
useVariableTypeAttributes(UA_Server *server, UA_Session *session,
                          const UA_VariableNode *node,
                          const UA_VariableTypeNode *vt) {
    /* If no value is set, see if the vt provides one and copy it. This needs to
     * be done before copying the datatype from the vt, as setting the datatype
     * triggers a typecheck. */
    UA_ReadValueId item;
    UA_ReadValueId_init(&item);
    item.nodeId = node->head.nodeId;
    item.attributeId = UA_ATTRIBUTEID_VALUE;
    UA_DataValue dv = readWithSession(server, session, &item,
                                      UA_TIMESTAMPSTORETURN_NEITHER);

    UA_StatusCode retval = UA_STATUSCODE_GOOD;
    if(dv.hasValue && !dv.value.type) {
        UA_DataValue v;
        UA_DataValue_init(&v);
        retval = readValueAttribute(server, session, (const UA_VariableNode*)vt, &v);
        if(retval == UA_STATUSCODE_GOOD && v.hasValue) {
            retval = writeAttribute(server, session, &node->head.nodeId,
                                    UA_ATTRIBUTEID_VALUE, &v.value,
                                    &UA_TYPES[UA_TYPES_VARIANT]);
        }
        UA_DataValue_clear(&v);

        if(retval != UA_STATUSCODE_GOOD) {
            logAddNode(server->config.logging, session, &node->head.nodeId,
                       "The default content of the VariableType could "
                       "not be used. This may happen if the VariableNode "
                       "makes additional restrictions.");
            retval = UA_STATUSCODE_GOOD;
        }
    }
    UA_DataValue_clear(&dv);

    /* If no datatype is given, use the datatype of the vt */
    if(UA_NodeId_isNull(&node->dataType)) {
        logAddNode(server->config.logging, session, &node->head.nodeId,
                   "No datatype given; Copy the datatype attribute "
                   "from the TypeDefinition");
        retval = writeAttribute(server, session, &node->head.nodeId,
                                UA_ATTRIBUTEID_DATATYPE, &vt->dataType,
                                &UA_TYPES[UA_TYPES_NODEID]);
        if(retval != UA_STATUSCODE_GOOD)
            return retval;
    }

    /* Use the ArrayDimensions of the vt */
    if(node->arrayDimensionsSize == 0 && vt->arrayDimensionsSize > 0) {
        UA_Variant v;
        UA_Variant_init(&v);
        UA_Variant_setArray(&v, vt->arrayDimensions, vt->arrayDimensionsSize,
                            &UA_TYPES[UA_TYPES_UINT32]);
        retval = writeAttribute(server, session, &node->head.nodeId,
                                UA_ATTRIBUTEID_ARRAYDIMENSIONS, &v,
                                &UA_TYPES[UA_TYPES_VARIANT]);
    }

    return retval;
}

/* Search for an instance of "browseName" in node searchInstance. Used during
 * copyChildNodes to find overwritable/mergable nodes. Does not touch
 * outInstanceNodeId if no child is found. */
static UA_StatusCode
findChildByBrowsename(UA_Server *server, UA_Session *session,
                      const UA_NodeId *searchInstance,
                      const UA_QualifiedName *browseName,
                      UA_NodeId *outInstanceNodeId) {
    UA_BrowseDescription bd;
    UA_BrowseDescription_init(&bd);
    bd.nodeId = *searchInstance;
    bd.referenceTypeId = UA_NS0ID(AGGREGATES);
    bd.includeSubtypes = true;
    bd.browseDirection = UA_BROWSEDIRECTION_FORWARD;
    bd.nodeClassMask = UA_NODECLASS_OBJECT | UA_NODECLASS_VARIABLE | UA_NODECLASS_METHOD;
    bd.resultMask = UA_BROWSERESULTMASK_BROWSENAME;

    UA_BrowseResult br;
    UA_BrowseResult_init(&br);
    UA_UInt32 maxrefs = 0;
    Operation_Browse(server, session, &maxrefs, &bd, &br);
    if(br.statusCode != UA_STATUSCODE_GOOD)
        return br.statusCode;

    UA_StatusCode retval = UA_STATUSCODE_GOOD;
    for(size_t i = 0; i < br.referencesSize; ++i) {
        UA_ReferenceDescription *rd = &br.references[i];
        if(rd->browseName.namespaceIndex == browseName->namespaceIndex &&
           UA_String_equal(&rd->browseName.name, &browseName->name)) {
            retval = UA_NodeId_copy(&rd->nodeId.nodeId, outInstanceNodeId);
            break;
        }
    }

    UA_BrowseResult_clear(&br);
    return retval;
}

static const UA_ExpandedNodeId mandatoryId =
    {{0, UA_NODEIDTYPE_NUMERIC, {UA_NS0ID_MODELLINGRULE_MANDATORY}}, {0, NULL}, 0};

static UA_Boolean
isMandatoryChild(UA_Server *server, UA_Session *session,
                 const UA_NodeId *childNodeId) {
    /* Get the child */
    const UA_Node *child = UA_NODESTORE_GET(server, childNodeId);
    if(!child)
        return false;

    /* Look for the reference making the child mandatory */
    UA_Boolean found = false;
    for(size_t i = 0; i < child->head.referencesSize; ++i) {
        UA_NodeReferenceKind *rk = &child->head.references[i];
        if(rk->referenceTypeIndex != UA_REFERENCETYPEINDEX_HASMODELLINGRULE)
            continue;
        if(rk->isInverse)
            continue;

        if(UA_NodeReferenceKind_findTarget(rk, &mandatoryId)) {
            found = true;
            break;
        }
    }

    UA_NODESTORE_RELEASE(server, child);
    return found;
}

static UA_StatusCode
copyAllChildren(UA_Server *server, UA_Session *session,
                const UA_NodeId *source, const UA_NodeId *destination);

static void
Operation_addReference(UA_Server *server, UA_Session *session, void *context,
                       const UA_AddReferencesItem *item, UA_StatusCode *retval);

UA_StatusCode
addRefWithSession(UA_Server *server, UA_Session *session, const UA_NodeId *sourceId,
                  const UA_NodeId *referenceTypeId, const UA_NodeId *targetId,
                  UA_Boolean forward) {
    UA_AddReferencesItem ref_item;
    UA_AddReferencesItem_init(&ref_item);
    ref_item.sourceNodeId = *sourceId;
    ref_item.referenceTypeId = *referenceTypeId;
    ref_item.isForward = forward;
    ref_item.targetNodeId.nodeId = *targetId;

    UA_StatusCode retval = UA_STATUSCODE_GOOD;
    Operation_addReference(server, session, NULL, &ref_item, &retval);
    return retval;
}

UA_StatusCode
addRef(UA_Server *server, const UA_NodeId sourceId,
       const UA_NodeId referenceTypeId, const UA_NodeId targetId,
       UA_Boolean forward) {
    return addRefWithSession(server, &server->adminSession, &sourceId,
                             &referenceTypeId, &targetId, forward);
}

static UA_StatusCode
addInterfaceChildren(UA_Server *server, UA_Session *session,
                     const UA_NodeId *nodeId, const UA_NodeId *typeId) {
    /* Get the hierarchy of the type and all its supertypes */
    UA_NodeId *hierarchy = NULL;
    size_t hierarchySize = 0;
    UA_StatusCode retval = getAllInterfaceChildNodeIds(server, nodeId, typeId,
                                                       &hierarchy, &hierarchySize);
    if(retval != UA_STATUSCODE_GOOD)
        return retval;

    /* Copy members of the type and supertypes (and instantiate them) */
    for(size_t i = 0; i < hierarchySize; ++i) {
        retval = copyAllChildren(server, session, &hierarchy[i], nodeId);
        if(retval != UA_STATUSCODE_GOOD) {
            UA_Array_delete(hierarchy, hierarchySize, &UA_TYPES[UA_TYPES_NODEID]);
            return retval;
        }
    }

    for(size_t i = 0; i < hierarchySize; ++i) {
        UA_NodeId refId = UA_NS0ID(HASINTERFACE);
        retval = addRef(server, *nodeId, refId, hierarchy[i], true);

        /* Don't add the original HasInterface reference to ObjectType sub nodes */
        if(retval == UA_STATUSCODE_BADDUPLICATEREFERENCENOTALLOWED) {
            retval = UA_STATUSCODE_GOOD;
        } else if(retval != UA_STATUSCODE_GOOD) {
            break;
        }
    }

    UA_Array_delete(hierarchy, hierarchySize, &UA_TYPES[UA_TYPES_NODEID]);
    return retval;
}

static UA_StatusCode
copyChild(UA_Server *server, UA_Session *session,
          const UA_NodeId *destinationNodeId,
          const UA_ReferenceDescription *rd) {
    UA_assert(session);
    UA_LOCK_ASSERT(&server->serviceMutex);

    /* Is there an existing child with the browsename? */
    UA_NodeId existingChild = UA_NODEID_NULL;
    UA_StatusCode retval = findChildByBrowsename(server, session, destinationNodeId,
                                                 &rd->browseName, &existingChild);
    if(retval != UA_STATUSCODE_GOOD)
        return retval;

    /* Have a child with that browseName. Deep-copy missing members. */
    if(!UA_NodeId_isNull(&existingChild)) {
        if(rd->nodeClass == UA_NODECLASS_VARIABLE ||
           rd->nodeClass == UA_NODECLASS_OBJECT)
            retval = copyAllChildren(server, session, &rd->nodeId.nodeId, &existingChild);
        UA_NodeId_clear(&existingChild);
        return retval;
    }

    /* Is the child mandatory? If not, ask callback whether child should be instantiated.
     * If not, skip. */
    if(!isMandatoryChild(server, session, &rd->nodeId.nodeId)) {
        if(!server->config.nodeLifecycle.createOptionalChild)
            return UA_STATUSCODE_GOOD;
        UA_UNLOCK(&server->serviceMutex);
        UA_Boolean createChild = server->config.nodeLifecycle.
            createOptionalChild(server, &session->sessionId, session->context,
                                &rd->nodeId.nodeId, destinationNodeId, &rd->referenceTypeId);
        UA_LOCK(&server->serviceMutex);
        if(!createChild)
            return UA_STATUSCODE_GOOD;
    }

    /* Child is a method -> create a reference */
    if(rd->nodeClass == UA_NODECLASS_METHOD) {
        UA_AddReferencesItem newItem;
        UA_AddReferencesItem_init(&newItem);
        newItem.sourceNodeId = *destinationNodeId;
        newItem.referenceTypeId = rd->referenceTypeId;
        newItem.isForward = true;
        newItem.targetNodeId = rd->nodeId;
        newItem.targetNodeClass = UA_NODECLASS_METHOD;
        Operation_addReference(server, session, NULL, &newItem, &retval);
        return retval;
    }

    /* Child is a variable or object */
    if(rd->nodeClass == UA_NODECLASS_VARIABLE ||
       rd->nodeClass == UA_NODECLASS_OBJECT) {
        /* Make a copy of the node */
        UA_Node *node;
        retval = UA_NODESTORE_GETCOPY(server, &rd->nodeId.nodeId, &node);
        if(retval != UA_STATUSCODE_GOOD)
            return retval;

        /* Remove the context of the copied node */
        node->head.context = NULL;
        node->head.constructed = false;
#ifdef UA_ENABLE_SUBSCRIPTIONS
        node->head.monitoredItems = NULL;
#endif

        /* The value backend is copied by default. But we don't want to keep it
         * here. */
        if(node->head.nodeClass == UA_NODECLASS_VARIABLE ||
           node->head.nodeClass == UA_NODECLASS_VARIABLETYPE) {
            if(node->variableNode.valueSource != UA_VALUESOURCE_DATA)
                memset(&node->variableNode.value, 0, sizeof(node->variableNode.value));
            node->variableNode.valueSource = UA_VALUESOURCE_DATA;
            memset(&node->variableNode.valueBackend, 0, sizeof(UA_ValueBackend));
        }

        /* Reset the NodeId (random numeric id will be assigned in the nodestore) */
        UA_NodeId_clear(&node->head.nodeId);
        node->head.nodeId.namespaceIndex = destinationNodeId->namespaceIndex;

        if(server->config.nodeLifecycle.generateChildNodeId) {
            UA_UNLOCK(&server->serviceMutex);
            retval = server->config.nodeLifecycle.
                generateChildNodeId(server, &session->sessionId, session->context,
                                    &rd->nodeId.nodeId, destinationNodeId,
                                    &rd->referenceTypeId, &node->head.nodeId);
            UA_LOCK(&server->serviceMutex);
            if(retval != UA_STATUSCODE_GOOD) {
                UA_NODESTORE_DELETE(server, node);
                return retval;
            }
        }

        /* Remove references, they are re-created from scratch in addnode_finish */
        /* TODO: Be more clever in removing references that are re-added during
         * addnode_finish. That way, we can call addnode_finish also on children that were
         * manually added by the user during addnode_begin and addnode_finish. */
        /* For now we keep all the modelling rule references and delete all others */
        const UA_NodeId nodeId_typesFolder= UA_NS0ID(TYPESFOLDER);
        const UA_ReferenceTypeSet reftypes_aggregates =
            UA_REFTYPESET(UA_REFERENCETYPEINDEX_AGGREGATES);
        UA_ReferenceTypeSet reftypes_skipped;
        /* Check if the hasModellingRule-reference is required (configured or node in an
            instance declaration) */
        if(server->config.modellingRulesOnInstances ||
           isNodeInTree(server, destinationNodeId,
                        &nodeId_typesFolder, &reftypes_aggregates)) {
            reftypes_skipped = UA_REFTYPESET(UA_REFERENCETYPEINDEX_HASMODELLINGRULE);
        } else {
            UA_ReferenceTypeSet_init(&reftypes_skipped);
        }
        reftypes_skipped = UA_ReferenceTypeSet_union(reftypes_skipped, UA_REFTYPESET(UA_REFERENCETYPEINDEX_HASINTERFACE));
        UA_Node_deleteReferencesSubset(node, &reftypes_skipped);

        /* Add the node to the nodestore */
        UA_NodeId newNodeId = UA_NODEID_NULL;
        retval = UA_NODESTORE_INSERT(server, node, &newNodeId);
        /* node = NULL; The pointer is no longer valid */
        if(retval != UA_STATUSCODE_GOOD)
            return retval;

        /* Add the node references */
        retval = addNode_addRefs(server, session, &newNodeId, destinationNodeId,
                                 &rd->referenceTypeId, &rd->typeDefinition.nodeId);
        if(retval != UA_STATUSCODE_GOOD) {
            UA_NODESTORE_REMOVE(server, &newNodeId);
            UA_NodeId_clear(&newNodeId);
            return retval;
        }

        if (rd->nodeClass == UA_NODECLASS_VARIABLE) {
            retval = checkSetIsDynamicVariable(server, session, &newNodeId);

            if(retval != UA_STATUSCODE_GOOD) {
                UA_NODESTORE_REMOVE(server, &newNodeId);
                return retval;
            }
        }

        /* For the new child, recursively copy the members of the original. No
         * typechecking is performed here. Assuming that the original is
         * consistent. */
        retval = copyAllChildren(server, session, &rd->nodeId.nodeId, &newNodeId);
        if(retval != UA_STATUSCODE_GOOD) {
            deleteNode(server, newNodeId, true);
            return retval;
        }

        /* Check if its a dynamic variable, add all type and/or interface
         * children and call the constructor */
        retval = addNode_finish(server, session, &newNodeId);
        if(retval != UA_STATUSCODE_GOOD) {
            deleteNode(server, newNodeId, true);
            return retval;
        }

        /* Clean up.  Because it can happen that a string is assigned as ID at
         * generateChildNodeId. */
        UA_NodeId_clear(&newNodeId);
    }

    return retval;
}

/* Copy any children of Node sourceNodeId to another node destinationNodeId. */
static UA_StatusCode
copyAllChildren(UA_Server *server, UA_Session *session,
                const UA_NodeId *source, const UA_NodeId *destination) {
    /* Browse to get all children of the source */
    UA_BrowseDescription bd;
    UA_BrowseDescription_init(&bd);
    bd.nodeId = *source;
    bd.referenceTypeId = UA_NS0ID(AGGREGATES);
    bd.includeSubtypes = true;
    bd.browseDirection = UA_BROWSEDIRECTION_FORWARD;
    bd.nodeClassMask = UA_NODECLASS_OBJECT | UA_NODECLASS_VARIABLE | UA_NODECLASS_METHOD;
    bd.resultMask = UA_BROWSERESULTMASK_REFERENCETYPEID | UA_BROWSERESULTMASK_NODECLASS |
        UA_BROWSERESULTMASK_BROWSENAME | UA_BROWSERESULTMASK_TYPEDEFINITION;

    UA_BrowseResult br;
    UA_BrowseResult_init(&br);
    UA_UInt32 maxrefs = 0;
    Operation_Browse(server, session, &maxrefs, &bd, &br);
    if(br.statusCode != UA_STATUSCODE_GOOD)
        return br.statusCode;

    UA_StatusCode retval = UA_STATUSCODE_GOOD;
    for(size_t i = 0; i < br.referencesSize; ++i) {
        UA_ReferenceDescription *rd = &br.references[i];
        retval = copyChild(server, session, destination, rd);
        if(retval != UA_STATUSCODE_GOOD)
            break;
    }

    UA_BrowseResult_clear(&br);
    return retval;
}

static UA_StatusCode
addTypeChildren(UA_Server *server, UA_Session *session,
                const UA_NodeId *nodeId, const UA_NodeId *typeId) {
    /* Get the hierarchy of the type and all its supertypes */
    UA_NodeId *hierarchy = NULL;
    size_t hierarchySize = 0;
    UA_StatusCode retval = getParentTypeAndInterfaceHierarchy(server, typeId,
                                                              &hierarchy, &hierarchySize);
    if(retval != UA_STATUSCODE_GOOD)
        return retval;
    UA_assert(hierarchySize < 1000);

    /* Copy members of the type and supertypes (and instantiate them) */
    for(size_t i = 0; i < hierarchySize; ++i) {
        retval = copyAllChildren(server, session, &hierarchy[i], nodeId);
        if(retval != UA_STATUSCODE_GOOD)
            break;
    }

    UA_Array_delete(hierarchy, hierarchySize, &UA_TYPES[UA_TYPES_NODEID]);
    return retval;
}

/************/
/* Add Node */
/************/

static const UA_NodeId hasSubtype = {0, UA_NODEIDTYPE_NUMERIC, {UA_NS0ID_HASSUBTYPE}};

UA_StatusCode
addNode_addRefs(UA_Server *server, UA_Session *session, const UA_NodeId *nodeId,
                const UA_NodeId *parentNodeId, const UA_NodeId *referenceTypeId,
                const UA_NodeId *typeDefinitionId) {
    /* Get the node */
    const UA_Node *type = NULL;
    const UA_Node *node = UA_NODESTORE_GET(server, nodeId);
    if(!node)
        return UA_STATUSCODE_BADNODEIDUNKNOWN;

    /* Use the typeDefinition as parent for type-nodes */
    const UA_NodeHead *head = &node->head;
    if(head->nodeClass == UA_NODECLASS_VARIABLETYPE ||
       head->nodeClass == UA_NODECLASS_OBJECTTYPE ||
       head->nodeClass == UA_NODECLASS_REFERENCETYPE ||
       head->nodeClass == UA_NODECLASS_DATATYPE) {
        if(UA_NodeId_equal(referenceTypeId, &UA_NODEID_NULL))
            referenceTypeId = &hasSubtype;
        const UA_Node *parentNode = UA_NODESTORE_GET(server, parentNodeId);
        if(parentNode) {
            if(parentNode->head.nodeClass == head->nodeClass)
                typeDefinitionId = parentNodeId;
            UA_NODESTORE_RELEASE(server, parentNode);
        }
    }

    UA_StatusCode retval;
    /* Make sure newly created node does not have itself as parent */
    if(UA_NodeId_equal(nodeId, parentNodeId)) {
        logAddNode(server->config.logging, session, nodeId,
                   "A node cannot have itself as parent");
        retval = UA_STATUSCODE_BADINVALIDARGUMENT;
        goto cleanup;
    }


    /* Check parent reference. Objects may have no parent. */
    retval = checkParentReference(server, session, head, parentNodeId, referenceTypeId);
    if(retval != UA_STATUSCODE_GOOD) {
        logAddNode(server->config.logging, session, nodeId,
                   "The parent reference for is invalid");
        goto cleanup;
    }

    /* Replace empty typeDefinition with the most permissive default */
    if((head->nodeClass == UA_NODECLASS_VARIABLE ||
        head->nodeClass == UA_NODECLASS_OBJECT) &&
       UA_NodeId_isNull(typeDefinitionId)) {
        logAddNode(server->config.logging, session, nodeId,
                   "No TypeDefinition. Use the default "
                   "TypeDefinition for the Variable/Object");
        if(head->nodeClass == UA_NODECLASS_VARIABLE)
            typeDefinitionId = &baseDataVariableType;
        else
            typeDefinitionId = &baseObjectType;
    }

    /* Get the node type. There must be a typedefinition for variables, objects
     * and type-nodes. See the above checks. */
    if(!UA_NodeId_isNull(typeDefinitionId)) {
        /* Get the type node */
        type = UA_NODESTORE_GET(server, typeDefinitionId);
        if(!type) {
            logAddNode(server->config.logging, session, nodeId, "Node type not found");
            retval = UA_STATUSCODE_BADTYPEDEFINITIONINVALID;
            goto cleanup;
        }

        UA_Boolean typeOk = false;
        const UA_NodeHead *typeHead = &type->head;
        switch(head->nodeClass) {
            case UA_NODECLASS_DATATYPE:
                typeOk = typeHead->nodeClass == UA_NODECLASS_DATATYPE;
                break;
            case UA_NODECLASS_METHOD:
                typeOk = typeHead->nodeClass == UA_NODECLASS_METHOD;
                break;
            case UA_NODECLASS_OBJECT:
            case UA_NODECLASS_OBJECTTYPE:
                typeOk = typeHead->nodeClass == UA_NODECLASS_OBJECTTYPE;
                break;
            case UA_NODECLASS_REFERENCETYPE:
                typeOk = typeHead->nodeClass == UA_NODECLASS_REFERENCETYPE;
                break;
            case UA_NODECLASS_VARIABLE:
            case UA_NODECLASS_VARIABLETYPE:
                typeOk = typeHead->nodeClass == UA_NODECLASS_VARIABLETYPE;
                break;
            case UA_NODECLASS_VIEW:
                typeOk = typeHead->nodeClass == UA_NODECLASS_VIEW;
                break;
            default:
                typeOk = false;
        }
        if(!typeOk) {
            logAddNode(server->config.logging, session, nodeId,
                       "Type does not match the NodeClass");
            retval = UA_STATUSCODE_BADTYPEDEFINITIONINVALID;
            goto cleanup;
        }

        /* See if the type has the correct node class. For type-nodes, we know
         * that type has the same nodeClass from checkParentReference. */
        if(head->nodeClass == UA_NODECLASS_VARIABLE &&
           type->variableTypeNode.isAbstract) {
            /* Get subtypes of the parent reference types */
            UA_ReferenceTypeSet refTypes1, refTypes2;
            retval |= referenceTypeIndices(server, &parentReferences[0], &refTypes1, true);
            retval |= referenceTypeIndices(server, &parentReferences[1], &refTypes2, true);
            UA_ReferenceTypeSet refTypes = UA_ReferenceTypeSet_union(refTypes1, refTypes2);
            if(retval != UA_STATUSCODE_GOOD)
                goto cleanup;

            /* Abstract variable is allowed if parent is a children of a
             * base data variable. An abstract variable may be part of an
             * object type which again is below BaseObjectType */
            const UA_NodeId variableTypes = UA_NS0ID(BASEDATAVARIABLETYPE);
            const UA_NodeId objectTypes = UA_NS0ID(BASEOBJECTTYPE);
            if(!isNodeInTree(server, parentNodeId, &variableTypes, &refTypes) &&
               !isNodeInTree(server, parentNodeId, &objectTypes, &refTypes)) {
                logAddNode(server->config.logging, session, nodeId,
                           "Type of variable node must be a "
                           "VariableType and cannot be abstract");
                retval = UA_STATUSCODE_BADTYPEDEFINITIONINVALID;
                goto cleanup;
            }
        }

        if(head->nodeClass == UA_NODECLASS_OBJECT &&
           type->objectTypeNode.isAbstract) {
            /* Get subtypes of the parent reference types */
            UA_ReferenceTypeSet refTypes1, refTypes2;
            retval |= referenceTypeIndices(server, &parentReferences[0], &refTypes1, true);
            retval |= referenceTypeIndices(server, &parentReferences[1], &refTypes2, true);
            UA_ReferenceTypeSet refTypes = UA_ReferenceTypeSet_union(refTypes1, refTypes2);
            if(retval != UA_STATUSCODE_GOOD)
                goto cleanup;


            /* Object node created of an abstract ObjectType. Only allowed if
             * within BaseObjectType folder or if it's an event (subType of
             * BaseEventType) */
            const UA_NodeId objectTypes = UA_NS0ID(BASEOBJECTTYPE);
            UA_Boolean isInBaseObjectType =
                isNodeInTree(server, parentNodeId, &objectTypes, &refTypes);

            const UA_NodeId eventTypes = UA_NS0ID(BASEEVENTTYPE);
            UA_Boolean isInBaseEventType =
                isNodeInTree_singleRef(server, &type->head.nodeId, &eventTypes,
                                       UA_REFERENCETYPEINDEX_HASSUBTYPE);

            if(!isInBaseObjectType &&
               !(isInBaseEventType && UA_NodeId_isNull(parentNodeId))) {
                logAddNode(server->config.logging, session, nodeId,
                           "Type of ObjectNode must be ObjectType and not be abstract");
                retval = UA_STATUSCODE_BADTYPEDEFINITIONINVALID;
                goto cleanup;
            }
        }
    }

    /* Add reference to the parent */
    if(!UA_NodeId_isNull(parentNodeId)) {
        if(UA_NodeId_isNull(referenceTypeId)) {
            logAddNode(server->config.logging, session, nodeId,
                       "Reference to parent cannot be null");
            retval = UA_STATUSCODE_BADTYPEDEFINITIONINVALID;
            goto cleanup;
        }

        retval = addRefWithSession(server, session, &head->nodeId, referenceTypeId,
                                   parentNodeId, false);
        if(retval != UA_STATUSCODE_GOOD) {
            logAddNode(server->config.logging, session, nodeId,
                       "Adding reference to parent failed");
            goto cleanup;
        }
    }

    /* Add a hasTypeDefinition reference */
    if(head->nodeClass == UA_NODECLASS_VARIABLE ||
       head->nodeClass == UA_NODECLASS_OBJECT) {
        UA_assert(type != NULL); /* see above */
        retval = addRefWithSession(server, session, &head->nodeId, &hasTypeDefinition,
                                   &type->head.nodeId, true);
        if(retval != UA_STATUSCODE_GOOD) {
            logAddNode(server->config.logging, session, nodeId,
                       "Adding a reference to the type definition failed");
        }
    }

 cleanup:
    UA_NODESTORE_RELEASE(server, node);
    if(type)
        UA_NODESTORE_RELEASE(server, type);
    return retval;
}

/* Create the node and add it to the nodestore. But don't typecheck and add
 * references so far */
UA_StatusCode
addNode_raw(UA_Server *server, UA_Session *session, void *nodeContext,
            const UA_AddNodesItem *item, UA_NodeId *outNewNodeId) {
    /* Do not check access for server */
    if(session != &server->adminSession && server->config.accessControl.allowAddNode) {
        UA_LOCK_ASSERT(&server->serviceMutex);
        UA_UNLOCK(&server->serviceMutex);
        if(!server->config.accessControl.
           allowAddNode(server, &server->config.accessControl,
                        &session->sessionId, session->context, item)) {
            UA_LOCK(&server->serviceMutex);
            return UA_STATUSCODE_BADUSERACCESSDENIED;
        }
        UA_LOCK(&server->serviceMutex);
    }

    /* Check the NamespaceIndex */
    if(item->requestedNewNodeId.nodeId.namespaceIndex >= server->namespacesSize) {
        UA_LOG_INFO_SESSION(server->config.logging, session,
                            "AddNode: Namespace invalid");
        return UA_STATUSCODE_BADNODEIDINVALID;
    }

    if(item->nodeAttributes.encoding != UA_EXTENSIONOBJECT_DECODED &&
       item->nodeAttributes.encoding != UA_EXTENSIONOBJECT_DECODED_NODELETE) {
        UA_LOG_INFO_SESSION(server->config.logging, session,
                            "AddNode: Node attributes invalid");
        return UA_STATUSCODE_BADINTERNALERROR;
    }

    /* Create a Node */
    UA_Node *node = UA_NODESTORE_NEW(server, item->nodeClass);
    if(!node) {
        UA_LOG_INFO_SESSION(server->config.logging, session,
                            "AddNode: Node could not create a node "
                            "in the nodestore");
        return UA_STATUSCODE_BADOUTOFMEMORY;
    }

    UA_NodeId tmpOutId = UA_NODEID_NULL;
    /* Fill the node attributes */
    node->head.context = nodeContext;
    UA_StatusCode retval =
        UA_NodeId_copy(&item->requestedNewNodeId.nodeId, &node->head.nodeId);
    if(retval != UA_STATUSCODE_GOOD)
        goto create_error;

    retval = UA_QualifiedName_copy(&item->browseName, &node->head.browseName);
    if(retval != UA_STATUSCODE_GOOD)
        goto create_error;

    retval = UA_Node_setAttributes(node, item->nodeAttributes.content.decoded.data,
                                   item->nodeAttributes.content.decoded.type);
    if(retval != UA_STATUSCODE_GOOD)
        goto create_error;

    /* Create a current source timestamp for values that don't have any */
    if(node->head.nodeClass == UA_NODECLASS_VARIABLE &&
       !node->variableNode.value.data.value.hasSourceTimestamp) {
        UA_EventLoop *el = server->config.eventLoop;
        node->variableNode.value.data.value.sourceTimestamp = el->dateTime_now(el);
        node->variableNode.value.data.value.hasSourceTimestamp = true;
    }

    /* Add the node to the nodestore */
    if(!outNewNodeId)
        outNewNodeId = &tmpOutId;
    retval = UA_NODESTORE_INSERT(server, node, outNewNodeId);
    if(retval != UA_STATUSCODE_GOOD) {
        UA_LOG_INFO_SESSION(server->config.logging, session,
                            "AddNode: Node could not add the new node "
                            "to the nodestore with error code %s",
                            UA_StatusCode_name(retval));
        return retval;
    }

    if(outNewNodeId == &tmpOutId)
        UA_NodeId_clear(&tmpOutId);

    return UA_STATUSCODE_GOOD;

create_error:
    UA_LOG_INFO_SESSION(server->config.logging, session,
                        "AddNode: Node could not create a node "
                        "with error code %s", UA_StatusCode_name(retval));
    UA_NODESTORE_DELETE(server, node);
    return retval;
}

static UA_StatusCode
findDefaultInstanceBrowseNameNode(UA_Server *server, UA_NodeId startingNode,
                                  UA_NodeId *foundId) {
    UA_NodeId_init(foundId);
    UA_RelativePathElement rpe;
    UA_RelativePathElement_init(&rpe);
    rpe.referenceTypeId = UA_NS0ID(HASPROPERTY);
    rpe.targetName = UA_QUALIFIEDNAME(0, "DefaultInstanceBrowseName");
    UA_BrowsePath bp;
    UA_BrowsePath_init(&bp);
    bp.startingNode = startingNode;
    bp.relativePath.elementsSize = 1;
    bp.relativePath.elements = &rpe;
    UA_BrowsePathResult bpr = translateBrowsePathToNodeIds(server, &bp);
    UA_StatusCode retval = bpr.statusCode;
    if(retval == UA_STATUSCODE_GOOD && bpr.targetsSize > 0)
        retval = UA_NodeId_copy(&bpr.targets[0].targetId.nodeId, foundId);
    UA_BrowsePathResult_clear(&bpr);
    return retval;
}

/* Check if we got a valid browse name for the new node. For object nodes the
 * BrowseName may only be null if the parent type has a
 * 'DefaultInstanceBrowseName' property. */
static UA_StatusCode
checkSetBrowseName(UA_Server *server, UA_Session *session, UA_AddNodesItem *item) {
    /* If the object node already has a browse name we are done here. */
    if(!UA_QualifiedName_isNull(&item->browseName))
        return UA_STATUSCODE_GOOD;

    /* Nodes other than Objects must have a BrowseName */
    if(item->nodeClass != UA_NODECLASS_OBJECT)
        return UA_STATUSCODE_BADBROWSENAMEINVALID;

    /* At this point we have an object with an empty browse name. Check the type
     * node if it has a DefaultInstanceBrowseName property. */
    UA_NodeId defaultBrowseNameNode;
    UA_StatusCode retval =
        findDefaultInstanceBrowseNameNode(server, item->typeDefinition.nodeId,
                                          &defaultBrowseNameNode);
    if(retval != UA_STATUSCODE_GOOD)
        return UA_STATUSCODE_BADBROWSENAMEINVALID;

    UA_Variant defaultBrowseName;
    retval = readWithReadValue(server, &defaultBrowseNameNode,
                               UA_ATTRIBUTEID_VALUE, &defaultBrowseName);
    UA_NodeId_clear(&defaultBrowseNameNode);
    if(retval != UA_STATUSCODE_GOOD)
        return UA_STATUSCODE_BADBROWSENAMEINVALID;

    if(UA_Variant_hasScalarType(&defaultBrowseName, &UA_TYPES[UA_TYPES_QUALIFIEDNAME])) {
        item->browseName = *(UA_QualifiedName*)defaultBrowseName.data;
        UA_QualifiedName_init((UA_QualifiedName*)defaultBrowseName.data);
    } else {
        retval = UA_STATUSCODE_BADBROWSENAMEINVALID;
    }

    UA_Variant_clear(&defaultBrowseName);
    return retval;
}

/* Prepare the node, then add it to the nodestore */
static UA_StatusCode
Operation_addNode_begin(UA_Server *server, UA_Session *session, void *nodeContext,
                        const UA_AddNodesItem *item, const UA_NodeId *parentNodeId,
                        const UA_NodeId *referenceTypeId, UA_NodeId *outNewNodeId) {
    /* Create a temporary NodeId if none is returned */
    UA_NodeId newId;
    if(!outNewNodeId) {
        UA_NodeId_init(&newId);
        outNewNodeId = &newId;
    }

    /* Set the BrowsenName before adding to the Nodestore. The BrowseName is
     * immutable afterwards. */
    UA_Boolean noBrowseName = UA_QualifiedName_isNull(&item->browseName);
    UA_StatusCode retval =
        checkSetBrowseName(server, session, (UA_AddNodesItem*)(uintptr_t)item);
    if(retval != UA_STATUSCODE_GOOD)
        return retval;

    /* Create the node and add it to the nodestore */
    retval = addNode_raw(server, session, nodeContext, item, outNewNodeId);
    if(retval != UA_STATUSCODE_GOOD)
        goto cleanup;

    /* Typecheck and add references to parent and type definition */
    retval = addNode_addRefs(server, session, outNewNodeId, parentNodeId,
                             referenceTypeId, &item->typeDefinition.nodeId);
    if(retval != UA_STATUSCODE_GOOD)
        deleteNode(server, *outNewNodeId, true);

    if(outNewNodeId == &newId)
        UA_NodeId_clear(&newId);

 cleanup:
    if(noBrowseName)
        UA_QualifiedName_clear((UA_QualifiedName*)(uintptr_t)&item->browseName);
    return retval;
}

/* Construct children first */
static UA_StatusCode
recursiveCallConstructors(UA_Server *server, UA_Session *session,
                          const UA_NodeId *nodeId, const UA_Node *type) {
    UA_LOCK_ASSERT(&server->serviceMutex);

    /* Browse the children */
    UA_BrowseDescription bd;
    UA_BrowseDescription_init(&bd);
    bd.nodeId = *nodeId;
    bd.referenceTypeId = UA_NS0ID(AGGREGATES);
    bd.includeSubtypes = true;
    bd.browseDirection = UA_BROWSEDIRECTION_FORWARD;

    UA_BrowseResult br;
    UA_BrowseResult_init(&br);
    UA_UInt32 maxrefs = 0;
    Operation_Browse(server, session, &maxrefs, &bd, &br);
    if(br.statusCode != UA_STATUSCODE_GOOD)
        return br.statusCode;

    /* Call the constructor for every unconstructed child node */
    UA_StatusCode retval = UA_STATUSCODE_GOOD;
    for(size_t i = 0; i < br.referencesSize; ++i) {
        UA_ReferenceDescription *rd = &br.references[i];
        if(!UA_ExpandedNodeId_isLocal(&rd->nodeId))
            continue;
        const UA_Node *target = UA_NODESTORE_GET(server, &rd->nodeId.nodeId);
        if(!target)
            continue;
        if(target->head.constructed) {
            UA_NODESTORE_RELEASE(server, target);
            continue;
        }

        const UA_Node *targetType = NULL;
        if(target->head.nodeClass == UA_NODECLASS_VARIABLE ||
           target->head.nodeClass == UA_NODECLASS_OBJECT) {
            targetType = getNodeType(server, &target->head);
            if(!targetType) {
                UA_NODESTORE_RELEASE(server, target);
                retval = UA_STATUSCODE_BADTYPEDEFINITIONINVALID;
                break;
            }
        }

        UA_NODESTORE_RELEASE(server, target);
        retval = recursiveCallConstructors(server, session, &rd->nodeId.nodeId, targetType);

        if(targetType)
            UA_NODESTORE_RELEASE(server, targetType);
        if(retval != UA_STATUSCODE_GOOD)
            break;
    }

    UA_BrowseResult_clear(&br);

    /* If a child could not be constructed or the node is already constructed */
    if(retval != UA_STATUSCODE_GOOD)
        return retval;

    /* Get the node context */
    const UA_Node *node = UA_NODESTORE_GET(server, nodeId);
    if(!node)
        return UA_STATUSCODE_BADNODEIDUNKNOWN;
    void *context = node->head.context;
    UA_NODESTORE_RELEASE(server, node);

    /* Call the global constructor */
    if(server->config.nodeLifecycle.constructor) {
        UA_UNLOCK(&server->serviceMutex);
        retval = server->config.nodeLifecycle.
            constructor(server, &session->sessionId,
                        session->context, nodeId, &context);
        UA_LOCK(&server->serviceMutex);
        if(retval != UA_STATUSCODE_GOOD)
            return retval;
    }

    /* Call the local (per-type) constructor */
    const UA_NodeTypeLifecycle *lifecycle = NULL;
    if(type && node->head.nodeClass == UA_NODECLASS_OBJECT)
        lifecycle = &type->objectTypeNode.lifecycle;
    else if(type && node->head.nodeClass == UA_NODECLASS_VARIABLE)
        lifecycle = &type->variableTypeNode.lifecycle;
    if(lifecycle && lifecycle->constructor) {
        UA_UNLOCK(&server->serviceMutex);
        retval = lifecycle->constructor(server, &session->sessionId,
                                        session->context, &type->head.nodeId,
                                        type->head.context, nodeId, &context);
        UA_LOCK(&server->serviceMutex);
        if(retval != UA_STATUSCODE_GOOD)
            goto global_destructor;
    }

    /* Set the context *and* mark the node as constructed */
    retval = UA_Server_editNode(server, &server->adminSession, nodeId,
                                0, UA_REFERENCETYPESET_NONE, UA_BROWSEDIRECTION_INVALID,
                                (UA_EditNodeCallback)setConstructedNodeContext, context);
    if(retval != UA_STATUSCODE_GOOD)
        goto local_destructor;

    /* All good, return */
    return retval;

    /* Fail. Call the destructors. */
  local_destructor:
    if(lifecycle && lifecycle->destructor) {
        UA_UNLOCK(&server->serviceMutex);
        lifecycle->destructor(server, &session->sessionId, session->context,
                              &type->head.nodeId, type->head.context, nodeId, &context);
        UA_LOCK(&server->serviceMutex);
    }

  global_destructor:
    if(server->config.nodeLifecycle.destructor) {
        UA_UNLOCK(&server->serviceMutex);
        server->config.nodeLifecycle.destructor(server, &session->sessionId,
                                                session->context, nodeId, context);
        UA_LOCK(&server->serviceMutex);
    }
    return retval;
}

/* Add new ReferenceType to the subtypes bitfield */
static UA_StatusCode
addReferenceTypeSubtype(UA_Server *server, UA_Session *session,
                        UA_Node *node, void *context) {
    node->referenceTypeNode.subTypes =
        UA_ReferenceTypeSet_union(node->referenceTypeNode.subTypes,
                                  *(UA_ReferenceTypeSet*)context);
    return UA_STATUSCODE_GOOD;
}

static UA_StatusCode
setReferenceTypeSubtypes(UA_Server *server, const UA_ReferenceTypeNode *node) {
    /* Get the ReferenceTypes upwards in the hierarchy */
    size_t parentsSize = 0;
    UA_ExpandedNodeId *parents = NULL;
    UA_ReferenceTypeSet reftypes_subtype = UA_REFTYPESET(UA_REFERENCETYPEINDEX_HASSUBTYPE);
    UA_StatusCode res =
        browseRecursive(server, 1, &node->head.nodeId, UA_BROWSEDIRECTION_INVERSE,
                        &reftypes_subtype, UA_NODECLASS_UNSPECIFIED,
                        false, &parentsSize, &parents);
    if(res != UA_STATUSCODE_GOOD)
        return res;

    /* Add the ReferenceTypeIndex of this node */
    const UA_ReferenceTypeSet *newRefSet = &node->subTypes;
    for(size_t i = 0; i < parentsSize; i++) {
        UA_Server_editNode(server, &server->adminSession, &parents[i].nodeId,
                           0, UA_REFERENCETYPESET_NONE, UA_BROWSEDIRECTION_INVALID,
                           addReferenceTypeSubtype, (void*)(uintptr_t)newRefSet);
    }

    UA_Array_delete(parents, parentsSize, &UA_TYPES[UA_TYPES_EXPANDEDNODEID]);
    return UA_STATUSCODE_GOOD;
}

static UA_StatusCode
setVariableNodeDynamic(UA_Server *server, const UA_NodeId *nodeId,
                       UA_Boolean isDynamic) {
    UA_Node *node =
        UA_NODESTORE_GET_EDIT_SELECTIVE(server, nodeId, 0, UA_REFERENCETYPESET_NONE,
                                        UA_BROWSEDIRECTION_INVALID);
    if(!node)
        return UA_STATUSCODE_BADNODEIDINVALID;
    UA_StatusCode res = UA_STATUSCODE_GOOD;
    if(node->head.nodeClass == UA_NODECLASS_VARIABLE)
        ((UA_VariableNode*)node)->isDynamic = isDynamic;
    else
        res = UA_STATUSCODE_BADINTERNALERROR;
    UA_NODESTORE_RELEASE(server, node);
    return res;
}

static UA_StatusCode
checkSetIsDynamicVariable(UA_Server *server, UA_Session *session,
                          const UA_NodeId *nodeId) {
    /* Get all hierarchical reference types */
    UA_ReferenceTypeSet reftypes_hierarchical;
    UA_ReferenceTypeSet_init(&reftypes_hierarchical);
    UA_NodeId hierarchicalRefs = UA_NS0ID(HIERARCHICALREFERENCES);
    UA_StatusCode res =
        referenceTypeIndices(server, &hierarchicalRefs, &reftypes_hierarchical, true);
    if(res != UA_STATUSCODE_GOOD)
        return res;

    /* Is the variable under the server object? */
    UA_NodeId serverNodeId = UA_NS0ID(SERVER);
    if(isNodeInTree(server, nodeId, &serverNodeId, &reftypes_hierarchical))
        return UA_STATUSCODE_GOOD;

    /* Is the variable in the type hierarchy? */
    UA_NodeId typesNodeId = UA_NS0ID(TYPESFOLDER);
    if(isNodeInTree(server, nodeId, &typesNodeId, &reftypes_hierarchical))
        return UA_STATUSCODE_GOOD;

    /* Is the variable a property of a method node (InputArguments /
     * OutputArguments)? */
    UA_BrowseDescription bd;
    UA_BrowseDescription_init(&bd);
    bd.nodeId = *nodeId;
    bd.browseDirection = UA_BROWSEDIRECTION_INVERSE;
    bd.referenceTypeId = UA_NS0ID(HASPROPERTY);
    bd.includeSubtypes = false;
    bd.nodeClassMask = UA_NODECLASS_METHOD;
    UA_BrowseResult br;
    UA_BrowseResult_init(&br);
    UA_UInt32 maxrefs = 0;
    Operation_Browse(server, session, &maxrefs, &bd, &br);
    UA_Boolean hasParentMethod = (br.referencesSize > 0);
    UA_BrowseResult_clear(&br);
    if(hasParentMethod)
        return UA_STATUSCODE_GOOD;

    /* Set the variable to "dynamic" */
    return setVariableNodeDynamic(server, nodeId, true);
}

UA_StatusCode
UA_Server_setVariableNodeDynamic(UA_Server *server, const UA_NodeId nodeId,
                                 UA_Boolean isDynamic) {
    UA_LOCK(&server->serviceMutex);
    UA_StatusCode res = setVariableNodeDynamic(server, &nodeId, isDynamic);
    UA_UNLOCK(&server->serviceMutex);
    return res;
}

/* Children, references, type-checking, constructors. */
UA_StatusCode
addNode_finish(UA_Server *server, UA_Session *session, const UA_NodeId *nodeId) {
    /* Get the node */
    const UA_Node *type = NULL;
    const UA_Node *node = UA_NODESTORE_GET(server, nodeId);
    if(!node)
        return UA_STATUSCODE_BADNODEIDUNKNOWN;

    /* Set the ReferenceTypesSet of subtypes in the ReferenceTypeNode */
    UA_StatusCode retval = UA_STATUSCODE_GOOD;
    if(node->head.nodeClass == UA_NODECLASS_REFERENCETYPE) {
        retval = setReferenceTypeSubtypes(server, &node->referenceTypeNode);
        if(retval != UA_STATUSCODE_GOOD)
            goto cleanup;
    }

    /* Check NodeClass for 'hasSubtype'. UA_NODECLASS_VARIABLE not allowed
     * to have subtype */
    if(node->head.nodeClass == UA_NODECLASS_VARIABLE) {
        for(size_t i = 0; i < node->head.referencesSize; i++) {
            if(node->head.references[i].referenceTypeIndex ==
               UA_REFERENCETYPEINDEX_HASSUBTYPE) {
                UA_LOG_INFO_SESSION(server->config.logging, session,
                                    "AddNode (%N): Variable not allowed "
                                    "to have HasSubType reference",
                                    node->head.nodeId);
                retval = UA_STATUSCODE_BADREFERENCENOTALLOWED;
                goto cleanup;
            }
        }
    }

    /* Set variables to dynamic (source and server timestamps are meaningful) if
     * they fulfill some conditions. (Do this before replacing the default value
     * in a VariableNode. So that the sourceTimestamp is set in the Write service.) */
    if(node->head.nodeClass == UA_NODECLASS_VARIABLE) {
        retval = checkSetIsDynamicVariable(server, session, nodeId);
        if(retval != UA_STATUSCODE_GOOD)
            goto cleanup;
    }

    /* Get the type node */
    if(node->head.nodeClass == UA_NODECLASS_VARIABLE ||
       node->head.nodeClass == UA_NODECLASS_VARIABLETYPE ||
       node->head.nodeClass == UA_NODECLASS_OBJECT) {
        type = getNodeType(server, &node->head);
        if(!type) {
            if(server->bootstrapNS0)
                goto constructor;
            logAddNode(server->config.logging, session, &node->head.nodeId,
                       "Node type not found");
            retval = UA_STATUSCODE_BADTYPEDEFINITIONINVALID;
            goto cleanup;
        }
    }

    /* Initialize and typecheck the variable */
    if(node->head.nodeClass == UA_NODECLASS_VARIABLE ||
       node->head.nodeClass == UA_NODECLASS_VARIABLETYPE) {
        /* Use attributes from the type. The value and value constraints are the
         * same for the variable and variabletype attribute structs. */
        retval = useVariableTypeAttributes(server, session,
                                           &node->variableNode,
                                           &type->variableTypeNode);
        if(retval != UA_STATUSCODE_GOOD) {
            UA_LOG_INFO_SESSION(server->config.logging, session,
                                "AddNode (%N): Using attributes for from "
                                "the variable type failed with error code %s",
                                node->head.nodeId, UA_StatusCode_name(retval));
            goto cleanup;
        }

        /* Get a new pointer to the node. It might have been updated in the
         * background due to a 'Write' operation inside
         * useVariableTypeAttributes. */
        UA_NODESTORE_RELEASE(server, node);
        node = UA_NODESTORE_GET(server, nodeId);
        if(!node || (node->head.nodeClass != UA_NODECLASS_VARIABLE &&
                     node->head.nodeClass != UA_NODECLASS_VARIABLETYPE)) {
            retval = UA_STATUSCODE_BADINTERNALERROR;
            goto cleanup;
        }

        /* Check if all attributes hold the constraints of the type now. The initial
         * attributes must type-check. The constructor might change the attributes
         * again. Then, the changes are type-checked by the normal write service. */
        retval = typeCheckVariableNode(server, session, &node->variableNode,
                                       &type->variableTypeNode);
        if(retval != UA_STATUSCODE_GOOD) {
            UA_LOG_INFO_SESSION(server->config.logging, session,
                                "AddNode (%N): Type-checking failed with error code %s",
                                node->head.nodeId, UA_StatusCode_name(retval));
            goto cleanup;
        }
    }

    /* Add (mandatory) child nodes from the type definition */
    if(node->head.nodeClass == UA_NODECLASS_VARIABLE ||
       node->head.nodeClass == UA_NODECLASS_OBJECT) {
        retval = addTypeChildren(server, session, nodeId, &type->head.nodeId);
        if(retval != UA_STATUSCODE_GOOD) {
            UA_LOG_INFO_SESSION(server->config.logging, session,
                                "AddNode (%N): Adding child nodes "
                                "failed with error code %s",
                                node->head.nodeId, UA_StatusCode_name(retval));
            goto cleanup;
        }
    }

    /* Add (mandatory) child nodes from the HasInterface references */
    if(node->head.nodeClass == UA_NODECLASS_OBJECT) {
        retval = addInterfaceChildren(server, session, nodeId, &type->head.nodeId);
        if(retval != UA_STATUSCODE_GOOD) {
            UA_LOG_INFO_SESSION(server->config.logging, session,
                                "AddNode (%N): Adding child nodes "
                                "interface failed with error code %s",
                                node->head.nodeId, UA_StatusCode_name(retval));
            goto cleanup;
        }
    }

    /* Call the constructor(s) */
 constructor:
    if(!node->head.constructed)
        retval = recursiveCallConstructors(server, session, nodeId, type);
    if(retval != UA_STATUSCODE_GOOD) {
        UA_LOG_INFO_SESSION(server->config.logging, session,
                            "AddNode (%N): Calling the node constructor(s) "
                            "failed with error code %s",
                            node->head.nodeId, UA_StatusCode_name(retval));
    }

 cleanup:
    UA_NODESTORE_RELEASE(server, node);
    if(type)
        UA_NODESTORE_RELEASE(server, type);
    if(retval != UA_STATUSCODE_GOOD)
        deleteNode(server, *nodeId, true);
    return retval;
}

static void
Operation_addNode(UA_Server *server, UA_Session *session, void *nodeContext,
                  const UA_AddNodesItem *item, UA_AddNodesResult *result) {
    result->statusCode =
        Operation_addNode_begin(server, session, nodeContext,
                                item, &item->parentNodeId.nodeId,
                                &item->referenceTypeId, &result->addedNodeId);
    if(result->statusCode != UA_STATUSCODE_GOOD)
        return;

    /* AddNodes_finish */
    result->statusCode = addNode_finish(server, session, &result->addedNodeId);

    /* If finishing failed, the node was deleted */
    if(result->statusCode != UA_STATUSCODE_GOOD)
        UA_NodeId_clear(&result->addedNodeId);
}

void
Service_AddNodes(UA_Server *server, UA_Session *session,
                 const UA_AddNodesRequest *request,
                 UA_AddNodesResponse *response) {
    UA_LOG_DEBUG_SESSION(server->config.logging, session, "Processing AddNodesRequest");
    UA_LOCK_ASSERT(&server->serviceMutex);

    if(server->config.maxNodesPerNodeManagement != 0 &&
       request->nodesToAddSize > server->config.maxNodesPerNodeManagement) {
        response->responseHeader.serviceResult = UA_STATUSCODE_BADTOOMANYOPERATIONS;
        return;
    }

    response->responseHeader.serviceResult =
        UA_Server_processServiceOperations(server, session,
                                           (UA_ServiceOperation)Operation_addNode, NULL,
                                           &request->nodesToAddSize,
                                           &UA_TYPES[UA_TYPES_ADDNODESITEM],
                                           &response->resultsSize,
                                           &UA_TYPES[UA_TYPES_ADDNODESRESULT]);
}

UA_StatusCode
addNode(UA_Server *server, const UA_NodeClass nodeClass, const UA_NodeId requestedNewNodeId,
        const UA_NodeId parentNodeId, const UA_NodeId referenceTypeId,
        const UA_QualifiedName browseName, const UA_NodeId typeDefinition,
        const void *attr, const UA_DataType *attributeType,
        void *nodeContext, UA_NodeId *outNewNodeId) {
    UA_LOCK_ASSERT(&server->serviceMutex);

    /* Create the AddNodesItem */
    UA_AddNodesItem item;
    UA_AddNodesItem_init(&item);
    item.nodeClass = nodeClass;
    item.requestedNewNodeId.nodeId = requestedNewNodeId;
    item.browseName = browseName;
    item.parentNodeId.nodeId = parentNodeId;
    item.referenceTypeId = referenceTypeId;
    item.typeDefinition.nodeId = typeDefinition;
    UA_ExtensionObject_setValueNoDelete(&item.nodeAttributes,
                                        (void*)(uintptr_t)attr, attributeType);

    /* Call the normal addnodes service */
    UA_AddNodesResult result;
    UA_AddNodesResult_init(&result);
    Operation_addNode(server, &server->adminSession, nodeContext, &item, &result);
    if(outNewNodeId)
        *outNewNodeId = result.addedNodeId;
    else
        UA_NodeId_clear(&result.addedNodeId);
    return result.statusCode;
}

UA_StatusCode
__UA_Server_addNode(UA_Server *server, const UA_NodeClass nodeClass,
                    const UA_NodeId *requestedNewNodeId,
                    const UA_NodeId *parentNodeId,
                    const UA_NodeId *referenceTypeId,
                    const UA_QualifiedName browseName,
                    const UA_NodeId *typeDefinition,
                    const UA_NodeAttributes *attr,
                    const UA_DataType *attributeType,
                    void *nodeContext, UA_NodeId *outNewNodeId) {
    UA_LOCK(&server->serviceMutex);
    UA_StatusCode reval =
        addNode(server, nodeClass, *requestedNewNodeId, *parentNodeId,
                *referenceTypeId, browseName, *typeDefinition, attr,
                attributeType, nodeContext, outNewNodeId);
    UA_UNLOCK(&server->serviceMutex);
    return reval;
}

UA_StatusCode
addNode_begin(UA_Server *server, const UA_NodeClass nodeClass,
              const UA_NodeId requestedNewNodeId, const UA_NodeId parentNodeId,
              const UA_NodeId referenceTypeId, const UA_QualifiedName browseName,
              const UA_NodeId typeDefinition, const void *attr,
              const UA_DataType *attributeType, void *nodeContext,
              UA_NodeId *outNewNodeId) {
    UA_AddNodesItem item;
    UA_AddNodesItem_init(&item);
    item.nodeClass = nodeClass;
    item.requestedNewNodeId.nodeId = requestedNewNodeId;
    item.browseName = browseName;
    item.typeDefinition.nodeId = typeDefinition;
    UA_ExtensionObject_setValueNoDelete(&item.nodeAttributes,
                                        (void*)(uintptr_t)attr, attributeType);
    return Operation_addNode_begin(server, &server->adminSession, nodeContext, &item,
                                   &parentNodeId, &referenceTypeId, outNewNodeId);
}

UA_StatusCode
UA_Server_addNode_begin(UA_Server *server, const UA_NodeClass nodeClass,
                        const UA_NodeId requestedNewNodeId, const UA_NodeId parentNodeId,
                        const UA_NodeId referenceTypeId, const UA_QualifiedName browseName,
                        const UA_NodeId typeDefinition, const void *attr,
                        const UA_DataType *attributeType, void *nodeContext,
                        UA_NodeId *outNewNodeId) {
    UA_LOCK(&server->serviceMutex);
    UA_StatusCode res =
        addNode_begin(server, nodeClass, requestedNewNodeId, parentNodeId,
                      referenceTypeId, browseName, typeDefinition, attr,
                      attributeType, nodeContext, outNewNodeId);
    UA_UNLOCK(&server->serviceMutex);
    return res;
}

UA_StatusCode
UA_Server_addNode_finish(UA_Server *server, const UA_NodeId nodeId) {
    UA_LOCK(&server->serviceMutex);
    UA_StatusCode retval = addNode_finish(server, &server->adminSession, &nodeId);
    UA_UNLOCK(&server->serviceMutex);
    return retval;
}

/****************/
/* Delete Nodes */
/****************/

static void
Operation_deleteReference(UA_Server *server, UA_Session *session, void *context,
                          const UA_DeleteReferencesItem *item, UA_StatusCode *retval);

struct RemoveIncomingContext {
    UA_Server *server;
    UA_Session *session;
    UA_DeleteReferencesItem *item;
};

static void *
removeIncomingReferencesCallback(void *context, UA_ReferenceTarget *t) {
    struct RemoveIncomingContext *ctx = (struct RemoveIncomingContext *)context;
    if(!UA_NodePointer_isLocal(t->targetId))
        return NULL;
    UA_StatusCode dummy;
    ctx->item->sourceNodeId = UA_NodePointer_toNodeId(t->targetId);
    Operation_deleteReference(ctx->server, ctx->session, NULL, ctx->item, &dummy);
    return NULL;
}

/* Remove references to this node (in the other nodes) */
static void
removeIncomingReferences(UA_Server *server, UA_Session *session,
                         const UA_NodeHead *head) {
    UA_DeleteReferencesItem item;
    UA_DeleteReferencesItem_init(&item);
    item.targetNodeId.nodeId = head->nodeId;
    item.deleteBidirectional = false;

    struct RemoveIncomingContext ctx;
    ctx.server = server;
    ctx.session = session;
    ctx.item = &item;

    for(size_t i = 0; i < head->referencesSize; ++i) {
        UA_NodeReferenceKind *rk = &head->references[i];
        item.isForward = rk->isInverse;
        item.referenceTypeId =
            *UA_NODESTORE_GETREFERENCETYPEID(server, rk->referenceTypeIndex);
        UA_NodeReferenceKind_iterate(rk, removeIncomingReferencesCallback, &ctx);
    }
}

static void *
checkTargetInRefTree(void *context, UA_ReferenceTarget *t) {
    RefTree *refTree = (RefTree*)context;
    if(!UA_NodePointer_isLocal(t->targetId))
        return NULL;
    UA_NodeId tmpId = UA_NodePointer_toNodeId(t->targetId);
    if(!RefTree_containsNodeId(refTree, &tmpId))
        return (void*)0x1;
    return NULL;
}

/* A node is auto-deleted if all its hierarchical parents are being deleted */
static UA_Boolean
hasParentRef(const UA_NodeHead *head, const UA_ReferenceTypeSet *refSet,
             RefTree *refTree) {
    for(size_t i = 0; i < head->referencesSize; i++) {
        UA_NodeReferenceKind *rk = &head->references[i];
        if(!rk->isInverse)
            continue;
        if(!UA_ReferenceTypeSet_contains(refSet, rk->referenceTypeIndex))
            continue;
        if(UA_NodeReferenceKind_iterate(rk, checkTargetInRefTree, refTree) != NULL)
            return true;
    }
    return false;
}

static void
deconstructNodeSet(UA_Server *server, UA_Session *session,
                   UA_ReferenceTypeSet *hierarchRefsSet, RefTree *refTree) {
    UA_LOCK_ASSERT(&server->serviceMutex);

    /* Deconstruct the nodes based on the RefTree entries, parent nodes first */
    for(size_t i = 0; i < refTree->size; i++) {
        const UA_Node *member = UA_NODESTORE_GET(server, &refTree->targets[i].nodeId);
        if(!member)
            continue;

        /* Call the type-level destructor */
        void *context = member->head.context; /* No longer needed after this function */
        if(member->head.nodeClass == UA_NODECLASS_OBJECT ||
           member->head.nodeClass == UA_NODECLASS_VARIABLE) {
            const UA_Node *type = getNodeType(server, &member->head);
            if(type) {
               /* Get the lifecycle */
               const UA_NodeTypeLifecycle *lifecycle;
               if(member->head.nodeClass == UA_NODECLASS_OBJECT)
                  lifecycle = &type->objectTypeNode.lifecycle;
               else
                  lifecycle = &type->variableTypeNode.lifecycle;

               /* Call the destructor */
               if(lifecycle->destructor) {
                  UA_UNLOCK(&server->serviceMutex);
                  lifecycle->destructor(server,
                                        &session->sessionId, session->context,
                                        &type->head.nodeId, type->head.context,
                                        &member->head.nodeId, &context);
                  UA_LOCK(&server->serviceMutex);
               }

               /* Release the type node */
               UA_NODESTORE_RELEASE(server, type);
            }
        }

        /* Call the global destructor */
        if(server->config.nodeLifecycle.destructor) {
            UA_UNLOCK(&server->serviceMutex);
            server->config.nodeLifecycle.destructor(server, &session->sessionId,
                                                    session->context,
                                                    &member->head.nodeId, context);
            UA_LOCK(&server->serviceMutex);
        }

        /* Release the node. Don't access the node context from here on. */
        UA_NODESTORE_RELEASE(server, member);

        /* Set the constructed flag to false */
        UA_Server_editNode(server, &server->adminSession, &refTree->targets[i].nodeId,
                           0, UA_REFERENCETYPESET_NONE, UA_BROWSEDIRECTION_INVALID,
                           (UA_EditNodeCallback)setDeconstructedNode, NULL);
    }
}

struct DeleteChildrenContext {
    UA_Server *server;
    const UA_ReferenceTypeSet *hierarchRefsSet;
    RefTree *refTree;
    UA_StatusCode res;
};

static void *
deleteChildrenCallback(void *context, UA_ReferenceTarget *t) {
    struct DeleteChildrenContext *ctx = (struct DeleteChildrenContext*)context;

    /* Get the child */
    const UA_Node *child = UA_NODESTORE_GETFROMREF(ctx->server, t->targetId);
    if(!child)
        return NULL;

    /* Only delete child nodes that have no other parent */
    if(!hasParentRef(&child->head, ctx->hierarchRefsSet, ctx->refTree))
        ctx->res = RefTree_addNodeId(ctx->refTree, &child->head.nodeId, NULL);

    UA_NODESTORE_RELEASE(ctx->server, child);
    return (ctx->res == UA_STATUSCODE_GOOD) ? NULL : (void*)0x01;
}

/* The processNodeLayer function searches all children's of the head node and
 * adds the children node to the RefTree if all incoming references sources are
 * contained in the RefTree (No external references to this node --> node can be
 * deleted) */
static UA_StatusCode
autoDeleteChildren(UA_Server *server, UA_Session *session, RefTree *refTree,
                   const UA_ReferenceTypeSet *hierarchRefsSet, const UA_NodeHead *head){
    struct DeleteChildrenContext ctx;
    ctx.server = server;
    ctx.hierarchRefsSet = hierarchRefsSet;
    ctx.refTree = refTree;
    ctx.res = UA_STATUSCODE_GOOD;

    for(size_t i = 0; i < head->referencesSize; ++i) {
        /* Check if the ReferenceType is hierarchical */
        UA_NodeReferenceKind *rk = &head->references[i];
        if(!UA_ReferenceTypeSet_contains(hierarchRefsSet, rk->referenceTypeIndex))
            continue;

        /* Check if the references are forward (to a child) */
        if(rk->isInverse)
            continue;

        /* Loop over the references */
        UA_NodeReferenceKind_iterate(rk, deleteChildrenCallback, &ctx);
        if(ctx.res != UA_STATUSCODE_GOOD)
            return ctx.res;
    }
    return UA_STATUSCODE_GOOD;
}

/* Build up an ordered set (tree) of all nodes that can be deleted. Step through
 * the ordered set in order to avoid recursion. */
static UA_StatusCode
buildDeleteNodeSet(UA_Server *server, UA_Session *session,
                   const UA_ReferenceTypeSet *hierarchRefsSet,
                   const UA_NodeId *initial, UA_Boolean removeTargetRefs,
                   RefTree *refTree) {
    /* Add the initial node to delete */
    UA_StatusCode res = RefTree_addNodeId(refTree, initial, NULL);
    if(res != UA_STATUSCODE_GOOD)
        return res;

    /* Find out which hierarchical children should also be deleted. We know
     * there are no "external" ExpandedNodeId in the RefTree. */
    size_t pos = 0;
    while(pos < refTree->size) {
        const UA_Node *member = UA_NODESTORE_GET(server, &refTree->targets[pos].nodeId);
        pos++;
        if(!member)
            continue;
        res |= autoDeleteChildren(server, session, refTree, hierarchRefsSet, &member->head);
        UA_NODESTORE_RELEASE(server, member);
    }
    return res;
}

static void
deleteNodeSet(UA_Server *server, UA_Session *session,
              const UA_ReferenceTypeSet *hierarchRefsSet,
              UA_Boolean removeTargetRefs, RefTree *refTree) {
    /* Delete the nodes based on the RefTree entries */
    for(size_t i = refTree->size; i > 0; --i) {
        const UA_Node *member = UA_NODESTORE_GET(server, &refTree->targets[i-1].nodeId);
        if(!member)
            continue;
        UA_NODESTORE_RELEASE(server, member);
        if(removeTargetRefs)
            removeIncomingReferences(server, session, &member->head);
        UA_NODESTORE_REMOVE(server, &member->head.nodeId);
    }
}

static void
deleteNodeOperation(UA_Server *server, UA_Session *session, void *context,
                    const UA_DeleteNodesItem *item, UA_StatusCode *result) {
    UA_LOCK_ASSERT(&server->serviceMutex);

    /* Do not check access for server */
    if(session != &server->adminSession && server->config.accessControl.allowDeleteNode) {
        UA_UNLOCK(&server->serviceMutex);
        if(!server->config.accessControl.
           allowDeleteNode(server, &server->config.accessControl,
                           &session->sessionId, session->context, item)) {
            UA_LOCK(&server->serviceMutex);
            *result = UA_STATUSCODE_BADUSERACCESSDENIED;
            return;
        }
        UA_LOCK(&server->serviceMutex);
    }

    const UA_Node *node = UA_NODESTORE_GET(server, &item->nodeId);
    if(!node) {
        *result = UA_STATUSCODE_BADNODEIDUNKNOWN;
        return;
    }

    if(UA_Node_hasSubTypeOrInstances(&node->head)) {
        UA_LOG_INFO_SESSION(server->config.logging, session,
                            "DeleteNode (%N): Cannot delete a type node with "
                            "active instances or subtypes", node->head.nodeId);
        UA_NODESTORE_RELEASE(server, node);
        *result = UA_STATUSCODE_BADINTERNALERROR;
        return;
    }

    /* TODO: Check if the information model consistency is violated */
    /* TODO: Check if the node is a mandatory child of a parent */

    /* Relase the node. Don't access the pointer after this! */
    UA_NODESTORE_RELEASE(server, node);

    /* A node can be referenced with hierarchical references from several
     * parents in the information model. (But not in a circular way.) The
     * hierarchical references are checked to see if a node can be deleted.
     * Getting the type hierarchy can fail in case of low RAM. In that case the
     * nodes are always deleted. */
    UA_ReferenceTypeSet hierarchRefsSet;
    UA_NodeId hr = UA_NS0ID(HIERARCHICALREFERENCES);
    *result = referenceTypeIndices(server, &hr, &hierarchRefsSet, true);
    if(*result != UA_STATUSCODE_GOOD)
        return;

    /* The list of childs is needed for the deconstructing and deleting phase.
     * Within the processNodeLayer we generate a RefTree based set of childs
     * which can be deleted beside the parent node. */
    RefTree refTree;
    *result = RefTree_init(&refTree);
    if(*result != UA_STATUSCODE_GOOD)
        return;
    *result = buildDeleteNodeSet(server, session, &hierarchRefsSet, &item->nodeId,
                                 item->deleteTargetReferences, &refTree);
    if(*result != UA_STATUSCODE_GOOD) {
        UA_LOG_WARNING_SESSION(server->config.logging, session,
                               "DeleteNode: Incomplete lookup of nodes. "
                               "Still deleting what we have.");
        /* Continue, so the RefTree is cleaned up. Return the error message
         * anyway. */
    }

    /* Deconstruct, then delete, then clean up the set */
    deconstructNodeSet(server, session, &hierarchRefsSet, &refTree);
    deleteNodeSet(server, session, &hierarchRefsSet,
                  item->deleteTargetReferences, &refTree);
    RefTree_clear(&refTree);
}

void
Service_DeleteNodes(UA_Server *server, UA_Session *session,
                    const UA_DeleteNodesRequest *request,
                    UA_DeleteNodesResponse *response) {
    UA_LOG_DEBUG_SESSION(server->config.logging, session,
                         "Processing DeleteNodesRequest");
    UA_LOCK_ASSERT(&server->serviceMutex);

    if(server->config.maxNodesPerNodeManagement != 0 &&
       request->nodesToDeleteSize > server->config.maxNodesPerNodeManagement) {
        response->responseHeader.serviceResult = UA_STATUSCODE_BADTOOMANYOPERATIONS;
        return;
    }

    response->responseHeader.serviceResult =
        UA_Server_processServiceOperations(server, session,
                                           (UA_ServiceOperation)deleteNodeOperation,
                                           NULL, &request->nodesToDeleteSize,
                                           &UA_TYPES[UA_TYPES_DELETENODESITEM],
                                           &response->resultsSize,
                                           &UA_TYPES[UA_TYPES_STATUSCODE]);
}

UA_StatusCode
UA_Server_deleteNode(UA_Server *server, const UA_NodeId nodeId,
                     UA_Boolean deleteReferences) {
    UA_LOCK(&server->serviceMutex);
    UA_StatusCode retval = deleteNode(server, nodeId, deleteReferences);
    UA_UNLOCK(&server->serviceMutex);
    return retval;
}

UA_StatusCode
deleteNode(UA_Server *server, const UA_NodeId nodeId,
           UA_Boolean deleteReferences) {
    UA_LOCK_ASSERT(&server->serviceMutex);
    UA_DeleteNodesItem item;
    item.deleteTargetReferences = deleteReferences;
    item.nodeId = nodeId;
    UA_StatusCode retval = UA_STATUSCODE_GOOD;
    deleteNodeOperation(server, &server->adminSession, NULL, &item, &retval);
    return retval;
}

/******************/
/* Add References */
/******************/

static void
Operation_addReference(UA_Server *server, UA_Session *session, void *context,
                       const UA_AddReferencesItem *item, UA_StatusCode *retval) {
    (void)context;
    UA_assert(session);
    UA_LOCK_ASSERT(&server->serviceMutex);

    /* Check access rights */
    if(session != &server->adminSession && server->config.accessControl.allowAddReference) {
        UA_UNLOCK(&server->serviceMutex);
        if (!server->config.accessControl.
                allowAddReference(server, &server->config.accessControl,
                                  &session->sessionId, session->context, item)) {
            UA_LOCK(&server->serviceMutex);
            *retval = UA_STATUSCODE_BADUSERACCESSDENIED;
            return;
        }
        UA_LOCK(&server->serviceMutex);
    }

    /* TODO: Currently no expandednodeids are allowed */
    if(item->targetServerUri.length > 0) {
        *retval = UA_STATUSCODE_BADNOTIMPLEMENTED;
        return;
    }

    /* Check the ReferenceType and get the index */
    const UA_Node *refType = UA_NODESTORE_GET(server, &item->referenceTypeId);
    if(!refType) {
        UA_LOG_DEBUG_SESSION(server->config.logging, session,
                             "Cannot add reference - ReferenceType %N unknown",
                             item->referenceTypeId);
        *retval = UA_STATUSCODE_BADREFERENCETYPEIDINVALID;
        return;
    }
    if(refType->head.nodeClass != UA_NODECLASS_REFERENCETYPE) {
        UA_LOG_DEBUG_SESSION(server->config.logging, session,
                             "Cannot add reference - ReferenceType %N with wrong NodeClass",
                             item->referenceTypeId);
        UA_NODESTORE_RELEASE(server, refType);
        *retval = UA_STATUSCODE_BADREFERENCETYPEIDINVALID;
        return;
    }
    UA_Byte refTypeIndex = refType->referenceTypeNode.referenceTypeIndex;
    UA_NODESTORE_RELEASE(server, refType);

    /* Get the source and target node (editable). Include only the BrowseName
     * and the relevant ReferenceType and direction. Don't modify the target
     * node if it lives on a different server. */
    UA_Node *targetNode = NULL;
    if(UA_ExpandedNodeId_isLocal(&item->targetNodeId)) {
        if(UA_NodeId_equal(&item->targetNodeId.nodeId, &item->sourceNodeId)) {
            *retval = UA_STATUSCODE_GOOD;
            UA_LOG_INFO_SESSION(server->config.logging, session,
                                "Cannot add reference - source and target %N are identical",
                                item->targetNodeId.nodeId);
            return;
        }
        targetNode =
            UA_NODESTORE_GET_EDIT_SELECTIVE(server, &item->targetNodeId.nodeId,
                                            UA_NODEATTRIBUTESMASK_BROWSENAME,
                                            UA_REFTYPESET(refTypeIndex),
                                            (!item->isForward) ?
                                            UA_BROWSEDIRECTION_FORWARD : UA_BROWSEDIRECTION_INVERSE);
        if(!targetNode) {
            UA_LOG_DEBUG_SESSION(server->config.logging, session,
                                 "Cannot add reference - target %N does not exist",
                                 item->targetNodeId.nodeId);
            *retval = UA_STATUSCODE_BADTARGETNODEIDINVALID;
            return;
        }
    }

    UA_Node *sourceNode =
        UA_NODESTORE_GET_EDIT_SELECTIVE(server, &item->sourceNodeId,
                                        UA_NODEATTRIBUTESMASK_BROWSENAME,
                                        UA_REFTYPESET(refTypeIndex),
                                        item->isForward ?
                                        UA_BROWSEDIRECTION_FORWARD : UA_BROWSEDIRECTION_INVERSE);
    if(!sourceNode) {
        if(targetNode)
            UA_NODESTORE_RELEASE(server, targetNode);
        *retval = UA_STATUSCODE_BADSOURCENODEIDINVALID;
        return;
    }

    /* Add the first direction */
    UA_UInt32 targetNameHash = UA_QualifiedName_hash(&targetNode->head.browseName);
    *retval = UA_Node_addReference(sourceNode, refTypeIndex, item->isForward,
                                   &item->targetNodeId, targetNameHash);
    UA_Boolean firstExisted = false;
    if(*retval == UA_STATUSCODE_BADDUPLICATEREFERENCENOTALLOWED) {
        *retval = UA_STATUSCODE_GOOD;
        firstExisted = true;
    }
    if(*retval != UA_STATUSCODE_GOOD)
        goto cleanup;

    /* Add the second direction */
    if(targetNode) {
        UA_ExpandedNodeId expSourceId;
        UA_ExpandedNodeId_init(&expSourceId);
        expSourceId.nodeId = item->sourceNodeId;
        UA_UInt32 sourceNameHash = UA_QualifiedName_hash(&sourceNode->head.browseName);
        *retval = UA_Node_addReference(targetNode, refTypeIndex, !item->isForward,
                                       &expSourceId, sourceNameHash);

        /* Second direction existed already */
        if(*retval == UA_STATUSCODE_BADDUPLICATEREFERENCENOTALLOWED) {
            /* Set bad result if BOTH directions already existed.
             * But don't delete the reference from source to target. */
            if(!firstExisted)
                *retval = UA_STATUSCODE_GOOD;
            goto cleanup;
        }

        /* Remove first direction if the second direction failed */
        if(*retval != UA_STATUSCODE_GOOD)
            UA_Node_deleteReference(sourceNode, refTypeIndex, item->isForward, &item->targetNodeId);
    }

 cleanup:
    if(targetNode)
        UA_NODESTORE_RELEASE(server, targetNode);
    UA_NODESTORE_RELEASE(server, sourceNode);
}

void
Service_AddReferences(UA_Server *server, UA_Session *session,
                      const UA_AddReferencesRequest *request,
                      UA_AddReferencesResponse *response) {
    UA_LOG_DEBUG_SESSION(server->config.logging, session,
                         "Processing AddReferencesRequest");
    UA_LOCK_ASSERT(&server->serviceMutex);
    UA_assert(session);

    if(server->config.maxNodesPerNodeManagement != 0 &&
       request->referencesToAddSize > server->config.maxNodesPerNodeManagement) {
        response->responseHeader.serviceResult = UA_STATUSCODE_BADTOOMANYOPERATIONS;
        return;
    }

    response->responseHeader.serviceResult =
        UA_Server_processServiceOperations(server, session,
                                           (UA_ServiceOperation)Operation_addReference,
                                           NULL, &request->referencesToAddSize,
                                           &UA_TYPES[UA_TYPES_ADDREFERENCESITEM],
                                           &response->resultsSize,
                                           &UA_TYPES[UA_TYPES_STATUSCODE]);
}

UA_StatusCode
UA_Server_addReference(UA_Server *server, const UA_NodeId sourceId,
                       const UA_NodeId refTypeId,
                       const UA_ExpandedNodeId targetId,
                       UA_Boolean isForward) {
    UA_AddReferencesItem item;
    UA_AddReferencesItem_init(&item);
    item.sourceNodeId = sourceId;
    item.referenceTypeId = refTypeId;
    item.isForward = isForward;
    item.targetNodeId = targetId;

    UA_StatusCode retval = UA_STATUSCODE_GOOD;
    UA_LOCK(&server->serviceMutex);
    Operation_addReference(server, &server->adminSession, NULL, &item, &retval);
    UA_UNLOCK(&server->serviceMutex);
    return retval;
}

/*********************/
/* Delete References */
/*********************/

static void
Operation_deleteReference(UA_Server *server, UA_Session *session, void *context,
                          const UA_DeleteReferencesItem *item, UA_StatusCode *retval) {
    /* Do not check access for server */
    if(session != &server->adminSession &&
       server->config.accessControl.allowDeleteReference) {
        UA_LOCK_ASSERT(&server->serviceMutex);
        UA_UNLOCK(&server->serviceMutex);
        if (!server->config.accessControl.
                allowDeleteReference(server, &server->config.accessControl,
                                     &session->sessionId, session->context, item)){
            UA_LOCK(&server->serviceMutex);
            *retval = UA_STATUSCODE_BADUSERACCESSDENIED;
            return;
        }
        UA_LOCK(&server->serviceMutex);
    }

    /* Check the ReferenceType and get the RefTypeIndex */
    const UA_Node *refType =
        UA_NODESTORE_GET_SELECTIVE(server, &item->referenceTypeId,
                                   0, UA_REFERENCETYPESET_NONE, UA_BROWSEDIRECTION_INVALID);
    if(!refType) {
        *retval = UA_STATUSCODE_BADREFERENCETYPEIDINVALID;
        return;
    }

    if(refType->head.nodeClass != UA_NODECLASS_REFERENCETYPE) {
        UA_NODESTORE_RELEASE(server, refType);
        *retval = UA_STATUSCODE_BADREFERENCETYPEIDINVALID;
        return;
    }

    UA_Byte refTypeIndex = refType->referenceTypeNode.referenceTypeIndex;
    UA_NODESTORE_RELEASE(server, refType);

    // TODO: Check consistency constraints, remove the references.

    /* Delete the reference in this direction */
    UA_Node *firstNode =
        UA_NODESTORE_GET_EDIT_SELECTIVE(server, &item->sourceNodeId, 0,
                                        UA_REFTYPESET(refTypeIndex),
                                        item->isForward ?
                                        UA_BROWSEDIRECTION_FORWARD : UA_BROWSEDIRECTION_INVERSE);
    if(firstNode) {
        *retval = UA_Node_deleteReference(firstNode, refTypeIndex, item->isForward, &item->targetNodeId);
    } else {
        *retval = UA_STATUSCODE_BADNODEIDUNKNOWN;
    }
    UA_NODESTORE_RELEASE(server, firstNode);
    if(*retval != UA_STATUSCODE_GOOD)
        return;

    if(!item->deleteBidirectional || item->targetNodeId.serverIndex != 0)
        return;

    /* Remove the reference in the second direction */
    if(UA_ExpandedNodeId_isLocal(&item->targetNodeId)) {
        UA_ExpandedNodeId target2;
        UA_ExpandedNodeId_init(&target2);
        target2.nodeId = item->sourceNodeId;
        UA_Node *secondNode =
            UA_NODESTORE_GET_EDIT_SELECTIVE(server, &item->targetNodeId.nodeId, 0,
                                            UA_REFTYPESET(refTypeIndex),
                                            (!item->isForward) ?
                                            UA_BROWSEDIRECTION_FORWARD : UA_BROWSEDIRECTION_INVERSE);
        if(secondNode) {
            *retval = UA_Node_deleteReference(secondNode, refTypeIndex, !item->isForward, &target2);
            UA_NODESTORE_RELEASE(server, secondNode);
        }
    }
}

void
Service_DeleteReferences(UA_Server *server, UA_Session *session,
                         const UA_DeleteReferencesRequest *request,
                         UA_DeleteReferencesResponse *response) {
    UA_LOG_DEBUG_SESSION(server->config.logging, session,
                         "Processing DeleteReferencesRequest");
    UA_LOCK_ASSERT(&server->serviceMutex);

    if(server->config.maxNodesPerNodeManagement != 0 &&
       request->referencesToDeleteSize > server->config.maxNodesPerNodeManagement) {
        response->responseHeader.serviceResult = UA_STATUSCODE_BADTOOMANYOPERATIONS;
        return;
    }

    response->responseHeader.serviceResult =
        UA_Server_processServiceOperations(server, session,
                                           (UA_ServiceOperation)Operation_deleteReference,
                                           NULL, &request->referencesToDeleteSize,
                                           &UA_TYPES[UA_TYPES_DELETEREFERENCESITEM],
                                           &response->resultsSize,
                                           &UA_TYPES[UA_TYPES_STATUSCODE]);
}

UA_StatusCode
deleteReference(UA_Server *server, const UA_NodeId sourceNodeId,
                const UA_NodeId referenceTypeId, UA_Boolean isForward,
                const UA_ExpandedNodeId targetNodeId,
                UA_Boolean deleteBidirectional) {
    UA_DeleteReferencesItem item;
    item.sourceNodeId = sourceNodeId;
    item.referenceTypeId = referenceTypeId;
    item.isForward = isForward;
    item.targetNodeId = targetNodeId;
    item.deleteBidirectional = deleteBidirectional;

    UA_StatusCode retval = UA_STATUSCODE_GOOD;
    Operation_deleteReference(server, &server->adminSession, NULL, &item, &retval);
    return retval;
}

UA_StatusCode
UA_Server_deleteReference(UA_Server *server, const UA_NodeId sourceNodeId,
                          const UA_NodeId referenceTypeId, UA_Boolean isForward,
                          const UA_ExpandedNodeId targetNodeId,
                          UA_Boolean deleteBidirectional) {
    UA_LOCK(&server->serviceMutex);
    UA_StatusCode res = deleteReference(server, sourceNodeId, referenceTypeId,
                                        isForward, targetNodeId, deleteBidirectional);
    UA_UNLOCK(&server->serviceMutex);
    return res;
}

/**********************/
/* Set Value Callback */
/**********************/

static UA_StatusCode
setValueCallback(UA_Server *server, UA_Session *session,
                 UA_VariableNode *node, const UA_ValueCallback *callback) {
    if(node->head.nodeClass != UA_NODECLASS_VARIABLE)
        return UA_STATUSCODE_BADNODECLASSINVALID;
    node->value.data.callback = *callback;
    return UA_STATUSCODE_GOOD;
}

UA_StatusCode
setVariableNode_valueCallback(UA_Server *server, const UA_NodeId nodeId,
                              const UA_ValueCallback callback) {
    return UA_Server_editNode(server, &server->adminSession, &nodeId,
                              UA_NODEATTRIBUTESMASK_VALUE, UA_REFERENCETYPESET_NONE,
                              UA_BROWSEDIRECTION_INVALID,
                              (UA_EditNodeCallback)setValueCallback,
                              /* cast away const because
                               * callback uses const anyway */
                              (UA_ValueCallback *)(uintptr_t) &callback);
}

UA_StatusCode
UA_Server_setVariableNode_valueCallback(UA_Server *server,
                                        const UA_NodeId nodeId,
                                        const UA_ValueCallback callback) {
    UA_LOCK(&server->serviceMutex);
    UA_StatusCode retval = UA_Server_editNode(server, &server->adminSession, &nodeId,
                                              UA_NODEATTRIBUTESMASK_VALUE, UA_REFERENCETYPESET_NONE,
                                              UA_BROWSEDIRECTION_INVALID,
                                              (UA_EditNodeCallback)setValueCallback,
                                              /* cast away const because
                                               * callback uses const anyway */
                                              (UA_ValueCallback *)(uintptr_t) &callback);
    UA_UNLOCK(&server->serviceMutex);
    return retval;
}

/***************************************************/
/* Special Handling of Variables with Data Sources */
/***************************************************/

UA_StatusCode
UA_Server_addDataSourceVariableNode(UA_Server *server, const UA_NodeId requestedNewNodeId,
                                    const UA_NodeId parentNodeId,
                                    const UA_NodeId referenceTypeId,
                                    const UA_QualifiedName browseName,
                                    const UA_NodeId typeDefinition,
                                    const UA_VariableAttributes attr,
                                    const UA_DataSource dataSource,
                                    void *nodeContext, UA_NodeId *outNewNodeId) {
    UA_AddNodesItem item;
    UA_AddNodesItem_init(&item);
    item.nodeClass = UA_NODECLASS_VARIABLE;
    item.requestedNewNodeId.nodeId = requestedNewNodeId;
    item.browseName = browseName;
    UA_ExpandedNodeId typeDefinitionId;
    UA_ExpandedNodeId_init(&typeDefinitionId);
    typeDefinitionId.nodeId = typeDefinition;
    item.typeDefinition = typeDefinitionId;
    UA_ExtensionObject_setValueNoDelete(&item.nodeAttributes, (void*)(uintptr_t)&attr,
                                        &UA_TYPES[UA_TYPES_VARIABLEATTRIBUTES]);
    UA_NodeId newNodeId;
    if(!outNewNodeId) {
        newNodeId = UA_NODEID_NULL;
        outNewNodeId = &newNodeId;
    }

    UA_LOCK(&server->serviceMutex);
    /* Create the node and add it to the nodestore */
    UA_StatusCode retval = addNode_raw(server, &server->adminSession, nodeContext,
                                       &item, outNewNodeId);
    if(retval != UA_STATUSCODE_GOOD)
        goto cleanup;

    /* Set the data source */
    retval = setVariableNode_dataSource(server, *outNewNodeId, dataSource);
    if(retval != UA_STATUSCODE_GOOD)
        goto cleanup;

    /* Typecheck and add references to parent and type definition */
    retval = addNode_addRefs(server, &server->adminSession, outNewNodeId, &parentNodeId,
                             &referenceTypeId, &typeDefinition);
    if(retval != UA_STATUSCODE_GOOD)
        goto cleanup;

    /* Call the constructors */
    retval = addNode_finish(server, &server->adminSession, outNewNodeId);

 cleanup:
    UA_UNLOCK(&server->serviceMutex);
    if(outNewNodeId == &newNodeId)
        UA_NodeId_clear(&newNodeId);

    return retval;
}

static UA_StatusCode
setDataSource(UA_Server *server, UA_Session *session,
              UA_VariableNode *node, const UA_DataSource *dataSource) {
    if(node->head.nodeClass != UA_NODECLASS_VARIABLE)
        return UA_STATUSCODE_BADNODECLASSINVALID;
    if(node->valueSource == UA_VALUESOURCE_DATA)
        UA_DataValue_clear(&node->value.data.value);
    node->value.dataSource = *dataSource;
    node->valueSource = UA_VALUESOURCE_DATASOURCE;
    return UA_STATUSCODE_GOOD;
}

UA_StatusCode
setVariableNode_dataSource(UA_Server *server, const UA_NodeId nodeId,
                           const UA_DataSource dataSource) {
    UA_LOCK_ASSERT(&server->serviceMutex);
    return UA_Server_editNode(server, &server->adminSession, &nodeId,
                              UA_NODEATTRIBUTESMASK_VALUE, UA_REFERENCETYPESET_NONE,
                              UA_BROWSEDIRECTION_INVALID,
                              (UA_EditNodeCallback)setDataSource,
                              /* casting away const because callback casts it back anyway */
                              (UA_DataSource *) (uintptr_t)&dataSource);
}

UA_StatusCode
UA_Server_setVariableNode_dataSource(UA_Server *server, const UA_NodeId nodeId,
                                     const UA_DataSource dataSource) {
    UA_LOCK(&server->serviceMutex);
    UA_StatusCode retval = setVariableNode_dataSource(server, nodeId, dataSource);
    UA_UNLOCK(&server->serviceMutex);
    return retval;
}

/******************************/
/* Set External Value Source  */
/******************************/
static UA_StatusCode
setExternalValueSource(UA_Server *server, UA_Session *session,
                 UA_VariableNode *node, const UA_ValueBackend *externalValueSource) {
    if(node->head.nodeClass != UA_NODECLASS_VARIABLE)
        return UA_STATUSCODE_BADNODECLASSINVALID;
    node->valueBackend.backendType = UA_VALUEBACKENDTYPE_EXTERNAL;
    node->valueBackend.backend.external.value =
        externalValueSource->backend.external.value;
    node->valueBackend.backend.external.callback.notificationRead =
        externalValueSource->backend.external.callback.notificationRead;
    node->valueBackend.backend.external.callback.userWrite =
        externalValueSource->backend.external.callback.userWrite;
    return UA_STATUSCODE_GOOD;
}

/****************************/
/* Set Data Source Callback */
/****************************/
static UA_StatusCode
setDataSourceCallback(UA_Server *server, UA_Session *session,
                 UA_VariableNode *node, const UA_DataSource *dataSource) {
    if(node->head.nodeClass != UA_NODECLASS_VARIABLE)
        return UA_STATUSCODE_BADNODECLASSINVALID;
    node->valueBackend.backendType = UA_VALUEBACKENDTYPE_DATA_SOURCE_CALLBACK;
    node->valueBackend.backend.dataSource.read = dataSource->read;
    node->valueBackend.backend.dataSource.write = dataSource->write;
    return UA_STATUSCODE_GOOD;
}

/**********************/
/* Set Value Backend  */
/**********************/

UA_StatusCode
UA_Server_setVariableNode_valueBackend(UA_Server *server, const UA_NodeId nodeId,
                                       const UA_ValueBackend valueBackend){
    UA_StatusCode retval = UA_STATUSCODE_GOOD;
    UA_LOCK(&server->serviceMutex);
    switch(valueBackend.backendType){
        case UA_VALUEBACKENDTYPE_NONE:
            UA_UNLOCK(&server->serviceMutex);
            return UA_STATUSCODE_BADCONFIGURATIONERROR;
        case UA_VALUEBACKENDTYPE_DATA_SOURCE_CALLBACK:
            retval = UA_Server_editNode(server, &server->adminSession, &nodeId,
                                        UA_NODEATTRIBUTESMASK_VALUE, UA_REFERENCETYPESET_NONE,
                                        UA_BROWSEDIRECTION_INVALID,
                                        (UA_EditNodeCallback) setDataSourceCallback,
                                        (UA_DataSource *)(uintptr_t) &valueBackend.backend.dataSource);
            break;
        case UA_VALUEBACKENDTYPE_INTERNAL:
            break;
        case UA_VALUEBACKENDTYPE_EXTERNAL:
            retval = UA_Server_editNode(server, &server->adminSession, &nodeId,
                                        UA_NODEATTRIBUTESMASK_VALUE, UA_REFERENCETYPESET_NONE,
                                        UA_BROWSEDIRECTION_INVALID,
                                        (UA_EditNodeCallback) setExternalValueSource,
                /* cast away const because callback uses const anyway */
                                        (UA_ValueCallback *)(uintptr_t) &valueBackend);
            break;
    }


    // UA_StatusCode retval = UA_Server_editNode(server, &server->adminSession, &nodeId,
    // (UA_EditNodeCallback)setValueCallback,
    /* cast away const because callback uses const anyway */
    // (UA_ValueCallback *)(uintptr_t) &callback);


    UA_UNLOCK(&server->serviceMutex);
    return retval;
}


/************************************/
/* Special Handling of Method Nodes */
/************************************/

#ifdef UA_ENABLE_METHODCALLS

static const UA_NodeId hasproperty = {0, UA_NODEIDTYPE_NUMERIC, {UA_NS0ID_HASPROPERTY}};
static const UA_NodeId propertytype = {0, UA_NODEIDTYPE_NUMERIC, {UA_NS0ID_PROPERTYTYPE}};

static UA_StatusCode
UA_Server_addMethodNodeEx_finish(UA_Server *server, const UA_NodeId nodeId,
                                 UA_MethodCallback method,
                                 const size_t inputArgumentsSize,
                                 const UA_Argument *inputArguments,
                                 const UA_NodeId inputArgumentsRequestedNewNodeId,
                                 UA_NodeId *inputArgumentsOutNewNodeId,
                                 const size_t outputArgumentsSize,
                                 const UA_Argument *outputArguments,
                                 const UA_NodeId outputArgumentsRequestedNewNodeId,
                                 UA_NodeId *outputArgumentsOutNewNodeId) {
    /* Browse to see which argument nodes exist */
    UA_BrowseDescription bd;
    UA_BrowseDescription_init(&bd);
    bd.nodeId = nodeId;
    bd.referenceTypeId = UA_NS0ID(HASPROPERTY);
    bd.includeSubtypes = false;
    bd.browseDirection = UA_BROWSEDIRECTION_FORWARD;
    bd.nodeClassMask = UA_NODECLASS_VARIABLE;
    bd.resultMask = UA_BROWSERESULTMASK_BROWSENAME;

    UA_BrowseResult br;
    UA_BrowseResult_init(&br);
    UA_UInt32 maxrefs = 0;
    Operation_Browse(server, &server->adminSession, &maxrefs, &bd, &br);

    UA_StatusCode retval = br.statusCode;
    if(retval != UA_STATUSCODE_GOOD) {
        deleteNode(server, nodeId, true);
        UA_BrowseResult_clear(&br);
        return retval;
    }

    /* Filter out the argument nodes */
    UA_NodeId inputArgsId = UA_NODEID_NULL;
    UA_NodeId outputArgsId = UA_NODEID_NULL;
    const UA_QualifiedName inputArgsName = UA_QUALIFIEDNAME(0, "InputArguments");
    const UA_QualifiedName outputArgsName = UA_QUALIFIEDNAME(0, "OutputArguments");
    for(size_t i = 0; i < br.referencesSize; i++) {
        UA_ReferenceDescription *rd = &br.references[i];
        if(rd->browseName.namespaceIndex == 0 &&
           UA_String_equal(&rd->browseName.name, &inputArgsName.name))
            inputArgsId = rd->nodeId.nodeId;
        else if(rd->browseName.namespaceIndex == 0 &&
                UA_String_equal(&rd->browseName.name, &outputArgsName.name))
            outputArgsId = rd->nodeId.nodeId;
    }

    /* Add the Input Arguments VariableNode */
    if(inputArgumentsSize > 0 && UA_NodeId_isNull(&inputArgsId)) {
        UA_VariableAttributes attr = UA_VariableAttributes_default;
        char *name = "InputArguments";
        attr.displayName = UA_LOCALIZEDTEXT("", name);
        attr.dataType = UA_TYPES[UA_TYPES_ARGUMENT].typeId;
        attr.valueRank = UA_VALUERANK_ONE_DIMENSION;
        UA_UInt32 inputArgsSize32 = (UA_UInt32)inputArgumentsSize;
        attr.arrayDimensions = &inputArgsSize32;
        attr.arrayDimensionsSize = 1;
        UA_Variant_setArray(&attr.value, (void *)(uintptr_t)inputArguments,
                            inputArgumentsSize, &UA_TYPES[UA_TYPES_ARGUMENT]);
        retval = addNode(server, UA_NODECLASS_VARIABLE, inputArgumentsRequestedNewNodeId,
                         nodeId, hasproperty, UA_QUALIFIEDNAME(0, name),
                         propertytype, &attr, &UA_TYPES[UA_TYPES_VARIABLEATTRIBUTES],
                         NULL, &inputArgsId);
        if(retval != UA_STATUSCODE_GOOD)
            goto error;
    }

    /* Add the Output Arguments VariableNode */
    if(outputArgumentsSize > 0 && UA_NodeId_isNull(&outputArgsId)) {
        UA_VariableAttributes attr = UA_VariableAttributes_default;
        char *name = "OutputArguments";
        attr.displayName = UA_LOCALIZEDTEXT("", name);
        attr.dataType = UA_TYPES[UA_TYPES_ARGUMENT].typeId;
        attr.valueRank = UA_VALUERANK_ONE_DIMENSION;
        UA_UInt32 outputArgsSize32 = (UA_UInt32)outputArgumentsSize;
        attr.arrayDimensions = &outputArgsSize32;
        attr.arrayDimensionsSize = 1;
        UA_Variant_setArray(&attr.value, (void *)(uintptr_t)outputArguments,
                            outputArgumentsSize, &UA_TYPES[UA_TYPES_ARGUMENT]);
        retval = addNode(server, UA_NODECLASS_VARIABLE, outputArgumentsRequestedNewNodeId,
                         nodeId, hasproperty, UA_QUALIFIEDNAME(0, name),
                         propertytype, &attr, &UA_TYPES[UA_TYPES_VARIABLEATTRIBUTES],
                         NULL, &outputArgsId);
        if(retval != UA_STATUSCODE_GOOD)
            goto error;
    }

    retval = setMethodNode_callback(server, nodeId, method);
    if(retval != UA_STATUSCODE_GOOD)
        goto error;

    /* Call finish to add the parent reference */
    retval = addNode_finish(server, &server->adminSession, &nodeId);
    if(retval != UA_STATUSCODE_GOOD)
        goto error;

    if(inputArgumentsOutNewNodeId != NULL) {
        UA_NodeId_copy(&inputArgsId, inputArgumentsOutNewNodeId);
    }
    if(outputArgumentsOutNewNodeId != NULL) {
        UA_NodeId_copy(&outputArgsId, outputArgumentsOutNewNodeId);
    }
    UA_BrowseResult_clear(&br);
    return retval;

error:
    deleteNode(server, nodeId, true);
    deleteNode(server, inputArgsId, true);
    deleteNode(server, outputArgsId, true);
    UA_BrowseResult_clear(&br);
    return retval;
}

UA_StatusCode
UA_Server_addMethodNode_finish(UA_Server *server, const UA_NodeId nodeId,
                               UA_MethodCallback method,
                               size_t inputArgumentsSize,
                               const UA_Argument* inputArguments,
                               size_t outputArgumentsSize,
                               const UA_Argument* outputArguments) {
    UA_LOCK(&server->serviceMutex);
    UA_StatusCode retval =
        UA_Server_addMethodNodeEx_finish(server, nodeId, method,
                                         inputArgumentsSize, inputArguments,
                                         UA_NODEID_NULL, NULL,
                                         outputArgumentsSize, outputArguments,
                                         UA_NODEID_NULL, NULL);
    UA_UNLOCK(&server->serviceMutex);
    return retval;
}

UA_StatusCode
addMethodNode(UA_Server *server, const UA_NodeId requestedNewNodeId,
              const UA_NodeId parentNodeId, const UA_NodeId referenceTypeId,
              const UA_QualifiedName browseName,
              const UA_MethodAttributes *attr, UA_MethodCallback method,
              size_t inputArgumentsSize, const UA_Argument *inputArguments,
              const UA_NodeId inputArgumentsRequestedNewNodeId,
              UA_NodeId *inputArgumentsOutNewNodeId,
              size_t outputArgumentsSize, const UA_Argument *outputArguments,
              const UA_NodeId outputArgumentsRequestedNewNodeId,
              UA_NodeId *outputArgumentsOutNewNodeId,
              void *nodeContext, UA_NodeId *outNewNodeId) {
    UA_AddNodesItem item;
    UA_AddNodesItem_init(&item);
    item.nodeClass = UA_NODECLASS_METHOD;
    item.requestedNewNodeId.nodeId = requestedNewNodeId;
    item.browseName = browseName;
    UA_ExtensionObject_setValueNoDelete(&item.nodeAttributes, (void*)(uintptr_t)attr,
                                        &UA_TYPES[UA_TYPES_METHODATTRIBUTES]);
    UA_NodeId newId;
    if(!outNewNodeId) {
        UA_NodeId_init(&newId);
        outNewNodeId = &newId;
    }
    UA_StatusCode retval = Operation_addNode_begin(server, &server->adminSession,
                                                   nodeContext, &item, &parentNodeId,
                                                   &referenceTypeId, outNewNodeId);
    if(retval != UA_STATUSCODE_GOOD)
        return retval;

    retval = UA_Server_addMethodNodeEx_finish(server, *outNewNodeId, method,
                                              inputArgumentsSize, inputArguments,
                                              inputArgumentsRequestedNewNodeId,
                                              inputArgumentsOutNewNodeId,
                                              outputArgumentsSize, outputArguments,
                                              outputArgumentsRequestedNewNodeId,
                                              outputArgumentsOutNewNodeId);
    if(outNewNodeId == &newId)
        UA_NodeId_clear(&newId);
    return retval;
}

UA_StatusCode
UA_Server_addMethodNodeEx(UA_Server *server, const UA_NodeId requestedNewNodeId,
                          const UA_NodeId parentNodeId,
                          const UA_NodeId referenceTypeId,
                          const UA_QualifiedName browseName,
                          const UA_MethodAttributes attr, UA_MethodCallback method,
                          size_t inputArgumentsSize, const UA_Argument *inputArguments,
                          const UA_NodeId inputArgumentsRequestedNewNodeId,
                          UA_NodeId *inputArgumentsOutNewNodeId,
                          size_t outputArgumentsSize, const UA_Argument *outputArguments,
                          const UA_NodeId outputArgumentsRequestedNewNodeId,
                          UA_NodeId *outputArgumentsOutNewNodeId,
                          void *nodeContext, UA_NodeId *outNewNodeId) {
    UA_LOCK(&server->serviceMutex);
    UA_StatusCode res = addMethodNode(server, requestedNewNodeId,
                                      parentNodeId, referenceTypeId,
                                      browseName, &attr, method,
                                      inputArgumentsSize, inputArguments,
                                      inputArgumentsRequestedNewNodeId,
                                      inputArgumentsOutNewNodeId,
                                      outputArgumentsSize,
                                      outputArguments,
                                      outputArgumentsRequestedNewNodeId,
                                      outputArgumentsOutNewNodeId,
                                      nodeContext, outNewNodeId);
    UA_UNLOCK(&server->serviceMutex);
    return res;
}

static UA_StatusCode
editMethodCallback(UA_Server *server, UA_Session* session,
                   UA_Node *node, UA_MethodCallback methodCallback) {
    if(node->head.nodeClass != UA_NODECLASS_METHOD)
        return UA_STATUSCODE_BADNODECLASSINVALID;
    node->methodNode.method = methodCallback;
    return UA_STATUSCODE_GOOD;
}

UA_StatusCode
setMethodNode_callback(UA_Server *server,
                       const UA_NodeId methodNodeId,
                       UA_MethodCallback methodCallback) {
    UA_LOCK_ASSERT(&server->serviceMutex);
    return UA_Server_editNode(server, &server->adminSession, &methodNodeId,
                              0, UA_REFERENCETYPESET_NONE, UA_BROWSEDIRECTION_INVALID,
                              (UA_EditNodeCallback)editMethodCallback,
                              (void*)(uintptr_t)methodCallback);
}

UA_StatusCode
UA_Server_setMethodNodeCallback(UA_Server *server,
                                const UA_NodeId methodNodeId,
                                UA_MethodCallback methodCallback) {
    UA_LOCK(&server->serviceMutex);
    UA_StatusCode retVal = setMethodNode_callback(server, methodNodeId, methodCallback);
    UA_UNLOCK(&server->serviceMutex);
    return retVal;
}

UA_StatusCode
UA_Server_getMethodNodeCallback(UA_Server *server,
                                const UA_NodeId methodNodeId,
                                UA_MethodCallback *outMethodCallback) {
    UA_LOCK(&server->serviceMutex);
    const UA_Node *node = UA_NODESTORE_GET(server, &methodNodeId);
    if(!node) {
        UA_UNLOCK(&server->serviceMutex);
        return UA_STATUSCODE_BADNODEIDUNKNOWN;
    }

    if(node->head.nodeClass != UA_NODECLASS_METHOD) {
        UA_NODESTORE_RELEASE(server, node);
        UA_UNLOCK(&server->serviceMutex);
        return UA_STATUSCODE_BADNODECLASSINVALID;
    }

    *outMethodCallback = node->methodNode.method;
    UA_NODESTORE_RELEASE(server, node);
    UA_UNLOCK(&server->serviceMutex);
    return UA_STATUSCODE_GOOD;
}

#endif

/************************/
/* Lifecycle Management */
/************************/

void UA_EXPORT
UA_Server_setAdminSessionContext(UA_Server *server,
                                 void *context) {
    server->adminSession.context = context;
}

static UA_StatusCode
setNodeTypeLifecycleCallback(UA_Server *server, UA_Session *session,
                             UA_Node *node, UA_NodeTypeLifecycle *lifecycle) {
    if(node->head.nodeClass == UA_NODECLASS_OBJECTTYPE) {
        node->objectTypeNode.lifecycle = *lifecycle;
    } else if(node->head.nodeClass == UA_NODECLASS_VARIABLETYPE) {
        node->variableTypeNode.lifecycle = *lifecycle;
    } else {
        return UA_STATUSCODE_BADNODECLASSINVALID;
    }
    return UA_STATUSCODE_GOOD;
}

UA_StatusCode
setNodeTypeLifecycle(UA_Server *server, UA_NodeId nodeId,
                     UA_NodeTypeLifecycle lifecycle) {
    return UA_Server_editNode(server, &server->adminSession, &nodeId,
                              0, UA_REFERENCETYPESET_NONE, UA_BROWSEDIRECTION_INVALID,
                              (UA_EditNodeCallback)setNodeTypeLifecycleCallback,
                              &lifecycle);
}

UA_StatusCode
UA_Server_setNodeTypeLifecycle(UA_Server *server, UA_NodeId nodeId,
                               UA_NodeTypeLifecycle lifecycle) {
    UA_LOCK(&server->serviceMutex);
    UA_StatusCode retval = setNodeTypeLifecycle(server, nodeId, lifecycle);
    UA_UNLOCK(&server->serviceMutex);
    return retval;
}<|MERGE_RESOLUTION|>--- conflicted
+++ resolved
@@ -370,27 +370,15 @@
     }
 
     /* Type-check the value */
-<<<<<<< HEAD
-    if(retval == UA_STATUSCODE_GOOD &&
-       !compatibleValue(server, session, &node->dataType, node->valueRank,
-                        node->arrayDimensionsSize, node->arrayDimensions,
-                        &value.value, NULL, &reason)) {
-        UA_LOG_INFO_SESSION(server->config.logging, session,
-                            "AddNode (%N): The VariableNode value has "
-                            "failed the type check with reason %s. ",
-                            node->head.nodeId, reason);
-=======
     UA_Boolean compatible =
         compatibleValue(server, session, &node->dataType,
             node->valueRank, node->arrayDimensionsSize,
             node->arrayDimensions, &value.value, NULL, &reason);
     if(!compatible) {
-        UA_LOG_NODEID_INFO(&node->head.nodeId,
-           UA_LOG_INFO_SESSION(server->config.logging, session,
-                               "AddNode (%.*s): The VariableNode value has "
-                               "failed the type check with reason %s. ",
-                               (int)nodeIdStr.length, nodeIdStr.data, reason));
->>>>>>> d1c154ce
+        UA_LOG_INFO_SESSION(server->config.logging, session,
+                            "AddNode (%N): The VariableNode value has "
+                            "failed the type check with reason %s. ",
+                            node->head.nodeId, reason);
         retval = UA_STATUSCODE_BADINTERNALERROR;
     }
 
