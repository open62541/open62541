--- conflicted
+++ resolved
@@ -311,7 +311,7 @@
         if(olm->constructor)
             UA_Server_editNode(server, session, nodeId,
                                (UA_EditNodeCallback)setObjectInstanceHandle,
-                               (void*)olm->constructor);
+                               olm->constructor);
     }
     UA_NodestoreSwitch_releaseNode(server, typenode);
 
@@ -749,11 +749,7 @@
     if(retval == UA_STATUSCODE_GOOD)
         *newNode = (UA_Node*)node;
     else
-<<<<<<< HEAD
-        UA_NodestoreSwitch_deleteNode(server, node);
-=======
-        UA_NodeStore_deleteNode((UA_Node*)node);
->>>>>>> 9c1ef519
+        UA_NodestoreSwitch_deleteNode(server, (UA_Node*)node);
     return retval;
 }
 
@@ -1231,64 +1227,18 @@
     if(!node)
         return UA_STATUSCODE_BADNODEIDUNKNOWN;
 
-<<<<<<< HEAD
-    /* destroy an object before removing it */
-    if(node->nodeClass == UA_NODECLASS_OBJECT) {
-        /* find the object type(s) */
-        UA_BrowseDescription bd;
-        UA_BrowseDescription_init(&bd);
-        bd.browseDirection = UA_BROWSEDIRECTION_INVERSE;
-        bd.nodeId = *nodeId;
-        bd.referenceTypeId = UA_NODEID_NUMERIC(0, UA_NS0ID_HASSUBTYPE);
-        bd.includeSubtypes = true;
-        bd.nodeClassMask = UA_NODECLASS_OBJECTTYPE;
-
-        /* browse type definitions with admin rights */
-        UA_BrowseResult result;
-        UA_BrowseResult_init(&result);
-        Service_Browse_single(server, &adminSession, NULL, &bd, 0, &result);
-        for(size_t i = 0; i < result.referencesSize; ++i) {
-            /* call the destructor */
-            UA_ReferenceDescription *rd = &result.references[i];
-            const UA_ObjectTypeNode *typenode =
-                (const UA_ObjectTypeNode*)UA_NodestoreSwitch_getNode(server, &rd->nodeId.nodeId);
-            if(!typenode)
-                continue;
-            if(typenode->nodeClass != UA_NODECLASS_OBJECTTYPE || !typenode->lifecycleManagement.destructor){
-                UA_NodestoreSwitch_releaseNode(server, (const UA_Node*)typenode);
-                continue;
-            }
-            /* if there are several types with lifecycle management, call all the destructors */
-            typenode->lifecycleManagement.destructor(*nodeId, ((const UA_ObjectNode*)node)->instanceHandle);
-            UA_NodestoreSwitch_releaseNode(server, (const UA_Node*)typenode);
-        }
-        UA_BrowseResult_deleteMembers(&result);
-    }
-
-    /* remove references */
-    /* TODO: check if consistency is violated */
-    if(deleteReferences == true) { 
-        for(size_t i = 0; i < node->referencesSize; ++i) {
-            UA_DeleteReferencesItem item;
-            UA_DeleteReferencesItem_init(&item);
-            item.isForward = node->references[i].isInverse;
-            item.sourceNodeId = node->references[i].targetId.nodeId;
-            item.targetNodeId.nodeId = node->nodeId;
-            UA_Server_editNode(server, session, &node->references[i].targetId.nodeId,
-                               (UA_EditNodeCallback)deleteOneWayReference, &item);
-        }
-    }
-    UA_NodestoreSwitch_releaseNode(server, node);
-    return UA_NodestoreSwitch_removeNode(server, nodeId);
-=======
     /* TODO: check if the information model consistency is violated */
 
     /* Destroy an object before removing it */
     if(node->nodeClass == UA_NODECLASS_OBJECT) {
         /* Call the destructor from the object type */
         const UA_ObjectTypeNode *typenode = getObjectNodeType(server, (const UA_ObjectNode*)node);
-        if(typenode && typenode->lifecycleManagement.destructor)
-            typenode->lifecycleManagement.destructor(*nodeId, ((const UA_ObjectNode*)node)->instanceHandle);
+        if(typenode){
+            if(typenode->lifecycleManagement.destructor) {
+                typenode->lifecycleManagement.destructor(*nodeId, ((const UA_ObjectNode*)node)->instanceHandle);
+            }
+            UA_NodestoreSwitch_releaseNode(server, (const UA_Node*)typenode);
+        }
     }
 
     /* Remove references to the node (not the references in the node that will
@@ -1296,8 +1246,8 @@
     if(deleteReferences)
         removeReferences(server, session, node);
 
-    return UA_NodeStore_remove(server->nodestore, nodeId);
->>>>>>> 9c1ef519
+    UA_NodestoreSwitch_releaseNode(server, node);
+    return UA_NodestoreSwitch_removeNode(server, nodeId);
 }
 
 void Service_DeleteNodes(UA_Server *server, UA_Session *session,
@@ -1353,7 +1303,8 @@
             continue;
         UA_ReferenceNode_deleteMembers(ref);
         /* move the last entry to override the current position */
-        node->references[i-1] = node->references[node->referencesSize-1];
+        if(i != node->referencesSize)
+            node->references[i-1] = node->references[node->referencesSize-1];
         --node->referencesSize;
         edited = true;
         break;
