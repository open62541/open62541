--- conflicted
+++ resolved
@@ -146,103 +146,11 @@
 }
 
 static UA_StatusCode
-<<<<<<< HEAD
-instantiateObjectNode(UA_Server *server, UA_Session *session,
-                      const UA_NodeId *nodeId, const UA_NodeId *typeId, size_t depth,
-                      UA_InstantiationCallback *instantiationCallback) {
-    /* see if the type is derived from baseobjecttype */
-    UA_Boolean found = false;
-    const UA_NodeId hassubtype = UA_NODEID_NUMERIC(0, UA_NS0ID_HASSUBTYPE);
-    const UA_NodeId baseobjtype = UA_NODEID_NUMERIC(0, UA_NS0ID_BASEOBJECTTYPE);
-    UA_StatusCode retval = isNodeInTree(typeId,
-                                        &baseobjtype, &hassubtype, 1, &found);
-    if(!found || retval != UA_STATUSCODE_GOOD) {
-        UA_LOG_DEBUG_SESSION(server->config.logger, session,
-                             "AddNodes: The object if not derived from BaseObjectType");
-        return UA_STATUSCODE_BADTYPEDEFINITIONINVALID;
-    }
-
-    /* see if the type node is correct */
-    const UA_ObjectTypeNode *typenode =
-        (const UA_ObjectTypeNode*)UA_NodestoreSwitch_get(typeId);
-    if(!typenode || typenode->nodeClass != UA_NODECLASS_OBJECTTYPE || typenode->isAbstract)
-        return UA_STATUSCODE_BADTYPEDEFINITIONINVALID;
-
-    /* Add all the child nodes */
-    copyChildNodesToNode(server, session, typeId, nodeId, instantiationCallback);
-    
-    /* Instantiate supertype attributes if a supertype is available */
-    UA_BrowseDescription browseChildren;
-    UA_BrowseDescription_init(&browseChildren);
-    UA_BrowseResult browseResult;
-    UA_BrowseResult_init(&browseResult);
-    browseChildren.nodeId = *typeId;
-    browseChildren.referenceTypeId = UA_NODEID_NUMERIC(0, UA_NS0ID_HASSUBTYPE);
-    browseChildren.includeSubtypes = false;
-    browseChildren.browseDirection = UA_BROWSEDIRECTION_INVERSE; // isSubtypeOf
-    browseChildren.nodeClassMask = UA_NODECLASS_OBJECTTYPE;
-    browseChildren.resultMask = UA_BROWSERESULTMASK_REFERENCETYPEID | UA_BROWSERESULTMASK_NODECLASS;
-    // todo: continuation points if there are too many results
-    Service_Browse_single(server, session, NULL, &browseChildren, 100, &browseResult);
-    for(size_t i = 0; i < browseResult.referencesSize; i++) {
-        UA_ReferenceDescription *rd = &browseResult.references[i];
-        instantiateObjectNode(server, session, nodeId, &rd->nodeId.nodeId,
-                              depth+1, instantiationCallback);
-    }
-    UA_BrowseResult_deleteMembers(&browseResult);
-    
-    /* add a hastypedefinition reference */
-    if(depth == 0) {
-        UA_AddReferencesItem addref;
-        UA_AddReferencesItem_init(&addref);
-        addref.sourceNodeId = *nodeId;
-        addref.referenceTypeId = UA_NODEID_NUMERIC(0, UA_NS0ID_HASTYPEDEFINITION);
-        addref.isForward = true;
-        addref.targetNodeId.nodeId = *typeId;
-        addref.targetNodeClass = UA_NODECLASS_OBJECTTYPE;
-        Service_AddReferences_single(server, session, &addref);
-    }
-
-    /* call the constructor */
-    const UA_ObjectLifecycleManagement *olm = &typenode->lifecycleManagement;
-    if(olm->constructor)
-        UA_Server_editNode(server, session, nodeId,
-                           (UA_EditNodeCallback)setObjectInstanceHandle,
-                           olm->constructor);
-    return UA_STATUSCODE_GOOD;
-}
-
-static UA_StatusCode
-instantiateVariableNode(UA_Server *server, UA_Session *session, const UA_NodeId *nodeId,
-                        const UA_NodeId *typeId, size_t depth,
-                        UA_InstantiationCallback *instantiationCallback) {
-    /* see if the type is derived from basevariabletype */
-    UA_Boolean found = false;
-    const UA_NodeId hassubtype = UA_NODEID_NUMERIC(0, UA_NS0ID_HASSUBTYPE);
-    const UA_NodeId basevartype = UA_NODEID_NUMERIC(0, UA_NS0ID_BASEVARIABLETYPE);
-    UA_StatusCode retval = isNodeInTree(typeId,
-                                        &basevartype, &hassubtype, 1, &found);
-    if(!found || retval != UA_STATUSCODE_GOOD) {
-        UA_LOG_DEBUG_SESSION(server->config.logger, session,
-                             "AddNodes: The variable is not derived from BaseVariableType");
-        return UA_STATUSCODE_BADTYPEDEFINITIONINVALID;
-    }
-
-    /* see if the type is correct */
-    const UA_VariableTypeNode *typenode =
-        (const UA_VariableTypeNode*)UA_NodestoreSwitch_get(typeId);
-    if(!typenode || typenode->nodeClass != UA_NODECLASS_VARIABLETYPE || typenode->isAbstract)
-        return UA_STATUSCODE_BADNODEIDINVALID;
-
-    /* get the references to child properties */
-    /* Add all the child nodes */
-    copyChildNodesToNode(server, session, typeId, nodeId, instantiationCallback);
-=======
 instantiateNode(UA_Server *server, UA_Session *session, const UA_NodeId *nodeId,
                 UA_NodeClass nodeClass, const UA_NodeId *typeId,
                 UA_InstantiationCallback *instantiationCallback) {
     /* see if the type node is correct */
-    const UA_Node *typenode = UA_NodeStore_get(server->nodestore, typeId);
+    const UA_Node *typenode = UA_NodestoreSwitch_get(typeId);
     if(!typenode)
         return UA_STATUSCODE_BADTYPEDEFINITIONINVALID;
     if(nodeClass == UA_NODECLASS_VARIABLE) {
@@ -261,10 +169,9 @@
     UA_NodeId *hierarchy = NULL;
     size_t hierarchySize = 0;
     UA_StatusCode retval =
-        getTypeHierarchy(server->nodestore, typenode, true, &hierarchy, &hierarchySize);
+        getTypeHierarchy(typenode, true, &hierarchy, &hierarchySize);
     if(retval != UA_STATUSCODE_GOOD)
         return retval;
->>>>>>> f7828273
     
     /* Copy members of the type and supertypes */
     for(size_t i = 0; i < hierarchySize; i++)
@@ -472,15 +379,8 @@
     /* Test if the referencetype is hierarchical */
     const UA_NodeId hierarchicalReference =
         UA_NODEID_NUMERIC(0, UA_NS0ID_HIERARCHICALREFERENCES);
-<<<<<<< HEAD
-    UA_Boolean found = false;
-    UA_StatusCode retval = isNodeInTree(referenceTypeId,
-                                        &hierarchicalReference, &subtypeId, 1, &found);
-    if(retval != UA_STATUSCODE_GOOD || !found) {
-=======
-    if(!isNodeInTree(server->nodestore, referenceTypeId,
+    if(!isNodeInTree(referenceTypeId,
                      &hierarchicalReference, &subtypeId, 1)) {
->>>>>>> f7828273
         UA_LOG_DEBUG_SESSION(server->config.logger, session,
                              "AddNodes: Reference type is not hierarchical");
         return UA_STATUSCODE_BADREFERENCETYPEIDINVALID;
