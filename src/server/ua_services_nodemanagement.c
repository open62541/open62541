--- conflicted
+++ resolved
@@ -27,42 +27,27 @@
     const UA_ReferenceTypeNode *referenceType =
         (const UA_ReferenceTypeNode*)UA_NodestoreSwitch_getNode(server, referenceTypeId);
     if(!referenceType) {
-<<<<<<< HEAD
-        UA_LOG_DEBUG_SESSION(server->config.logger, session,
-                             "AddNodes: Reference type to the parent not found");
-        UA_NodestoreSwitch_releaseNode(server, parent);
-=======
         UA_LOG_INFO_SESSION(server->config.logger, session,
                             "AddNodes: Reference type to the parent not found");
->>>>>>> de0c7075
+        UA_NodestoreSwitch_releaseNode(server, parent);
         return UA_STATUSCODE_BADREFERENCETYPEIDINVALID;
     }
 
     /* Check if the referencetype is a reference type node */
     if(referenceType->nodeClass != UA_NODECLASS_REFERENCETYPE) {
-<<<<<<< HEAD
-        UA_LOG_DEBUG_SESSION(server->config.logger, session,
-                             "AddNodes: Reference type to the parent invalid");
+        UA_LOG_INFO_SESSION(server->config.logger, session,
+                            "AddNodes: Reference type to the parent invalid");
         UA_NodestoreSwitch_releaseNode(server, parent);
         UA_NodestoreSwitch_releaseNode(server, (const UA_Node*)referenceType);
-=======
-        UA_LOG_INFO_SESSION(server->config.logger, session,
-                            "AddNodes: Reference type to the parent invalid");
->>>>>>> de0c7075
         return UA_STATUSCODE_BADREFERENCETYPEIDINVALID;
     }
 
     /* Check that the reference type is not abstract */
     if(referenceType->isAbstract == true) {
-<<<<<<< HEAD
-        UA_LOG_DEBUG_SESSION(server->config.logger, session,
+        UA_LOG_INFO_SESSION(server->config.logger, session,
                              "AddNodes: Abstract reference type to the parent invalid");
         UA_NodestoreSwitch_releaseNode(server, parent);
         UA_NodestoreSwitch_releaseNode(server, (const UA_Node*)referenceType);
-=======
-        UA_LOG_INFO_SESSION(server->config.logger, session,
-                            "AddNodes: Abstract reference type to the parent not allowed");
->>>>>>> de0c7075
         return UA_STATUSCODE_BADREFERENCENOTALLOWED;
     }
 
@@ -74,32 +59,18 @@
        nodeClass == UA_NODECLASS_REFERENCETYPE) {
         /* type needs hassubtype reference to the supertype */
         if(!UA_NodeId_equal(referenceTypeId, &subtypeId)) {
-<<<<<<< HEAD
-            UA_LOG_DEBUG_SESSION(server->config.logger, session,
-                                 "AddNodes: New type node need to have a "
-                                 "hassubtype reference");
-            UA_NodestoreSwitch_releaseNode(server, parent);
-            UA_NodestoreSwitch_releaseNode(server, (const UA_Node*)referenceType);
-=======
             UA_LOG_INFO_SESSION(server->config.logger, session,
                                 "AddNodes: New type node need to have a "
                                 "HasSubType reference");
->>>>>>> de0c7075
             return UA_STATUSCODE_BADREFERENCENOTALLOWED;
         }
         /* supertype needs to be of the same node type  */
         if(parent->nodeClass != nodeClass) {
-<<<<<<< HEAD
-            UA_LOG_DEBUG_SESSION(server->config.logger, session,
-                                 "AddNodes: New type node needs to be of the same "
-                                 "node type as the parent");
-            UA_NodestoreSwitch_releaseNode(server, parent);
-            UA_NodestoreSwitch_releaseNode(server, (const UA_Node*)referenceType);
-=======
             UA_LOG_INFO_SESSION(server->config.logger, session,
                                 "AddNodes: New type node needs to be of the same "
                                 "node type as the parent");
->>>>>>> de0c7075
+            UA_NodestoreSwitch_releaseNode(server, parent);
+            UA_NodestoreSwitch_releaseNode(server, (const UA_Node*)referenceType);
             return UA_STATUSCODE_BADPARENTNODEIDINVALID;
         }
         UA_NodestoreSwitch_releaseNode(server, parent);
@@ -112,15 +83,10 @@
         UA_NODEID_NUMERIC(0, UA_NS0ID_HIERARCHICALREFERENCES);
     if(!isNodeInTree(server, referenceTypeId,
                      &hierarchicalReference, &subtypeId, 1)) {
-<<<<<<< HEAD
-        UA_LOG_DEBUG_SESSION(server->config.logger, session,
-                             "AddNodes: Reference type is not hierarchical");
+        UA_LOG_INFO_SESSION(server->config.logger, session,
+                            "AddNodes: Reference type is not hierarchical");
         UA_NodestoreSwitch_releaseNode(server, parent);
         UA_NodestoreSwitch_releaseNode(server, (const UA_Node*)referenceType);
-=======
-        UA_LOG_INFO_SESSION(server->config.logger, session,
-                            "AddNodes: Reference type is not hierarchical");
->>>>>>> de0c7075
         return UA_STATUSCODE_BADREFERENCETYPEIDINVALID;
     }
     UA_NodestoreSwitch_releaseNode(server, parent);
@@ -344,7 +310,7 @@
         if(olm->constructor)
             UA_Server_editNode(server, session, nodeId,
                                (UA_EditNodeCallback)setObjectInstanceHandle,
-                               olm->constructor);
+                               (void*)olm->constructor);
     }
     UA_NodestoreSwitch_releaseNode(server, typenode);
 
@@ -487,13 +453,8 @@
 
     /* Check the namespaceindex */
     if(node->nodeId.namespaceIndex >= server->namespacesSize) {
-<<<<<<< HEAD
-        UA_LOG_DEBUG_SESSION(server->config.logger, session, "AddNodes: Namespace invalid");
+        UA_LOG_INFO_SESSION(server->config.logger, session, "AddNodes: Namespace invalid");
         UA_NodestoreSwitch_deleteNode(server, node);
-=======
-        UA_LOG_INFO_SESSION(server->config.logger, session, "AddNodes: Namespace invalid");
-        UA_NodeStore_deleteNode(node);
->>>>>>> de0c7075
         return UA_STATUSCODE_BADNODEIDINVALID;
     }
 
@@ -501,17 +462,10 @@
     UA_StatusCode retval = checkParentReference(server, session, node->nodeClass,
                                                 parentNodeId, referenceTypeId);
     if(retval != UA_STATUSCODE_GOOD) {
-<<<<<<< HEAD
-        UA_LOG_DEBUG_SESSION(server->config.logger, session,
-                             "AddNodes: Checking the reference to the parent returned"
-                             "error code %s", UA_StatusCode_name(retval));
-        UA_NodestoreSwitch_deleteNode(server, node);
-=======
         UA_LOG_INFO_SESSION(server->config.logger, session,
                             "AddNodes: Checking the reference to the parent returned"
                             "error code %s", UA_StatusCode_name(retval));
-        UA_NodeStore_deleteNode(node);
->>>>>>> de0c7075
+        UA_NodestoreSwitch_deleteNode(server, node);
         return retval;
     }
 
@@ -545,15 +499,9 @@
     item.targetNodeId.nodeId = *parentNodeId;
     retval = Service_AddReferences_single(server, session, &item);
     if(retval != UA_STATUSCODE_GOOD) {
-<<<<<<< HEAD
-        UA_LOG_DEBUG_SESSION(server->config.logger, session,
-                             "AddNodes: Could not add the reference to the parent "
-                             "with error code %s", UA_StatusCode_name(retval));
-=======
         UA_LOG_INFO_SESSION(server->config.logger, session,
-                            "AddNodes: Could not add the reference to the parent"
+                            "AddNodes: Could not add the reference to the parent "
                             "with error code %s", UA_StatusCode_name(retval));
->>>>>>> de0c7075
         goto remove_node;
     }
 
@@ -573,15 +521,9 @@
         retval = instantiateNode(server, session, &newNodeId, nodeClass,
                                  typeDefinition, instantiationCallback);
         if(retval != UA_STATUSCODE_GOOD) {
-<<<<<<< HEAD
-            UA_LOG_DEBUG_SESSION(server->config.logger, session,
-                                 "AddNodes: Could not instantiate the node with "
-                                 "error code 0x%08x", retval);
-=======
             UA_LOG_INFO_SESSION(server->config.logger, session,
                                 "AddNodes: Could not instantiate the node with"
                                 "error code %s", UA_StatusCode_name(retval));
->>>>>>> de0c7075
             goto remove_node;
         }
     }
@@ -656,18 +598,6 @@
     }
         
     /* Set the array dimensions. Check only against the vt. */
-<<<<<<< HEAD
-    retval = compatibleArrayDimensions(attr->arrayDimensionsSize, attr->arrayDimensions,
-                                       vt->arrayDimensionsSize, vt->arrayDimensions);
-    if(retval != UA_STATUSCODE_GOOD){
-        UA_NodestoreSwitch_releaseNode(server, (const UA_Node*)vt);
-        return retval;
-    }
-    retval = UA_Array_copy(attr->arrayDimensions, attr->arrayDimensionsSize,
-                           (void**)&node->arrayDimensions, &UA_TYPES[UA_TYPES_UINT32]);
-    if(retval != UA_STATUSCODE_GOOD){
-        UA_NodestoreSwitch_releaseNode(server, (const UA_Node*)vt);
-=======
     retval = compatibleArrayDimensions(vt->arrayDimensionsSize, vt->arrayDimensions,
                                        attr->arrayDimensionsSize, attr->arrayDimensions);
     if(retval == UA_STATUSCODE_GOOD) {
@@ -678,9 +608,8 @@
         UA_LOG_INFO(server->config.logger, UA_LOGCATEGORY_SERVER,
                     "Array dimensions incompatible with the VariableType "
                     "with error code %s", UA_StatusCode_name(retval));
->>>>>>> de0c7075
-        return retval;
-    }
+        UA_NodestoreSwitch_releaseNode(server, (const UA_Node*)vt);        
+	return retval;
     node->arrayDimensionsSize = attr->arrayDimensionsSize;
 
     /* Set the valuerank */
@@ -688,22 +617,15 @@
         retval = writeValueRankAttribute(server, node, attr->valueRank, vt->valueRank);
     else /* workaround common error where the valuerank is left as 0 */
         node->valueRank = vt->valueRank;
-<<<<<<< HEAD
-    if(retval != UA_STATUSCODE_GOOD){
+    if(retval != UA_STATUSCODE_GOOD) {
         UA_NodestoreSwitch_releaseNode(server, (const UA_Node*)vt);
-        return retval;
-    }
-    UA_NodestoreSwitch_releaseNode(server, (const UA_Node*)vt);
-    
-=======
-    if(retval != UA_STATUSCODE_GOOD) {
         UA_LOG_INFO(server->config.logger, UA_LOGCATEGORY_SERVER,
                     "Value Rank incompatible with the VariableType "
                     "with error code %s", UA_StatusCode_name(retval));
         return retval;
     }
-
->>>>>>> de0c7075
+    UA_NodestoreSwitch_releaseNode(server, (const UA_Node*)vt);
+    
     /* Set the value */
     UA_DataValue value;
     UA_DataValue_init(&value);
