--- conflicted
+++ resolved
@@ -66,7 +66,7 @@
     /* Check that the reference type is not abstract */
     if(referenceType->isAbstract == true) {
         UA_LOG_INFO_SESSION(server->config.logger, session,
-                             "AddNodes: Abstract reference type to the parent invalid");
+                            "AddNodes: Abstract reference type to the parent not allowed");
         UA_NodestoreSwitch_releaseNode(server, parent);
         UA_NodestoreSwitch_releaseNode(server, (const UA_Node*)referenceType);
         return UA_STATUSCODE_BADREFERENCENOTALLOWED;
@@ -167,19 +167,6 @@
  * type, value rank, array dimensions internally and against the parent variable
  * type. */
 static UA_StatusCode
-<<<<<<< HEAD
-copyExistingVariable(UA_Server *server, UA_Session *session, const UA_NodeId *variable,
-                     const UA_NodeId *referenceType, const UA_NodeId *parent,
-                     UA_InstantiationCallback *instantiationCallback) {
-    const UA_VariableNode *node =
-        (const UA_VariableNode*)UA_NodestoreSwitch_getNode(server, variable);
-    if(!node)
-        return UA_STATUSCODE_BADNODEIDINVALID;
-    if(node->nodeClass != UA_NODECLASS_VARIABLE){
-        UA_NodestoreSwitch_releaseNode(server, (const UA_Node*)node);
-        return UA_STATUSCODE_BADNODECLASSINVALID;
-    }
-=======
 typeCheckVariableNode(UA_Server *server, UA_Session *session,
                       const UA_VariableNode *node,
                       const UA_NodeId *typeDef) {
@@ -191,12 +178,15 @@
 
     /* Get the variable type */
     const UA_VariableTypeNode *vt =
-        (const UA_VariableTypeNode*)UA_NodeStore_get(server->nodestore, typeDef);
-    if(!vt || vt->nodeClass != UA_NODECLASS_VARIABLETYPE)
+        (const UA_VariableTypeNode*)UA_NodestoreSwitch_get(server, typeDef);
+    if(!vt || vt->nodeClass != UA_NODECLASS_VARIABLETYPE){
+        UA_NodestoreSwitch_releaseNode(server, vt);
         return UA_STATUSCODE_BADTYPEDEFINITIONINVALID;
-    if(node->nodeClass == UA_NODECLASS_VARIABLE && vt->isAbstract)
+    }    
+    if(node->nodeClass == UA_NODECLASS_VARIABLE && vt->isAbstract) {
+        UA_NodestoreSwitch_releaseNode(server, vt);        
         return UA_STATUSCODE_BADTYPEDEFINITIONINVALID;
->>>>>>> 4f23e1d3
+    }
 
     /* We need the value for some checks. Might come from a datasource, so we perform a
      * regular read. */
@@ -204,81 +194,10 @@
     UA_DataValue_init(&value);
     UA_StatusCode retval = readValueAttribute(server, node, &value);
     if(retval != UA_STATUSCODE_GOOD){
-        UA_NodestoreSwitch_releaseNode(server, (const UA_Node*)node);
-        return retval;
-    }
-
-<<<<<<< HEAD
-    /* Prepare the variable description */
-    UA_VariableAttributes attr;
-    UA_VariableAttributes_init(&attr);
-    attr.displayName = node->displayName;
-    attr.description = node->description;
-    attr.writeMask = node->writeMask;
-    attr.value = value.value;
-    attr.dataType = node->dataType;
-    attr.valueRank = node->valueRank;
-    attr.arrayDimensionsSize = node->arrayDimensionsSize;
-    attr.arrayDimensions = node->arrayDimensions;
-    attr.accessLevel = node->accessLevel;
-    attr.minimumSamplingInterval = node->minimumSamplingInterval;
-    attr.historizing = node->historizing;
-
-    UA_AddNodesItem item;
-    UA_AddNodesItem_init(&item);
-    item.nodeClass = UA_NODECLASS_VARIABLE;
-    item.parentNodeId.nodeId = *parent;
-    item.referenceTypeId = *referenceType;
-    item.browseName = node->browseName;
-    item.nodeAttributes.encoding = UA_EXTENSIONOBJECT_DECODED_NODELETE;
-    item.nodeAttributes.content.decoded.type = &UA_TYPES[UA_TYPES_VARIABLEATTRIBUTES];
-    item.nodeAttributes.content.decoded.data = &attr;
-    const UA_VariableTypeNode *vt = (const UA_VariableTypeNode*)getNodeType(server, (const UA_Node*)node);
-    if(!vt || vt->nodeClass != UA_NODECLASS_VARIABLETYPE || vt->isAbstract) {
-        retval = UA_STATUSCODE_BADTYPEDEFINITIONINVALID;
-        UA_NodestoreSwitch_releaseNode(server, (const UA_Node*)vt);
-        goto cleanup;
-    }
-    item.typeDefinition.nodeId = vt->nodeId;
-    UA_NodestoreSwitch_releaseNode(server, (const UA_Node*)vt);
-
-    /* Add the variable and instantiate the children */
-    UA_AddNodesResult res;
-    UA_AddNodesResult_init(&res);
-    Service_AddNodes_single(server, session, &item, &res, instantiationCallback);
-    if(res.statusCode != UA_STATUSCODE_GOOD) {
-        retval = res.statusCode;
-        goto cleanup;
-    }
-    retval = copyChildNodesToNode(server, session, &node->nodeId,
-                                  &res.addedNodeId, instantiationCallback);
-    
-    if(retval == UA_STATUSCODE_GOOD && instantiationCallback)
-        instantiationCallback->method(res.addedNodeId, node->nodeId,
-                                      instantiationCallback->handle);
-    
-    UA_NodeId_deleteMembers(&res.addedNodeId);
- cleanup:
-    if(value.hasValue && value.value.storageType == UA_VARIANT_DATA)
-        UA_Variant_deleteMembers(&value.value);
-    UA_NodestoreSwitch_releaseNode(server, (const UA_Node*)node);
-    return retval;
-}
-
-/* Copy an existing object under the given parent. Then instantiate for all
- * hastypedefinitions of the original version. */
-static UA_StatusCode
-copyExistingObject(UA_Server *server, UA_Session *session, const UA_NodeId *object,
-                   const UA_NodeId *referenceType, const UA_NodeId *parent,
-                   UA_InstantiationCallback *instantiationCallback) {
-    const UA_ObjectNode *node =
-        (const UA_ObjectNode*)UA_NodestoreSwitch_getNode(server, object);
-    if(!node)
-        return UA_STATUSCODE_BADNODEIDINVALID;
-    if(node->nodeClass != UA_NODECLASS_OBJECT){
-        UA_NodestoreSwitch_releaseNode(server, (const UA_Node*)node);
-        return UA_STATUSCODE_BADNODECLASSINVALID;
-=======
+        UA_NodestoreSwitch_releaseNode(server,vt);
+        return retval;
+    }
+
     /* Fix the variable: Set a sane valueRank if required (the most permissive -2) */
     if(node->valueRank == 0 &&
        (!value.hasValue || !value.value.type || UA_Variant_isScalar(&value.value))) {
@@ -289,6 +208,7 @@
         UA_RCU_LOCK();
         if(retval != UA_STATUSCODE_GOOD) {
             UA_DataValue_deleteMembers(&value);
+            UA_NodestoreSwitch_releaseNode(server, vt);
             return retval;
         }
     }
@@ -305,9 +225,9 @@
         }
         if(retval != UA_STATUSCODE_GOOD) {
             UA_DataValue_deleteMembers(&value);
+            UA_NodestoreSwitch_releaseNode(server, vt);
             return retval;
         }
->>>>>>> 4f23e1d3
     }
 
     /* Fix the variable: If no datatype is given, use the datatype of the vt */
@@ -319,55 +239,18 @@
         UA_RCU_LOCK();
         if(retval != UA_STATUSCODE_GOOD) {
             UA_DataValue_deleteMembers(&value);
+            UA_NodestoreSwitch_releaseNode(server, vt);
             return retval;
         }
     }
 
-<<<<<<< HEAD
-    UA_AddNodesItem item;
-    UA_AddNodesItem_init(&item);
-    item.nodeClass = UA_NODECLASS_OBJECT;
-    item.parentNodeId.nodeId = *parent;
-    item.referenceTypeId = *referenceType;
-    item.browseName = node->browseName;
-    item.nodeAttributes.encoding = UA_EXTENSIONOBJECT_DECODED_NODELETE;
-    item.nodeAttributes.content.decoded.type = &UA_TYPES[UA_TYPES_OBJECTATTRIBUTES];
-    item.nodeAttributes.content.decoded.data = &attr;
-    const UA_ObjectTypeNode *objtype = (const UA_ObjectTypeNode*)getNodeType(server, (const UA_Node*)node);
-    if(!objtype || objtype->nodeClass != UA_NODECLASS_OBJECTTYPE || objtype->isAbstract){
-        UA_NodestoreSwitch_releaseNode(server, (const UA_Node*)objtype);
-        UA_NodestoreSwitch_releaseNode(server, (const UA_Node*)node);
-        return UA_STATUSCODE_BADTYPEDEFINITIONINVALID;
-    }
-    item.typeDefinition.nodeId = objtype->nodeId;
-    UA_NodestoreSwitch_releaseNode(server, (const UA_Node*)objtype);
-
-    /* add the new object */
-    UA_AddNodesResult res;
-    UA_AddNodesResult_init(&res);
-    Service_AddNodes_single(server, session, &item, &res, instantiationCallback);
-    if(res.statusCode != UA_STATUSCODE_GOOD)
-        return res.statusCode;
-    
-    /* Copy any aggregated/nested variables/methods/subobjects this object contains 
-     * These objects may not be part of the nodes type. */
-    UA_StatusCode retval = copyChildNodesToNode(server, session, &node->nodeId,
-                                                &res.addedNodeId, instantiationCallback);
-    if(retval == UA_STATUSCODE_GOOD && instantiationCallback)
-        instantiationCallback->method(res.addedNodeId, node->nodeId, 
-                                      instantiationCallback->handle);
-
-    UA_NodeId_deleteMembers(&res.addedNodeId);
+    /* Re-read the node to get the changes */
     UA_NodestoreSwitch_releaseNode(server, (const UA_Node*)node);
-=======
-#ifdef UA_ENABLE_MULTITHREADING
-    /* Re-read the node to get the changes */
-    node = (const UA_VariableNode*)UA_NodeStore_get(server->nodestore, &node->nodeId);
-#endif
+    node = (const UA_VariableNode*)UA_NodestoreSwitch_get(server, &node->nodeId);
 
     retval = typeCheckVariableNodeWithValue(server, session, node, vt, &value);
     UA_DataValue_deleteMembers(&value);
->>>>>>> 4f23e1d3
+    UA_NodestoreSwitch_releaseNode(server, vt);
     return retval;
 }
 
@@ -388,80 +271,8 @@
 /* Search for an instance of "browseName" in node searchInstance Used during
  * copyChildNodes to find overwritable/mergable nodes */
 static UA_StatusCode
-<<<<<<< HEAD
-instantiateNode(UA_Server *server, UA_Session *session, const UA_NodeId *nodeId,
-                UA_NodeClass nodeClass, const UA_NodeId *typeId,
-                UA_InstantiationCallback *instantiationCallback) {
-    /* see if the type node is correct */
-    const UA_Node *typenode = UA_NodestoreSwitch_getNode(server, typeId);
-    if(!typenode)
-        return UA_STATUSCODE_BADTYPEDEFINITIONINVALID;
-    if(nodeClass == UA_NODECLASS_VARIABLE) {
-        if(typenode->nodeClass != UA_NODECLASS_VARIABLETYPE ||
-           ((const UA_VariableTypeNode*)typenode)->isAbstract){
-            UA_NodestoreSwitch_releaseNode(server, typenode);
-            return UA_STATUSCODE_BADTYPEDEFINITIONINVALID;
-        }
-    } else if(nodeClass == UA_NODECLASS_OBJECT) {
-        if(typenode->nodeClass != UA_NODECLASS_OBJECTTYPE ||
-           ((const UA_ObjectTypeNode*)typenode)->isAbstract){
-            UA_NodestoreSwitch_releaseNode(server, typenode);
-            return UA_STATUSCODE_BADTYPEDEFINITIONINVALID;
-        }
-    } else {
-        UA_NodestoreSwitch_releaseNode(server, typenode);
-        return UA_STATUSCODE_BADTYPEDEFINITIONINVALID;
-    }
-
-    /* Get the hierarchy of the type and all its supertypes */
-    UA_NodeId *hierarchy = NULL;
-    size_t hierarchySize = 0;
-    UA_StatusCode retval =
-        getTypeHierarchy(server, typenode, true, &hierarchy, &hierarchySize);
-    if(retval != UA_STATUSCODE_GOOD){
-        UA_NodestoreSwitch_releaseNode(server, typenode);
-        return retval;
-    }
-    
-    /* Copy members of the type and supertypes */
-    for(size_t i = 0; i < hierarchySize; ++i)
-        retval |= copyChildNodesToNode(server, session, &hierarchy[i], nodeId, instantiationCallback);
-    UA_Array_delete(hierarchy, hierarchySize, &UA_TYPES[UA_TYPES_NODEID]);
-    if(retval != UA_STATUSCODE_GOOD){
-        UA_NodestoreSwitch_releaseNode(server, typenode);
-        return retval;
-    }
-
-    /* Call the object constructor */
-    if(typenode->nodeClass == UA_NODECLASS_OBJECTTYPE) {
-        const UA_ObjectLifecycleManagement *olm =
-            &((const UA_ObjectTypeNode*)typenode)->lifecycleManagement;
-        if(olm->constructor)
-            UA_Server_editNode(server, session, nodeId,
-                               (UA_EditNodeCallback)setObjectInstanceHandle,
-                               (void*)olm->constructor);
-    }
-    UA_NodestoreSwitch_releaseNode(server, typenode);
-
-    /* Add a hasType reference */
-    UA_AddReferencesItem addref;
-    UA_AddReferencesItem_init(&addref);
-    addref.sourceNodeId = *nodeId;
-    addref.referenceTypeId = UA_NODEID_NUMERIC(0, UA_NS0ID_HASTYPEDEFINITION);
-    addref.isForward = true;
-    addref.targetNodeId.nodeId = *typeId;
-    return Service_AddReferences_single(server, session, &addref);
-}
-
-/* Search for an instance of "browseName" in node searchInstance
- * Used during copyChildNodes to find overwritable/mergable nodes */
-static UA_StatusCode
-instanceFindAggregateByBrowsename(UA_Server *server, UA_Session *session, 
-                                  const UA_NodeId *searchInstance, 
-=======
 instanceFindAggregateByBrowsename(UA_Server *server, UA_Session *session,
                                   const UA_NodeId *searchInstance,
->>>>>>> 4f23e1d3
                                   const UA_QualifiedName *browseName,
                                   UA_NodeId *outInstanceNodeId) {
     UA_BrowseDescription bd;
@@ -655,95 +466,6 @@
     if(!typenode)
         return UA_STATUSCODE_BADTYPEDEFINITIONINVALID;
 
-<<<<<<< HEAD
-    /* Check the namespaceindex */
-    if(node->nodeId.namespaceIndex >= server->namespacesSize) {
-        UA_LOG_INFO_SESSION(server->config.logger, session, "AddNodes: Namespace invalid");
-        UA_NodestoreSwitch_deleteNode(server, node);
-        return UA_STATUSCODE_BADNODEIDINVALID;
-    }
-
-    /* Check the reference to the parent */
-    UA_StatusCode retval = checkParentReference(server, session, node->nodeClass,
-                                                parentNodeId, referenceTypeId);
-    if(retval != UA_STATUSCODE_GOOD) {
-        UA_LOG_INFO_SESSION(server->config.logger, session,
-                            "AddNodes: Checking the reference to the parent returned"
-                            "error code %s", UA_StatusCode_name(retval));
-        UA_NodestoreSwitch_deleteNode(server, node);
-        return retval;
-    }
-
-    /* Add the node to the nodestore */
-    UA_NodeId newNodeId;
-    UA_NodeClass nodeClass = node->nodeClass;
-    retval = UA_NodestoreSwitch_insertNode(server, node, &newNodeId);
-    if(retval != UA_STATUSCODE_GOOD) {
-        UA_LOG_INFO_SESSION(server->config.logger, session,
-                            "AddNodes: Node could not be added to the nodestore "
-                            "with error code %s", UA_StatusCode_name(retval));
-        return retval;
-    }
-
-    /* Copy the nodeid if needed */
-    if(addedNodeId) {
-        retval = UA_NodeId_copy(&newNodeId, addedNodeId);
-        if(retval != UA_STATUSCODE_GOOD) {
-            UA_LOG_INFO_SESSION(server->config.logger, session,
-                                "AddNodes: Could not copy the nodeid");
-            goto remove_node;
-        }
-    }
-
-    /* Hierarchical reference back to the parent */
-    UA_AddReferencesItem item;
-    UA_AddReferencesItem_init(&item);
-    item.sourceNodeId = newNodeId;
-    item.referenceTypeId = *referenceTypeId;
-    item.isForward = false;
-    item.targetNodeId.nodeId = *parentNodeId;
-    retval = Service_AddReferences_single(server, session, &item);
-    if(retval != UA_STATUSCODE_GOOD) {
-        UA_LOG_INFO_SESSION(server->config.logger, session,
-                            "AddNodes: Could not add the reference to the parent "
-                            "with error code %s", UA_StatusCode_name(retval));
-        goto remove_node;
-    }
-
-    if(nodeClass == UA_NODECLASS_VARIABLE ||
-       nodeClass == UA_NODECLASS_OBJECT) {
-        /* Fall back to a default typedefinition for variables and objects */
-        const UA_NodeId basedatavariabletype = UA_NODEID_NUMERIC(0, UA_NS0ID_BASEDATAVARIABLETYPE);
-        const UA_NodeId baseobjecttype = UA_NODEID_NUMERIC(0, UA_NS0ID_BASEOBJECTTYPE);
-        if(!typeDefinition || UA_NodeId_isNull(typeDefinition)) {
-            if(nodeClass == UA_NODECLASS_VARIABLE)
-                typeDefinition = &basedatavariabletype;
-            else
-                typeDefinition = &baseobjecttype;
-        }
-
-        /* Instantiate variables and objects */
-        retval = instantiateNode(server, session, &newNodeId, nodeClass,
-                                 typeDefinition, instantiationCallback);
-        if(retval != UA_STATUSCODE_GOOD) {
-            UA_LOG_INFO_SESSION(server->config.logger, session,
-                                "AddNodes: Could not instantiate the node with"
-                                "error code %s", UA_StatusCode_name(retval));
-            goto remove_node;
-        }
-    }
-
-    /* Custom callback */
-    if(instantiationCallback)
-        instantiationCallback->method(newNodeId, *typeDefinition,
-                                      instantiationCallback->handle);
-    UA_NodeId_deleteMembers(&newNodeId);
-    return UA_STATUSCODE_GOOD;
-
- remove_node:
-    Service_DeleteNodes_single(server, &adminSession, &newNodeId, true);
-    UA_NodeId_deleteMembers(&newNodeId);
-=======
     /* See if the type has the correct node class */
     if(nodeClass == UA_NODECLASS_VARIABLE) {
         if(typenode->nodeClass != UA_NODECLASS_VARIABLETYPE ||
@@ -796,7 +518,6 @@
     /* Call custom callback */
     if(retval == UA_STATUSCODE_GOOD && instantiationCallback)
         instantiationCallback->method(*nodeId, *typeId, instantiationCallback->handle);
->>>>>>> 4f23e1d3
     return retval;
 }
 
@@ -819,80 +540,6 @@
 static UA_StatusCode
 copyCommonVariableAttributes(UA_VariableNode *node,
                              const UA_VariableAttributes *attr) {
-<<<<<<< HEAD
-    const UA_NodeId basevartype = UA_NODEID_NUMERIC(0, UA_NS0ID_BASEVARIABLETYPE);
-    const UA_NodeId basedatavartype = UA_NODEID_NUMERIC(0, UA_NS0ID_BASEDATAVARIABLETYPE);
-    const UA_NodeId *typeDef = &item->typeDefinition.nodeId;
-    if(UA_NodeId_isNull(typeDef)) /* workaround when the variabletype is undefined */
-        typeDef = &basedatavartype;
-    
-    /* Make sure we can instantiate the basetypes themselves */
-    UA_StatusCode retval = UA_STATUSCODE_GOOD;
-    if(UA_NodeId_equal(&node->nodeId, &basevartype) || 
-       UA_NodeId_equal(&node->nodeId, &basedatavartype)) {
-        node->dataType = UA_NODEID_NUMERIC(0, UA_NS0ID_BASEDATATYPE);
-        node->valueRank = -2;
-        return retval;
-    }
-    
-    const UA_VariableTypeNode *vt =
-        (const UA_VariableTypeNode*)UA_NodestoreSwitch_getNode(server, typeDef);
-    if(!vt || vt->nodeClass != UA_NODECLASS_VARIABLETYPE){
-        UA_NodestoreSwitch_releaseNode(server, (const UA_Node*)vt);
-        return UA_STATUSCODE_BADTYPEDEFINITIONINVALID;
-    }
-    if(node->nodeClass == UA_NODECLASS_VARIABLE && vt->isAbstract){
-        UA_NodestoreSwitch_releaseNode(server, (const UA_Node*)vt);
-        return UA_STATUSCODE_BADTYPEDEFINITIONINVALID;
-    }
-    
-    /* Set the datatype */
-    if(!UA_NodeId_isNull(&attr->dataType))
-        retval  = writeDataTypeAttribute(server, node, &attr->dataType, &vt->dataType);
-    else /* workaround common error where the datatype is left as NA_NODEID_NULL */
-        retval = UA_NodeId_copy(&vt->dataType, &node->dataType);
-    if(retval != UA_STATUSCODE_GOOD){
-        UA_NodestoreSwitch_releaseNode(server, (const UA_Node*)vt);
-        return retval;
-    }
-        
-    /* Set the array dimensions. Check only against the vt. */
-    retval = compatibleArrayDimensions(vt->arrayDimensionsSize, vt->arrayDimensions,
-                                       attr->arrayDimensionsSize, attr->arrayDimensions);
-    if(retval == UA_STATUSCODE_GOOD) {
-        retval = UA_Array_copy(attr->arrayDimensions, attr->arrayDimensionsSize,
-                               (void**)&node->arrayDimensions, &UA_TYPES[UA_TYPES_UINT32]);
-    }
-    if(retval != UA_STATUSCODE_GOOD) {
-        UA_LOG_INFO(server->config.logger, UA_LOGCATEGORY_SERVER,
-                    "Array dimensions incompatible with the VariableType "
-                    "with error code %s", UA_StatusCode_name(retval));
-        UA_NodestoreSwitch_releaseNode(server, (const UA_Node*)vt);        
-        return retval;
-    }
-    node->arrayDimensionsSize = attr->arrayDimensionsSize;
-
-    /* Set the valuerank */
-    if(attr->valueRank != 0 || !UA_Variant_isScalar(&attr->value))
-        retval = writeValueRankAttribute(server, node, attr->valueRank, vt->valueRank);
-    else /* workaround common error where the valuerank is left as 0 */
-        node->valueRank = vt->valueRank;
-    if(retval != UA_STATUSCODE_GOOD) {
-        UA_NodestoreSwitch_releaseNode(server, (const UA_Node*)vt);
-        UA_LOG_INFO(server->config.logger, UA_LOGCATEGORY_SERVER,
-                    "Value Rank incompatible with the VariableType "
-                    "with error code %s", UA_StatusCode_name(retval));
-        return retval;
-    }
-    UA_NodestoreSwitch_releaseNode(server, (const UA_Node*)vt);
-    
-    /* Set the value */
-    UA_DataValue value;
-    UA_DataValue_init(&value);
-    value.hasValue = true;
-    value.value = attr->value;
-    value.value.storageType = UA_VARIANT_DATA_NODELETE;
-=======
     /* Copy the array dimensions */
     UA_StatusCode retval =
         UA_Array_copy(attr->arrayDimensions, attr->arrayDimensionsSize,
@@ -904,7 +551,6 @@
     /* Data type and value rank */
     retval |= UA_NodeId_copy(&attr->dataType, &node->dataType);
     node->valueRank = attr->valueRank;
->>>>>>> 4f23e1d3
 
     /* Copy the value */
     node->valueSource = UA_VALUESOURCE_DATA;
@@ -927,15 +573,8 @@
 copyVariableTypeNodeAttributes(UA_VariableTypeNode *vtnode,
                                const UA_VariableTypeAttributes *attr) {
     vtnode->isAbstract = attr->isAbstract;
-<<<<<<< HEAD
-    UA_RCU_LOCK();
-    UA_StatusCode retVal = copyCommonVariableAttributes(server, (UA_VariableNode*)vtnode, item,
-=======
     return copyCommonVariableAttributes((UA_VariableNode*)vtnode,
->>>>>>> 4f23e1d3
                                         (const UA_VariableAttributes*)attr);
-    UA_RCU_UNLOCK();
-    return retVal;
 }
 
 static UA_StatusCode
@@ -989,15 +628,9 @@
         return UA_STATUSCODE_BADNODEATTRIBUTESINVALID;
 
     /* Create the node */
-<<<<<<< HEAD
-    // todo: error case where the nodeclass is faulty
-    void *node = UA_NodestoreSwitch_newNode(server,
-            item->nodeClass, item->requestedNewNodeId.nodeId.namespaceIndex);
-=======
     // todo: error case where the nodeclass is faulty should return a different
     // status code
     UA_Node *node = UA_NodeStore_newNode(item->nodeClass);
->>>>>>> 4f23e1d3
     if(!node)
         return UA_STATUSCODE_BADOUTOFMEMORY;
 
@@ -1050,12 +683,7 @@
     if(retval == UA_STATUSCODE_GOOD)
         *newNode = (UA_Node*)node;
     else
-<<<<<<< HEAD
         UA_NodestoreSwitch_deleteNode(server, (UA_Node*)node);
-=======
-        UA_NodeStore_deleteNode(node);
-
->>>>>>> 4f23e1d3
     return retval;
 }
 
@@ -1356,11 +984,6 @@
                                     const UA_VariableAttributes attr,
                                     const UA_DataSource dataSource,
                                     UA_NodeId *outNewNodeId) {
-<<<<<<< HEAD
-    /* Create the new node */
-    UA_VariableNode *node = (UA_VariableNode*) UA_NodestoreSwitch_newNode(server,
-            UA_NODECLASS_VARIABLE,requestedNewNodeId.namespaceIndex);
-=======
     UA_NodeId newNodeId;
     if(!outNewNodeId) {
         newNodeId = UA_NODEID_NULL;
@@ -1390,7 +1013,6 @@
                               UA_NodeId *outNewNodeId) {
     /* Create the node */
     UA_MethodNode *node = (UA_MethodNode*)UA_NodeStore_newNode(UA_NODECLASS_METHOD);
->>>>>>> 4f23e1d3
     if(!node)
         return UA_STATUSCODE_BADOUTOFMEMORY;
 
@@ -1405,7 +1027,7 @@
     UA_StatusCode retval =
         copyStandardAttributes((UA_Node*)node, &item, (const UA_NodeAttributes*)&attr);
     if(retval != UA_STATUSCODE_GOOD) {
-        UA_NodestoreSwitch_deleteNode(server, (UA_Node*)node);
+        UA_NodeStore_deleteNode((UA_Node*)node);
         return retval;
     }
 
@@ -1448,17 +1070,11 @@
 
     UA_StatusCode retval = br.statusCode;
     if(retval != UA_STATUSCODE_GOOD) {
-<<<<<<< HEAD
-        UA_NodestoreSwitch_deleteNode(server, (UA_Node*)node);
-	UA_RCU_UNLOCK();        
-	return retval;
-=======
         UA_RCU_LOCK();
         deleteNode(server, &adminSession, &nodeId, true);
         UA_RCU_UNLOCK();
         UA_BrowseResult_deleteMembers(&br);
         return retval;
->>>>>>> 4f23e1d3
     }
 
     /* Filter out the argument nodes */
@@ -1533,27 +1149,11 @@
                         size_t inputArgumentsSize, const UA_Argument* inputArguments, 
                         size_t outputArgumentsSize, const UA_Argument* outputArguments,
                         UA_NodeId *outNewNodeId) {
-<<<<<<< HEAD
-    UA_MethodNode *node = (UA_MethodNode*) UA_NodestoreSwitch_newNode(server,
-            UA_NODECLASS_METHOD,requestedNewNodeId.namespaceIndex);
-    if(!node)
-        return UA_STATUSCODE_BADOUTOFMEMORY;
-
-    UA_AddNodesItem item;
-    UA_AddNodesItem_init(&item);
-    item.requestedNewNodeId.nodeId = requestedNewNodeId;
-    item.browseName = browseName;
-    copyStandardAttributes((UA_Node*)node, &item, (const UA_NodeAttributes*)&attr);
-    node->executable = attr.executable;
-    node->attachedMethod = method;
-    node->methodHandle = handle;
-=======
     UA_NodeId newId;
     if(!outNewNodeId) {
         UA_NodeId_init(&newId);
         outNewNodeId = &newId;
     }
->>>>>>> 4f23e1d3
 
     /* Call begin */
     UA_StatusCode retval =
@@ -1562,74 +1162,6 @@
     if(retval != UA_STATUSCODE_GOOD)
         return retval;
 
-<<<<<<< HEAD
-    const UA_NodeId hasproperty = UA_NODEID_NUMERIC(0, UA_NS0ID_HASPROPERTY);
-    const UA_NodeId propertytype = UA_NODEID_NUMERIC(0, UA_NS0ID_PROPERTYTYPE);
-
-    if(inputArgumentsSize > 0) {
-        UA_VariableNode *inputArgumentsVariableNode = (UA_VariableNode*) UA_NodestoreSwitch_newNode(
-                server, UA_NODECLASS_VARIABLE, newMethodId.namespaceIndex);
-        inputArgumentsVariableNode->nodeId.namespaceIndex = newMethodId.namespaceIndex;
-        inputArgumentsVariableNode->browseName = UA_QUALIFIEDNAME_ALLOC(0, "InputArguments");
-        inputArgumentsVariableNode->displayName = UA_LOCALIZEDTEXT_ALLOC("en_US", "InputArguments");
-        inputArgumentsVariableNode->description = UA_LOCALIZEDTEXT_ALLOC("en_US", "InputArguments");
-        inputArgumentsVariableNode->valueRank = 1;
-
-        /* UAExport creates a monitoreditem on inputarguments ... */
-        inputArgumentsVariableNode->minimumSamplingInterval = 10000.0f;
-
-        //TODO: 0.3 work item: the addMethodNode API does not have the possibility to set nodeIDs
-        //actually we need to change the signature to pass UA_NS0ID_SERVER_GETMONITOREDITEMS_INPUTARGUMENTS
-        //and UA_NS0ID_SERVER_GETMONITOREDITEMS_OUTPUTARGUMENTS into the function :/
-        if(newMethodId.namespaceIndex == 0 &&
-           newMethodId.identifierType == UA_NODEIDTYPE_NUMERIC &&
-           newMethodId.identifier.numeric == UA_NS0ID_SERVER_GETMONITOREDITEMS) {
-            inputArgumentsVariableNode->nodeId =
-                UA_NODEID_NUMERIC(0, UA_NS0ID_SERVER_GETMONITOREDITEMS_INPUTARGUMENTS);
-        }
-        UA_Variant_setArrayCopy(&inputArgumentsVariableNode->value.data.value.value,
-                                inputArguments, inputArgumentsSize,
-                                &UA_TYPES[UA_TYPES_ARGUMENT]);
-        inputArgumentsVariableNode->value.data.value.hasValue = true;
-        UA_RCU_LOCK();
-        // todo: check if adding succeeded
-        Service_AddNodes_existing(server, &adminSession, (UA_Node*)inputArgumentsVariableNode,
-                                  &newMethodId, &hasproperty, &propertytype, NULL, NULL);
-        UA_RCU_UNLOCK();
-    }
-
-    if(outputArgumentsSize > 0) {
-        /* create OutputArguments */
-        UA_VariableNode *outputArgumentsVariableNode  = (UA_VariableNode*) UA_NodestoreSwitch_newNode(
-                server, UA_NODECLASS_VARIABLE, newMethodId.namespaceIndex);
-        outputArgumentsVariableNode->nodeId.namespaceIndex = newMethodId.namespaceIndex;
-        outputArgumentsVariableNode->browseName  = UA_QUALIFIEDNAME_ALLOC(0, "OutputArguments");
-        outputArgumentsVariableNode->displayName = UA_LOCALIZEDTEXT_ALLOC("en_US", "OutputArguments");
-        outputArgumentsVariableNode->description = UA_LOCALIZEDTEXT_ALLOC("en_US", "OutputArguments");
-        outputArgumentsVariableNode->valueRank = 1;
-        //FIXME: comment in line 882
-        if(newMethodId.namespaceIndex == 0 &&
-           newMethodId.identifierType == UA_NODEIDTYPE_NUMERIC &&
-           newMethodId.identifier.numeric == UA_NS0ID_SERVER_GETMONITOREDITEMS) {
-            outputArgumentsVariableNode->nodeId =
-                UA_NODEID_NUMERIC(0, UA_NS0ID_SERVER_GETMONITOREDITEMS_OUTPUTARGUMENTS);
-        }
-        UA_Variant_setArrayCopy(&outputArgumentsVariableNode->value.data.value.value,
-                                outputArguments, outputArgumentsSize,
-                                &UA_TYPES[UA_TYPES_ARGUMENT]);
-        outputArgumentsVariableNode->value.data.value.hasValue = true;
-        UA_RCU_LOCK();
-        // todo: check if adding succeeded
-        Service_AddNodes_existing(server, &adminSession, (UA_Node*)outputArgumentsVariableNode,
-                                  &newMethodId, &hasproperty, &propertytype, NULL, NULL);
-        UA_RCU_UNLOCK();
-    }
-
-    if(outNewNodeId)
-        *outNewNodeId = newMethodId;
-    else
-        UA_NodeId_deleteMembers(&newMethodId);
-=======
     /* Call finish */
     retval = UA_Server_addMethodNode_finish(server, *outNewNodeId,
                                             parentNodeId, referenceTypeId,
@@ -1638,7 +1170,6 @@
 
     if(outNewNodeId == &newId)
         UA_NodeId_deleteMembers(&newId);
->>>>>>> 4f23e1d3
     return retval;
 }
 
@@ -1839,7 +1370,7 @@
     item.isForward = isForward;
     item.targetNodeId = targetId;
     UA_RCU_LOCK();
-    UA_StatusCode retval = addReference(server, &adminSession, &item);
+    UA_StatusCode retval = Service_AddReferences_single(server, &adminSession, &item);
     UA_RCU_UNLOCK();
     return retval;
 }
@@ -1861,17 +1392,10 @@
     }
 }
 
-<<<<<<< HEAD
-UA_StatusCode
-Service_DeleteNodes_single(UA_Server *server, UA_Session *session,
-                           const UA_NodeId *nodeId, UA_Boolean deleteReferences) {
-    const UA_Node *node = UA_NodestoreSwitch_getNode(server, nodeId);
-=======
 static UA_StatusCode
 deleteNode(UA_Server *server, UA_Session *session,
            const UA_NodeId *nodeId, UA_Boolean deleteReferences) {
     const UA_Node *node = UA_NodeStore_get(server->nodestore, nodeId);
->>>>>>> 4f23e1d3
     if(!node)
         return UA_STATUSCODE_BADNODEIDUNKNOWN;
 
@@ -1881,20 +1405,11 @@
     /* Destroy an object before removing it */
     if(node->nodeClass == UA_NODECLASS_OBJECT) {
         /* Call the destructor from the object type */
-<<<<<<< HEAD
-        const UA_ObjectTypeNode *typenode = getObjectNodeType(server, (const UA_ObjectNode*)node);
-        if(typenode){
-            if(typenode->lifecycleManagement.destructor) {
-                typenode->lifecycleManagement.destructor(*nodeId, ((const UA_ObjectNode*)node)->instanceHandle);
-            }
-            UA_NodestoreSwitch_releaseNode(server, (const UA_Node*)typenode);
-=======
         const UA_ObjectTypeNode *typenode =
             getObjectNodeType(server, (const UA_ObjectNode*)node);
         if(typenode && typenode->lifecycleManagement.destructor) {
             const UA_ObjectNode *on = (const UA_ObjectNode*)node;
             typenode->lifecycleManagement.destructor(*nodeId, on->instanceHandle);
->>>>>>> 4f23e1d3
         }
     }
 
@@ -1903,8 +1418,7 @@
     if(deleteReferences)
         removeReferences(server, session, node);
 
-    UA_NodestoreSwitch_releaseNode(server, node);
-    return UA_NodestoreSwitch_removeNode(server, nodeId);
+    return UA_NodeStore_remove(server->nodestore, nodeId);
 }
 
 void Service_DeleteNodes(UA_Server *server, UA_Session *session,
@@ -1961,8 +1475,7 @@
             continue;
         UA_ReferenceNode_deleteMembers(ref);
         /* move the last entry to override the current position */
-        if(i != node->referencesSize)
-            node->references[i-1] = node->references[node->referencesSize-1];
+        node->references[i-1] = node->references[node->referencesSize-1];
         --node->referencesSize;
         edited = true;
         break;
@@ -2103,8 +1616,10 @@
 UA_StatusCode
 UA_Server_setObjectTypeNode_lifecycleManagement(UA_Server *server, UA_NodeId nodeId,
                                                 UA_ObjectLifecycleManagement olm) {
+    UA_RCU_LOCK();
     UA_StatusCode retval = UA_Server_editNode(server, &adminSession, &nodeId,
                                               (UA_EditNodeCallback)setOLM, &olm);
+    UA_RCU_UNLOCK();
     return retval;
 }
 
