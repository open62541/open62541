/* This Source Code Form is subject to the terms of the Mozilla Public
 * License, v. 2.0. If a copy of the MPL was not distributed with this
 * file, You can obtain one at http://mozilla.org/MPL/2.0/. */

#include "ua_server_internal.h"
#include "ua_services.h"

/*********************/
/* Edit Node Context */
/*********************/

UA_StatusCode
UA_Server_getNodeContext(UA_Server *server, UA_NodeId nodeId,
                             void **nodeContext) {
    const UA_Node *node = UA_NodeStore_get(server->nodestore, &nodeId);
    if(!node)
        return UA_STATUSCODE_BADNODEIDUNKNOWN;

    *nodeContext = node->context;
    return UA_STATUSCODE_GOOD;
}

struct SetNodeContext {
    void *context;
    UA_Boolean setConstructed;
};

static UA_StatusCode
editNodeContext(UA_Server *server, UA_Session* session,
                UA_Node* node, struct SetNodeContext *ctx) {
    node->context = ctx->context;
    if(ctx->setConstructed)
        node->constructed = true;
    return UA_STATUSCODE_GOOD;
}

UA_StatusCode
UA_Server_setNodeContext(UA_Server *server, UA_NodeId nodeId,
                         void *nodeContext) {
    struct SetNodeContext ctx;
    ctx.context = nodeContext;
    ctx.setConstructed = false; /* Only "constructNode" can set this */
    UA_RCU_LOCK();
    UA_StatusCode retval =
        UA_Server_editNode(server, &adminSession, &nodeId,
                           (UA_EditNodeCallback)editNodeContext, &ctx);
    UA_RCU_UNLOCK();
    return retval;
}

/**********************/
/* Consistency Checks */
/**********************/

/* Check if the requested parent node exists, has the right node class and is
 * referenced with an allowed (hierarchical) reference type. For "type" nodes,
 * only hasSubType references are allowed. */
static UA_StatusCode
checkParentReference(UA_Server *server, UA_Session *session, UA_NodeClass nodeClass,
                     const UA_NodeId *parentNodeId, const UA_NodeId *referenceTypeId) {
    /* Objects do not need a parent (e.g. mandatory/optional modellingrules) */
    if(nodeClass == UA_NODECLASS_OBJECT && UA_NodeId_isNull(parentNodeId) &&
       UA_NodeId_isNull(referenceTypeId))
        return UA_STATUSCODE_GOOD;

<<<<<<< HEAD
    /* omit checks */
    if(server->bootstrapNS0)
        goto insert_node;

    /* check if the parent exists */
    const UA_Node *parent = UA_NodeStore_get(server->nodestore, parentNodeId);
    if(!parent) {
        UA_LOG_DEBUG_SESSION(server->config.logger, session,
                             "AddNodes: Parent node not found");
        result->statusCode = UA_STATUSCODE_BADPARENTNODEIDINVALID;
        UA_NodeStore_deleteNode(node);
        return;
    }

    /* check properties of the reference to the parent */
    // todo: test if the referencetype is hierarchical
=======
    /* See if the parent exists */
    const UA_Node *parent = UA_NodeStore_get(server->nodestore, parentNodeId);
    if(!parent) {
        UA_LOG_INFO_SESSION(server->config.logger, session,
                            "AddNodes: Parent node not found");
        return UA_STATUSCODE_BADPARENTNODEIDINVALID;
    }

    /* Check the referencetype exists */
>>>>>>> 2c7ed419
    const UA_ReferenceTypeNode *referenceType =
        (const UA_ReferenceTypeNode*)UA_NodeStore_get(server->nodestore, referenceTypeId);
    if(!referenceType) {
<<<<<<< HEAD
        UA_LOG_DEBUG_SESSION(server->config.logger, session,
                             "AddNodes: Reference type to the parent not found");
        result->statusCode = UA_STATUSCODE_BADREFERENCETYPEIDINVALID;
        UA_NodeStore_deleteNode(node);
        return;
    }

    if(referenceType->nodeClass != UA_NODECLASS_REFERENCETYPE) {
        UA_LOG_DEBUG_SESSION(server->config.logger, session,
                             "AddNodes: Reference type to the parent invalid");
        result->statusCode = UA_STATUSCODE_BADREFERENCETYPEIDINVALID;
        UA_NodeStore_deleteNode(node);
        return;
    }

    if(referenceType->isAbstract == true) {
        UA_LOG_DEBUG_SESSION(server->config.logger, session,
                             "AddNodes: Abstract feference type to the parent invalid");
        result->statusCode = UA_STATUSCODE_BADREFERENCENOTALLOWED;
        UA_NodeStore_deleteNode(node);
        return;
    }

    /* Insert the node */
 insert_node:
    result->statusCode = UA_NodeStore_insert(server->nodestore, node);
    if(result->statusCode != UA_STATUSCODE_GOOD) {
        UA_LOG_DEBUG_SESSION(server->config.logger, session,
                             "AddNodes: Node could not be added to the nodestore with error code 0x%08x",
                             result->statusCode);
        return;
    }

    /* Copy the id of the inserted node (might be generated in the nodestore) */
    result->statusCode = UA_NodeId_copy(&node->nodeId, &result->addedNodeId);
    if(result->statusCode != UA_STATUSCODE_GOOD) {
        UA_LOG_DEBUG_SESSION(server->config.logger, session,
                             "AddNodes: Could not copy the NodeId of the inserted node");
        goto remove_node;
    }

    /* Omit the reference to the parent and the instantiation*/
	if(server->bootstrapNS0)
		return;

    /* Create hierarchical reference back to the parent */
    UA_AddReferencesItem item;
    UA_AddReferencesItem_init(&item);
    item.sourceNodeId = node->nodeId;
    item.referenceTypeId = *referenceTypeId;
    item.isForward = false;
    item.targetNodeId.nodeId = *parentNodeId;
    result->statusCode = Service_AddReferences_single(server, session, &item);
    if(result->statusCode != UA_STATUSCODE_GOOD) {
        UA_LOG_DEBUG_SESSION(server->config.logger, session,
                             "AddNodes: Could not add the reference to the parent");
        goto remove_node;
    }

    /* Instantiate objects and variables */
    const UA_NodeId hassubtype = UA_NODEID_NUMERIC(0, UA_NS0ID_HASSUBTYPE);
    if(node->nodeClass == UA_NODECLASS_OBJECT) {
        const UA_NodeId baseobjtype = UA_NODEID_NUMERIC(0, UA_NS0ID_BASEOBJECTTYPE);
        if(!typeDefinition || UA_NodeId_equal(typeDefinition, &UA_NODEID_NULL)) {
            /* Objects must have a type reference. Default to BaseObjectType */
            UA_NodeId *writableTypeDef = UA_alloca(sizeof(UA_NodeId));
            *writableTypeDef = baseobjtype;
            typeDefinition = writableTypeDef;
        } else {
            /* Check if the supplied type is a subtype of BaseObjectType */
            UA_Boolean found = false;
            result->statusCode = isNodeInTree(server->nodestore, typeDefinition,
                                              &baseobjtype, &hassubtype, 1, 10, &found);
            if(!found)
                result->statusCode = UA_STATUSCODE_BADTYPEDEFINITIONINVALID;
            if(result->statusCode != UA_STATUSCODE_GOOD) {
                UA_LOG_DEBUG_SESSION(server->config.logger, session,
                                     "AddNodes: The object if not derived from BaseObjectType");
                goto remove_node;
            }
        }
        result->statusCode = instantiateObjectNode(server, session, &result->addedNodeId,
                                                   typeDefinition, instantiationCallback);
        if(result->statusCode != UA_STATUSCODE_GOOD)
            goto remove_node;
    } else if(node->nodeClass == UA_NODECLASS_VARIABLE) {
        const UA_NodeId basevartype = UA_NODEID_NUMERIC(0, UA_NS0ID_BASEVARIABLETYPE);
        if(!typeDefinition || UA_NodeId_equal(typeDefinition, &UA_NODEID_NULL)) {
            /* Variables must have a type reference. Default to BaseVariableType */
            UA_NodeId *writableTypeDef = UA_alloca(sizeof(UA_NodeId));
            *writableTypeDef = basevartype;
            typeDefinition = writableTypeDef;
        } else {
            /* Check if the supplied type is a subtype of BaseVariableType */
            UA_Boolean found = false;
            result->statusCode = isNodeInTree(server->nodestore, typeDefinition,
                                              &basevartype, &hassubtype, 1, 10, &found);
            if(!found)
                result->statusCode = UA_STATUSCODE_BADTYPEDEFINITIONINVALID;
            if(result->statusCode != UA_STATUSCODE_GOOD) {
                UA_LOG_DEBUG_SESSION(server->config.logger, session,
                                     "AddNodes: The variable if not derived from BaseVariableType");
                goto remove_node;
            }
        }
        result->statusCode = instantiateVariableNode(server, session, &result->addedNodeId,
                                                     typeDefinition, instantiationCallback);
        if(result->statusCode != UA_STATUSCODE_GOOD)
            goto remove_node;
=======
        UA_LOG_INFO_SESSION(server->config.logger, session,
                            "AddNodes: Reference type to the parent not found");
        return UA_STATUSCODE_BADREFERENCETYPEIDINVALID;
    }

    /* Check if the referencetype is a reference type node */
    if(referenceType->nodeClass != UA_NODECLASS_REFERENCETYPE) {
        UA_LOG_INFO_SESSION(server->config.logger, session,
                            "AddNodes: Reference type to the parent invalid");
        return UA_STATUSCODE_BADREFERENCETYPEIDINVALID;
    }

    /* Check that the reference type is not abstract */
    if(referenceType->isAbstract == true) {
        UA_LOG_INFO_SESSION(server->config.logger, session,
                            "AddNodes: Abstract reference type to the parent not allowed");
        return UA_STATUSCODE_BADREFERENCENOTALLOWED;
    }

    /* Check hassubtype relation for type nodes */
    const UA_NodeId subtypeId = UA_NODEID_NUMERIC(0, UA_NS0ID_HASSUBTYPE);
    if(nodeClass == UA_NODECLASS_DATATYPE ||
       nodeClass == UA_NODECLASS_VARIABLETYPE ||
       nodeClass == UA_NODECLASS_OBJECTTYPE ||
       nodeClass == UA_NODECLASS_REFERENCETYPE) {
        /* type needs hassubtype reference to the supertype */
        if(!UA_NodeId_equal(referenceTypeId, &subtypeId)) {
            UA_LOG_INFO_SESSION(server->config.logger, session,
                                "AddNodes: New type node need to have a "
                                "HasSubType reference");
            return UA_STATUSCODE_BADREFERENCENOTALLOWED;
        }
        /* supertype needs to be of the same node type  */
        if(parent->nodeClass != nodeClass) {
            UA_LOG_INFO_SESSION(server->config.logger, session,
                                "AddNodes: New type node needs to be of the same "
                                "node type as the parent");
            return UA_STATUSCODE_BADPARENTNODEIDINVALID;
        }
        return UA_STATUSCODE_GOOD;
    }

    /* Test if the referencetype is hierarchical */
    const UA_NodeId hierarchicalReference =
        UA_NODEID_NUMERIC(0, UA_NS0ID_HIERARCHICALREFERENCES);
    if(!isNodeInTree(server->nodestore, referenceTypeId,
                     &hierarchicalReference, &subtypeId, 1)) {
        UA_LOG_INFO_SESSION(server->config.logger, session,
                            "AddNodes: Reference type is not hierarchical");
        return UA_STATUSCODE_BADREFERENCETYPEIDINVALID;
    }

    return UA_STATUSCODE_GOOD;
}

static UA_StatusCode
typeCheckVariableNode(UA_Server *server, UA_Session *session,
                      const UA_NodeId *nodeId, const UA_VariableTypeNode *vt) {
    /* Get the node */
    const UA_VariableNode *node = (const UA_VariableNode*)
        UA_NodeStore_get(server->nodestore, nodeId);
    if(!node)
        return UA_STATUSCODE_BADNODEIDUNKNOWN;

    /* The value might come from a datasource, so we perform a
     * regular read. */
    UA_DataValue value;
    UA_DataValue_init(&value);
    UA_StatusCode retval = readValueAttribute(server, session, node, &value);
    if(retval != UA_STATUSCODE_GOOD)
        return retval;

    /* Check the datatype against the vt */
    if(!compatibleDataType(server, &node->dataType, &vt->dataType))
        return UA_STATUSCODE_BADTYPEMISMATCH;

    /* Get the array dimensions */
    size_t arrayDims = node->arrayDimensionsSize;
    if(arrayDims == 0 && value.hasValue && value.value.type &&
       !UA_Variant_isScalar(&value.value)) {
        arrayDims = 1; /* No array dimensions on an array implies one dimension */
>>>>>>> 2c7ed419
    }

    /* Check valueRank against array dimensions */
    retval = compatibleValueRankArrayDimensions(node->valueRank, arrayDims);
    if(retval != UA_STATUSCODE_GOOD)
        return retval;

    /* Check valueRank against the vt */
    retval = compatibleValueRanks(node->valueRank, vt->valueRank);
    if(retval != UA_STATUSCODE_GOOD)
        return retval;

    /* Check array dimensions against the vt */
    retval = compatibleArrayDimensions(vt->arrayDimensionsSize, vt->arrayDimensions,
                                       node->arrayDimensionsSize, node->arrayDimensions);
    if(retval != UA_STATUSCODE_GOOD)
        return retval;

    /* Typecheck the value */
    if(value.hasValue) {
        retval = typeCheckValue(server, &node->dataType, node->valueRank,
                                node->arrayDimensionsSize, node->arrayDimensions,
                                &value.value, NULL, NULL);
        /* The type-check failed. Write the same value again. The write-service
         * tries to convert to the correct type... */
        if(retval != UA_STATUSCODE_GOOD) {
            UA_RCU_UNLOCK();
            retval = UA_Server_writeValue(server, node->nodeId, value.value);
            UA_RCU_LOCK();
        }
        UA_DataValue_deleteMembers(&value);
    }
    return retval;
}

/********************/
/* Instantiate Node */
/********************/

static UA_StatusCode
fillVariableNodeAttributes(UA_Server *server, UA_Session *session,
                           const UA_NodeId *nodeId,
                           const UA_VariableTypeNode *vt) {
    /* Get the node */
    const UA_VariableNode *node = (const UA_VariableNode*)
        UA_NodeStore_get(server->nodestore, nodeId);
    if(!node)
        return UA_STATUSCODE_BADNODEIDUNKNOWN;

    /* Is this a variable? */
    if(node->nodeClass != UA_NODECLASS_VARIABLE &&
       node->nodeClass != UA_NODECLASS_VARIABLETYPE)
        return UA_STATUSCODE_BADNODECLASSINVALID;

    /* Is the variable type abstract? */
    if(node->nodeClass == UA_NODECLASS_VARIABLE && vt->isAbstract)
        return UA_STATUSCODE_BADTYPEDEFINITIONINVALID;

    /* The value might come from a datasource, so we perform a
     * regular read. */
    UA_DataValue value;
    UA_DataValue_init(&value);
    UA_StatusCode retval = readValueAttribute(server, session, node, &value);
    if(retval != UA_STATUSCODE_GOOD)
        return retval;

    /* If no value is set, see if the vt provides one and copy it. This needs to
     * be done before copying the datatype from the vt, as setting the datatype
     * triggers a typecheck. */
    if(!value.hasValue || !value.value.type) {
        UA_LOG_DEBUG_SESSION(server->config.logger, session, "AddNodes: "
                            "No value given; Copy the value from the TypeDefinition");
        UA_DataValue vt_value;
        UA_DataValue_init(&vt_value);
        retval = readValueAttribute(server, session, (const UA_VariableNode*)vt, &vt_value);
        if(retval == UA_STATUSCODE_GOOD && value.hasValue && value.value.type) {
            UA_RCU_UNLOCK();
            retval = UA_Server_writeValue(server, node->nodeId, value.value);
            UA_RCU_LOCK();
        }
        UA_DataValue_deleteMembers(&vt_value);
    }

    /* If no datatype is given, use the datatype of the vt */
    if(retval == UA_STATUSCODE_GOOD && UA_NodeId_isNull(&node->dataType)) {
        UA_LOG_INFO_SESSION(server->config.logger, session, "AddNodes: "
                            "No datatype given; Copy the datatype attribute "
                            "from the TypeDefinition");
        UA_RCU_UNLOCK();
        retval = UA_Server_writeDataType(server, node->nodeId, vt->dataType);
        UA_RCU_LOCK();
    }

    UA_DataValue_deleteMembers(&value);
    return retval;
}

static UA_StatusCode
instantiateVariableNodeAttributes(UA_Server *server, UA_Session *session,
                                  const UA_NodeId *nodeId,
                                  const UA_NodeId *typeDef) {
    /* Get the variable type */
    const UA_VariableTypeNode *vt =
        (const UA_VariableTypeNode*)UA_NodeStore_get(server->nodestore, typeDef);
    if(!vt || vt->nodeClass != UA_NODECLASS_VARIABLETYPE)
        return UA_STATUSCODE_BADTYPEDEFINITIONINVALID;

    /* Set attributes defined in the variable type */
    UA_StatusCode retval = fillVariableNodeAttributes(server, session, nodeId, vt);
    if(retval != UA_STATUSCODE_GOOD)
        return retval;

    /* Perform the type check */
    return typeCheckVariableNode(server, session, nodeId, vt);
}

/* Search for an instance of "browseName" in node searchInstance Used during
 * copyChildNodes to find overwritable/mergable nodes */
static UA_StatusCode
instanceFindAggregateByBrowsename(UA_Server *server, UA_Session *session,
                                  const UA_NodeId *searchInstance,
                                  const UA_QualifiedName *browseName,
                                  UA_NodeId *outInstanceNodeId) {
    UA_BrowseDescription bd;
    UA_BrowseDescription_init(&bd);
    bd.nodeId = *searchInstance;
    bd.referenceTypeId = UA_NODEID_NUMERIC(0, UA_NS0ID_AGGREGATES);
    bd.includeSubtypes = true;
    bd.browseDirection = UA_BROWSEDIRECTION_FORWARD;
    bd.nodeClassMask = UA_NODECLASS_OBJECT | UA_NODECLASS_VARIABLE | UA_NODECLASS_METHOD;
    bd.resultMask = UA_BROWSERESULTMASK_NODECLASS | UA_BROWSERESULTMASK_BROWSENAME;

    UA_BrowseResult br;
    UA_BrowseResult_init(&br);
    Service_Browse_single(server, session, NULL, &bd, 0, &br);
    if(br.statusCode != UA_STATUSCODE_GOOD)
        return br.statusCode;

    UA_StatusCode retval = UA_STATUSCODE_GOOD;
    for(size_t i = 0; i < br.referencesSize; ++i) {
        UA_ReferenceDescription *rd = &br.references[i];
        if(rd->browseName.namespaceIndex == browseName->namespaceIndex &&
           UA_String_equal(&rd->browseName.name, &browseName->name)) {
            retval = UA_NodeId_copy(&rd->nodeId.nodeId, outInstanceNodeId);
            break;
        }
    }

    UA_BrowseResult_deleteMembers(&br);
    return retval;
}

static const UA_NodeId mandatoryId =
    {0, UA_NODEIDTYPE_NUMERIC, {UA_NS0ID_MODELLINGRULE_MANDATORY}};
static const UA_NodeId hasModellingRuleId =
    {0, UA_NODEIDTYPE_NUMERIC, {UA_NS0ID_HASMODELLINGRULE}};

static UA_Boolean
isMandatoryChild(UA_Server *server, UA_Session *session,
                 const UA_NodeId *childNodeId) {
    /* Get the child */
    const UA_Node *child = UA_NodeStore_get(server->nodestore, childNodeId);
    if(!child)
        return false;

    /* Look for the reference making the child mandatory */
    for(size_t i = 0; i < child->referencesSize; ++i) {
        UA_NodeReferenceKind *refs = &child->references[i];
        if(!UA_NodeId_equal(&hasModellingRuleId, &refs->referenceTypeId))
            continue;
        if(refs->isInverse)
            continue;
        for(size_t j = 0; j < refs->targetIdsSize; ++j) {
            if(UA_NodeId_equal(&mandatoryId, &refs->targetIds[j].nodeId))
                return true;
        }
    }
    return false;
}

static UA_StatusCode
copyChildNodes(UA_Server *server, UA_Session *session, 
               const UA_NodeId *sourceNodeId,
               const UA_NodeId *destinationNodeId);

static UA_StatusCode
Service_AddNode_finish(UA_Server *server, UA_Session *session,
                       const UA_NodeId *nodeId, const UA_NodeId *parentNodeId,
                       const UA_NodeId *referenceTypeId, const UA_NodeId *typeDefinition);

static void
addReference(UA_Server *server, UA_Session *session,
             const UA_AddReferencesItem *item, UA_StatusCode *retval);

static UA_StatusCode
copyChildNode(UA_Server *server, UA_Session *session,
              const UA_NodeId *destinationNodeId, 
              const UA_ReferenceDescription *rd) {
    UA_NodeId existingChild = UA_NODEID_NULL;
    UA_StatusCode retval =
        instanceFindAggregateByBrowsename(server, session, destinationNodeId,
                                          &rd->browseName, &existingChild);
    if(retval != UA_STATUSCODE_GOOD)
        return retval;

    /* Have a child with that browseName. Try to deep-copy missing members. */
    if(!UA_NodeId_isNull(&existingChild)) {
        if(rd->nodeClass == UA_NODECLASS_VARIABLE ||
           rd->nodeClass == UA_NODECLASS_OBJECT)
            retval = copyChildNodes(server, session, &rd->nodeId.nodeId, &existingChild);
        UA_NodeId_deleteMembers(&existingChild);
        return retval;
    }

    /* Is the child mandatory? If not, skip */
    if(!isMandatoryChild(server, session, &rd->nodeId.nodeId))
        return UA_STATUSCODE_GOOD;

    /* No existing child with that browsename. Create it. */
    if(rd->nodeClass == UA_NODECLASS_METHOD) {
        /* Add a reference to the method in the objecttype */
        UA_AddReferencesItem newItem;
        UA_AddReferencesItem_init(&newItem);
        newItem.sourceNodeId = *destinationNodeId;
        newItem.referenceTypeId = rd->referenceTypeId;
        newItem.isForward = true;
        newItem.targetNodeId = rd->nodeId;
        newItem.targetNodeClass = UA_NODECLASS_METHOD;
        addReference(server, session, &newItem, &retval);
        return retval;
    }

    /* Node exists and is a variable or object. Instantiate missing mandatory
     * children */
    if(rd->nodeClass == UA_NODECLASS_VARIABLE ||
       rd->nodeClass == UA_NODECLASS_OBJECT) {
        /* Get the node */
        const UA_Node *node = UA_NodeStore_get(server->nodestore, &rd->nodeId.nodeId);
        if(!node)
            return UA_STATUSCODE_BADNODEIDINVALID;

        /* Get the type */
        const UA_NodeId *typeId = getNodeType(server, node);

        /* Get a copy of the node */
        UA_Node *node_copy = UA_NodeStore_getCopy(server->nodestore, &rd->nodeId.nodeId);
        if(!node_copy)
            return UA_STATUSCODE_BADNODEIDINVALID;

        /* Reset the NodeId (random numeric id will be assigned in the nodestore) */
        UA_NodeId_deleteMembers(&node_copy->nodeId);
        node_copy->nodeId.namespaceIndex = destinationNodeId->namespaceIndex;

        /* Remove references, they are re-created from scratch in addnode_finish */
        /* TODO: Be more clever in removing references that are re-added during
         * addnode_finish. That way, we can call addnode_finish also on children that were
         * manually added by the user during addnode_begin and addnode_finish. */
        UA_Node_deleteReferences(node_copy);

        /* Add the node to the nodestore */
        retval = UA_NodeStore_insert(server->nodestore, node_copy);
        if(retval != UA_STATUSCODE_GOOD)
            return retval;

        /* Call addnode_finish, this recursively adds members, the type
         * definition and so on */
        retval = Service_AddNode_finish(server, session, &node->nodeId, destinationNodeId,
                                        &rd->referenceTypeId, typeId);
    }
    return retval;
}

/* Copy any children of Node sourceNodeId to another node destinationNodeId. */
static UA_StatusCode
copyChildNodes(UA_Server *server, UA_Session *session, 
               const UA_NodeId *sourceNodeId, const UA_NodeId *destinationNodeId) {
    /* Browse to get all children of the source */
    UA_BrowseDescription bd;
    UA_BrowseDescription_init(&bd);
    bd.nodeId = *sourceNodeId;
    bd.referenceTypeId = UA_NODEID_NUMERIC(0, UA_NS0ID_AGGREGATES);
    bd.includeSubtypes = true;
    bd.browseDirection = UA_BROWSEDIRECTION_FORWARD;
    bd.nodeClassMask = UA_NODECLASS_OBJECT | UA_NODECLASS_VARIABLE | UA_NODECLASS_METHOD;
    bd.resultMask = UA_BROWSERESULTMASK_REFERENCETYPEID | UA_BROWSERESULTMASK_NODECLASS |
        UA_BROWSERESULTMASK_BROWSENAME;

    UA_BrowseResult br;
    UA_BrowseResult_init(&br);
    Service_Browse_single(server, session, NULL, &bd, 0, &br);
    if(br.statusCode != UA_STATUSCODE_GOOD)
        return br.statusCode;

    /* Copy all children from source to destination */
    UA_StatusCode retval = UA_STATUSCODE_GOOD;
    for(size_t i = 0; i < br.referencesSize; ++i) {
        UA_ReferenceDescription *rd = &br.references[i];
        retval |= copyChildNode(server, session, destinationNodeId, rd);
    }
    UA_BrowseResult_deleteMembers(&br);
    return retval;
}

/* The node is deleted in the caller when the instantiation fails here */
static UA_StatusCode
constructNode(UA_Server *server, UA_Session *session,
              const UA_Node *node, const UA_NodeId *typeId) {
    /* Currently, only variables and objects are instantiated */
    if(node->nodeClass != UA_NODECLASS_VARIABLE &&
       node->nodeClass != UA_NODECLASS_OBJECT)
        return UA_STATUSCODE_GOOD;

    /* Get the type node */
    UA_ASSERT_RCU_LOCKED();
    const UA_Node *typenode = UA_NodeStore_get(server->nodestore, typeId);
    if(!typenode)
        return UA_STATUSCODE_BADTYPEDEFINITIONINVALID;

    /* See if the type has the correct node class */
    if(node->nodeClass == UA_NODECLASS_VARIABLE) {
        if(typenode->nodeClass != UA_NODECLASS_VARIABLETYPE ||
           ((const UA_VariableTypeNode*)typenode)->isAbstract)
            return UA_STATUSCODE_BADTYPEDEFINITIONINVALID;
    } else { /* nodeClass == UA_NODECLASS_OBJECT */
        if(typenode->nodeClass != UA_NODECLASS_OBJECTTYPE ||
           ((const UA_ObjectTypeNode*)typenode)->isAbstract)
            return UA_STATUSCODE_BADTYPEDEFINITIONINVALID;
    }

    /* Get the hierarchy of the type and all its supertypes */
    UA_NodeId *hierarchy = NULL;
    size_t hierarchySize = 0;
    UA_StatusCode retval = getTypeHierarchy(server->nodestore, typeId,
                                            &hierarchy, &hierarchySize);
    if(retval != UA_STATUSCODE_GOOD)
        return retval;

    /* Copy members of the type and supertypes (and instantiate them) */
    for(size_t i = 0; i < hierarchySize; ++i)
        retval |= copyChildNodes(server, session, &hierarchy[i], &node->nodeId);
    UA_Array_delete(hierarchy, hierarchySize, &UA_TYPES[UA_TYPES_NODEID]);
    if(retval != UA_STATUSCODE_GOOD)
        return retval;

    /* Add a hasTypeDefinition reference */
    UA_AddReferencesItem addref;
    UA_AddReferencesItem_init(&addref);
    addref.sourceNodeId = node->nodeId;
    addref.referenceTypeId = UA_NODEID_NUMERIC(0, UA_NS0ID_HASTYPEDEFINITION);
    addref.isForward = true;
    addref.targetNodeId.nodeId = *typeId;
    addReference(server, session, &addref, &retval);
    if(retval != UA_STATUSCODE_GOOD)
        return retval;

    /* Get the node type constructor */
    const UA_NodeTypeLifecycle *lifecycle = NULL;
    if(node->nodeClass == UA_NODECLASS_OBJECT) {
        const UA_ObjectTypeNode *ot = (const UA_ObjectTypeNode*)typenode;
        lifecycle = &ot->lifecycle;
    } else if(node->nodeClass == UA_NODECLASS_VARIABLE) {
        const UA_VariableTypeNode *vt = (const UA_VariableTypeNode*)typenode;
        lifecycle = &vt->lifecycle;
    }

    /* Call the global constructor */
    void *context = node->context;
    if(server->config.nodeLifecycle.constructor)
        retval = server->config.nodeLifecycle.constructor(server, &session->sessionId,
                                                          session->sessionHandle,
                                                          &node->nodeId, &context);

    /* Call the type constructor */
    if(retval == UA_STATUSCODE_GOOD && lifecycle && lifecycle->constructor)
        retval = lifecycle->constructor(server, &session->sessionId,
                                        session->sessionHandle, &typenode->nodeId,
                                        typenode->context, &node->nodeId, &context);

    /* Set the context *and* mark the node as constructed */
    if(retval == UA_STATUSCODE_GOOD) {
        struct SetNodeContext ctx;
        ctx.context = context;
        ctx.setConstructed = true;
        UA_RCU_LOCK();
        retval = UA_Server_editNode(server, &adminSession, &node->nodeId,
                                    (UA_EditNodeCallback)editNodeContext, &ctx);
        UA_RCU_UNLOCK();
    }

    /* Destruct the node. (It will be deleted outside of this function) */
    if(retval != UA_STATUSCODE_GOOD && server->config.nodeLifecycle.destructor)
        server->config.nodeLifecycle.destructor(server, &session->sessionId,
                                                session->sessionHandle, &node->nodeId, context);

    return retval;
}

/************/
/* Add Node */
/************/

static void
Service_AddNode_begin(UA_Server *server, UA_Session *session,
                      const UA_AddNodesItem *item, UA_AddNodesResult *result,
                      void *context) {
    /* Check the namespaceindex */
    if(item->requestedNewNodeId.nodeId.namespaceIndex >= server->namespacesSize) {
        UA_LOG_INFO_SESSION(server->config.logger, session,
                            "AddNodes: Namespace invalid");
        result->statusCode = UA_STATUSCODE_BADNODEIDINVALID;
        return;
    }

    /* Add the node to the nodestore */
    UA_Node *node = NULL;
    result->statusCode = UA_Node_createFromAttributes(item, &node);
    if(result->statusCode != UA_STATUSCODE_GOOD) {
        UA_LOG_INFO_SESSION(server->config.logger, session,
                            "AddNodes: Node could not create a node "
                            "with error code %s",
                            UA_StatusCode_name(result->statusCode));
        return;
    }

    node->context = context;
    result->statusCode = UA_NodeStore_insert(server->nodestore, node);
    if(result->statusCode != UA_STATUSCODE_GOOD) {
        UA_LOG_INFO_SESSION(server->config.logger, session,
                            "AddNodes: Node could not add the new node "
                            "to the nodestore with error code %s",
                            UA_StatusCode_name(result->statusCode));
        return;
    }

    /* Copy the nodeid of the new node */
    result->statusCode = UA_NodeId_copy(&node->nodeId, &result->addedNodeId);
    if(result->statusCode != UA_STATUSCODE_GOOD) {
        UA_LOG_INFO_SESSION(server->config.logger, session,
                            "AddNodes: Could not copy the nodeid");
        UA_Server_deleteNode(server, node->nodeId, true);
    }
}

static const UA_NodeId baseDataVariableType =
    {0, UA_NODEIDTYPE_NUMERIC, {UA_NS0ID_BASEDATAVARIABLETYPE}};
static const UA_NodeId baseObjectType =
    {0, UA_NODEIDTYPE_NUMERIC, {UA_NS0ID_BASEOBJECTTYPE}};

static UA_StatusCode
Service_AddNode_finish(UA_Server *server, UA_Session *session, const UA_NodeId *nodeId,
                       const UA_NodeId *parentNodeId, const UA_NodeId *referenceTypeId,
                       const UA_NodeId *typeDefinition) {
    /* Get the node */
    const UA_Node *node = UA_NodeStore_get(server->nodestore, nodeId);
    if(!node)
        return UA_STATUSCODE_BADNODEIDUNKNOWN;

    /* Use the typeDefinition as parent for type-nodes */
    const UA_NodeId hasSubtype = UA_NODEID_NUMERIC(0, UA_NS0ID_HASSUBTYPE);
    if(node->nodeClass == UA_NODECLASS_VARIABLETYPE ||
       node->nodeClass == UA_NODECLASS_OBJECTTYPE ||
       node->nodeClass == UA_NODECLASS_REFERENCETYPE ||
       node->nodeClass == UA_NODECLASS_DATATYPE) {
        referenceTypeId = &hasSubtype;
        typeDefinition = parentNodeId;
    }

    /* Replace empty typeDefinition with the most permissive default */
    if((node->nodeClass == UA_NODECLASS_VARIABLE ||
        node->nodeClass == UA_NODECLASS_OBJECT) && UA_NodeId_isNull(typeDefinition)) {
        UA_LOG_INFO_SESSION(server->config.logger, session, "AddNodes: No TypeDefinition; "
                            "Use the default TypeDefinition for the Variable/Object");
        if(node->nodeClass == UA_NODECLASS_VARIABLE)
            typeDefinition = &baseDataVariableType;
        else
            typeDefinition = &baseObjectType;
    }

    /* Check parent reference. Objects may have no parent. */
    UA_StatusCode retval = checkParentReference(server, session, node->nodeClass,
                                                parentNodeId, referenceTypeId);
    if(retval != UA_STATUSCODE_GOOD) {
        UA_LOG_INFO_SESSION(server->config.logger, session,
                            "AddNodes: The parent reference is invalid");
        UA_Server_deleteNode(server, *nodeId, true);
        return retval;
    }

    /* For variables, perform attribute-checks and -instantiation */
    if(node->nodeClass == UA_NODECLASS_VARIABLE ||
       node->nodeClass == UA_NODECLASS_VARIABLETYPE) {
        retval = instantiateVariableNodeAttributes(server, session, nodeId, typeDefinition);
        if(retval != UA_STATUSCODE_GOOD) {
            UA_LOG_INFO_SESSION(server->config.logger, session,
                                "AddNodes: Type checking failed with error code %s",
                                UA_StatusCode_name(retval));
            UA_Server_deleteNode(server, *nodeId, true);
            return retval;
        }
    }

    /* Add children and call the constructor */
    retval = constructNode(server, session, node, typeDefinition);
    if(retval != UA_STATUSCODE_GOOD) {
        UA_LOG_INFO_SESSION(server->config.logger, session,
                            "AddNodes: Node instantiation failed "
                            "with status code %s", UA_StatusCode_name(retval));
        UA_Server_deleteNode(server, *nodeId, true);
        return retval;
    }

    /* Add parent reference */
    if(!UA_NodeId_isNull(parentNodeId)) {
        UA_AddReferencesItem ref_item;
        UA_AddReferencesItem_init(&ref_item);
        ref_item.sourceNodeId = *nodeId;
        ref_item.referenceTypeId = *referenceTypeId;
        ref_item.isForward = false;
        ref_item.targetNodeId.nodeId = *parentNodeId;
        addReference(server, session, &ref_item, &retval);
        if(retval != UA_STATUSCODE_GOOD) {
            UA_LOG_INFO_SESSION(server->config.logger, session,
                                "AddNodes: Adding reference to parent failed");
            UA_Server_deleteNode(server, *nodeId, true);
            return retval;
        }
    }

    return UA_STATUSCODE_GOOD;

}

static void
Service_AddNodes_single(UA_Server *server, UA_Session *session,
                        const UA_AddNodesItem *item, UA_AddNodesResult *result,
                        void *nodeContext) {
    /* AddNodes_begin */
    Service_AddNode_begin(server, session, item, result, nodeContext);
    if(result->statusCode != UA_STATUSCODE_GOOD)
        return;

    /* AddNodes_finish */
    result->statusCode =
        Service_AddNode_finish(server, session, &result->addedNodeId,
                               &item->parentNodeId.nodeId, &item->referenceTypeId,
                               &item->typeDefinition.nodeId);

    /* If finishing failed, don't even return a NodeId of the added node */
    if(result->statusCode != UA_STATUSCODE_GOOD)
        UA_NodeId_deleteMembers(&result->addedNodeId);
}

void Service_AddNodes(UA_Server *server, UA_Session *session,
                      const UA_AddNodesRequest *request,
                      UA_AddNodesResponse *response) {
    UA_LOG_DEBUG_SESSION(server->config.logger, session,
                         "Processing AddNodesRequest");

    if(request->nodesToAddSize <= 0) {
        response->responseHeader.serviceResult = UA_STATUSCODE_BADNOTHINGTODO;
        return;
    }

    size_t size = request->nodesToAddSize;
    response->results =
        (UA_AddNodesResult*)UA_Array_new(size, &UA_TYPES[UA_TYPES_ADDNODESRESULT]);
    if(!response->results) {
        response->responseHeader.serviceResult = UA_STATUSCODE_BADOUTOFMEMORY;
        return;
    }

    response->resultsSize = size;
    for(size_t i = 0; i < size; ++i) {
            Service_AddNodes_single(server, session, &request->nodesToAdd[i],
                                    &response->results[i], NULL);
    }
}

UA_StatusCode
__UA_Server_addNode(UA_Server *server, const UA_NodeClass nodeClass,
                    const UA_NodeId *requestedNewNodeId,
                    const UA_NodeId *parentNodeId,
                    const UA_NodeId *referenceTypeId,
                    const UA_QualifiedName browseName,
                    const UA_NodeId *typeDefinition,
                    const UA_NodeAttributes *attr,
                    const UA_DataType *attributeType,
                    void *nodeContext, UA_NodeId *outNewNodeId) {
    /* Create the AddNodesItem */
    UA_AddNodesItem item;
    UA_AddNodesItem_init(&item);
    item.requestedNewNodeId.nodeId = *requestedNewNodeId;
    item.browseName = browseName;
    item.nodeClass = nodeClass;
    item.parentNodeId.nodeId = *parentNodeId;
    item.referenceTypeId = *referenceTypeId;
    item.typeDefinition.nodeId = *typeDefinition;
    item.nodeAttributes.encoding = UA_EXTENSIONOBJECT_DECODED_NODELETE;
    item.nodeAttributes.content.decoded.type =attributeType;
    item.nodeAttributes.content.decoded.data = (void*)(uintptr_t)attr;

    /* Call the normal addnodes service */
    UA_AddNodesResult result;
    UA_AddNodesResult_init(&result);
    UA_RCU_LOCK();
    Service_AddNodes_single(server, &adminSession, &item, &result, nodeContext);
    UA_RCU_UNLOCK();
    if(outNewNodeId)
        *outNewNodeId = result.addedNodeId;
    else
        UA_NodeId_deleteMembers(&result.addedNodeId);
    return result.statusCode;
}

UA_StatusCode
__UA_Server_addNode_begin(UA_Server *server, const UA_NodeClass nodeClass,
                          const UA_NodeId *requestedNewNodeId,
                          const UA_QualifiedName *browseName,
                          const UA_NodeAttributes *attr,
                          const UA_DataType *attributeType,
                          void *nodeContext, UA_NodeId *outNewNodeId) {
    /* Create the item */
    UA_AddNodesItem item;
    UA_AddNodesItem_init(&item);
    item.requestedNewNodeId.nodeId = *requestedNewNodeId;
    item.browseName = *browseName;
    item.nodeClass = nodeClass;
    item.nodeAttributes.encoding = UA_EXTENSIONOBJECT_DECODED_NODELETE;
    item.nodeAttributes.content.decoded.type = attributeType;
    item.nodeAttributes.content.decoded.data = (void*)(uintptr_t)attr;

    /* Add the node without checks or instantiation */
    UA_AddNodesResult result;
    UA_AddNodesResult_init(&result);
    UA_RCU_LOCK();
    Service_AddNode_begin(server, &adminSession, &item, &result, nodeContext);
    if(outNewNodeId)
        *outNewNodeId = result.addedNodeId;
    else
        UA_NodeId_deleteMembers(&result.addedNodeId);
    UA_RCU_UNLOCK();
    return result.statusCode;
}

UA_StatusCode
UA_Server_addNode_finish(UA_Server *server, const UA_NodeId nodeId,
                         const UA_NodeId parentNodeId,
                         const UA_NodeId referenceTypeId,
                         const UA_NodeId typeDefinition) {
    UA_RCU_LOCK();
    UA_StatusCode retval =
        Service_AddNode_finish(server, &adminSession, &nodeId, &parentNodeId,
                               &referenceTypeId, &typeDefinition);
    UA_RCU_UNLOCK();
    return retval;
}

/****************/
/* Delete Nodes */
/****************/

static void
deleteReference(UA_Server *server, UA_Session *session,
                const UA_DeleteReferencesItem *item,
                UA_StatusCode *retval);

/* Remove references to this node (in the other nodes) */
static void
removeIncomingReferences(UA_Server *server, UA_Session *session,
                     const UA_Node *node) {
    UA_DeleteReferencesItem item;
    UA_DeleteReferencesItem_init(&item);
    item.targetNodeId.nodeId = node->nodeId;
    item.deleteBidirectional = false;
    UA_StatusCode dummy;
    for(size_t i = 0; i < node->referencesSize; ++i) {
        UA_NodeReferenceKind *refs = &node->references[i];
        item.isForward = refs->isInverse;
        item.referenceTypeId = refs->referenceTypeId;
        for(size_t j = 0; j < refs->targetIdsSize; ++j) {
            item.sourceNodeId = refs->targetIds[j].nodeId;
            deleteReference(server, session, &item, &dummy);
        }
    }
}

static UA_StatusCode
deleteNode(UA_Server *server, UA_Session *session,
           const UA_DeleteNodesItem *item, UA_StatusCode *result) {
    UA_RCU_LOCK();
    const UA_Node *node = UA_NodeStore_get(server->nodestore, &item->nodeId);
    UA_RCU_UNLOCK();
    if(!node)
        return UA_STATUSCODE_BADNODEIDUNKNOWN;

    /* TODO: Check if the information model consistency is violated */
    /* TODO: Check if the node is a mandatory child of an object */

    if(UA_Node_hasSubTypeOrInstances(node)) {
        UA_LOG_INFO_SESSION(server->config.logger, session,
                            "Delete Nodes: Cannot delete a node with active instances");
        return UA_STATUSCODE_BADINTERNALERROR;
    }

    /* Call the node type destructor if the constructor has been run */
    if(node->constructed) {
        void *context = node->context; /* No longer needed after this function */
        UA_RCU_LOCK();
        if(node->nodeClass == UA_NODECLASS_OBJECT) {
            /* Call the destructor from the object type */
            const UA_ObjectTypeNode *typenode =
                getObjectNodeType(server, (const UA_ObjectNode*)node);
            if(typenode && typenode->lifecycle.destructor)
                typenode->lifecycle.destructor(server, &session->sessionId,
                                               session->sessionHandle, &typenode->nodeId,
                                               typenode->context, &item->nodeId, &context);
        } else if(node->nodeClass == UA_NODECLASS_VARIABLE) {
            const UA_VariableTypeNode *typenode =
                getVariableNodeType(server, (const UA_VariableNode*)node);
            if(typenode && typenode->lifecycle.destructor)
                typenode->lifecycle.destructor(server, &session->sessionId,
                                               session->sessionHandle, &typenode->nodeId,
                                               typenode->context, &item->nodeId, &context);
        }
        UA_RCU_UNLOCK();

        /* Call the global destructor */
        if(server->config.nodeLifecycle.destructor)
            server->config.nodeLifecycle.destructor(server, &session->sessionId,
                                                    session->sessionHandle,
                                                    &item->nodeId, context);
    }

    /* Remove references to the node (not the references in the node that will
     * be deleted anyway) */
    if(item->deleteTargetReferences)
        removeIncomingReferences(server, session, node);

    /* Remove the node in the nodestore */
    UA_RCU_LOCK();
    UA_StatusCode retval = UA_NodeStore_remove(server->nodestore, &item->nodeId);
    UA_RCU_UNLOCK();

    return retval;
}

void Service_DeleteNodes(UA_Server *server, UA_Session *session,
                         const UA_DeleteNodesRequest *request,
                         UA_DeleteNodesResponse *response) {
    UA_LOG_DEBUG_SESSION(server->config.logger, session,
                         "Processing DeleteNodesRequest");
    response->responseHeader.serviceResult =
        UA_Server_processServiceOperations(server, session,
                                           (UA_ServiceOperation)deleteNode,
                                           &request->nodesToDeleteSize,
                                           &UA_TYPES[UA_TYPES_DELETENODESITEM],
                                           &response->resultsSize,
                                           &UA_TYPES[UA_TYPES_STATUSCODE]);
}

UA_StatusCode
UA_Server_deleteNode(UA_Server *server, const UA_NodeId nodeId,
                     UA_Boolean deleteReferences) {
    UA_DeleteNodesItem item;
    item.deleteTargetReferences = deleteReferences;
    item.nodeId = nodeId;
    UA_StatusCode retval = UA_STATUSCODE_GOOD;
    retval = deleteNode(server, &adminSession, &item, &retval);
    return retval;
}


/******************/
/* Add References */
/******************/

static UA_StatusCode
addOneWayReference(UA_Server *server, UA_Session *session,
             UA_Node *node, const UA_AddReferencesItem *item) {
    return UA_Node_addReference(node, item);
}

<<<<<<< HEAD
UA_StatusCode
Service_AddReferences_single(UA_Server *server, UA_Session *session,
                             const UA_AddReferencesItem *item) {
    UA_StatusCode retval = UA_STATUSCODE_GOOD;
#ifdef UA_ENABLE_EXTERNAL_NAMESPACES
    UA_Boolean handledExternally = false;
#endif
    if(item->targetServerUri.length > 0)
        return UA_STATUSCODE_BADNOTIMPLEMENTED; // currently no expandednodeids are allowed

#ifdef UA_ENABLE_EXTERNAL_NAMESPACES
    for(size_t j = 0; j <server->externalNamespacesSize; j++) {
        if(item->sourceNodeId.namespaceIndex != server->externalNamespaces[j].index) {
                continue;
        } else {
            UA_ExternalNodeStore *ens = &server->externalNamespaces[j].externalNodeStore;
            retval = ens->addOneWayReference(ens->ensHandle, item);
            handledExternally = true;
            break;
        }
    }
    if(!handledExternally) {
#endif
    /* cast away the const to loop the call through UA_Server_editNode beware
        the "if" above for external nodestores */
    retval = UA_Server_editNode(server, session, &item->sourceNodeId,
                                (UA_EditNodeCallback)addOneWayReference, item);
#ifdef UA_ENABLE_EXTERNAL_NAMESPACES
    }
#endif

    if(retval != UA_STATUSCODE_GOOD)
        return retval;
=======
static UA_StatusCode
deleteOneWayReference(UA_Server *server, UA_Session *session, UA_Node *node,
                      const UA_DeleteReferencesItem *item) {
    return UA_Node_deleteReference(node, item);
}

static void
addReference(UA_Server *server, UA_Session *session,
             const UA_AddReferencesItem *item, UA_StatusCode *retval) {
    /* Currently no expandednodeids are allowed */
    if(item->targetServerUri.length > 0) {
        *retval = UA_STATUSCODE_BADNOTIMPLEMENTED;
        return;
    }
>>>>>>> 2c7ed419

    /* Add the first direction */
    UA_RCU_UNLOCK();
    *retval =
        UA_Server_editNode(server, session, &item->sourceNodeId,
                           (UA_EditNodeCallback)addOneWayReference, item);
    UA_RCU_LOCK();
    if(*retval != UA_STATUSCODE_GOOD)
        return;

    /* Add the second direction */
    UA_AddReferencesItem secondItem;
    UA_AddReferencesItem_init(&secondItem);
    secondItem.sourceNodeId = item->targetNodeId.nodeId;
    secondItem.referenceTypeId = item->referenceTypeId;
    secondItem.isForward = !item->isForward;
<<<<<<< HEAD
#ifdef UA_ENABLE_EXTERNAL_NAMESPACES
    handledExternally = UA_FALSE;
    for(size_t j = 0; j <server->externalNamespacesSize; j++) {
        if(secondItem.sourceNodeId.namespaceIndex != server->externalNamespaces[j].index) {
                continue;
        } else {
            UA_ExternalNodeStore *ens = &server->externalNamespaces[j].externalNodeStore;
            retval = ens->addOneWayReference(ens->ensHandle, &secondItem);
            handledExternally = UA_TRUE;
            break;
        }
=======
    secondItem.targetNodeId.nodeId = item->sourceNodeId;
    /* keep default secondItem.targetNodeClass = UA_NODECLASS_UNSPECIFIED */
    UA_RCU_UNLOCK();
    *retval =
        UA_Server_editNode(server, session, &secondItem.sourceNodeId,
                           (UA_EditNodeCallback)addOneWayReference, &secondItem);
    UA_RCU_LOCK();

    /* remove reference if the second direction failed */
    if(*retval != UA_STATUSCODE_GOOD) {
        UA_DeleteReferencesItem deleteItem;
        deleteItem.sourceNodeId = item->sourceNodeId;
        deleteItem.referenceTypeId = item->referenceTypeId;
        deleteItem.isForward = item->isForward;
        deleteItem.targetNodeId = item->targetNodeId;
        deleteItem.deleteBidirectional = false;
        /* ignore returned status code */
        UA_RCU_UNLOCK();
        UA_Server_editNode(server, session, &item->sourceNodeId,
                           (UA_EditNodeCallback)deleteOneWayReference, &deleteItem);
        UA_RCU_LOCK();
>>>>>>> 2c7ed419
    }
}

void Service_AddReferences(UA_Server *server, UA_Session *session,
                           const UA_AddReferencesRequest *request,
                           UA_AddReferencesResponse *response) {
    UA_LOG_DEBUG_SESSION(server->config.logger, session,
                         "Processing AddReferencesRequest");
    response->responseHeader.serviceResult =
        UA_Server_processServiceOperations(server, session,
                                           (UA_ServiceOperation) addReference,
                                           &request->referencesToAddSize,
                                           &UA_TYPES[UA_TYPES_ADDREFERENCESITEM],
                                           &response->resultsSize,
                                           &UA_TYPES[UA_TYPES_STATUSCODE]);
}

UA_StatusCode
UA_Server_addReference(UA_Server *server, const UA_NodeId sourceId,
                       const UA_NodeId refTypeId,
                       const UA_ExpandedNodeId targetId,
                       UA_Boolean isForward) {
    UA_AddReferencesItem item;
    UA_AddReferencesItem_init(&item);
    item.sourceNodeId = sourceId;
    item.referenceTypeId = refTypeId;
    item.isForward = isForward;
    item.targetNodeId = targetId;

    UA_StatusCode retval = UA_STATUSCODE_GOOD;
    UA_RCU_LOCK();
    addReference(server, &adminSession, &item, &retval);
    UA_RCU_UNLOCK();
    return retval;
}

/*********************/
/* Delete References */
/*********************/

static void
deleteReference(UA_Server *server, UA_Session *session,
                const UA_DeleteReferencesItem *item,
                UA_StatusCode *retval) {
    // TODO: Check consistency constraints, remove the references.
    *retval = UA_Server_editNode(server, session, &item->sourceNodeId,
                                 (UA_EditNodeCallback)deleteOneWayReference, item);
    if(*retval != UA_STATUSCODE_GOOD)
        return;

    if(!item->deleteBidirectional || item->targetNodeId.serverIndex != 0)
        return;

    UA_DeleteReferencesItem secondItem;
    UA_DeleteReferencesItem_init(&secondItem);
    secondItem.isForward = !item->isForward;
    secondItem.sourceNodeId = item->targetNodeId.nodeId;
    secondItem.targetNodeId.nodeId = item->sourceNodeId;
    secondItem.referenceTypeId = item->referenceTypeId;
    *retval = UA_Server_editNode(server, session, &secondItem.sourceNodeId,
                                 (UA_EditNodeCallback)deleteOneWayReference,
                                 &secondItem);
}

void
Service_DeleteReferences(UA_Server *server, UA_Session *session,
                         const UA_DeleteReferencesRequest *request,
                         UA_DeleteReferencesResponse *response) {
    UA_LOG_DEBUG_SESSION(server->config.logger, session,
                         "Processing DeleteReferencesRequest");
    response->responseHeader.serviceResult =
        UA_Server_processServiceOperations(server, session,
                                           (UA_ServiceOperation)deleteReference,
                                           &request->referencesToDeleteSize,
                                           &UA_TYPES[UA_TYPES_DELETEREFERENCESITEM],
                                           &response->resultsSize,
                                           &UA_TYPES[UA_TYPES_STATUSCODE]);
}

UA_StatusCode
UA_Server_deleteReference(UA_Server *server, const UA_NodeId sourceNodeId,
                          const UA_NodeId referenceTypeId, UA_Boolean isForward,
                          const UA_ExpandedNodeId targetNodeId,
                          UA_Boolean deleteBidirectional) {
    UA_DeleteReferencesItem item;
    item.sourceNodeId = sourceNodeId;
    item.referenceTypeId = referenceTypeId;
    item.isForward = isForward;
    item.targetNodeId = targetNodeId;
    item.deleteBidirectional = deleteBidirectional;

    UA_StatusCode retval = UA_STATUSCODE_GOOD;
    UA_RCU_LOCK();
    deleteReference(server, &adminSession, &item, &retval);
    UA_RCU_UNLOCK();
    return retval;
}


/**********************/
/* Set Value Callback */
/**********************/

static UA_StatusCode
setValueCallback(UA_Server *server, UA_Session *session,
                 UA_VariableNode *node, UA_ValueCallback *callback) {
    if(node->nodeClass != UA_NODECLASS_VARIABLE)
        return UA_STATUSCODE_BADNODECLASSINVALID;
    node->value.data.callback = *callback;
    return UA_STATUSCODE_GOOD;
}

UA_StatusCode
UA_Server_setVariableNode_valueCallback(UA_Server *server,
                                        const UA_NodeId nodeId,
                                        const UA_ValueCallback callback) {
    UA_RCU_LOCK();
    UA_StatusCode retval =
        UA_Server_editNode(server, &adminSession, &nodeId,
                           (UA_EditNodeCallback)setValueCallback, &callback);
    UA_RCU_UNLOCK();
    return retval;
}

/***************************************************/
/* Special Handling of Variables with Data Sources */
/***************************************************/

UA_StatusCode
UA_Server_addDataSourceVariableNode(UA_Server *server, const UA_NodeId requestedNewNodeId,
                                    const UA_NodeId parentNodeId, const UA_NodeId referenceTypeId,
                                    const UA_QualifiedName browseName, const UA_NodeId typeDefinition,
                                    const UA_VariableAttributes attr, const UA_DataSource dataSource,
                                    void *nodeContext, UA_NodeId *outNewNodeId) {
    UA_NodeId newNodeId;
    UA_Boolean deleteNodeId = UA_FALSE;
    if(!outNewNodeId) {
        newNodeId = UA_NODEID_NULL;
        outNewNodeId = &newNodeId;
        deleteNodeId = UA_TRUE;
    }
    UA_StatusCode retval =
        UA_Server_addVariableNode_begin(server, requestedNewNodeId, browseName,
                                        attr, nodeContext, outNewNodeId);
    if(retval != UA_STATUSCODE_GOOD)
        return retval;
    retval = UA_Server_setVariableNode_dataSource(server, *outNewNodeId, dataSource);
    if(retval == UA_STATUSCODE_GOOD)
        retval = UA_Server_addNode_finish(server, *outNewNodeId, parentNodeId,
                                          referenceTypeId, typeDefinition);
    if(retval != UA_STATUSCODE_GOOD || deleteNodeId)
        UA_NodeId_deleteMembers(outNewNodeId);
    return UA_STATUSCODE_GOOD;
}

static UA_StatusCode
setDataSource(UA_Server *server, UA_Session *session,
              UA_VariableNode* node, UA_DataSource *dataSource) {
    if(node->nodeClass != UA_NODECLASS_VARIABLE)
        return UA_STATUSCODE_BADNODECLASSINVALID;
    if(node->valueSource == UA_VALUESOURCE_DATA)
        UA_DataValue_deleteMembers(&node->value.data.value);
    node->value.dataSource = *dataSource;
    node->valueSource = UA_VALUESOURCE_DATASOURCE;
    return UA_STATUSCODE_GOOD;
}

UA_StatusCode
UA_Server_setVariableNode_dataSource(UA_Server *server, const UA_NodeId nodeId,
                                     const UA_DataSource dataSource) {
    UA_RCU_LOCK();
    UA_StatusCode retval =
        UA_Server_editNode(server, &adminSession, &nodeId,
                           (UA_EditNodeCallback)setDataSource,
                           &dataSource);
    UA_RCU_UNLOCK();
    return retval;
}

/************************************/
/* Special Handling of Method Nodes */
/************************************/

#ifdef UA_ENABLE_METHODCALLS

static const UA_NodeId hasproperty =
    {0, UA_NODEIDTYPE_NUMERIC, {UA_NS0ID_HASPROPERTY}};
static const UA_NodeId propertytype =
    {0, UA_NODEIDTYPE_NUMERIC, {UA_NS0ID_PROPERTYTYPE}};

UA_StatusCode
UA_Server_addMethodNode_finish(UA_Server *server, const UA_NodeId nodeId,
                               const UA_NodeId parentNodeId, const UA_NodeId referenceTypeId,
                               UA_MethodCallback method, 
                               size_t inputArgumentsSize, const UA_Argument* inputArguments,
                               size_t outputArgumentsSize, const UA_Argument* outputArguments) {
    /* Browse to see which argument nodes exist */
    UA_BrowseDescription bd;
    UA_BrowseDescription_init(&bd);
    bd.nodeId = nodeId;
    bd.referenceTypeId = UA_NODEID_NUMERIC(0, UA_NS0ID_HASPROPERTY);
    bd.includeSubtypes = false;
    bd.browseDirection = UA_BROWSEDIRECTION_FORWARD;
    bd.nodeClassMask = UA_NODECLASS_VARIABLE;
    bd.resultMask = UA_BROWSERESULTMASK_BROWSENAME;

    UA_BrowseResult br;
    UA_BrowseResult_init(&br);
    UA_RCU_LOCK();
    Service_Browse_single(server, &adminSession, NULL, &bd, 0, &br);
    UA_RCU_UNLOCK();

    UA_StatusCode retval = br.statusCode;
    if(retval != UA_STATUSCODE_GOOD) {
        UA_RCU_LOCK();
        UA_Server_deleteNode(server, nodeId, true);
        UA_RCU_UNLOCK();
        UA_BrowseResult_deleteMembers(&br);
        return retval;
    }

    /* Filter out the argument nodes */
    UA_NodeId inputArgsId = UA_NODEID_NULL;
    UA_NodeId outputArgsId = UA_NODEID_NULL;
    const UA_NodeId newArgsId = UA_NODEID_NUMERIC(nodeId.namespaceIndex, 0);
    const UA_QualifiedName inputArgsName = UA_QUALIFIEDNAME(0, "InputArguments");
    const UA_QualifiedName outputArgsName = UA_QUALIFIEDNAME(0, "OutputArguments");
    for(size_t i = 0; i < br.referencesSize; i++) {
        UA_ReferenceDescription *rd = &br.references[i];
        if(rd->browseName.namespaceIndex == 0 &&
           UA_String_equal(&rd->browseName.name, &inputArgsName.name))
            inputArgsId = rd->nodeId.nodeId;
        else if(rd->browseName.namespaceIndex == 0 &&
                UA_String_equal(&rd->browseName.name, &outputArgsName.name))
            outputArgsId = rd->nodeId.nodeId;
    }

    /* Add the Input Arguments VariableNode */
    if(inputArgumentsSize > 0 && UA_NodeId_isNull(&inputArgsId)) {
        UA_VariableAttributes inputargs;
        UA_VariableAttributes_init(&inputargs);
        inputargs.displayName = UA_LOCALIZEDTEXT("en_US", "InputArguments");
        /* UAExpert creates a monitoreditem on inputarguments ... */
        inputargs.minimumSamplingInterval = 100000.0f;
        inputargs.valueRank = 1;
        inputargs.accessLevel = UA_ACCESSLEVELMASK_READ;
        inputargs.dataType = UA_NODEID_NUMERIC(0, UA_NS0ID_BASEDATATYPE);
        /* dirty-cast, but is treated as const ... */
        UA_Variant_setArray(&inputargs.value, (void*)(uintptr_t)inputArguments,
                            inputArgumentsSize, &UA_TYPES[UA_TYPES_ARGUMENT]);
        retval = UA_Server_addVariableNode(server, newArgsId, nodeId, hasproperty,
                                           inputArgsName, propertytype, inputargs,
                                           NULL, &inputArgsId);
    }

    /* Add the Output Arguments VariableNode */
    if(outputArgumentsSize > 0 && UA_NodeId_isNull(&outputArgsId)) {
        UA_VariableAttributes outputargs;
        UA_VariableAttributes_init(&outputargs);
        outputargs.displayName = UA_LOCALIZEDTEXT("en_US", "OutputArguments");
        /* UAExpert creates a monitoreditem on outputarguments ... */
        outputargs.minimumSamplingInterval = 100000.0f;
        outputargs.valueRank = 1;
        outputargs.accessLevel = UA_ACCESSLEVELMASK_READ;
        outputargs.dataType = UA_NODEID_NUMERIC(0, UA_NS0ID_BASEDATATYPE);
        /* dirty-cast, but is treated as const ... */
        UA_Variant_setArray(&outputargs.value, (void*)(uintptr_t)outputArguments,
                            outputArgumentsSize, &UA_TYPES[UA_TYPES_ARGUMENT]);
        retval |= UA_Server_addVariableNode(server, newArgsId, nodeId, hasproperty,
                                            outputArgsName, propertytype, outputargs,
                                            NULL, &outputArgsId);
    }

    retval |= UA_Server_setMethodNode_callback(server, nodeId, method);

    /* Call finish to add the parent reference */
    UA_RCU_LOCK();
    retval |= Service_AddNode_finish(server, &adminSession, &nodeId, &parentNodeId,
                                     &referenceTypeId, &UA_NODEID_NULL);
    UA_RCU_UNLOCK();

    if(retval != UA_STATUSCODE_GOOD) {
        UA_Server_deleteNode(server, nodeId, true);
        UA_Server_deleteNode(server, inputArgsId, true);
        UA_Server_deleteNode(server, outputArgsId, true);
    }
    UA_BrowseResult_deleteMembers(&br);
    return retval;
}

UA_StatusCode
UA_Server_addMethodNode(UA_Server *server, const UA_NodeId requestedNewNodeId,
                        const UA_NodeId parentNodeId, const UA_NodeId referenceTypeId,
                        const UA_QualifiedName browseName, const UA_MethodAttributes attr,
                        UA_MethodCallback method,
                        size_t inputArgumentsSize, const UA_Argument* inputArguments, 
                        size_t outputArgumentsSize, const UA_Argument* outputArguments,
                        void *nodeContext, UA_NodeId *outNewNodeId) {
    UA_NodeId newId;
    if(!outNewNodeId) {
        UA_NodeId_init(&newId);
        outNewNodeId = &newId;
    }

    UA_StatusCode retval =
        UA_Server_addMethodNode_begin(server, requestedNewNodeId,
                                      browseName, attr, nodeContext, outNewNodeId);
    if(retval != UA_STATUSCODE_GOOD)
        return retval;

    retval = UA_Server_addMethodNode_finish(server, *outNewNodeId,
                                            parentNodeId, referenceTypeId, method,
                                            inputArgumentsSize, inputArguments,
                                            outputArgumentsSize, outputArguments);

    if(outNewNodeId == &newId)
        UA_NodeId_deleteMembers(&newId);
    return retval;
}

static UA_StatusCode
editMethodCallback(UA_Server *server, UA_Session* session,
                   UA_Node* node, void* handle) {
    if(node->nodeClass != UA_NODECLASS_METHOD)
        return UA_STATUSCODE_BADNODECLASSINVALID;
    UA_MethodNode *mnode = (UA_MethodNode*) node;
    mnode->method = (UA_MethodCallback)(uintptr_t)handle;
    return UA_STATUSCODE_GOOD;
}

UA_StatusCode
UA_Server_setMethodNode_callback(UA_Server *server,
                                 const UA_NodeId methodNodeId,
                                 UA_MethodCallback methodCallback) {
    UA_RCU_LOCK();
    UA_StatusCode retval =
        UA_Server_editNode(server, &adminSession, &methodNodeId,
                           (UA_EditNodeCallback)editMethodCallback,
                           (void*)(uintptr_t)methodCallback);
    UA_RCU_UNLOCK();
    return retval;
}

#endif

/************************/
/* Lifecycle Management */
/************************/

static UA_StatusCode
setNodeTypeLifecycle(UA_Server *server, UA_Session *session,
                     UA_Node* node, UA_NodeTypeLifecycle *lifecycle) {
    if(node->nodeClass == UA_NODECLASS_OBJECTTYPE) {
        UA_ObjectTypeNode *ot = (UA_ObjectTypeNode*)node;
        ot->lifecycle = *lifecycle;
        return UA_STATUSCODE_GOOD;
    }

    if(node->nodeClass == UA_NODECLASS_VARIABLETYPE) {
        UA_VariableTypeNode *vt = (UA_VariableTypeNode*)node;
        vt->lifecycle = *lifecycle;
        return UA_STATUSCODE_GOOD;
    }
    
    return UA_STATUSCODE_BADNODECLASSINVALID;
}

UA_StatusCode
UA_Server_setNodeTypeLifecycle(UA_Server *server, UA_NodeId nodeId,
                               UA_NodeTypeLifecycle lifecycle) {
    UA_RCU_LOCK();
    UA_StatusCode retval =
        UA_Server_editNode(server, &adminSession, &nodeId,
                           (UA_EditNodeCallback)setNodeTypeLifecycle,
                           &lifecycle);
    UA_RCU_UNLOCK();
    return retval;
}<|MERGE_RESOLUTION|>--- conflicted
+++ resolved
@@ -63,61 +63,74 @@
        UA_NodeId_isNull(referenceTypeId))
         return UA_STATUSCODE_GOOD;
 
-<<<<<<< HEAD
+void
+Service_AddNodes_existing(UA_Server *server, UA_Session *session, UA_Node *node,
+                          const UA_NodeId *parentNodeId, const UA_NodeId *referenceTypeId,
+                          const UA_NodeId *typeDefinition,
+                          UA_InstantiationCallback *instantiationCallback,
+                          UA_AddNodesResult *result) {
+    if(node->nodeId.namespaceIndex >= server->namespacesSize) {
+        UA_LOG_DEBUG_SESSION(server->config.logger, session, "AddNodes: Namespace invalid");
+        result->statusCode = UA_STATUSCODE_BADNODEIDINVALID;
+        UA_NodeStore_deleteNode(node);
+        return;
+    }
+
     /* omit checks */
     if(server->bootstrapNS0)
         goto insert_node;
 
-    /* check if the parent exists */
-    const UA_Node *parent = UA_NodeStore_get(server->nodestore, parentNodeId);
-    if(!parent) {
-        UA_LOG_DEBUG_SESSION(server->config.logger, session,
-                             "AddNodes: Parent node not found");
-        result->statusCode = UA_STATUSCODE_BADPARENTNODEIDINVALID;
-        UA_NodeStore_deleteNode(node);
-        return;
-    }
-
-    /* check properties of the reference to the parent */
-    // todo: test if the referencetype is hierarchical
-=======
     /* See if the parent exists */
     const UA_Node *parent = UA_NodeStore_get(server->nodestore, parentNodeId);
     if(!parent) {
-        UA_LOG_INFO_SESSION(server->config.logger, session,
-                            "AddNodes: Parent node not found");
-        return UA_STATUSCODE_BADPARENTNODEIDINVALID;
+        UA_LOG_INFO_SESSION(server->config.logger, session, "AddNodes: Parent node not found");
+
+        returnUA_STATUSCODE_BADPARENTNODEIDINVALID;
     }
 
     /* Check the referencetype exists */
->>>>>>> 2c7ed419
     const UA_ReferenceTypeNode *referenceType =
         (const UA_ReferenceTypeNode*)UA_NodeStore_get(server->nodestore, referenceTypeId);
     if(!referenceType) {
-<<<<<<< HEAD
-        UA_LOG_DEBUG_SESSION(server->config.logger, session,
-                             "AddNodes: Reference type to the parent not found");
-        result->statusCode = UA_STATUSCODE_BADREFERENCETYPEIDINVALID;
-        UA_NodeStore_deleteNode(node);
-        return;
-    }
-
+        UA_LOG_INFO_SESSION(server->config.logger, session, "AddNodes: Reference type to the parent not found");
+
+        returnUA_STATUSCODE_BADREFERENCETYPEIDINVALID;
+    }
+
+    /* Check if the referencetype is a reference type node */
     if(referenceType->nodeClass != UA_NODECLASS_REFERENCETYPE) {
-        UA_LOG_DEBUG_SESSION(server->config.logger, session,
-                             "AddNodes: Reference type to the parent invalid");
-        result->statusCode = UA_STATUSCODE_BADREFERENCETYPEIDINVALID;
-        UA_NodeStore_deleteNode(node);
-        return;
-    }
-
+        UA_LOG_INFO_SESSION(server->config.logger, session, "AddNodes: Reference type to the parent invalid");
+
+        returnUA_STATUSCODE_BADREFERENCETYPEIDINVALID;
+    }
+
+    /* Check that the reference type is not abstract */
     if(referenceType->isAbstract == true) {
-        UA_LOG_DEBUG_SESSION(server->config.logger, session,
-                             "AddNodes: Abstract feference type to the parent invalid");
-        result->statusCode = UA_STATUSCODE_BADREFERENCENOTALLOWED;
-        UA_NodeStore_deleteNode(node);
-        return;
-    }
-
+        UA_LOG_INFO_SESSION(server->config.logger, session, "AddNodes: Abstract reference type to the parent not allowed");
+        returnUA_STATUSCODE_BADREFERENCENOTALLOWED;
+    }
+
+    /* Check hassubtype relation for type nodes */
+    const UA_NodeId subtypeId = UA_NODEID_NUMERIC(0, UA_NS0ID_HASSUBTYPE);
+    if(nodeClass == UA_NODECLASS_DATATYPE ||
+       nodeClass == UA_NODECLASS_VARIABLETYPE ||
+       nodeClass == UA_NODECLASS_OBJECTTYPE ||
+       nodeClass == UA_NODECLASS_REFERENCETYPE) {
+        /* type needs hassubtype reference to the supertype */
+        if(!UA_NodeId_equal(referenceTypeId, &subtypeId)) {
+            UA_LOG_INFO_SESSION(server->config.logger, session,
+                                "AddNodes: New type node need to have a "
+                                "HasSubType reference");
+            return UA_STATUSCODE_BADREFERENCENOTALLOWED;
+        }
+        /* supertype needs to be of the same node type  */
+        if(parent->nodeClass != nodeClass) {
+            UA_LOG_INFO_SESSION(server->config.logger, session,
+                                "AddNodes: New type node needs to be of the same "
+                                "node type as the parent");
+            return UA_STATUSCODE_BADPARENTNODEIDINVALID;
+        }
+        return UA_STATUSCODE_GOOD;
     /* Insert the node */
  insert_node:
     result->statusCode = UA_NodeStore_insert(server->nodestore, node);
@@ -137,8 +150,8 @@
     }
 
     /* Omit the reference to the parent and the instantiation*/
-	if(server->bootstrapNS0)
-		return;
+    if(server->bootstrapNS0)
+        return;
 
     /* Create hierarchical reference back to the parent */
     UA_AddReferencesItem item;
@@ -154,6 +167,14 @@
         goto remove_node;
     }
 
+    /* Test if the referencetype is hierarchical */
+    const UA_NodeId hierarchicalReference =
+        UA_NODEID_NUMERIC(0, UA_NS0ID_HIERARCHICALREFERENCES);
+    if(!isNodeInTree(server->nodestore, referenceTypeId,
+                     &hierarchicalReference, &subtypeId, 1)) {
+        UA_LOG_INFO_SESSION(server->config.logger, session,
+                            "AddNodes: Reference type is not hierarchical");
+        return UA_STATUSCODE_BADREFERENCETYPEIDINVALID;
     /* Instantiate objects and variables */
     const UA_NodeId hassubtype = UA_NODEID_NUMERIC(0, UA_NS0ID_HASSUBTYPE);
     if(node->nodeClass == UA_NODECLASS_OBJECT) {
@@ -204,60 +225,18 @@
                                                      typeDefinition, instantiationCallback);
         if(result->statusCode != UA_STATUSCODE_GOOD)
             goto remove_node;
-=======
-        UA_LOG_INFO_SESSION(server->config.logger, session,
-                            "AddNodes: Reference type to the parent not found");
-        return UA_STATUSCODE_BADREFERENCETYPEIDINVALID;
-    }
-
-    /* Check if the referencetype is a reference type node */
-    if(referenceType->nodeClass != UA_NODECLASS_REFERENCETYPE) {
-        UA_LOG_INFO_SESSION(server->config.logger, session,
-                            "AddNodes: Reference type to the parent invalid");
-        return UA_STATUSCODE_BADREFERENCETYPEIDINVALID;
-    }
-
-    /* Check that the reference type is not abstract */
-    if(referenceType->isAbstract == true) {
-        UA_LOG_INFO_SESSION(server->config.logger, session,
-                            "AddNodes: Abstract reference type to the parent not allowed");
-        return UA_STATUSCODE_BADREFERENCENOTALLOWED;
-    }
-
-    /* Check hassubtype relation for type nodes */
-    const UA_NodeId subtypeId = UA_NODEID_NUMERIC(0, UA_NS0ID_HASSUBTYPE);
-    if(nodeClass == UA_NODECLASS_DATATYPE ||
-       nodeClass == UA_NODECLASS_VARIABLETYPE ||
-       nodeClass == UA_NODECLASS_OBJECTTYPE ||
-       nodeClass == UA_NODECLASS_REFERENCETYPE) {
-        /* type needs hassubtype reference to the supertype */
-        if(!UA_NodeId_equal(referenceTypeId, &subtypeId)) {
-            UA_LOG_INFO_SESSION(server->config.logger, session,
-                                "AddNodes: New type node need to have a "
-                                "HasSubType reference");
-            return UA_STATUSCODE_BADREFERENCENOTALLOWED;
-        }
-        /* supertype needs to be of the same node type  */
-        if(parent->nodeClass != nodeClass) {
-            UA_LOG_INFO_SESSION(server->config.logger, session,
-                                "AddNodes: New type node needs to be of the same "
-                                "node type as the parent");
-            return UA_STATUSCODE_BADPARENTNODEIDINVALID;
-        }
-        return UA_STATUSCODE_GOOD;
-    }
-
-    /* Test if the referencetype is hierarchical */
-    const UA_NodeId hierarchicalReference =
-        UA_NODEID_NUMERIC(0, UA_NS0ID_HIERARCHICALREFERENCES);
-    if(!isNodeInTree(server->nodestore, referenceTypeId,
-                     &hierarchicalReference, &subtypeId, 1)) {
-        UA_LOG_INFO_SESSION(server->config.logger, session,
-                            "AddNodes: Reference type is not hierarchical");
-        return UA_STATUSCODE_BADREFERENCETYPEIDINVALID;
-    }
-
-    return UA_STATUSCODE_GOOD;
+    }
+
+    /* Custom callback */
+    if(instantiationCallback)
+        instantiationCallback->method(result->addedNodeId, *typeDefinition,
+                                      instantiationCallback->handle);
+
+    return;
+
+remove_node:
+    Service_DeleteNodes_single(server, &adminSession, &result->addedNodeId, true);
+    UA_AddNodesResult_deleteMembers(result);
 }
 
 static UA_StatusCode
@@ -286,7 +265,6 @@
     if(arrayDims == 0 && value.hasValue && value.value.type &&
        !UA_Variant_isScalar(&value.value)) {
         arrayDims = 1; /* No array dimensions on an array implies one dimension */
->>>>>>> 2c7ed419
     }
 
     /* Check valueRank against array dimensions */
@@ -468,7 +446,7 @@
 }
 
 static UA_StatusCode
-copyChildNodes(UA_Server *server, UA_Session *session, 
+copyChildNodes(UA_Server *server, UA_Session *session,
                const UA_NodeId *sourceNodeId,
                const UA_NodeId *destinationNodeId);
 
@@ -483,7 +461,7 @@
 
 static UA_StatusCode
 copyChildNode(UA_Server *server, UA_Session *session,
-              const UA_NodeId *destinationNodeId, 
+              const UA_NodeId *destinationNodeId,
               const UA_ReferenceDescription *rd) {
     UA_NodeId existingChild = UA_NODEID_NULL;
     UA_StatusCode retval =
@@ -561,7 +539,7 @@
 
 /* Copy any children of Node sourceNodeId to another node destinationNodeId. */
 static UA_StatusCode
-copyChildNodes(UA_Server *server, UA_Session *session, 
+copyChildNodes(UA_Server *server, UA_Session *session,
                const UA_NodeId *sourceNodeId, const UA_NodeId *destinationNodeId) {
     /* Browse to get all children of the source */
     UA_BrowseDescription bd;
@@ -1069,41 +1047,6 @@
     return UA_Node_addReference(node, item);
 }
 
-<<<<<<< HEAD
-UA_StatusCode
-Service_AddReferences_single(UA_Server *server, UA_Session *session,
-                             const UA_AddReferencesItem *item) {
-    UA_StatusCode retval = UA_STATUSCODE_GOOD;
-#ifdef UA_ENABLE_EXTERNAL_NAMESPACES
-    UA_Boolean handledExternally = false;
-#endif
-    if(item->targetServerUri.length > 0)
-        return UA_STATUSCODE_BADNOTIMPLEMENTED; // currently no expandednodeids are allowed
-
-#ifdef UA_ENABLE_EXTERNAL_NAMESPACES
-    for(size_t j = 0; j <server->externalNamespacesSize; j++) {
-        if(item->sourceNodeId.namespaceIndex != server->externalNamespaces[j].index) {
-                continue;
-        } else {
-            UA_ExternalNodeStore *ens = &server->externalNamespaces[j].externalNodeStore;
-            retval = ens->addOneWayReference(ens->ensHandle, item);
-            handledExternally = true;
-            break;
-        }
-    }
-    if(!handledExternally) {
-#endif
-    /* cast away the const to loop the call through UA_Server_editNode beware
-        the "if" above for external nodestores */
-    retval = UA_Server_editNode(server, session, &item->sourceNodeId,
-                                (UA_EditNodeCallback)addOneWayReference, item);
-#ifdef UA_ENABLE_EXTERNAL_NAMESPACES
-    }
-#endif
-
-    if(retval != UA_STATUSCODE_GOOD)
-        return retval;
-=======
 static UA_StatusCode
 deleteOneWayReference(UA_Server *server, UA_Session *session, UA_Node *node,
                       const UA_DeleteReferencesItem *item) {
@@ -1118,7 +1061,6 @@
         *retval = UA_STATUSCODE_BADNOTIMPLEMENTED;
         return;
     }
->>>>>>> 2c7ed419
 
     /* Add the first direction */
     UA_RCU_UNLOCK();
@@ -1135,19 +1077,6 @@
     secondItem.sourceNodeId = item->targetNodeId.nodeId;
     secondItem.referenceTypeId = item->referenceTypeId;
     secondItem.isForward = !item->isForward;
-<<<<<<< HEAD
-#ifdef UA_ENABLE_EXTERNAL_NAMESPACES
-    handledExternally = UA_FALSE;
-    for(size_t j = 0; j <server->externalNamespacesSize; j++) {
-        if(secondItem.sourceNodeId.namespaceIndex != server->externalNamespaces[j].index) {
-                continue;
-        } else {
-            UA_ExternalNodeStore *ens = &server->externalNamespaces[j].externalNodeStore;
-            retval = ens->addOneWayReference(ens->ensHandle, &secondItem);
-            handledExternally = UA_TRUE;
-            break;
-        }
-=======
     secondItem.targetNodeId.nodeId = item->sourceNodeId;
     /* keep default secondItem.targetNodeClass = UA_NODECLASS_UNSPECIFIED */
     UA_RCU_UNLOCK();
@@ -1169,7 +1098,6 @@
         UA_Server_editNode(server, session, &item->sourceNodeId,
                            (UA_EditNodeCallback)deleteOneWayReference, &deleteItem);
         UA_RCU_LOCK();
->>>>>>> 2c7ed419
     }
 }
 
@@ -1363,7 +1291,7 @@
 UA_StatusCode
 UA_Server_addMethodNode_finish(UA_Server *server, const UA_NodeId nodeId,
                                const UA_NodeId parentNodeId, const UA_NodeId referenceTypeId,
-                               UA_MethodCallback method, 
+                               UA_MethodCallback method,
                                size_t inputArgumentsSize, const UA_Argument* inputArguments,
                                size_t outputArgumentsSize, const UA_Argument* outputArguments) {
     /* Browse to see which argument nodes exist */
@@ -1465,7 +1393,7 @@
                         const UA_NodeId parentNodeId, const UA_NodeId referenceTypeId,
                         const UA_QualifiedName browseName, const UA_MethodAttributes attr,
                         UA_MethodCallback method,
-                        size_t inputArgumentsSize, const UA_Argument* inputArguments, 
+                        size_t inputArgumentsSize, const UA_Argument* inputArguments,
                         size_t outputArgumentsSize, const UA_Argument* outputArguments,
                         void *nodeContext, UA_NodeId *outNewNodeId) {
     UA_NodeId newId;
@@ -1533,7 +1461,7 @@
         vt->lifecycle = *lifecycle;
         return UA_STATUSCODE_GOOD;
     }
-    
+
     return UA_STATUSCODE_BADNODECLASSINVALID;
 }
 
