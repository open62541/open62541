#include "ua_server_internal.h"
#include "ua_services.h"

/**********************/
/* Consistency Checks */
/**********************/

/* Check if the requested parent node exists, has the right node class and is
 * referenced with an allowed (hierarchical) reference type. For "type" nodes,
 * only hasSubType references are allowed. */
static UA_StatusCode
checkParentReference(UA_Server *server, UA_Session *session, UA_NodeClass nodeClass,
                     const UA_NodeId *parentNodeId, const UA_NodeId *referenceTypeId) {
    /* See if the parent exists */
    const UA_Node *parent = UA_NodeStore_get(server->nodestore, parentNodeId);
    if(!parent) {
        UA_LOG_DEBUG_SESSION(server->config.logger, session,
                             "AddNodes: Parent node not found");
        return UA_STATUSCODE_BADPARENTNODEIDINVALID;
    }

    /* Check the referencetype exists */
    const UA_ReferenceTypeNode *referenceType =
        (const UA_ReferenceTypeNode*)UA_NodeStore_get(server->nodestore, referenceTypeId);
    if(!referenceType) {
        UA_LOG_DEBUG_SESSION(server->config.logger, session,
                             "AddNodes: Reference type to the parent not found");
        return UA_STATUSCODE_BADREFERENCETYPEIDINVALID;
    }

    /* Check if the referencetype is a reference type node */
    if(referenceType->nodeClass != UA_NODECLASS_REFERENCETYPE) {
        UA_LOG_DEBUG_SESSION(server->config.logger, session,
                             "AddNodes: Reference type to the parent invalid");
        return UA_STATUSCODE_BADREFERENCETYPEIDINVALID;
    }

    /* Check that the reference type is not abstract */
    if(referenceType->isAbstract == true) {
        UA_LOG_DEBUG_SESSION(server->config.logger, session,
                             "AddNodes: Abstract reference type to the parent invalid");
        return UA_STATUSCODE_BADREFERENCENOTALLOWED;
    }

    /* Check hassubtype relation for type nodes */
    const UA_NodeId subtypeId = UA_NODEID_NUMERIC(0, UA_NS0ID_HASSUBTYPE);
    if(nodeClass == UA_NODECLASS_DATATYPE ||
       nodeClass == UA_NODECLASS_VARIABLETYPE ||
       nodeClass == UA_NODECLASS_OBJECTTYPE ||
       nodeClass == UA_NODECLASS_REFERENCETYPE) {
        /* type needs hassubtype reference to the supertype */
        if(!UA_NodeId_equal(referenceTypeId, &subtypeId)) {
            UA_LOG_DEBUG_SESSION(server->config.logger, session,
                                 "AddNodes: New type node need to have a "
                                 "hassubtype reference");
            return UA_STATUSCODE_BADREFERENCENOTALLOWED;
        }
        /* supertype needs to be of the same node type  */
        if(parent->nodeClass != nodeClass) {
            UA_LOG_DEBUG_SESSION(server->config.logger, session,
                                 "AddNodes: New type node needs to be of the same "
                                 "node type as the parent");
            return UA_STATUSCODE_BADPARENTNODEIDINVALID;
        }
        return UA_STATUSCODE_GOOD;
    }

    /* Test if the referencetype is hierarchical */
    const UA_NodeId hierarchicalReference =
        UA_NODEID_NUMERIC(0, UA_NS0ID_HIERARCHICALREFERENCES);
    if(!isNodeInTree(server->nodestore, referenceTypeId,
                     &hierarchicalReference, &subtypeId, 1)) {
        UA_LOG_DEBUG_SESSION(server->config.logger, session,
                             "AddNodes: Reference type is not hierarchical");
        return UA_STATUSCODE_BADREFERENCETYPEIDINVALID;
    }

    return UA_STATUSCODE_GOOD;
}

/************/
/* Add Node */
/************/

static void
Service_AddNodes_single(UA_Server *server, UA_Session *session,
                        const UA_AddNodesItem *item, UA_AddNodesResult *result,
                        UA_InstantiationCallback *instantiationCallback);

static UA_StatusCode
copyChildNodesToNode(UA_Server *server, UA_Session *session, 
                     const UA_NodeId *sourceNodeId, const UA_NodeId *destinationNodeId,
                     UA_InstantiationCallback *instantiationCallback);

/* copy an existing variable under the given parent. then instantiate the
 * variable for its type */
static UA_StatusCode
copyExistingVariable(UA_Server *server, UA_Session *session, const UA_NodeId *variable,
                     const UA_NodeId *referenceType, const UA_NodeId *parent,
                     UA_InstantiationCallback *instantiationCallback) {
    const UA_VariableNode *node =
        (const UA_VariableNode*)UA_NodestoreSwitch_get(server->nodestoreSwitch, variable);
    if(!node)
        return UA_STATUSCODE_BADNODEIDINVALID;
    if(node->nodeClass != UA_NODECLASS_VARIABLE){
        UA_NodestoreSwitch_release(server->nodestoreSwitch, (const UA_Node*)node);
        return UA_STATUSCODE_BADNODECLASSINVALID;
    }

    /* Get the current value */
    UA_DataValue value;
    UA_DataValue_init(&value);
<<<<<<< HEAD
    UA_StatusCode retval = readValueAttribute(node, &value);
    if(retval != UA_STATUSCODE_GOOD){
        UA_NodestoreSwitch_release(server->nodestoreSwitch, (const UA_Node*)node);
=======
    UA_StatusCode retval = readValueAttribute(server, node, &value);
    if(retval != UA_STATUSCODE_GOOD)
>>>>>>> 714c5d56
        return retval;
    }

    /* Prepare the variable description */
    UA_VariableAttributes attr;
    UA_VariableAttributes_init(&attr);
    attr.displayName = node->displayName;
    attr.description = node->description;
    attr.writeMask = node->writeMask;
    attr.value = value.value;
    attr.dataType = node->dataType;
    attr.valueRank = node->valueRank;
    attr.arrayDimensionsSize = node->arrayDimensionsSize;
    attr.arrayDimensions = node->arrayDimensions;
    attr.accessLevel = node->accessLevel;
    attr.minimumSamplingInterval = node->minimumSamplingInterval;
    attr.historizing = node->historizing;

    UA_AddNodesItem item;
    UA_AddNodesItem_init(&item);
    item.nodeClass = UA_NODECLASS_VARIABLE;
    item.parentNodeId.nodeId = *parent;
    item.referenceTypeId = *referenceType;
    item.browseName = node->browseName;
    item.nodeAttributes.encoding = UA_EXTENSIONOBJECT_DECODED_NODELETE;
    item.nodeAttributes.content.decoded.type = &UA_TYPES[UA_TYPES_VARIABLEATTRIBUTES];
    item.nodeAttributes.content.decoded.data = &attr;
    const UA_VariableTypeNode *vt = (const UA_VariableTypeNode*)getNodeType(server, (const UA_Node*)node);
    if(!vt || vt->nodeClass != UA_NODECLASS_VARIABLETYPE || vt->isAbstract) {
        retval = UA_STATUSCODE_BADTYPEDEFINITIONINVALID;
        UA_NodestoreSwitch_release(server->nodestoreSwitch, (const UA_Node*)vt);
        goto cleanup;
    }
    item.typeDefinition.nodeId = vt->nodeId;
    UA_NodestoreSwitch_release(server->nodestoreSwitch, (const UA_Node*)vt);

    /* Add the variable and instantiate the children */
    UA_AddNodesResult res;
    UA_AddNodesResult_init(&res);
    Service_AddNodes_single(server, session, &item, &res, instantiationCallback);
    if(res.statusCode != UA_STATUSCODE_GOOD) {
        retval = res.statusCode;
        goto cleanup;
    }
    retval = copyChildNodesToNode(server, session, &node->nodeId,
                                  &res.addedNodeId, instantiationCallback);
    
    if(retval == UA_STATUSCODE_GOOD && instantiationCallback)
        instantiationCallback->method(res.addedNodeId, node->nodeId,
                                      instantiationCallback->handle);
    
    UA_NodeId_deleteMembers(&res.addedNodeId);
 cleanup:
    if(value.hasValue && value.value.storageType == UA_VARIANT_DATA)
        UA_Variant_deleteMembers(&value.value);
    UA_NodestoreSwitch_release(server->nodestoreSwitch, (const UA_Node*)node);
    return retval;
}

/* Copy an existing object under the given parent. Then instantiate for all
 * hastypedefinitions of the original version. */
static UA_StatusCode
copyExistingObject(UA_Server *server, UA_Session *session, const UA_NodeId *object,
                   const UA_NodeId *referenceType, const UA_NodeId *parent,
                   UA_InstantiationCallback *instantiationCallback) {
    const UA_ObjectNode *node =
        (const UA_ObjectNode*)UA_NodestoreSwitch_get(server->nodestoreSwitch, object);
    if(!node)
        return UA_STATUSCODE_BADNODEIDINVALID;
    if(node->nodeClass != UA_NODECLASS_OBJECT){
        UA_NodestoreSwitch_release(server->nodestoreSwitch, (const UA_Node*)node);
        return UA_STATUSCODE_BADNODECLASSINVALID;
    }

    /* Prepare the item */
    UA_ObjectAttributes attr;
    UA_ObjectAttributes_init(&attr);
    attr.displayName = node->displayName;
    attr.description = node->description;
    attr.writeMask = node->writeMask;
    attr.eventNotifier = node->eventNotifier;

    UA_AddNodesItem item;
    UA_AddNodesItem_init(&item);
    item.nodeClass = UA_NODECLASS_OBJECT;
    item.parentNodeId.nodeId = *parent;
    item.referenceTypeId = *referenceType;
    item.browseName = node->browseName;
    item.nodeAttributes.encoding = UA_EXTENSIONOBJECT_DECODED_NODELETE;
    item.nodeAttributes.content.decoded.type = &UA_TYPES[UA_TYPES_OBJECTATTRIBUTES];
    item.nodeAttributes.content.decoded.data = &attr;
    const UA_ObjectTypeNode *objtype = (const UA_ObjectTypeNode*)getNodeType(server, (const UA_Node*)node);
    if(!objtype || objtype->nodeClass != UA_NODECLASS_OBJECTTYPE || objtype->isAbstract){
        UA_NodestoreSwitch_release(server->nodestoreSwitch, (const UA_Node*)objtype);
        UA_NodestoreSwitch_release(server->nodestoreSwitch, (const UA_Node*)node);
        return UA_STATUSCODE_BADTYPEDEFINITIONINVALID;
    }
    item.typeDefinition.nodeId = objtype->nodeId;
    UA_NodestoreSwitch_release(server->nodestoreSwitch, (const UA_Node*)objtype);

    /* add the new object */
    UA_AddNodesResult res;
    UA_AddNodesResult_init(&res);
    Service_AddNodes_single(server, session, &item, &res, instantiationCallback);
    if(res.statusCode != UA_STATUSCODE_GOOD)
        return res.statusCode;
    
    /* Copy any aggregated/nested variables/methods/subobjects this object contains 
     * These objects may not be part of the nodes type. */
    UA_StatusCode retval = copyChildNodesToNode(server, session, &node->nodeId,
                                                &res.addedNodeId, instantiationCallback);
    if(retval == UA_STATUSCODE_GOOD && instantiationCallback)
        instantiationCallback->method(res.addedNodeId, node->nodeId, 
                                      instantiationCallback->handle);

    UA_NodeId_deleteMembers(&res.addedNodeId);
    UA_NodestoreSwitch_release(server->nodestoreSwitch, (const UA_Node*)node);
    return retval;
}

static UA_StatusCode
setObjectInstanceHandle(UA_Server *server, UA_Session *session,
                        UA_ObjectNode* node, void * (*constructor)(const UA_NodeId instance)) {
    if(node->nodeClass != UA_NODECLASS_OBJECT)
        return UA_STATUSCODE_BADNODECLASSINVALID;
    if(!node->instanceHandle)
        node->instanceHandle = constructor(node->nodeId);
    return UA_STATUSCODE_GOOD;
}

static UA_StatusCode
instantiateNode(UA_Server *server, UA_Session *session, const UA_NodeId *nodeId,
                UA_NodeClass nodeClass, const UA_NodeId *typeId,
                UA_InstantiationCallback *instantiationCallback) {
    /* see if the type node is correct */
    const UA_Node *typenode = UA_NodestoreSwitch_get(server->nodestoreSwitch, typeId);
    if(!typenode)
        return UA_STATUSCODE_BADTYPEDEFINITIONINVALID;
    if(nodeClass == UA_NODECLASS_VARIABLE) {
        if(typenode->nodeClass != UA_NODECLASS_VARIABLETYPE ||
           ((const UA_VariableTypeNode*)typenode)->isAbstract){
            UA_NodestoreSwitch_release(server->nodestoreSwitch, typenode);
            return UA_STATUSCODE_BADTYPEDEFINITIONINVALID;
        }
    } else if(nodeClass == UA_NODECLASS_OBJECT) {
        if(typenode->nodeClass != UA_NODECLASS_OBJECTTYPE ||
           ((const UA_ObjectTypeNode*)typenode)->isAbstract){
            UA_NodestoreSwitch_release(server->nodestoreSwitch, typenode);
            return UA_STATUSCODE_BADTYPEDEFINITIONINVALID;
        }
    } else {
        UA_NodestoreSwitch_release(server->nodestoreSwitch, typenode);
        return UA_STATUSCODE_BADTYPEDEFINITIONINVALID;
    }

    /* Get the hierarchy of the type and all its supertypes */
    UA_NodeId *hierarchy = NULL;
    size_t hierarchySize = 0;
    UA_StatusCode retval =
        getTypeHierarchy(server->nodestoreSwitch, typenode, true, &hierarchy, &hierarchySize);
    if(retval != UA_STATUSCODE_GOOD){
        UA_NodestoreSwitch_release(server->nodestoreSwitch, typenode);
        return retval;
    }
    
    /* Copy members of the type and supertypes */
    for(size_t i = 0; i < hierarchySize; ++i)
        retval |= copyChildNodesToNode(server, session, &hierarchy[i], nodeId, instantiationCallback);
    UA_Array_delete(hierarchy, hierarchySize, &UA_TYPES[UA_TYPES_NODEID]);
    if(retval != UA_STATUSCODE_GOOD){
        UA_NodestoreSwitch_release(server->nodestoreSwitch, typenode);
        return retval;
    }

    /* Call the object constructor */
    if(typenode->nodeClass == UA_NODECLASS_OBJECTTYPE) {
        const UA_ObjectLifecycleManagement *olm =
            &((const UA_ObjectTypeNode*)typenode)->lifecycleManagement;
        if(olm->constructor)
            UA_Server_editNode(server, session, nodeId,
                               (UA_EditNodeCallback)setObjectInstanceHandle,
                               olm->constructor);
    }
    UA_NodestoreSwitch_release(server->nodestoreSwitch, typenode);

    /* Add a hasType reference */
    UA_AddReferencesItem addref;
    UA_AddReferencesItem_init(&addref);
    addref.sourceNodeId = *nodeId;
    addref.referenceTypeId = UA_NODEID_NUMERIC(0, UA_NS0ID_HASTYPEDEFINITION);
    addref.isForward = true;
    addref.targetNodeId.nodeId = *typeId;
    return Service_AddReferences_single(server, session, &addref);
}

/* Search for an instance of "browseName" in node searchInstance
 * Used during copyChildNodes to find overwritable/mergable nodes */
static UA_StatusCode
instanceFindAggregateByBrowsename(UA_Server *server, UA_Session *session, 
                                  const UA_NodeId *searchInstance, 
                                  const UA_QualifiedName *browseName,
                                  UA_NodeId *outInstanceNodeId) {
    UA_BrowseDescription bd;
    UA_BrowseDescription_init(&bd);
    bd.nodeId = *searchInstance;
    bd.referenceTypeId = UA_NODEID_NUMERIC(0, UA_NS0ID_AGGREGATES);
    bd.includeSubtypes = true;
    bd.browseDirection = UA_BROWSEDIRECTION_FORWARD;
    bd.nodeClassMask = UA_NODECLASS_OBJECT | UA_NODECLASS_VARIABLE | UA_NODECLASS_METHOD;
    bd.resultMask = UA_BROWSERESULTMASK_NODECLASS | UA_BROWSERESULTMASK_BROWSENAME;
    
    UA_BrowseResult br;
    UA_BrowseResult_init(&br);
    Service_Browse_single(server, session, NULL, &bd, 0, &br);
    if(br.statusCode != UA_STATUSCODE_GOOD)
        return br.statusCode;
    
    UA_StatusCode retval = UA_STATUSCODE_GOOD;
    for(size_t i = 0; i < br.referencesSize; ++i) {
        UA_ReferenceDescription *rd = &br.references[i];
        if(rd->browseName.namespaceIndex == browseName->namespaceIndex &&
           UA_String_equal(&rd->browseName.name, &browseName->name)) {
            retval = UA_NodeId_copy(&rd->nodeId.nodeId, outInstanceNodeId);
            break;
        }
    }
    
    UA_BrowseResult_deleteMembers(&br);
    return retval;
}

/* Copy any children of Node sourceNodeId to another node destinationNodeId 
 * Used at 2 places: 
 *  (1) During instantiation, when any children of the Type are copied
 *  (2) During instantiation to copy any *nested* instances to the new node
 *      (2.1) Might call instantiation of a type first
 *      (2.2) *Should* then overwrite nested contents in definition --> this scenario is currently not handled!
 */
static UA_StatusCode
copyChildNodesToNode(UA_Server* server, UA_Session* session, 
                     const UA_NodeId* sourceNodeId, const UA_NodeId* destinationNodeId, 
                     UA_InstantiationCallback* instantiationCallback) {
    /* Browse to get all children */
    UA_BrowseDescription bd;
    UA_BrowseDescription_init(&bd);
    bd.nodeId = *sourceNodeId;
    bd.referenceTypeId = UA_NODEID_NUMERIC(0, UA_NS0ID_AGGREGATES);
    bd.includeSubtypes = true;
    bd.browseDirection = UA_BROWSEDIRECTION_FORWARD;
    bd.nodeClassMask = UA_NODECLASS_OBJECT | UA_NODECLASS_VARIABLE | UA_NODECLASS_METHOD;
    bd.resultMask = UA_BROWSERESULTMASK_REFERENCETYPEID | UA_BROWSERESULTMASK_NODECLASS |
        UA_BROWSERESULTMASK_BROWSENAME;

    UA_BrowseResult br;
    UA_BrowseResult_init(&br);
    Service_Browse_single(server, session, NULL, &bd, 0, &br);
    if(br.statusCode != UA_STATUSCODE_GOOD)
        return br.statusCode;
  
    /* Copy all children */
    UA_StatusCode retval = UA_STATUSCODE_GOOD;
    UA_NodeId existingChild = UA_NODEID_NULL;
    for(size_t i = 0; i < br.referencesSize; ++i) {
        UA_ReferenceDescription *rd = &br.references[i];
        // Check for deduplication
        retval = instanceFindAggregateByBrowsename(server, session, destinationNodeId,
                                                   &rd->browseName, &existingChild);
        if(retval != UA_STATUSCODE_GOOD)
            break;
        
        if(UA_NodeId_equal(&UA_NODEID_NULL, &existingChild)) {
            /* New node in child */
            if(rd->nodeClass == UA_NODECLASS_METHOD) {
                /* add a reference to the method in the objecttype */
                UA_AddReferencesItem newItem;
                UA_AddReferencesItem_init(&newItem);
                newItem.sourceNodeId = *destinationNodeId;
                newItem.referenceTypeId = rd->referenceTypeId;
                newItem.isForward = true;
                newItem.targetNodeId = rd->nodeId;
                newItem.targetNodeClass = UA_NODECLASS_METHOD;
                retval = Service_AddReferences_single(server, session, &newItem);
            } else if(rd->nodeClass == UA_NODECLASS_VARIABLE)
                retval = copyExistingVariable(server, session, &rd->nodeId.nodeId,
                                              &rd->referenceTypeId, destinationNodeId,
                                              instantiationCallback);
            else if(rd->nodeClass == UA_NODECLASS_OBJECT)
                retval = copyExistingObject(server, session, &rd->nodeId.nodeId,
                                            &rd->referenceTypeId, destinationNodeId,
                                            instantiationCallback);
        } else {
            /* Preexistent node in child
             * General strategy if we meet an already existing node:
             * - Preexistent variable contents always 'win' overwriting anything
             *   supertypes would instantiate
             * - Always copy contents of template *into* existant node (merge
             *   contents of e.g. Folders like ParameterSet) */
            if(rd->nodeClass == UA_NODECLASS_METHOD) {
                /* Do nothing, existent method wins */
            } else if(rd->nodeClass == UA_NODECLASS_VARIABLE ||
                      rd->nodeClass == UA_NODECLASS_OBJECT) {
                if(!UA_NodeId_equal(&rd->nodeId.nodeId, &existingChild))
                    retval = copyChildNodesToNode(server, session, &rd->nodeId.nodeId,
                                                  &existingChild, instantiationCallback);
            }
            UA_NodeId_deleteMembers(&existingChild);
        }
        if(retval != UA_STATUSCODE_GOOD)
            break;
    }
    UA_BrowseResult_deleteMembers(&br);
    return retval;
}

<<<<<<< HEAD
static UA_StatusCode
checkParentReference(UA_Server *server, UA_Session *session, UA_NodeClass nodeClass,
                     const UA_NodeId *parentNodeId, const UA_NodeId *referenceTypeId) {
    /* See if the parent exists */
    const UA_Node *parent = UA_NodestoreSwitch_get(server->nodestoreSwitch, parentNodeId);
    if(!parent) {
        UA_LOG_DEBUG_SESSION(server->config.logger, session,
                             "AddNodes: Parent node not found");
        return UA_STATUSCODE_BADPARENTNODEIDINVALID;
    }

    /* Check the referencetype exists */
    const UA_ReferenceTypeNode *referenceType =
        (const UA_ReferenceTypeNode*)UA_NodestoreSwitch_get(server->nodestoreSwitch, referenceTypeId);
    if(!referenceType) {
        UA_LOG_DEBUG_SESSION(server->config.logger, session,
                             "AddNodes: Reference type to the parent not found");
        UA_NodestoreSwitch_release(server->nodestoreSwitch, parent);
        return UA_STATUSCODE_BADREFERENCETYPEIDINVALID;
    }

    /* Check if the referencetype is a reference type node */
    if(referenceType->nodeClass != UA_NODECLASS_REFERENCETYPE) {
        UA_LOG_DEBUG_SESSION(server->config.logger, session,
                             "AddNodes: Reference type to the parent invalid");
        UA_NodestoreSwitch_release(server->nodestoreSwitch, parent);
        UA_NodestoreSwitch_release(server->nodestoreSwitch, (const UA_Node*)referenceType);
        return UA_STATUSCODE_BADREFERENCETYPEIDINVALID;
    }

    /* Check that the reference type is not abstract */
    if(referenceType->isAbstract == true) {
        UA_LOG_DEBUG_SESSION(server->config.logger, session,
                             "AddNodes: Abstract reference type to the parent invalid");
        UA_NodestoreSwitch_release(server->nodestoreSwitch, parent);
        UA_NodestoreSwitch_release(server->nodestoreSwitch, (const UA_Node*)referenceType);
        return UA_STATUSCODE_BADREFERENCENOTALLOWED;
    }
    UA_NodestoreSwitch_release(server->nodestoreSwitch, (const UA_Node*)referenceType);

    /* Check hassubtype relation for type nodes */
    const UA_NodeId subtypeId = UA_NODEID_NUMERIC(0, UA_NS0ID_HASSUBTYPE);
    if(nodeClass == UA_NODECLASS_DATATYPE ||
       nodeClass == UA_NODECLASS_VARIABLETYPE ||
       nodeClass == UA_NODECLASS_OBJECTTYPE ||
       nodeClass == UA_NODECLASS_REFERENCETYPE) {
        /* type needs hassubtype reference to the supertype */
        if(!UA_NodeId_equal(referenceTypeId, &subtypeId)) {
            UA_LOG_DEBUG_SESSION(server->config.logger, session,
                                 "AddNodes: New type node need to have a "
                                 "hassubtype reference");
            UA_NodestoreSwitch_release(server->nodestoreSwitch, parent);
            return UA_STATUSCODE_BADREFERENCENOTALLOWED;
        }
        /* supertype needs to be of the same node type  */
        if(parent->nodeClass != nodeClass) {
            UA_LOG_DEBUG_SESSION(server->config.logger, session,
                                 "AddNodes: New type node needs to be of the same "
                                 "node type as the parent");
            UA_NodestoreSwitch_release(server->nodestoreSwitch, parent);
            return UA_STATUSCODE_BADPARENTNODEIDINVALID;
        }
        UA_NodestoreSwitch_release(server->nodestoreSwitch, parent);
        return UA_STATUSCODE_GOOD;
    }
    UA_NodestoreSwitch_release(server->nodestoreSwitch, parent);

    /* Test if the referencetype is hierarchical */
    const UA_NodeId hierarchicalReference =
        UA_NODEID_NUMERIC(0, UA_NS0ID_HIERARCHICALREFERENCES);
    if(!isNodeInTree(server->nodestoreSwitch, referenceTypeId,
                     &hierarchicalReference, &subtypeId, 1)) {
        UA_LOG_DEBUG_SESSION(server->config.logger, session,
                             "AddNodes: Reference type is not hierarchical");
        return UA_STATUSCODE_BADREFERENCETYPEIDINVALID;
    }

    return UA_STATUSCODE_GOOD;
}

=======
>>>>>>> 714c5d56
UA_StatusCode
Service_AddNodes_existing(UA_Server *server, UA_Session *session, UA_Node *node,
                          const UA_NodeId *parentNodeId, const UA_NodeId *referenceTypeId,
                          const UA_NodeId *typeDefinition,
                          UA_InstantiationCallback *instantiationCallback,
                          UA_NodeId *addedNodeId) {
    /* Check the namespaceindex */
    if(node->nodeId.namespaceIndex >= server->namespacesSize) {
        UA_LOG_DEBUG_SESSION(server->config.logger, session, "AddNodes: Namespace invalid");
        UA_NodestoreSwitch_deleteNode(server->nodestoreSwitch, node);
        return UA_STATUSCODE_BADNODEIDINVALID;
    }

    /* Check the reference to the parent */
    UA_StatusCode retval = checkParentReference(server, session, node->nodeClass,
                                                parentNodeId, referenceTypeId);
    if(retval != UA_STATUSCODE_GOOD) {
        UA_LOG_DEBUG_SESSION(server->config.logger, session,
                             "AddNodes: Checking the reference to the parent returned"
                             "error code %s", UA_StatusCode_name(retval));
        UA_NodestoreSwitch_deleteNode(server->nodestoreSwitch, node);
        return retval;
    }

    /* Add the node to the nodestore */
    retval = UA_NodestoreSwitch_insert(server->nodestoreSwitch, node, parentNodeId);
    if(retval != UA_STATUSCODE_GOOD) {
        UA_LOG_DEBUG_SESSION(server->config.logger, session,
                             "AddNodes: Node could not be added to the nodestore "
                             "with error code %s", UA_StatusCode_name(retval));
        return retval;
    }

    /* Copy the nodeid if needed */
    if(addedNodeId) {
        retval = UA_NodeId_copy(&node->nodeId, addedNodeId);
        if(retval != UA_STATUSCODE_GOOD) {
            UA_LOG_DEBUG_SESSION(server->config.logger, session,
                                 "AddNodes: Could not copy the nodeid");
            goto remove_node;
        }
    }

    /* Hierarchical reference back to the parent */
    UA_AddReferencesItem item;
    UA_AddReferencesItem_init(&item);
    item.sourceNodeId = node->nodeId;
    item.referenceTypeId = *referenceTypeId;
    item.isForward = false;
    item.targetNodeId.nodeId = *parentNodeId;
    retval = Service_AddReferences_single(server, session, &item);
    if(retval != UA_STATUSCODE_GOOD) {
        UA_LOG_DEBUG_SESSION(server->config.logger, session,
                             "AddNodes: Could not add the reference to the parent"
                             "with error code %s", UA_StatusCode_name(retval));
        goto remove_node;
    }

    if(node->nodeClass == UA_NODECLASS_VARIABLE ||
       node->nodeClass == UA_NODECLASS_OBJECT) {
        /* Fall back to a default typedefinition for variables and objects */
        const UA_NodeId basedatavariabletype = UA_NODEID_NUMERIC(0, UA_NS0ID_BASEDATAVARIABLETYPE);
        const UA_NodeId baseobjecttype = UA_NODEID_NUMERIC(0, UA_NS0ID_BASEOBJECTTYPE);
        if(!typeDefinition || UA_NodeId_isNull(typeDefinition)) {
            if(node->nodeClass == UA_NODECLASS_VARIABLE)
                typeDefinition = &basedatavariabletype;
            else
                typeDefinition = &baseobjecttype;
        }

        /* Instantiate variables and objects */
        retval = instantiateNode(server, session, &node->nodeId, node->nodeClass,
                                 typeDefinition, instantiationCallback);
        if(retval != UA_STATUSCODE_GOOD) {
            UA_LOG_DEBUG_SESSION(server->config.logger, session,
                                 "AddNodes: Could not instantiate the node with"
                                 "error code 0x%08x", retval);
            goto remove_node;
        }
    }

    /* Custom callback */
    if(instantiationCallback)
        instantiationCallback->method(node->nodeId, *typeDefinition,
                                      instantiationCallback->handle);
    return UA_STATUSCODE_GOOD;

 remove_node:
    Service_DeleteNodes_single(server, &adminSession, &node->nodeId, true);
    return retval;
}

/*******************************************/
/* Create nodes from attribute description */
/*******************************************/

static UA_StatusCode
copyStandardAttributes(UA_Node *node, const UA_AddNodesItem *item,
                       const UA_NodeAttributes *attr) {
    UA_StatusCode retval;
    retval  = UA_NodeId_copy(&item->requestedNewNodeId.nodeId, &node->nodeId);
    retval |= UA_QualifiedName_copy(&item->browseName, &node->browseName);
    retval |= UA_LocalizedText_copy(&attr->displayName, &node->displayName);
    retval |= UA_LocalizedText_copy(&attr->description, &node->description);
    node->writeMask = attr->writeMask;
    return retval;
}

static UA_StatusCode
copyCommonVariableAttributes(UA_Server *server, UA_VariableNode *node,
                             const UA_AddNodesItem *item,
                             const UA_VariableAttributes *attr) {
    const UA_NodeId basevartype = UA_NODEID_NUMERIC(0, UA_NS0ID_BASEVARIABLETYPE);
    const UA_NodeId basedatavartype = UA_NODEID_NUMERIC(0, UA_NS0ID_BASEDATAVARIABLETYPE);
    const UA_NodeId *typeDef = &item->typeDefinition.nodeId;
    if(UA_NodeId_isNull(typeDef)) /* workaround when the variabletype is undefined */
        typeDef = &basedatavartype;
    
    /* Make sure we can instantiate the basetypes themselves */
    UA_StatusCode retval = UA_STATUSCODE_GOOD;
    if(UA_NodeId_equal(&node->nodeId, &basevartype) || 
       UA_NodeId_equal(&node->nodeId, &basedatavartype)) {
      node->dataType = UA_NODEID_NUMERIC(0, UA_NS0ID_BASEDATATYPE);
      node->valueRank = -2;
      return retval;
    }
    
    const UA_VariableTypeNode *vt =
        (const UA_VariableTypeNode*)UA_NodestoreSwitch_get(server->nodestoreSwitch, typeDef);
    if(!vt || vt->nodeClass != UA_NODECLASS_VARIABLETYPE){
        UA_NodestoreSwitch_release(server->nodestoreSwitch, (const UA_Node*)vt);
        return UA_STATUSCODE_BADTYPEDEFINITIONINVALID;
    }
    if(node->nodeClass == UA_NODECLASS_VARIABLE && vt->isAbstract){
        UA_NodestoreSwitch_release(server->nodestoreSwitch, (const UA_Node*)vt);
        return UA_STATUSCODE_BADTYPEDEFINITIONINVALID;
    }
    
    /* Set the datatype */
    if(!UA_NodeId_isNull(&attr->dataType))
        retval  = writeDataTypeAttribute(server, node, &attr->dataType, &vt->dataType);
    else /* workaround common error where the datatype is left as NA_NODEID_NULL */
        retval = UA_NodeId_copy(&vt->dataType, &node->dataType);
    if(retval != UA_STATUSCODE_GOOD){
        UA_NodestoreSwitch_release(server->nodestoreSwitch, (const UA_Node*)vt);
        return retval;
    }
        
    /* Set the array dimensions. Check only against the vt. */
    retval = compatibleArrayDimensions(attr->arrayDimensionsSize, attr->arrayDimensions,
                                       vt->arrayDimensionsSize, vt->arrayDimensions);
    if(retval != UA_STATUSCODE_GOOD){
        UA_NodestoreSwitch_release(server->nodestoreSwitch, (const UA_Node*)vt);
        return retval;
    }
    retval = UA_Array_copy(attr->arrayDimensions, attr->arrayDimensionsSize,
                           (void**)&node->arrayDimensions, &UA_TYPES[UA_TYPES_UINT32]);
    if(retval != UA_STATUSCODE_GOOD){
        UA_NodestoreSwitch_release(server->nodestoreSwitch, (const UA_Node*)vt);
        return retval;
    }
    node->arrayDimensionsSize = attr->arrayDimensionsSize;

    /* Set the valuerank */
    if(attr->valueRank != 0 || !UA_Variant_isScalar(&attr->value))
        retval = writeValueRankAttribute(server, node, attr->valueRank, vt->valueRank);
    else /* workaround common error where the valuerank is left as 0 */
        node->valueRank = vt->valueRank;
    if(retval != UA_STATUSCODE_GOOD){
        UA_NodestoreSwitch_release(server->nodestoreSwitch, (const UA_Node*)vt);
        return retval;
    }
    UA_NodestoreSwitch_release(server->nodestoreSwitch, (const UA_Node*)vt);
    
    /* Set the value */
    UA_DataValue value;
    UA_DataValue_init(&value);
    value.value = attr->value;
    value.hasValue = true;
    retval |= writeValueAttribute(server, node, &value, NULL);
    return retval;
}

static UA_StatusCode
copyVariableNodeAttributes(UA_Server *server, UA_VariableNode *vnode,
                           const UA_AddNodesItem *item,
                           const UA_VariableAttributes *attr) {
    vnode->accessLevel = attr->accessLevel;
    vnode->historizing = attr->historizing;
    vnode->minimumSamplingInterval = attr->minimumSamplingInterval;
    return copyCommonVariableAttributes(server, vnode, item, attr);
}

static UA_StatusCode
copyVariableTypeNodeAttributes(UA_Server *server, UA_VariableTypeNode *vtnode,
                               const UA_AddNodesItem *item,
                               const UA_VariableTypeAttributes *attr) {
    vtnode->isAbstract = attr->isAbstract;
    UA_RCU_LOCK();
    UA_StatusCode retVal = copyCommonVariableAttributes(server, (UA_VariableNode*)vtnode, item,
                                        (const UA_VariableAttributes*)attr);
    UA_RCU_UNLOCK();
    return retVal;
}

static UA_StatusCode
copyObjectNodeAttributes(UA_ObjectNode *onode, const UA_ObjectAttributes *attr) {
    onode->eventNotifier = attr->eventNotifier;
    return UA_STATUSCODE_GOOD;
}

static UA_StatusCode
copyReferenceTypeNodeAttributes(UA_ReferenceTypeNode *rtnode,
                                const UA_ReferenceTypeAttributes *attr) {
    rtnode->isAbstract = attr->isAbstract;
    rtnode->symmetric = attr->symmetric;
    return UA_LocalizedText_copy(&attr->inverseName, &rtnode->inverseName);
}

static UA_StatusCode
copyObjectTypeNodeAttributes(UA_ObjectTypeNode *otnode,
                             const UA_ObjectTypeAttributes *attr) {
    otnode->isAbstract = attr->isAbstract;
    return UA_STATUSCODE_GOOD;
}

static UA_StatusCode
copyViewNodeAttributes(UA_ViewNode *vnode, const UA_ViewAttributes *attr) {
    vnode->containsNoLoops = attr->containsNoLoops;
    vnode->eventNotifier = attr->eventNotifier;
    return UA_STATUSCODE_GOOD;
}

static UA_StatusCode
copyDataTypeNodeAttributes(UA_DataTypeNode *dtnode,
                           const UA_DataTypeAttributes *attr) {
    dtnode->isAbstract = attr->isAbstract;
    return UA_STATUSCODE_GOOD;
}

#define CHECK_ATTRIBUTES(TYPE)                                          \
    if(item->nodeAttributes.content.decoded.type != &UA_TYPES[UA_TYPES_##TYPE]) { \
        retval = UA_STATUSCODE_BADNODEATTRIBUTESINVALID;                \
        break;                                                          \
    }

static UA_StatusCode
createNodeFromAttributes(UA_Server *server, const UA_AddNodesItem *item, UA_Node **newNode) {
    /* Check that we can read the attributes */
    if(item->nodeAttributes.encoding < UA_EXTENSIONOBJECT_DECODED ||
       !item->nodeAttributes.content.decoded.type)
        return UA_STATUSCODE_BADNODEATTRIBUTESINVALID;

    /* Create the node */
<<<<<<< HEAD
    UA_Node *node = UA_NodestoreSwitch_newNode(server->nodestoreSwitch,
            item->nodeClass, item->requestedNewNodeId.nodeId.namespaceIndex);
    //TODO check node id
    if(!node) {
        // todo: case where the nodeclass is faulty
        result->statusCode = UA_STATUSCODE_BADOUTOFMEMORY;
        return;
    }
=======
    // todo: error case where the nodeclass is faulty
    void *node = UA_NodeStore_newNode(item->nodeClass);
    if(!node)
        return UA_STATUSCODE_BADOUTOFMEMORY;
>>>>>>> 714c5d56

    /* Copy the attributes into the node */
    void *data = item->nodeAttributes.content.decoded.data;
    UA_StatusCode retval = copyStandardAttributes(node, item, data);
    switch(item->nodeClass) {
    case UA_NODECLASS_OBJECT:
        CHECK_ATTRIBUTES(OBJECTATTRIBUTES);
        retval |= copyObjectNodeAttributes(node, data);
        break;
    case UA_NODECLASS_VARIABLE:
        CHECK_ATTRIBUTES(VARIABLEATTRIBUTES);
        retval |= copyVariableNodeAttributes(server, node, item, data);
        break;
    case UA_NODECLASS_OBJECTTYPE:
        CHECK_ATTRIBUTES(OBJECTTYPEATTRIBUTES);
        retval |= copyObjectTypeNodeAttributes(node, data);
        break;
    case UA_NODECLASS_VARIABLETYPE:
        CHECK_ATTRIBUTES(VARIABLETYPEATTRIBUTES);
        retval |= copyVariableTypeNodeAttributes(server, node, item, data);
        break;
    case UA_NODECLASS_REFERENCETYPE:
        CHECK_ATTRIBUTES(REFERENCETYPEATTRIBUTES);
        retval |= copyReferenceTypeNodeAttributes(node, data);
        break;
    case UA_NODECLASS_DATATYPE:
        CHECK_ATTRIBUTES(DATATYPEATTRIBUTES);
        retval |= copyDataTypeNodeAttributes(node, data);
        break;
    case UA_NODECLASS_VIEW:
        CHECK_ATTRIBUTES(VIEWATTRIBUTES);
        retval |= copyViewNodeAttributes(node, data);
        break;
    case UA_NODECLASS_METHOD:
    case UA_NODECLASS_UNSPECIFIED:
    default:
        retval = UA_STATUSCODE_BADNODECLASSINVALID;
    }

<<<<<<< HEAD
    if(result->statusCode == UA_STATUSCODE_GOOD) {
        result->statusCode = Service_AddNodes_existing(server, session, node, &item->parentNodeId.nodeId,
                                                       &item->referenceTypeId, &item->typeDefinition.nodeId,
                                                       instantiationCallback, &result->addedNodeId);
    } else {
        UA_LOG_DEBUG_SESSION(server->config.logger, session, "AddNodes: Could not "
                             "prepare the new node with status code %s",
                             UA_StatusCode_name(result->statusCode));
        UA_NodestoreSwitch_deleteNode(server->nodestoreSwitch, node);
    }
=======
    if(retval == UA_STATUSCODE_GOOD)
        *newNode = node;
    else
        UA_NodeStore_deleteNode(node);
    return retval;
}

static void
Service_AddNodes_single(UA_Server *server, UA_Session *session,
                        const UA_AddNodesItem *item, UA_AddNodesResult *result,
                        UA_InstantiationCallback *instantiationCallback) {
    /* Create the node from the attributes*/
    UA_Node *node;
    result->statusCode = createNodeFromAttributes(server, item, &node);
    if(result->statusCode != UA_STATUSCODE_GOOD)
        return;

    /* Run consistency checks and add the node */
    UA_assert(node != NULL);
    result->statusCode = Service_AddNodes_existing(server, session, node, &item->parentNodeId.nodeId,
                                                   &item->referenceTypeId, &item->typeDefinition.nodeId,
                                                   instantiationCallback, &result->addedNodeId);
>>>>>>> 714c5d56
}

void Service_AddNodes(UA_Server *server, UA_Session *session,
                      const UA_AddNodesRequest *request,
                      UA_AddNodesResponse *response) {
    UA_LOG_DEBUG_SESSION(server->config.logger, session, "Processing AddNodesRequest");
    if(request->nodesToAddSize <= 0) {
        response->responseHeader.serviceResult = UA_STATUSCODE_BADNOTHINGTODO;
        return;
    }
    size_t size = request->nodesToAddSize;

    response->results = UA_Array_new(size, &UA_TYPES[UA_TYPES_ADDNODESRESULT]);
    if(!response->results) {
        response->responseHeader.serviceResult = UA_STATUSCODE_BADOUTOFMEMORY;
        return;
    }

#ifdef UA_ENABLE_EXTERNAL_NAMESPACES
#ifdef _MSC_VER
    UA_Boolean *isExternal = UA_alloca(size);
    UA_UInt32 *indices = UA_alloca(sizeof(UA_UInt32)*size);
#else
    UA_Boolean isExternal[size];
    UA_UInt32 indices[size];
#endif
    memset(isExternal, false, sizeof(UA_Boolean) * size);
    for(size_t j = 0; j <server->externalNamespacesSize; ++j) {
        size_t indexSize = 0;
        for(size_t i = 0;i < size;++i) {
            if(request->nodesToAdd[i].requestedNewNodeId.nodeId.namespaceIndex !=
               server->externalNamespaces[j].index)
                continue;
            isExternal[i] = true;
            indices[indexSize] = (UA_UInt32)i;
            ++indexSize;
        }
        if(indexSize == 0)
            continue;
        UA_ExternalNodeStore *ens = &server->externalNamespaces[j].externalNodeStore;
        ens->addNodes(ens->ensHandle, &request->requestHeader,
                      request->nodesToAdd, indices, (UA_UInt32)indexSize,
                      response->results, response->diagnosticInfos);
    }
#endif

    response->resultsSize = size;
    for(size_t i = 0; i < size; ++i) {
#ifdef UA_ENABLE_EXTERNAL_NAMESPACES
        if(!isExternal[i])
#endif
            Service_AddNodes_single(server, session, &request->nodesToAdd[i],
                                    &response->results[i], NULL);
    }
}

UA_StatusCode
__UA_Server_addNode(UA_Server *server, const UA_NodeClass nodeClass,
                    const UA_NodeId requestedNewNodeId, const UA_NodeId parentNodeId,
                    const UA_NodeId referenceTypeId, const UA_QualifiedName browseName,
                    const UA_NodeId typeDefinition, const UA_NodeAttributes *attr,
                    const UA_DataType *attributeType,
                    UA_InstantiationCallback *instantiationCallback, UA_NodeId *outNewNodeId) {
    /* prepare the item */
    UA_AddNodesItem item;
    UA_AddNodesItem_init(&item);
    item.parentNodeId.nodeId = parentNodeId;
    item.referenceTypeId = referenceTypeId;
    item.requestedNewNodeId.nodeId = requestedNewNodeId;
    item.browseName = browseName;
    item.nodeClass = nodeClass;
    item.typeDefinition.nodeId = typeDefinition;
    item.nodeAttributes = (UA_ExtensionObject){
        .encoding = UA_EXTENSIONOBJECT_DECODED_NODELETE,
        .content.decoded = {attributeType, (void*)(uintptr_t)attr}};

    /* run the service */
    UA_AddNodesResult result;
    UA_AddNodesResult_init(&result);
    UA_RCU_LOCK();
    Service_AddNodes_single(server, &adminSession, &item, &result, instantiationCallback);
    UA_RCU_UNLOCK();

    /* prepare the output */
    if(outNewNodeId && result.statusCode == UA_STATUSCODE_GOOD)
        *outNewNodeId = result.addedNodeId;
    else
        UA_NodeId_deleteMembers(&result.addedNodeId);
    return result.statusCode;
}

/**************************************************/
/* Add Special Nodes (not possible over the wire) */
/**************************************************/

UA_StatusCode
UA_Server_addDataSourceVariableNode(UA_Server *server, const UA_NodeId requestedNewNodeId,
                                    const UA_NodeId parentNodeId, const UA_NodeId referenceTypeId,
                                    const UA_QualifiedName browseName, const UA_NodeId typeDefinition,
                                    const UA_VariableAttributes attr, const UA_DataSource dataSource,
                                    UA_NodeId *outNewNodeId) {
    /* Create the new node */
    UA_VariableNode *node = (UA_VariableNode*) UA_NodestoreSwitch_newNode(
            server->nodestoreSwitch,
            UA_NODECLASS_VARIABLE,requestedNewNodeId.namespaceIndex);
    if(!node)
        return UA_STATUSCODE_BADOUTOFMEMORY;

    /* Read the current value (to do typechecking) */
    UA_StatusCode retval = UA_STATUSCODE_GOOD;
    UA_VariableAttributes editAttr = attr;
    UA_DataValue value;
    UA_DataValue_init(&value);
    if(dataSource.read)
        retval = dataSource.read(dataSource.handle, requestedNewNodeId,
                                 false, NULL, &value);
    else
        retval = UA_STATUSCODE_BADTYPEMISMATCH;
    editAttr.value = value.value;

    if(retval != UA_STATUSCODE_GOOD) {
        UA_NodestoreSwitch_deleteNode(server->nodestoreSwitch, (UA_Node*)node);
        return retval;
    }

    /* Copy attributes into node */
    UA_RCU_LOCK();
    UA_AddNodesItem item;
    UA_AddNodesItem_init(&item);
    item.requestedNewNodeId.nodeId = requestedNewNodeId;
    item.browseName = browseName;
    item.typeDefinition.nodeId = typeDefinition;
    item.parentNodeId.nodeId = parentNodeId;
    UA_RCU_LOCK();
    retval |= copyStandardAttributes((UA_Node*)node, &item, (const UA_NodeAttributes*)&editAttr);
    retval |= copyCommonVariableAttributes(server, node, &item, &editAttr);
    UA_RCU_UNLOCK();
    UA_DataValue_deleteMembers(&node->value.data.value);
    node->valueSource = UA_VALUESOURCE_DATASOURCE;
    node->value.dataSource = dataSource;
    UA_DataValue_deleteMembers(&value);
    if(retval != UA_STATUSCODE_GOOD) {
<<<<<<< HEAD
        UA_NodestoreSwitch_deleteNode(server->nodestoreSwitch, (UA_Node*)node);
=======
        UA_NodeStore_deleteNode((UA_Node*)node);
        UA_RCU_UNLOCK();
>>>>>>> 714c5d56
        return retval;
    }

    /* Add the node */
    UA_AddNodesResult result;
    UA_AddNodesResult_init(&result);
    retval = Service_AddNodes_existing(server, &adminSession, (UA_Node*)node, &parentNodeId,
                                       &referenceTypeId, &typeDefinition, NULL, outNewNodeId);
    UA_RCU_UNLOCK();
    return retval;
}

#ifdef UA_ENABLE_METHODCALLS

UA_StatusCode
UA_Server_addMethodNode(UA_Server *server, const UA_NodeId requestedNewNodeId,
                        const UA_NodeId parentNodeId, const UA_NodeId referenceTypeId,
                        const UA_QualifiedName browseName, const UA_MethodAttributes attr,
                        UA_MethodCallback method, void *handle,
                        size_t inputArgumentsSize, const UA_Argument* inputArguments,
                        size_t outputArgumentsSize, const UA_Argument* outputArguments,
                        UA_NodeId *outNewNodeId) {
    UA_MethodNode *node = (UA_MethodNode*) UA_NodestoreSwitch_newNode(
            server->nodestoreSwitch,
            UA_NODECLASS_METHOD,requestedNewNodeId.namespaceIndex);
    if(!node)
        return UA_STATUSCODE_BADOUTOFMEMORY;

    UA_AddNodesItem item;
    UA_AddNodesItem_init(&item);
    item.requestedNewNodeId.nodeId = requestedNewNodeId;
    item.browseName = browseName;
    copyStandardAttributes((UA_Node*)node, &item, (const UA_NodeAttributes*)&attr);
    node->executable = attr.executable;
    node->attachedMethod = method;
    node->methodHandle = handle;

    /* Add the node */
    UA_NodeId newMethodId;
    UA_NodeId_init(&newMethodId);
    UA_RCU_LOCK();
    UA_StatusCode retval = Service_AddNodes_existing(server, &adminSession, (UA_Node*)node, &parentNodeId,
                                                     &referenceTypeId, &UA_NODEID_NULL, NULL, &newMethodId);
    UA_RCU_UNLOCK();
    if(retval != UA_STATUSCODE_GOOD)
        return retval;

    const UA_NodeId hasproperty = UA_NODEID_NUMERIC(0, UA_NS0ID_HASPROPERTY);
    const UA_NodeId propertytype = UA_NODEID_NUMERIC(0, UA_NS0ID_PROPERTYTYPE);

    if(inputArgumentsSize > 0) {
        UA_VariableNode *inputArgumentsVariableNode = (UA_VariableNode*) UA_NodestoreSwitch_newNode(
                server->nodestoreSwitch, UA_NODECLASS_VARIABLE, newMethodId.namespaceIndex);
        inputArgumentsVariableNode->nodeId.namespaceIndex = newMethodId.namespaceIndex;
        inputArgumentsVariableNode->browseName = UA_QUALIFIEDNAME_ALLOC(0, "InputArguments");
        inputArgumentsVariableNode->displayName = UA_LOCALIZEDTEXT_ALLOC("en_US", "InputArguments");
        inputArgumentsVariableNode->description = UA_LOCALIZEDTEXT_ALLOC("en_US", "InputArguments");
        inputArgumentsVariableNode->valueRank = 1;

        /* UAExport creates a monitoreditem on inputarguments ... */
        inputArgumentsVariableNode->minimumSamplingInterval = 10000.0f;

        //TODO: 0.3 work item: the addMethodNode API does not have the possibility to set nodeIDs
        //actually we need to change the signature to pass UA_NS0ID_SERVER_GETMONITOREDITEMS_INPUTARGUMENTS
        //and UA_NS0ID_SERVER_GETMONITOREDITEMS_OUTPUTARGUMENTS into the function :/
        if(newMethodId.namespaceIndex == 0 &&
           newMethodId.identifierType == UA_NODEIDTYPE_NUMERIC &&
           newMethodId.identifier.numeric == UA_NS0ID_SERVER_GETMONITOREDITEMS) {
            inputArgumentsVariableNode->nodeId =
                UA_NODEID_NUMERIC(0, UA_NS0ID_SERVER_GETMONITOREDITEMS_INPUTARGUMENTS);
        }
        UA_Variant_setArrayCopy(&inputArgumentsVariableNode->value.data.value.value,
                                inputArguments, inputArgumentsSize,
                                &UA_TYPES[UA_TYPES_ARGUMENT]);
        inputArgumentsVariableNode->value.data.value.hasValue = true;
        UA_RCU_LOCK();
        // todo: check if adding succeeded
        Service_AddNodes_existing(server, &adminSession, (UA_Node*)inputArgumentsVariableNode,
                                  &newMethodId, &hasproperty, &propertytype, NULL, NULL);
        UA_RCU_UNLOCK();
    }

    if(outputArgumentsSize > 0) {
        /* create OutputArguments */
        UA_VariableNode *outputArgumentsVariableNode  = (UA_VariableNode*) UA_NodestoreSwitch_newNode(
                server->nodestoreSwitch, UA_NODECLASS_VARIABLE, newMethodId.namespaceIndex);
        outputArgumentsVariableNode->nodeId.namespaceIndex = newMethodId.namespaceIndex;
        outputArgumentsVariableNode->browseName  = UA_QUALIFIEDNAME_ALLOC(0, "OutputArguments");
        outputArgumentsVariableNode->displayName = UA_LOCALIZEDTEXT_ALLOC("en_US", "OutputArguments");
        outputArgumentsVariableNode->description = UA_LOCALIZEDTEXT_ALLOC("en_US", "OutputArguments");
        outputArgumentsVariableNode->valueRank = 1;
        //FIXME: comment in line 882
        if(newMethodId.namespaceIndex == 0 &&
           newMethodId.identifierType == UA_NODEIDTYPE_NUMERIC &&
           newMethodId.identifier.numeric == UA_NS0ID_SERVER_GETMONITOREDITEMS) {
            outputArgumentsVariableNode->nodeId =
                UA_NODEID_NUMERIC(0, UA_NS0ID_SERVER_GETMONITOREDITEMS_OUTPUTARGUMENTS);
        }
        UA_Variant_setArrayCopy(&outputArgumentsVariableNode->value.data.value.value,
                                outputArguments, outputArgumentsSize,
                                &UA_TYPES[UA_TYPES_ARGUMENT]);
        outputArgumentsVariableNode->value.data.value.hasValue = true;
        UA_RCU_LOCK();
        // todo: check if adding succeeded
        Service_AddNodes_existing(server, &adminSession, (UA_Node*)outputArgumentsVariableNode,
                                  &newMethodId, &hasproperty, &propertytype, NULL, NULL);
        UA_RCU_UNLOCK();
    }

    if(outNewNodeId)
        *outNewNodeId = newMethodId;
    else
        UA_NodeId_deleteMembers(&newMethodId);
    return retval;
}

#endif

/******************/
/* Add References */
/******************/

static UA_StatusCode
deleteOneWayReference(UA_Server *server, UA_Session *session, UA_Node *node,
                      const UA_DeleteReferencesItem *item);

/* Adds a one-way reference to the local nodestore */
static UA_StatusCode
addOneWayReference(UA_Server *server, UA_Session *session,
                   UA_Node *node, const UA_AddReferencesItem *item) {
    size_t i = node->referencesSize;
    size_t refssize = (i+1) | 3; // so the realloc is not necessary every time
    UA_ReferenceNode *new_refs = UA_realloc(node->references, sizeof(UA_ReferenceNode) * refssize);
    if(!new_refs)
        return UA_STATUSCODE_BADOUTOFMEMORY;
    node->references = new_refs;
    UA_ReferenceNode_init(&new_refs[i]);
    UA_StatusCode retval = UA_NodeId_copy(&item->referenceTypeId, &new_refs[i].referenceTypeId);
    retval |= UA_ExpandedNodeId_copy(&item->targetNodeId, &new_refs[i].targetId);
    new_refs[i].isInverse = !item->isForward;
    if(retval == UA_STATUSCODE_GOOD)
        node->referencesSize = i+1;
    else
        UA_ReferenceNode_deleteMembers(&new_refs[i]);
    return retval;
}

UA_StatusCode
Service_AddReferences_single(UA_Server *server, UA_Session *session,
                             const UA_AddReferencesItem *item) {
    /* Currently no expandednodeids are allowed */
    if(item->targetServerUri.length > 0)
        return UA_STATUSCODE_BADNOTIMPLEMENTED;

    /* Add the first direction */
#ifndef UA_ENABLE_EXTERNAL_NAMESPACES
    UA_StatusCode retval = UA_Server_editNode(server, session, &item->sourceNodeId,
                                              (UA_EditNodeCallback)addOneWayReference,
                                              item);
#else
    UA_StatusCode retval = UA_STATUSCODE_GOOD;
    UA_Boolean handledExternally = UA_FALSE;
    for(size_t j = 0; j <server->externalNamespacesSize; ++j) {
        if(item->sourceNodeId.namespaceIndex != server->externalNamespaces[j].index) {
            continue;
        } else {
            UA_ExternalNodeStore *ens = &server->externalNamespaces[j].externalNodeStore;
            retval = ens->addOneWayReference(ens->ensHandle, item);
            handledExternally = UA_TRUE;
            break;
        }
    }
    if(!handledExternally)
        retval = UA_Server_editNode(server, session, &item->sourceNodeId,
                                    (UA_EditNodeCallback)addOneWayReference, item);
#endif

    if(retval != UA_STATUSCODE_GOOD)
        return retval;

    /* Add the second direction */
    UA_AddReferencesItem secondItem;
    UA_AddReferencesItem_init(&secondItem);
    secondItem.sourceNodeId = item->targetNodeId.nodeId;
    secondItem.referenceTypeId = item->referenceTypeId;
    secondItem.isForward = !item->isForward;
    secondItem.targetNodeId.nodeId = item->sourceNodeId;
    /* keep default secondItem.targetNodeClass = UA_NODECLASS_UNSPECIFIED */
#ifndef UA_ENABLE_EXTERNAL_NAMESPACES
    retval = UA_Server_editNode(server, session, &secondItem.sourceNodeId,
                                (UA_EditNodeCallback)addOneWayReference, &secondItem);
#else
    handledExternally = UA_FALSE;
    for(size_t j = 0; j <server->externalNamespacesSize; ++j) {
        if(secondItem.sourceNodeId.namespaceIndex != server->externalNamespaces[j].index) {
            continue;
        } else {
            UA_ExternalNodeStore *ens = &server->externalNamespaces[j].externalNodeStore;
            retval = ens->addOneWayReference(ens->ensHandle, &secondItem);
            handledExternally = UA_TRUE;
            break;
        }
    }
    if(!handledExternally)
        retval = UA_Server_editNode(server, session, &secondItem.sourceNodeId,
                                    (UA_EditNodeCallback)addOneWayReference, &secondItem);
#endif

    /* remove reference if the second direction failed */
    if(retval != UA_STATUSCODE_GOOD) {
        UA_DeleteReferencesItem deleteItem;
        deleteItem.sourceNodeId = item->sourceNodeId;
        deleteItem.referenceTypeId = item->referenceTypeId;
        deleteItem.isForward = item->isForward;
        deleteItem.targetNodeId = item->targetNodeId;
        deleteItem.deleteBidirectional = false;
        /* ignore returned status code */
        UA_Server_editNode(server, session, &item->sourceNodeId,
                           (UA_EditNodeCallback)deleteOneWayReference, &deleteItem);
    }
    return retval;
}

void Service_AddReferences(UA_Server *server, UA_Session *session,
                           const UA_AddReferencesRequest *request,
                           UA_AddReferencesResponse *response) {
    UA_LOG_DEBUG_SESSION(server->config.logger, session,
                         "Processing AddReferencesRequest");
    if(request->referencesToAddSize <= 0) {
        response->responseHeader.serviceResult = UA_STATUSCODE_BADNOTHINGTODO;
        return;
    }

    response->results = UA_malloc(sizeof(UA_StatusCode) * request->referencesToAddSize);
    if(!response->results) {
        response->responseHeader.serviceResult = UA_STATUSCODE_BADOUTOFMEMORY;
        return;
    }
    response->resultsSize = request->referencesToAddSize;

#ifndef UA_ENABLE_EXTERNAL_NAMESPACES
    for(size_t i = 0; i < response->resultsSize; ++i)
        response->results[i] =
            Service_AddReferences_single(server, session, &request->referencesToAdd[i]);
#else
    size_t size = request->referencesToAddSize;
# ifdef NO_ALLOCA
    UA_Boolean isExternal[size];
    UA_UInt32 indices[size];
# else
    UA_Boolean *isExternal = UA_alloca(sizeof(UA_Boolean) * size);
    UA_UInt32 *indices = UA_alloca(sizeof(UA_UInt32) * size);
# endif /*NO_ALLOCA */
    memset(isExternal, false, sizeof(UA_Boolean) * size);
    for(size_t j = 0; j < server->externalNamespacesSize; ++j) {
        size_t indicesSize = 0;
        for(size_t i = 0;i < size;++i) {
            if(request->referencesToAdd[i].sourceNodeId.namespaceIndex
               != server->externalNamespaces[j].index)
                continue;
            isExternal[i] = true;
            indices[indicesSize] = (UA_UInt32)i;
            ++indicesSize;
        }
        if (indicesSize == 0)
            continue;
        UA_ExternalNodeStore *ens = &server->externalNamespaces[j].externalNodeStore;
        ens->addReferences(ens->ensHandle, &request->requestHeader, request->referencesToAdd,
                           indices, (UA_UInt32)indicesSize, response->results, response->diagnosticInfos);
    }

    for(size_t i = 0; i < response->resultsSize; ++i) {
        if(!isExternal[i])
            response->results[i] =
                Service_AddReferences_single(server, session, &request->referencesToAdd[i]);
    }
#endif
}

UA_StatusCode
UA_Server_addReference(UA_Server *server, const UA_NodeId sourceId,
                       const UA_NodeId refTypeId, const UA_ExpandedNodeId targetId,
                       UA_Boolean isForward) {
    UA_AddReferencesItem item;
    UA_AddReferencesItem_init(&item);
    item.sourceNodeId = sourceId;
    item.referenceTypeId = refTypeId;
    item.isForward = isForward;
    item.targetNodeId = targetId;
    UA_RCU_LOCK();
    UA_StatusCode retval = Service_AddReferences_single(server, &adminSession, &item);
    UA_RCU_UNLOCK();
    return retval;
}

/****************/
/* Delete Nodes */
/****************/

UA_StatusCode
Service_DeleteNodes_single(UA_Server *server, UA_Session *session,
                           const UA_NodeId *nodeId, UA_Boolean deleteReferences) {
    const UA_Node *node = UA_NodestoreSwitch_get(server->nodestoreSwitch, nodeId);
    if(!node)
        return UA_STATUSCODE_BADNODEIDUNKNOWN;

    /* destroy an object before removing it */
    if(node->nodeClass == UA_NODECLASS_OBJECT) {
        /* find the object type(s) */
        UA_BrowseDescription bd;
        UA_BrowseDescription_init(&bd);
        bd.browseDirection = UA_BROWSEDIRECTION_INVERSE;
        bd.nodeId = *nodeId;
        bd.referenceTypeId = UA_NODEID_NUMERIC(0, UA_NS0ID_HASSUBTYPE);
        bd.includeSubtypes = true;
        bd.nodeClassMask = UA_NODECLASS_OBJECTTYPE;

        /* browse type definitions with admin rights */
        UA_BrowseResult result;
        UA_BrowseResult_init(&result);
        Service_Browse_single(server, &adminSession, NULL, &bd, 0, &result);
        for(size_t i = 0; i < result.referencesSize; ++i) {
            /* call the destructor */
            UA_ReferenceDescription *rd = &result.references[i];
            const UA_ObjectTypeNode *typenode =
                (const UA_ObjectTypeNode*)UA_NodestoreSwitch_get(server->nodestoreSwitch, &rd->nodeId.nodeId);
            if(!typenode)
                continue;
            if(typenode->nodeClass != UA_NODECLASS_OBJECTTYPE || !typenode->lifecycleManagement.destructor){
                UA_NodestoreSwitch_release(server->nodestoreSwitch, (const UA_Node*)typenode);
                continue;
            }
            /* if there are several types with lifecycle management, call all the destructors */
            typenode->lifecycleManagement.destructor(*nodeId, ((const UA_ObjectNode*)node)->instanceHandle);
            UA_NodestoreSwitch_release(server->nodestoreSwitch, (const UA_Node*)typenode);
        }
        UA_BrowseResult_deleteMembers(&result);
    }

    /* remove references */
    /* TODO: check if consistency is violated */
    if(deleteReferences == true) { 
        for(size_t i = 0; i < node->referencesSize; ++i) {
            UA_DeleteReferencesItem item;
            UA_DeleteReferencesItem_init(&item);
            item.isForward = node->references[i].isInverse;
            item.sourceNodeId = node->references[i].targetId.nodeId;
            item.targetNodeId.nodeId = node->nodeId;
            UA_Server_editNode(server, session, &node->references[i].targetId.nodeId,
                               (UA_EditNodeCallback)deleteOneWayReference, &item);
        }
    }
    UA_NodestoreSwitch_release(server->nodestoreSwitch, node);
    return UA_NodestoreSwitch_remove(server->nodestoreSwitch, nodeId);
}

void Service_DeleteNodes(UA_Server *server, UA_Session *session,
                         const UA_DeleteNodesRequest *request,
                         UA_DeleteNodesResponse *response) {
    UA_LOG_DEBUG_SESSION(server->config.logger, session,
                         "Processing DeleteNodesRequest");
    if(request->nodesToDeleteSize == 0) {
        response->responseHeader.serviceResult = UA_STATUSCODE_BADNOTHINGTODO;
        return;
    }

    response->results = UA_malloc(sizeof(UA_StatusCode) * request->nodesToDeleteSize);
    if(!response->results) {
        response->responseHeader.serviceResult = UA_STATUSCODE_BADOUTOFMEMORY;;
        return;
    }
    response->resultsSize = request->nodesToDeleteSize;

    for(size_t i = 0; i < request->nodesToDeleteSize; ++i) {
        UA_DeleteNodesItem *item = &request->nodesToDelete[i];
        response->results[i] = Service_DeleteNodes_single(server, session, &item->nodeId,
                                                          item->deleteTargetReferences);
    }
}

UA_StatusCode
UA_Server_deleteNode(UA_Server *server, const UA_NodeId nodeId,
                     UA_Boolean deleteReferences) {
    UA_RCU_LOCK();
    UA_StatusCode retval = Service_DeleteNodes_single(server, &adminSession,
                                                      &nodeId, deleteReferences);
    UA_RCU_UNLOCK();
    return retval;
}

/*********************/
/* Delete References */
/*********************/

// TODO: Check consistency constraints, remove the references.
static UA_StatusCode
deleteOneWayReference(UA_Server *server, UA_Session *session, UA_Node *node,
                      const UA_DeleteReferencesItem *item) {
    UA_Boolean edited = false;
    for(size_t i = node->referencesSize-1; ; --i) {
        if(i > node->referencesSize)
            break; /* underflow after i == 0 */
        if(!UA_NodeId_equal(&item->targetNodeId.nodeId, &node->references[i].targetId.nodeId))
            continue;
        if(!UA_NodeId_equal(&item->referenceTypeId, &node->references[i].referenceTypeId))
            continue;
        if(item->isForward == node->references[i].isInverse)
            continue;
        /* move the last entry to override the current position */
        UA_ReferenceNode_deleteMembers(&node->references[i]);
        node->references[i] = node->references[node->referencesSize-1];
        --node->referencesSize;
        edited = true;
        break;
    }
    if(!edited)
        return UA_STATUSCODE_UNCERTAINREFERENCENOTDELETED;
    /* we removed the last reference */
    if(node->referencesSize == 0 && node->references) {
        UA_free(node->references);
        node->references = NULL;
    }
    return UA_STATUSCODE_GOOD;;
}

UA_StatusCode
Service_DeleteReferences_single(UA_Server *server, UA_Session *session,
                                const UA_DeleteReferencesItem *item) {
    UA_StatusCode retval = UA_Server_editNode(server, session, &item->sourceNodeId,
                                              (UA_EditNodeCallback)deleteOneWayReference, item);
    if(retval != UA_STATUSCODE_GOOD)
        return retval;
    if(!item->deleteBidirectional || item->targetNodeId.serverIndex != 0)
        return retval;
    UA_DeleteReferencesItem secondItem;
    UA_DeleteReferencesItem_init(&secondItem);
    secondItem.isForward = !item->isForward;
    secondItem.sourceNodeId = item->targetNodeId.nodeId;
    secondItem.targetNodeId.nodeId = item->sourceNodeId;
    return UA_Server_editNode(server, session, &secondItem.sourceNodeId,
                              (UA_EditNodeCallback)deleteOneWayReference, &secondItem);
}

void
Service_DeleteReferences(UA_Server *server, UA_Session *session,
                         const UA_DeleteReferencesRequest *request,
                         UA_DeleteReferencesResponse *response) {
    UA_LOG_DEBUG_SESSION(server->config.logger, session,
                         "Processing DeleteReferencesRequest");
    if(request->referencesToDeleteSize <= 0) {
        response->responseHeader.serviceResult = UA_STATUSCODE_BADNOTHINGTODO;
        return;
    }

    response->results = UA_malloc(sizeof(UA_StatusCode) * request->referencesToDeleteSize);
    if(!response->results) {
        response->responseHeader.serviceResult = UA_STATUSCODE_BADOUTOFMEMORY;;
        return;
    }
    response->resultsSize = request->referencesToDeleteSize;

    for(size_t i = 0; i < request->referencesToDeleteSize; ++i)
        response->results[i] =
            Service_DeleteReferences_single(server, session, &request->referencesToDelete[i]);
}

UA_StatusCode
UA_Server_deleteReference(UA_Server *server, const UA_NodeId sourceNodeId,
                          const UA_NodeId referenceTypeId,
                          UA_Boolean isForward, const UA_ExpandedNodeId targetNodeId,
                          UA_Boolean deleteBidirectional) {
    UA_DeleteReferencesItem item;
    item.sourceNodeId = sourceNodeId;
    item.referenceTypeId = referenceTypeId;
    item.isForward = isForward;
    item.targetNodeId = targetNodeId;
    item.deleteBidirectional = deleteBidirectional;
    UA_RCU_LOCK();
    UA_StatusCode retval = Service_DeleteReferences_single(server, &adminSession, &item);
    UA_RCU_UNLOCK();
    return retval;
}

/**********************/
/* Set Value Callback */
/**********************/

static UA_StatusCode
setValueCallback(UA_Server *server, UA_Session *session,
                 UA_VariableNode *node, UA_ValueCallback *callback) {
    if(node->nodeClass != UA_NODECLASS_VARIABLE)
        return UA_STATUSCODE_BADNODECLASSINVALID;
    node->value.data.callback = *callback;
    return UA_STATUSCODE_GOOD;
}

UA_StatusCode UA_EXPORT
UA_Server_setVariableNode_valueCallback(UA_Server *server, const UA_NodeId nodeId,
                                        const UA_ValueCallback callback) {
    UA_RCU_LOCK();
    UA_StatusCode retval = UA_Server_editNode(server, &adminSession, &nodeId,
                                              (UA_EditNodeCallback)setValueCallback, &callback);
    UA_RCU_UNLOCK();
    return retval;
}

/******************/
/* Set DataSource */
/******************/

static UA_StatusCode
setDataSource(UA_Server *server, UA_Session *session,
              UA_VariableNode* node, UA_DataSource *dataSource) {
    if(node->nodeClass != UA_NODECLASS_VARIABLE)
        return UA_STATUSCODE_BADNODECLASSINVALID;
    if(node->valueSource == UA_VALUESOURCE_DATA)
        UA_DataValue_deleteMembers(&node->value.data.value);
    node->value.dataSource = *dataSource;
    node->valueSource = UA_VALUESOURCE_DATASOURCE;
    return UA_STATUSCODE_GOOD;
}

UA_StatusCode
UA_Server_setVariableNode_dataSource(UA_Server *server, const UA_NodeId nodeId,
                                     const UA_DataSource dataSource) {
    UA_RCU_LOCK();
    UA_StatusCode retval = UA_Server_editNode(server, &adminSession, &nodeId,
                                              (UA_EditNodeCallback)setDataSource, &dataSource);
    UA_RCU_UNLOCK();
    return retval;
}

/****************************/
/* Set Lifecycle Management */
/****************************/

static UA_StatusCode
setOLM(UA_Server *server, UA_Session *session,
       UA_ObjectTypeNode* node, UA_ObjectLifecycleManagement *olm) {
    if(node->nodeClass != UA_NODECLASS_OBJECTTYPE)
        return UA_STATUSCODE_BADNODECLASSINVALID;
    node->lifecycleManagement = *olm;
    return UA_STATUSCODE_GOOD;
}

UA_StatusCode UA_EXPORT
UA_Server_setObjectTypeNode_lifecycleManagement(UA_Server *server, UA_NodeId nodeId,
                                                UA_ObjectLifecycleManagement olm) {
    UA_RCU_LOCK();
    UA_StatusCode retval = UA_Server_editNode(server, &adminSession, &nodeId,
                                              (UA_EditNodeCallback)setOLM, &olm);
    UA_RCU_UNLOCK();
    return retval;
}

/***********************/
/* Set Method Callback */
/***********************/

#ifdef UA_ENABLE_METHODCALLS

struct addMethodCallback {
    UA_MethodCallback callback;
    void *handle;
};

static UA_StatusCode
editMethodCallback(UA_Server *server, UA_Session* session,
                   UA_Node* node, const void* handle) {
    if(node->nodeClass != UA_NODECLASS_METHOD)
        return UA_STATUSCODE_BADNODECLASSINVALID;
    const struct addMethodCallback *newCallback = handle;
    UA_MethodNode *mnode = (UA_MethodNode*) node;
    mnode->attachedMethod = newCallback->callback;
    mnode->methodHandle   = newCallback->handle;
    return UA_STATUSCODE_GOOD;
}

UA_StatusCode UA_EXPORT
UA_Server_setMethodNode_callback(UA_Server *server, const UA_NodeId methodNodeId,
                                 UA_MethodCallback method, void *handle) {
    struct addMethodCallback cb = { method, handle };
    UA_RCU_LOCK();
    UA_StatusCode retval = UA_Server_editNode(server, &adminSession,
                                              &methodNodeId, editMethodCallback, &cb);
    UA_RCU_UNLOCK();
    return retval;
}

#endif<|MERGE_RESOLUTION|>--- conflicted
+++ resolved
@@ -12,7 +12,7 @@
 checkParentReference(UA_Server *server, UA_Session *session, UA_NodeClass nodeClass,
                      const UA_NodeId *parentNodeId, const UA_NodeId *referenceTypeId) {
     /* See if the parent exists */
-    const UA_Node *parent = UA_NodeStore_get(server->nodestore, parentNodeId);
+    const UA_Node *parent = UA_NodestoreSwitch_get(server->nodestoreSwitch, parentNodeId);
     if(!parent) {
         UA_LOG_DEBUG_SESSION(server->config.logger, session,
                              "AddNodes: Parent node not found");
@@ -21,10 +21,11 @@
 
     /* Check the referencetype exists */
     const UA_ReferenceTypeNode *referenceType =
-        (const UA_ReferenceTypeNode*)UA_NodeStore_get(server->nodestore, referenceTypeId);
+        (const UA_ReferenceTypeNode*)UA_NodestoreSwitch_get(server->nodestoreSwitch, referenceTypeId);
     if(!referenceType) {
         UA_LOG_DEBUG_SESSION(server->config.logger, session,
                              "AddNodes: Reference type to the parent not found");
+        UA_NodestoreSwitch_release(server->nodestoreSwitch, parent);
         return UA_STATUSCODE_BADREFERENCETYPEIDINVALID;
     }
 
@@ -32,6 +33,8 @@
     if(referenceType->nodeClass != UA_NODECLASS_REFERENCETYPE) {
         UA_LOG_DEBUG_SESSION(server->config.logger, session,
                              "AddNodes: Reference type to the parent invalid");
+        UA_NodestoreSwitch_release(server->nodestoreSwitch, parent);
+        UA_NodestoreSwitch_release(server->nodestoreSwitch, (const UA_Node*)referenceType);
         return UA_STATUSCODE_BADREFERENCETYPEIDINVALID;
     }
 
@@ -39,6 +42,8 @@
     if(referenceType->isAbstract == true) {
         UA_LOG_DEBUG_SESSION(server->config.logger, session,
                              "AddNodes: Abstract reference type to the parent invalid");
+        UA_NodestoreSwitch_release(server->nodestoreSwitch, parent);
+        UA_NodestoreSwitch_release(server->nodestoreSwitch, (const UA_Node*)referenceType);
         return UA_STATUSCODE_BADREFERENCENOTALLOWED;
     }
 
@@ -53,6 +58,8 @@
             UA_LOG_DEBUG_SESSION(server->config.logger, session,
                                  "AddNodes: New type node need to have a "
                                  "hassubtype reference");
+            UA_NodestoreSwitch_release(server->nodestoreSwitch, parent);
+            UA_NodestoreSwitch_release(server->nodestoreSwitch, (const UA_Node*)referenceType);
             return UA_STATUSCODE_BADREFERENCENOTALLOWED;
         }
         /* supertype needs to be of the same node type  */
@@ -60,21 +67,28 @@
             UA_LOG_DEBUG_SESSION(server->config.logger, session,
                                  "AddNodes: New type node needs to be of the same "
                                  "node type as the parent");
+            UA_NodestoreSwitch_release(server->nodestoreSwitch, parent);
+            UA_NodestoreSwitch_release(server->nodestoreSwitch, (const UA_Node*)referenceType);
             return UA_STATUSCODE_BADPARENTNODEIDINVALID;
         }
+        UA_NodestoreSwitch_release(server->nodestoreSwitch, parent);
+        UA_NodestoreSwitch_release(server->nodestoreSwitch, (const UA_Node*)referenceType);
         return UA_STATUSCODE_GOOD;
     }
 
     /* Test if the referencetype is hierarchical */
     const UA_NodeId hierarchicalReference =
         UA_NODEID_NUMERIC(0, UA_NS0ID_HIERARCHICALREFERENCES);
-    if(!isNodeInTree(server->nodestore, referenceTypeId,
+    if(!isNodeInTree(server->nodestoreSwitch, referenceTypeId,
                      &hierarchicalReference, &subtypeId, 1)) {
         UA_LOG_DEBUG_SESSION(server->config.logger, session,
                              "AddNodes: Reference type is not hierarchical");
+        UA_NodestoreSwitch_release(server->nodestoreSwitch, parent);
+        UA_NodestoreSwitch_release(server->nodestoreSwitch, (const UA_Node*)referenceType);
         return UA_STATUSCODE_BADREFERENCETYPEIDINVALID;
     }
-
+    UA_NodestoreSwitch_release(server->nodestoreSwitch, parent);
+    UA_NodestoreSwitch_release(server->nodestoreSwitch, (const UA_Node*)referenceType);
     return UA_STATUSCODE_GOOD;
 }
 
@@ -110,14 +124,9 @@
     /* Get the current value */
     UA_DataValue value;
     UA_DataValue_init(&value);
-<<<<<<< HEAD
-    UA_StatusCode retval = readValueAttribute(node, &value);
+    UA_StatusCode retval = readValueAttribute(server, node, &value);
     if(retval != UA_STATUSCODE_GOOD){
         UA_NodestoreSwitch_release(server->nodestoreSwitch, (const UA_Node*)node);
-=======
-    UA_StatusCode retval = readValueAttribute(server, node, &value);
-    if(retval != UA_STATUSCODE_GOOD)
->>>>>>> 714c5d56
         return retval;
     }
 
@@ -432,89 +441,6 @@
     return retval;
 }
 
-<<<<<<< HEAD
-static UA_StatusCode
-checkParentReference(UA_Server *server, UA_Session *session, UA_NodeClass nodeClass,
-                     const UA_NodeId *parentNodeId, const UA_NodeId *referenceTypeId) {
-    /* See if the parent exists */
-    const UA_Node *parent = UA_NodestoreSwitch_get(server->nodestoreSwitch, parentNodeId);
-    if(!parent) {
-        UA_LOG_DEBUG_SESSION(server->config.logger, session,
-                             "AddNodes: Parent node not found");
-        return UA_STATUSCODE_BADPARENTNODEIDINVALID;
-    }
-
-    /* Check the referencetype exists */
-    const UA_ReferenceTypeNode *referenceType =
-        (const UA_ReferenceTypeNode*)UA_NodestoreSwitch_get(server->nodestoreSwitch, referenceTypeId);
-    if(!referenceType) {
-        UA_LOG_DEBUG_SESSION(server->config.logger, session,
-                             "AddNodes: Reference type to the parent not found");
-        UA_NodestoreSwitch_release(server->nodestoreSwitch, parent);
-        return UA_STATUSCODE_BADREFERENCETYPEIDINVALID;
-    }
-
-    /* Check if the referencetype is a reference type node */
-    if(referenceType->nodeClass != UA_NODECLASS_REFERENCETYPE) {
-        UA_LOG_DEBUG_SESSION(server->config.logger, session,
-                             "AddNodes: Reference type to the parent invalid");
-        UA_NodestoreSwitch_release(server->nodestoreSwitch, parent);
-        UA_NodestoreSwitch_release(server->nodestoreSwitch, (const UA_Node*)referenceType);
-        return UA_STATUSCODE_BADREFERENCETYPEIDINVALID;
-    }
-
-    /* Check that the reference type is not abstract */
-    if(referenceType->isAbstract == true) {
-        UA_LOG_DEBUG_SESSION(server->config.logger, session,
-                             "AddNodes: Abstract reference type to the parent invalid");
-        UA_NodestoreSwitch_release(server->nodestoreSwitch, parent);
-        UA_NodestoreSwitch_release(server->nodestoreSwitch, (const UA_Node*)referenceType);
-        return UA_STATUSCODE_BADREFERENCENOTALLOWED;
-    }
-    UA_NodestoreSwitch_release(server->nodestoreSwitch, (const UA_Node*)referenceType);
-
-    /* Check hassubtype relation for type nodes */
-    const UA_NodeId subtypeId = UA_NODEID_NUMERIC(0, UA_NS0ID_HASSUBTYPE);
-    if(nodeClass == UA_NODECLASS_DATATYPE ||
-       nodeClass == UA_NODECLASS_VARIABLETYPE ||
-       nodeClass == UA_NODECLASS_OBJECTTYPE ||
-       nodeClass == UA_NODECLASS_REFERENCETYPE) {
-        /* type needs hassubtype reference to the supertype */
-        if(!UA_NodeId_equal(referenceTypeId, &subtypeId)) {
-            UA_LOG_DEBUG_SESSION(server->config.logger, session,
-                                 "AddNodes: New type node need to have a "
-                                 "hassubtype reference");
-            UA_NodestoreSwitch_release(server->nodestoreSwitch, parent);
-            return UA_STATUSCODE_BADREFERENCENOTALLOWED;
-        }
-        /* supertype needs to be of the same node type  */
-        if(parent->nodeClass != nodeClass) {
-            UA_LOG_DEBUG_SESSION(server->config.logger, session,
-                                 "AddNodes: New type node needs to be of the same "
-                                 "node type as the parent");
-            UA_NodestoreSwitch_release(server->nodestoreSwitch, parent);
-            return UA_STATUSCODE_BADPARENTNODEIDINVALID;
-        }
-        UA_NodestoreSwitch_release(server->nodestoreSwitch, parent);
-        return UA_STATUSCODE_GOOD;
-    }
-    UA_NodestoreSwitch_release(server->nodestoreSwitch, parent);
-
-    /* Test if the referencetype is hierarchical */
-    const UA_NodeId hierarchicalReference =
-        UA_NODEID_NUMERIC(0, UA_NS0ID_HIERARCHICALREFERENCES);
-    if(!isNodeInTree(server->nodestoreSwitch, referenceTypeId,
-                     &hierarchicalReference, &subtypeId, 1)) {
-        UA_LOG_DEBUG_SESSION(server->config.logger, session,
-                             "AddNodes: Reference type is not hierarchical");
-        return UA_STATUSCODE_BADREFERENCETYPEIDINVALID;
-    }
-
-    return UA_STATUSCODE_GOOD;
-}
-
-=======
->>>>>>> 714c5d56
 UA_StatusCode
 Service_AddNodes_existing(UA_Server *server, UA_Session *session, UA_Node *node,
                           const UA_NodeId *parentNodeId, const UA_NodeId *referenceTypeId,
@@ -540,7 +466,9 @@
     }
 
     /* Add the node to the nodestore */
-    retval = UA_NodestoreSwitch_insert(server->nodestoreSwitch, node, parentNodeId);
+    UA_NodeId newNodeId;
+    UA_NodeClass nodeClass = node->nodeClass;
+    retval = UA_NodestoreSwitch_insert(server->nodestoreSwitch, node, parentNodeId, &newNodeId);
     if(retval != UA_STATUSCODE_GOOD) {
         UA_LOG_DEBUG_SESSION(server->config.logger, session,
                              "AddNodes: Node could not be added to the nodestore "
@@ -550,7 +478,7 @@
 
     /* Copy the nodeid if needed */
     if(addedNodeId) {
-        retval = UA_NodeId_copy(&node->nodeId, addedNodeId);
+        retval = UA_NodeId_copy(&newNodeId, addedNodeId);
         if(retval != UA_STATUSCODE_GOOD) {
             UA_LOG_DEBUG_SESSION(server->config.logger, session,
                                  "AddNodes: Could not copy the nodeid");
@@ -561,7 +489,7 @@
     /* Hierarchical reference back to the parent */
     UA_AddReferencesItem item;
     UA_AddReferencesItem_init(&item);
-    item.sourceNodeId = node->nodeId;
+    item.sourceNodeId = newNodeId;
     item.referenceTypeId = *referenceTypeId;
     item.isForward = false;
     item.targetNodeId.nodeId = *parentNodeId;
@@ -573,20 +501,20 @@
         goto remove_node;
     }
 
-    if(node->nodeClass == UA_NODECLASS_VARIABLE ||
-       node->nodeClass == UA_NODECLASS_OBJECT) {
+    if(nodeClass == UA_NODECLASS_VARIABLE ||
+       nodeClass == UA_NODECLASS_OBJECT) {
         /* Fall back to a default typedefinition for variables and objects */
         const UA_NodeId basedatavariabletype = UA_NODEID_NUMERIC(0, UA_NS0ID_BASEDATAVARIABLETYPE);
         const UA_NodeId baseobjecttype = UA_NODEID_NUMERIC(0, UA_NS0ID_BASEOBJECTTYPE);
         if(!typeDefinition || UA_NodeId_isNull(typeDefinition)) {
-            if(node->nodeClass == UA_NODECLASS_VARIABLE)
+            if(nodeClass == UA_NODECLASS_VARIABLE)
                 typeDefinition = &basedatavariabletype;
             else
                 typeDefinition = &baseobjecttype;
         }
 
         /* Instantiate variables and objects */
-        retval = instantiateNode(server, session, &node->nodeId, node->nodeClass,
+        retval = instantiateNode(server, session, &newNodeId, nodeClass,
                                  typeDefinition, instantiationCallback);
         if(retval != UA_STATUSCODE_GOOD) {
             UA_LOG_DEBUG_SESSION(server->config.logger, session,
@@ -598,12 +526,14 @@
 
     /* Custom callback */
     if(instantiationCallback)
-        instantiationCallback->method(node->nodeId, *typeDefinition,
+        instantiationCallback->method(newNodeId, *typeDefinition,
                                       instantiationCallback->handle);
+    UA_NodeId_deleteMembers(&newNodeId);
     return UA_STATUSCODE_GOOD;
 
  remove_node:
-    Service_DeleteNodes_single(server, &adminSession, &node->nodeId, true);
+    Service_DeleteNodes_single(server, &adminSession, &newNodeId, true);
+    UA_NodeId_deleteMembers(&newNodeId);
     return retval;
 }
 
@@ -769,21 +699,11 @@
         return UA_STATUSCODE_BADNODEATTRIBUTESINVALID;
 
     /* Create the node */
-<<<<<<< HEAD
-    UA_Node *node = UA_NodestoreSwitch_newNode(server->nodestoreSwitch,
+    // todo: error case where the nodeclass is faulty
+    void *node = UA_NodestoreSwitch_newNode(server->nodestoreSwitch,
             item->nodeClass, item->requestedNewNodeId.nodeId.namespaceIndex);
-    //TODO check node id
-    if(!node) {
-        // todo: case where the nodeclass is faulty
-        result->statusCode = UA_STATUSCODE_BADOUTOFMEMORY;
-        return;
-    }
-=======
-    // todo: error case where the nodeclass is faulty
-    void *node = UA_NodeStore_newNode(item->nodeClass);
     if(!node)
         return UA_STATUSCODE_BADOUTOFMEMORY;
->>>>>>> 714c5d56
 
     /* Copy the attributes into the node */
     void *data = item->nodeAttributes.content.decoded.data;
@@ -823,22 +743,10 @@
         retval = UA_STATUSCODE_BADNODECLASSINVALID;
     }
 
-<<<<<<< HEAD
-    if(result->statusCode == UA_STATUSCODE_GOOD) {
-        result->statusCode = Service_AddNodes_existing(server, session, node, &item->parentNodeId.nodeId,
-                                                       &item->referenceTypeId, &item->typeDefinition.nodeId,
-                                                       instantiationCallback, &result->addedNodeId);
-    } else {
-        UA_LOG_DEBUG_SESSION(server->config.logger, session, "AddNodes: Could not "
-                             "prepare the new node with status code %s",
-                             UA_StatusCode_name(result->statusCode));
-        UA_NodestoreSwitch_deleteNode(server->nodestoreSwitch, node);
-    }
-=======
     if(retval == UA_STATUSCODE_GOOD)
         *newNode = node;
     else
-        UA_NodeStore_deleteNode(node);
+        UA_NodestoreSwitch_deleteNode(server->nodestoreSwitch, node);
     return retval;
 }
 
@@ -857,7 +765,6 @@
     result->statusCode = Service_AddNodes_existing(server, session, node, &item->parentNodeId.nodeId,
                                                    &item->referenceTypeId, &item->typeDefinition.nodeId,
                                                    instantiationCallback, &result->addedNodeId);
->>>>>>> 714c5d56
 }
 
 void Service_AddNodes(UA_Server *server, UA_Session *session,
@@ -991,22 +898,16 @@
     item.browseName = browseName;
     item.typeDefinition.nodeId = typeDefinition;
     item.parentNodeId.nodeId = parentNodeId;
-    UA_RCU_LOCK();
     retval |= copyStandardAttributes((UA_Node*)node, &item, (const UA_NodeAttributes*)&editAttr);
     retval |= copyCommonVariableAttributes(server, node, &item, &editAttr);
-    UA_RCU_UNLOCK();
     UA_DataValue_deleteMembers(&node->value.data.value);
     node->valueSource = UA_VALUESOURCE_DATASOURCE;
     node->value.dataSource = dataSource;
     UA_DataValue_deleteMembers(&value);
     if(retval != UA_STATUSCODE_GOOD) {
-<<<<<<< HEAD
         UA_NodestoreSwitch_deleteNode(server->nodestoreSwitch, (UA_Node*)node);
-=======
-        UA_NodeStore_deleteNode((UA_Node*)node);
-        UA_RCU_UNLOCK();
->>>>>>> 714c5d56
-        return retval;
+	UA_RCU_UNLOCK();        
+	return retval;
     }
 
     /* Add the node */
