--- conflicted
+++ resolved
@@ -66,38 +66,26 @@
         (const UA_ReferenceTypeNode*)UA_NodestoreSwitch_getNode(server, referenceTypeId);
     if(!referenceType) {
         UA_LOG_INFO_SESSION(server->config.logger, session,
-<<<<<<< HEAD
-                            "AddNodes: Reference type to the parent not found", NULL);
+                            "AddNodes: Reference type to the parent not found");
         UA_NodestoreSwitch_releaseNode(server, parent);
-=======
-                            "AddNodes: Reference type to the parent not found");
->>>>>>> 812bab56
         return UA_STATUSCODE_BADREFERENCETYPEIDINVALID;
     }
 
     /* Check if the referencetype is a reference type node */
     if(referenceType->nodeClass != UA_NODECLASS_REFERENCETYPE) {
         UA_LOG_INFO_SESSION(server->config.logger, session,
-<<<<<<< HEAD
-                            "AddNodes: Reference type to the parent invalid", NULL);
+                            "AddNodes: Reference type to the parent invalid");
         UA_NodestoreSwitch_releaseNode(server, parent);
         UA_NodestoreSwitch_releaseNode(server, (const UA_Node*)referenceType);
-=======
-                            "AddNodes: Reference type to the parent invalid");
->>>>>>> 812bab56
         return UA_STATUSCODE_BADREFERENCETYPEIDINVALID;
     }
 
     /* Check that the reference type is not abstract */
     if(referenceType->isAbstract == true) {
         UA_LOG_INFO_SESSION(server->config.logger, session,
-<<<<<<< HEAD
-                            "AddNodes: Abstract reference type to the parent not allowed", NULL);
+                            "AddNodes: Abstract reference type to the parent not allowed");
         UA_NodestoreSwitch_releaseNode(server, parent);
         UA_NodestoreSwitch_releaseNode(server, (const UA_Node*)referenceType);
-=======
-                            "AddNodes: Abstract reference type to the parent not allowed");
->>>>>>> 812bab56
         return UA_STATUSCODE_BADREFERENCENOTALLOWED;
     }
 
@@ -118,13 +106,9 @@
         if(parent->nodeClass != nodeClass) {
             UA_LOG_INFO_SESSION(server->config.logger, session,
                                 "AddNodes: New type node needs to be of the same "
-<<<<<<< HEAD
-                                "node type as the parent", NULL);
+                                "node type as the parent");
             UA_NodestoreSwitch_releaseNode(server, parent);
             UA_NodestoreSwitch_releaseNode(server, (const UA_Node*)referenceType);
-=======
-                                "node type as the parent");
->>>>>>> 812bab56
             return UA_STATUSCODE_BADPARENTNODEIDINVALID;
         }
         UA_NodestoreSwitch_releaseNode(server, parent);
@@ -138,13 +122,9 @@
     if(!isNodeInTree(server, referenceTypeId,
                      &hierarchicalReference, &subtypeId, 1)) {
         UA_LOG_INFO_SESSION(server->config.logger, session,
-<<<<<<< HEAD
-                            "AddNodes: Reference type is not hierarchical", NULL);
+                            "AddNodes: Reference type is not hierarchical");
         UA_NodestoreSwitch_releaseNode(server, parent);
         UA_NodestoreSwitch_releaseNode(server, (const UA_Node*)referenceType);
-=======
-                            "AddNodes: Reference type is not hierarchical");
->>>>>>> 812bab56
         return UA_STATUSCODE_BADREFERENCETYPEIDINVALID;
     }
     UA_NodestoreSwitch_releaseNode(server, parent);
@@ -294,7 +274,7 @@
  * hasSubType reference. Since multi-inheritance is possible, we test for
  * duplicates and return evey nodeid at most once. */
 static UA_StatusCode
-getTypeHierarchy(UA_Server* server, const UA_Node *rootRef, UA_Boolean inverse,
+getTypeHierarchy(UA_Server* server, const UA_Node *rootRef,
                  UA_NodeId **typeHierarchy, size_t *typeHierarchySize) {
     size_t results_size = 20; // probably too big, but saves mallocs
     UA_NodeId *results = (UA_NodeId*)UA_malloc(sizeof(UA_NodeId) * results_size);
@@ -501,12 +481,8 @@
         /* TODO: Be more clever in removing references that are re-added during
          * addnode_finish. That way, we can call addnode_finish also on children that were
          * manually added by the user during addnode_begin and addnode_finish. */
-<<<<<<< HEAD
-                
-=======
         UA_Node_deleteReferences(node);
 
->>>>>>> 812bab56
         /* Add the node to the nodestore */
         UA_NodeId addedNodeId;
         retval = UA_NodestoreSwitch_insertNode(server, node, &addedNodeId);
@@ -591,16 +567,11 @@
     UA_NodeId *hierarchy = NULL;
     size_t hierarchySize = 0;
     UA_StatusCode retval = getTypeHierarchy(server, typenode,
-                                            true, &hierarchy, &hierarchySize);
+                                            &hierarchy, &hierarchySize);
     if(retval != UA_STATUSCODE_GOOD){
     	UA_NodestoreSwitch_releaseNode(server,typenode);
         return retval;
-<<<<<<< HEAD
-    }
-    
-=======
-
->>>>>>> 812bab56
+    }
     /* Copy members of the type and supertypes */
     for(size_t i = 0; i < hierarchySize; ++i)
         retval |= copyChildNodes(server, session, &hierarchy[i],
@@ -749,7 +720,7 @@
     /* Create the node */
     // todo: error case where the nodeclass is faulty should return a different
     // status code
-    UA_Node *node = UA_NodestoreSwitch_newNode(server, item->nodeClass,0);
+    UA_Node *node = UA_NodestoreSwitch_newNode(server, item->nodeClass, item->requestedNewNodeId.nodeId.namespaceIndex);
     //TODO instanciate in correct namespace instead of 0
     if(!node)
         return UA_STATUSCODE_BADOUTOFMEMORY;
@@ -836,17 +807,6 @@
         UA_NodeId_deleteMembers(&result->addedNodeId);
         return;
     }
-<<<<<<< HEAD
-=======
-
-    /* Copy the nodeid of the new node */
-    result->statusCode = UA_NodeId_copy(&node->nodeId, &result->addedNodeId);
-    if(result->statusCode != UA_STATUSCODE_GOOD) {
-        UA_LOG_INFO_SESSION(server->config.logger, session,
-                            "AddNodes: Could not copy the nodeid");
-        deleteNode(server, &adminSession, &node->nodeId, true);
-    }
->>>>>>> 812bab56
 }
 
 static UA_StatusCode
@@ -905,13 +865,10 @@
         UA_NodestoreSwitch_releaseNode(server,node);
         return retval;
     }
-<<<<<<< HEAD
     
     /* Reload the node after instantiateNode --> instantiate Node edits nodes and they are therefore replaced */
     UA_NodestoreSwitch_releaseNode(server,node);
     node = UA_NodestoreSwitch_getNode(server, nodeId);
-=======
->>>>>>> 812bab56
 
     if(node->nodeClass == UA_NODECLASS_VARIABLE ||
        node->nodeClass == UA_NODECLASS_VARIABLETYPE) {
@@ -1498,7 +1455,7 @@
         removeReferences(server, session, node);
 
     UA_NodestoreSwitch_releaseNode(server, node);
-        UA_RCU_LOCK();
+    UA_RCU_LOCK();
     UA_StatusCode retval = UA_NodestoreSwitch_removeNode(server, nodeId);
     UA_RCU_UNLOCK();
 
