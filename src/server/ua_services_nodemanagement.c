--- conflicted
+++ resolved
@@ -878,17 +878,6 @@
 		beware the "if" above for external nodestores	*/
     retval = UA_Server_editNode(server, session, &item->sourceNodeId,
                                               (UA_EditNodeCallback)addOneWayReference, item);
-<<<<<<< HEAD
-    if(retval != UA_STATUSCODE_GOOD){
-#ifdef UA_ENABLE_EXTERNAL_NAMESPACES
-		/*	Not completely clean, as this is allowed for external nodes only
-		(standard states that in that case only the source node has 
-		to be edited), but for now it works	*/
-		if(item->isForward || retval != UA_STATUSCODE_BADNODEIDUNKNOWN)
-#endif
-		return retval;
-	}
-=======
 #ifdef UA_ENABLE_EXTERNAL_NAMESPACES
 	}
 #endif
@@ -897,7 +886,6 @@
 		return retval;
 	}
 	
->>>>>>> a2452f0f
     UA_AddReferencesItem secondItem;
     secondItem = *item;
     secondItem.targetNodeId.nodeId = item->sourceNodeId;
@@ -924,13 +912,6 @@
 	}
 #endif
     // todo: remove reference if the second direction failed
-#ifdef UA_ENABLE_EXTERNAL_NAMESPACES
-	/*	Same as above but in this case, target and source are switched 
-	as this is the other direction of the reference*/
-	if(retval == UA_STATUSCODE_BADNODEIDUNKNOWN && item->isForward)
-		return UA_STATUSCODE_GOOD;
-	else
-#endif
     return retval;
 }
 
