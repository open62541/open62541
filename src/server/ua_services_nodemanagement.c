--- conflicted
+++ resolved
@@ -700,30 +700,8 @@
 
     /* add it to the server */
     Service_AddNodes_existing(server, session, node, &item->parentNodeId.nodeId,
-<<<<<<< HEAD
-                              &item->referenceTypeId, result);
-    if(result->statusCode != UA_STATUSCODE_GOOD)
-        return;
-    
-    /* instantiate if it has a type */
-    if(!UA_NodeId_isNull(&item->typeDefinition.nodeId)) {
-        if (instantiationCallback != NULL)
-          instantiationCallback->method(result->addedNodeId, item->typeDefinition.nodeId,
-                                        instantiationCallback->handle);
-        
-        if(item->nodeClass == UA_NODECLASS_OBJECT)
-            result->statusCode = instantiateObjectNode(server, session, &result->addedNodeId,
-                                                       &item->typeDefinition.nodeId, instantiationCallback);
-        else if(item->nodeClass == UA_NODECLASS_VARIABLE)
-            result->statusCode = instantiateVariableNode(server, session, &result->addedNodeId,
-                                                         &item->typeDefinition.nodeId, instantiationCallback);
-    }
-
-    /* if instantiation failed, remove the node */
-=======
                               &item->referenceTypeId, &item->typeDefinition.nodeId,
                               instantiationCallback, result);
->>>>>>> 67f01309
     if(result->statusCode != UA_STATUSCODE_GOOD)
         Service_DeleteNodes_single(server, session, &result->addedNodeId, true);
 }
@@ -1074,22 +1052,14 @@
                != server->externalNamespaces[j].index)
                 continue;
             isExternal[i] = true;
-<<<<<<< HEAD
-            indices[indicesSize] = i;
-=======
             indices[indicesSize] = (UA_UInt32)i;
->>>>>>> 67f01309
             indicesSize++;
         }
         if (indicesSize == 0)
             continue;
         UA_ExternalNodeStore *ens = &server->externalNamespaces[j].externalNodeStore;
         ens->addReferences(ens->ensHandle, &request->requestHeader, request->referencesToAdd,
-<<<<<<< HEAD
-                           indices, indicesSize, response->results, response->diagnosticInfos);
-=======
                            indices, (UA_UInt32)indicesSize, response->results, response->diagnosticInfos);
->>>>>>> 67f01309
     }
 #endif
 
@@ -1097,11 +1067,7 @@
 #ifdef UA_ENABLE_EXTERNAL_NAMESPACES
         if(!isExternal[i])
 #endif
-<<<<<<< HEAD
-            Service_AddReferences_single(server, session, &request->referencesToAdd[i]);
-=======
             response->results[i] = Service_AddReferences_single(server, session, &request->referencesToAdd[i]);
->>>>>>> 67f01309
     }
 }
 
