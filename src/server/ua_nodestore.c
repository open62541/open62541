--- conflicted
+++ resolved
@@ -315,13 +315,10 @@
 
     *entry = container_of(node, UA_NodeStoreEntry, node);
     ++ns->count;
-<<<<<<< HEAD
+    UA_assert(&(*entry)->node == node);
 
     if(addedNodeId)
         return UA_NodeId_copy(&node->nodeId, addedNodeId);
-=======
-    UA_assert(&(*entry)->node == node);
->>>>>>> 4832ec3b
     return UA_STATUSCODE_GOOD;
 }
 
