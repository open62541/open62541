--- conflicted
+++ resolved
@@ -179,46 +179,32 @@
     return UA_STATUSCODE_GOOD;
 }
 
-<<<<<<< HEAD
-static void
+static UA_NodeStore *
 initNodestore(UA_NodeStore * ns){
-=======
+    if(!ns)
+        return NULL;
+    ns->sizePrimeIndex = higher_prime_index(UA_NODESTORE_MINSIZE);
+    ns->size = primes[ns->sizePrimeIndex];
+    ns->count = 0;
+    ns->linkedNamespacesLength = 0;
+    ns->linkedNamespaces = NULL;
+    ns->entries = (UA_NodeStoreEntry **) UA_calloc(ns->size, sizeof(UA_NodeStoreEntry*));
+    if(!ns->entries) {
+        UA_free(ns);
+        return NULL;
+    }
+    return ns;
+}
+
+
 /**********************/
 /* Exported functions */
 /**********************/
 
 UA_NodeStore *
 UA_NodeStore_new(void) {
-    UA_NodeStore *ns = (UA_NodeStore *)UA_malloc(sizeof(UA_NodeStore));
->>>>>>> 9c1ef519
-    if(!ns)
-        return;
-    ns->sizePrimeIndex = higher_prime_index(UA_NODESTORE_MINSIZE);
-    ns->size = primes[ns->sizePrimeIndex];
-    ns->count = 0;
-<<<<<<< HEAD
-    ns->linkedNamespacesLength = 0;
-    ns->linkedNamespaces = NULL;
-    ns->entries = UA_calloc(ns->size, sizeof(UA_NodeStoreEntry*));
-=======
-    ns->entries = (UA_NodeStoreEntry **)UA_calloc(ns->size, sizeof(UA_NodeStoreEntry*));
->>>>>>> 9c1ef519
-    if(!ns->entries) {
-        UA_free(ns);
-        ns = NULL;
-    }
-}
-
-
-/**********************/
-/* Exported functions */
-/**********************/
-
-UA_NodeStore *
-UA_NodeStore_new(void) {
-    UA_NodeStore *ns = UA_malloc(sizeof(UA_NodeStore));
-    initNodestore(ns);
-    return ns;
+    UA_NodeStore *ns = (UA_NodeStore*)UA_malloc(sizeof(UA_NodeStore));
+    return initNodestore(ns);
 }
 
 void
@@ -240,7 +226,7 @@
 
 UA_StatusCode
 UA_NodeStore_linkNamespace(UA_NodeStore *ns, UA_UInt16 namespaceIndex){
-    UA_UInt16 * newLinkedNs = UA_realloc(ns->linkedNamespaces, sizeof(UA_UInt16)*(ns->linkedNamespacesLength + 1));
+    UA_UInt16 * newLinkedNs = (UA_UInt16*)UA_realloc(ns->linkedNamespaces, sizeof(UA_UInt16)*(ns->linkedNamespacesLength + 1));
     if(!newLinkedNs){
         return UA_STATUSCODE_BADOUTOFMEMORY;
     }
@@ -255,7 +241,7 @@
     size_t lNsLength = ns->linkedNamespacesLength;
     if(lNsLength == 0)
         return UA_STATUSCODE_BADINTERNALERROR;
-    UA_UInt16 * newLinkedNs = UA_malloc(sizeof(UA_UInt16) * (lNsLength -1));
+    UA_UInt16 * newLinkedNs = (UA_UInt16*)UA_malloc(sizeof(UA_UInt16) * (lNsLength -1));
     if(!newLinkedNs)
         return UA_STATUSCODE_BADNOTFOUND;
     size_t j = 0;
