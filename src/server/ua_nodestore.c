#include "ua_nodestore.h"
#include "ua_util.h"
#include "ua_statuscodes.h"
#include <stdio.h>

#define UA_NODESTORE_MINSIZE 64

typedef struct UA_NodeStoreEntry {
    struct UA_NodeStoreEntry *orig; // the version this is a copy from (or NULL)
    UA_Node node;
} UA_NodeStoreEntry;

struct UA_NodeStore {
    UA_NodeStoreEntry **entries;
    UA_UInt32 size;
    UA_UInt32 count;
    UA_UInt32 sizePrimeIndex;
};

#include "ua_nodestore_hash.inc"

/* The size of the hash-map is always a prime number. They are chosen to be
   close to the next power of 2. So the size ca. doubles with each prime. */
static hash_t const primes[] = {
    7,         13,         31,         61,         127,         251,
    509,       1021,       2039,       4093,       8191,        16381,
    32749,     65521,      131071,     262139,     524287,      1048573,
    2097143,   4194301,    8388593,    16777213,   33554393,    67108859,
    134217689, 268435399,  536870909,  1073741789, 2147483647,  4294967291
};

static UA_UInt16 higher_prime_index(hash_t n) {
    UA_UInt16 low  = 0;
    UA_UInt16 high = sizeof(primes) / sizeof(hash_t);
    while(low != high) {
        UA_UInt16 mid = (UA_UInt16)(low + (high - low) / 2);
        if(n > primes[mid])
            low = (UA_UInt16)(mid + 1);
        else
            high = mid;
    }
    return low;
}

static UA_NodeStoreEntry * instantiateEntry(UA_NodeClass class) {
    size_t size = sizeof(UA_NodeStoreEntry) - sizeof(UA_Node);
    switch(class) {
    case UA_NODECLASS_OBJECT:
        size += sizeof(UA_ObjectNode);
        break;
    case UA_NODECLASS_VARIABLE:
        size += sizeof(UA_VariableNode);
        break;
    case UA_NODECLASS_METHOD:
        size += sizeof(UA_MethodNode);
        break;
    case UA_NODECLASS_OBJECTTYPE:
        size += sizeof(UA_ObjectTypeNode);
        break;
    case UA_NODECLASS_VARIABLETYPE:
        size += sizeof(UA_VariableTypeNode);
        break;
    case UA_NODECLASS_REFERENCETYPE:
        size += sizeof(UA_ReferenceTypeNode);
        break;
    case UA_NODECLASS_DATATYPE:
        size += sizeof(UA_DataTypeNode);
        break;
    case UA_NODECLASS_VIEW:
        size += sizeof(UA_ViewNode);
        break;
    default:
        return NULL;
    }
    UA_NodeStoreEntry *entry = UA_calloc(1, size);
    if(!entry)
        return NULL;
    entry->node.nodeClass = class;
    return entry;
}

static void deleteEntry(UA_NodeStoreEntry *entry) {
    UA_Node_deleteMembersAnyNodeClass(&entry->node);
    UA_free(entry);
}

/* Returns UA_TRUE if an entry was found under the nodeid. Otherwise, returns
   false and sets slot to a pointer to the next free slot. */
static UA_Boolean
<<<<<<< HEAD
containsNodeId(const UA_NodeStore *ns, const UA_NodeId *nodeid, UA_NodeStoreEntry **entry) {
    hash_t h = hash(nodeid);
    UA_UInt32 size = ns->size;
    hash_t idx = mod(h, size);
    UA_NodeStoreEntry *e = &ns->entries[idx];
=======
containsNodeId(const UA_NodeStore *ns, const UA_NodeId *nodeid, UA_NodeStoreEntry ***entry) {
    hash_t h = hash(nodeid);
    UA_UInt32 size = ns->size;
    hash_t index = mod(h, size);
    UA_NodeStoreEntry *e = ns->entries[index];
>>>>>>> fa20920d

    if(!e) {
        *entry = &ns->entries[index];
        return UA_FALSE;
    }

    if(UA_NodeId_equal(&e->node.nodeId, nodeid)) {
        *entry = &ns->entries[index];
        return UA_TRUE;
    }

    hash_t hash2 = mod2(h, size);
    for(;;) {
<<<<<<< HEAD
        idx += hash2;
        if(idx >= size)
            idx -= size;
        e = &ns->entries[idx];
        if(!e->taken) {
            *entry = e;
=======
        index += hash2;
        if(index >= size)
            index -= size;
        e = ns->entries[index];
        if(!e) {
            *entry = &ns->entries[index];
>>>>>>> fa20920d
            return UA_FALSE;
        }
        if(UA_NodeId_equal(&e->node.nodeId, nodeid)) {
            *entry = &ns->entries[index];
            return UA_TRUE;
        }
    }

    /* NOTREACHED */
    return UA_TRUE;
}

/* The occupancy of the table after the call will be about 50% */
static UA_StatusCode expand(UA_NodeStore *ns) {
    UA_UInt32 osize = ns->size;
    UA_UInt32 count = ns->count;
    /* Resize only when table after removal of unused elements is either too full or too empty  */
    if(count * 2 < osize && (count * 8 > osize || osize <= UA_NODESTORE_MINSIZE))
        return UA_STATUSCODE_GOOD;

    UA_NodeStoreEntry **oentries = ns->entries;
    UA_UInt32 nindex = higher_prime_index(count * 2);
<<<<<<< HEAD
    UA_UInt32 nsize = primes[nindex];
    UA_NodeStoreEntry *nentries;
    if(!(nentries = UA_calloc(nsize, sizeof(UA_NodeStoreEntry))))
=======
    UA_Int32 nsize = primes[nindex];
    UA_NodeStoreEntry **nentries;
    if(!(nentries = UA_calloc(nsize, sizeof(UA_NodeStoreEntry*))))
>>>>>>> fa20920d
        return UA_STATUSCODE_BADOUTOFMEMORY;

    ns->entries = nentries;
    ns->size = nsize;
    ns->sizePrimeIndex = nindex;

    /* recompute the position of every entry and insert the pointer */
    for(size_t i = 0, j = 0; i < osize && j < count; i++) {
        if(!oentries[i])
            continue;
        UA_NodeStoreEntry **e;
        containsNodeId(ns, &oentries[i]->node.nodeId, &e);  /* We know this returns an empty entry here */
        *e = oentries[i];
        j++;
    }

    UA_free(oentries);
    return UA_STATUSCODE_GOOD;
}

/**********************/
/* Exported functions */
/**********************/

UA_NodeStore * UA_NodeStore_new(void) {
    UA_NodeStore *ns;
    if(!(ns = UA_malloc(sizeof(UA_NodeStore))))
        return NULL;
    ns->sizePrimeIndex = higher_prime_index(UA_NODESTORE_MINSIZE);
    ns->size = primes[ns->sizePrimeIndex];
    ns->count = 0;
    if(!(ns->entries = UA_calloc(ns->size, sizeof(UA_NodeStoreEntry*)))) {
        UA_free(ns);
        return NULL;
    }
    return ns;
}

void UA_NodeStore_delete(UA_NodeStore *ns) {
    UA_UInt32 size = ns->size;
    UA_NodeStoreEntry **entries = ns->entries;
    for(UA_UInt32 i = 0; i < size; i++) {
        if(entries[i])
            deleteEntry(entries[i]);
    }
    UA_free(ns->entries);
    UA_free(ns);
}

UA_Node * UA_NodeStore_newNode(UA_NodeClass class) {
    UA_NodeStoreEntry *entry = instantiateEntry(class);
    if(!entry)
        return NULL;
    return (UA_Node*)&entry->node;
}

void UA_NodeStore_deleteNode(UA_Node *node) {
    deleteEntry(container_of(node, UA_NodeStoreEntry, node));
}

UA_StatusCode UA_NodeStore_insert(UA_NodeStore *ns, UA_Node *node) {
    if(ns->size * 3 <= ns->count * 4) {
        if(expand(ns) != UA_STATUSCODE_GOOD)
            return UA_STATUSCODE_BADINTERNALERROR;
    }

    UA_NodeId tempNodeid;
    tempNodeid = node->nodeId;
    tempNodeid.namespaceIndex = 0;
    UA_NodeStoreEntry **entry;
    if(UA_NodeId_isNull(&tempNodeid)) {
        if(node->nodeId.namespaceIndex == 0)
            node->nodeId.namespaceIndex = 1;
<<<<<<< HEAD
        UA_UInt32 identifier = ns->count+1; // start value
        UA_UInt32 size = ns->size;
=======
        /* find a free nodeid */
        UA_Int32 identifier = ns->count+1; // start value
        UA_Int32 size = ns->size;
>>>>>>> fa20920d
        hash_t increase = mod2(identifier, size);
        while(UA_TRUE) {
            node->nodeId.identifier.numeric = identifier;
            if(!containsNodeId(ns, &node->nodeId, &entry))
                break;
            identifier += increase;
            if(identifier >= size)
                identifier -= size;
        }
    } else {
        if(containsNodeId(ns, &node->nodeId, &entry)) {
            deleteEntry(container_of(node, UA_NodeStoreEntry, node));
            return UA_STATUSCODE_BADNODEIDEXISTS;
        }
    }

    *entry = container_of(node, UA_NodeStoreEntry, node);
    ns->count++;
    return UA_STATUSCODE_GOOD;
}

UA_StatusCode
UA_NodeStore_replace(UA_NodeStore *ns, UA_Node *node) {
    UA_NodeStoreEntry **entry;
    if(!containsNodeId(ns, &node->nodeId, &entry))
        return UA_STATUSCODE_BADNODEIDUNKNOWN;
    UA_NodeStoreEntry *newEntry = container_of(node, UA_NodeStoreEntry, node);
    if(*entry != newEntry->orig) {
        deleteEntry(newEntry);
        return UA_STATUSCODE_BADINTERNALERROR; // the node was replaced since the copy was made
    }
    deleteEntry(*entry);
    *entry = newEntry;
    return UA_STATUSCODE_GOOD;
}

const UA_Node * UA_NodeStore_get(UA_NodeStore *ns, const UA_NodeId *nodeid) {
    UA_NodeStoreEntry **entry;
    if(!containsNodeId(ns, nodeid, &entry))
        return NULL;
    return (const UA_Node*)&(*entry)->node;
}

UA_Node * UA_NodeStore_getCopy(UA_NodeStore *ns, const UA_NodeId *nodeid) {
    UA_NodeStoreEntry **slot;
    if(!containsNodeId(ns, nodeid, &slot))
        return NULL;
    UA_NodeStoreEntry *entry = *slot;
    UA_NodeStoreEntry *new = instantiateEntry(entry->node.nodeClass);
    if(!new)
        return NULL;
    if(UA_Node_copyAnyNodeClass(&entry->node, &new->node) != UA_STATUSCODE_GOOD) {
        deleteEntry(new);
        return NULL;
    }
    new->orig = entry;
    return &new->node;
}

UA_StatusCode UA_NodeStore_remove(UA_NodeStore *ns, const UA_NodeId *nodeid) {
    UA_NodeStoreEntry **slot;
    if(!containsNodeId(ns, nodeid, &slot))
        return UA_STATUSCODE_BADNODEIDUNKNOWN;
    deleteEntry(*slot);
    *slot = NULL;
    ns->count--;
    /* Downsize the hashmap if it is very empty */
    if(ns->count * 8 < ns->size && ns->size > 32)
        expand(ns); // this can fail. we just continue with the bigger hashmap.
    return UA_STATUSCODE_GOOD;
}

void UA_NodeStore_iterate(UA_NodeStore *ns, UA_NodeStore_nodeVisitor visitor) {
    for(UA_UInt32 i = 0; i < ns->size; i++) {
        if(ns->entries[i])
            visitor((UA_Node*)&ns->entries[i]->node);
    }
}<|MERGE_RESOLUTION|>--- conflicted
+++ resolved
@@ -87,19 +87,11 @@
 /* Returns UA_TRUE if an entry was found under the nodeid. Otherwise, returns
    false and sets slot to a pointer to the next free slot. */
 static UA_Boolean
-<<<<<<< HEAD
-containsNodeId(const UA_NodeStore *ns, const UA_NodeId *nodeid, UA_NodeStoreEntry **entry) {
-    hash_t h = hash(nodeid);
-    UA_UInt32 size = ns->size;
-    hash_t idx = mod(h, size);
-    UA_NodeStoreEntry *e = &ns->entries[idx];
-=======
 containsNodeId(const UA_NodeStore *ns, const UA_NodeId *nodeid, UA_NodeStoreEntry ***entry) {
     hash_t h = hash(nodeid);
     UA_UInt32 size = ns->size;
     hash_t index = mod(h, size);
     UA_NodeStoreEntry *e = ns->entries[index];
->>>>>>> fa20920d
 
     if(!e) {
         *entry = &ns->entries[index];
@@ -113,21 +105,12 @@
 
     hash_t hash2 = mod2(h, size);
     for(;;) {
-<<<<<<< HEAD
-        idx += hash2;
-        if(idx >= size)
-            idx -= size;
-        e = &ns->entries[idx];
-        if(!e->taken) {
-            *entry = e;
-=======
         index += hash2;
         if(index >= size)
             index -= size;
         e = ns->entries[index];
         if(!e) {
             *entry = &ns->entries[index];
->>>>>>> fa20920d
             return UA_FALSE;
         }
         if(UA_NodeId_equal(&e->node.nodeId, nodeid)) {
@@ -150,15 +133,9 @@
 
     UA_NodeStoreEntry **oentries = ns->entries;
     UA_UInt32 nindex = higher_prime_index(count * 2);
-<<<<<<< HEAD
     UA_UInt32 nsize = primes[nindex];
-    UA_NodeStoreEntry *nentries;
-    if(!(nentries = UA_calloc(nsize, sizeof(UA_NodeStoreEntry))))
-=======
-    UA_Int32 nsize = primes[nindex];
     UA_NodeStoreEntry **nentries;
     if(!(nentries = UA_calloc(nsize, sizeof(UA_NodeStoreEntry*))))
->>>>>>> fa20920d
         return UA_STATUSCODE_BADOUTOFMEMORY;
 
     ns->entries = nentries;
@@ -232,14 +209,8 @@
     if(UA_NodeId_isNull(&tempNodeid)) {
         if(node->nodeId.namespaceIndex == 0)
             node->nodeId.namespaceIndex = 1;
-<<<<<<< HEAD
         UA_UInt32 identifier = ns->count+1; // start value
         UA_UInt32 size = ns->size;
-=======
-        /* find a free nodeid */
-        UA_Int32 identifier = ns->count+1; // start value
-        UA_Int32 size = ns->size;
->>>>>>> fa20920d
         hash_t increase = mod2(identifier, size);
         while(UA_TRUE) {
             node->nodeId.identifier.numeric = identifier;
