--- conflicted
+++ resolved
@@ -24,7 +24,6 @@
         return;
     }
 
-<<<<<<< HEAD
     if(!UA_ByteString_equal(&channel->endpoint->securityPolicy->policyUri,
                             &UA_SECURITY_POLICY_NONE_URI)
        && request->clientNonce.length < 32) {
@@ -50,14 +49,6 @@
             &response->serverEndpoints[i]);
     }
 
-=======
-    /* Copy the server's endpoint into the response */
-    response->responseHeader.serviceResult =
-        UA_Array_copy(server->endpointDescriptions,
-                      server->endpointDescriptionsSize,
-                      (void**)&response->serverEndpoints,
-                      &UA_TYPES[UA_TYPES_ENDPOINTDESCRIPTION]);
->>>>>>> 5d5efc03
     if(response->responseHeader.serviceResult != UA_STATUSCODE_GOOD)
         return;
     response->serverEndpointsSize = server->config.endpoints.count;
@@ -91,11 +82,8 @@
     response->authenticationToken = newSession->authenticationToken;
     response->responseHeader.serviceResult =
         UA_String_copy(&request->sessionName, &newSession->sessionName);
-<<<<<<< HEAD
+
     if(server->config.endpoints.count > 0)
-=======
-    if(server->endpointDescriptionsSize > 0)
->>>>>>> 5d5efc03
         response->responseHeader.serviceResult |=
         UA_ByteString_copy(&channel->endpoint->endpointDescription.serverCertificate,
                            &response->serverCertificate);
@@ -173,14 +161,8 @@
 
     /* Failure -> remove the session */
     if(response->responseHeader.serviceResult != UA_STATUSCODE_GOOD) {
-<<<<<<< HEAD
         UA_SessionManager_removeSession(&server->sessionManager, &newSession->authenticationToken);
         return;
-=======
-        UA_SessionManager_removeSession(&server->sessionManager,
-                                        &newSession->authenticationToken);
-         return;
->>>>>>> 5d5efc03
     }
 
     UA_LOG_DEBUG_CHANNEL(server->config.logger, channel,
