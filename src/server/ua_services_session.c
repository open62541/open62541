#include "ua_services.h"
#include "ua_server_internal.h"
#include "ua_session_manager.h"
#include "ua_types_generated_encoding_binary.h"

<<<<<<< HEAD
#ifdef _WIN32
# include <ws2tcpip.h>
# undef SLIST_ENTRY // fixes amalgation
#else
# include <netinet/in.h>
# include <sys/socket.h>
#endif

=======
>>>>>>> 67f01309
void Service_CreateSession(UA_Server *server, UA_SecureChannel *channel,
                           const UA_CreateSessionRequest *request, UA_CreateSessionResponse *response) {
    if(channel->securityToken.channelId == 0) {
        response->responseHeader.serviceResult = UA_STATUSCODE_BADSECURECHANNELIDINVALID;
        return;
    }

    /* Copy the server's endpoint into the response */
    response->responseHeader.serviceResult =
        UA_Array_copy(server->endpointDescriptions, server->endpointDescriptionsSize,
                      (void**)&response->serverEndpoints, &UA_TYPES[UA_TYPES_ENDPOINTDESCRIPTION]);
    if(response->responseHeader.serviceResult != UA_STATUSCODE_GOOD)
        return;
    response->serverEndpointsSize = server->endpointDescriptionsSize;

<<<<<<< HEAD
=======
    /* Mirror back the endpointUrl */
    for(size_t i = 0; i < response->serverEndpointsSize; i++)
        UA_String_copy(&request->endpointUrl, &response->serverEndpoints[i].endpointUrl);

>>>>>>> 67f01309
    UA_Session *newSession;
    response->responseHeader.serviceResult =
        UA_SessionManager_createSession(&server->sessionManager, channel, request, &newSession);
    if(response->responseHeader.serviceResult != UA_STATUSCODE_GOOD) {
        UA_LOG_DEBUG_CHANNEL(server->config.logger, channel, "Processing CreateSessionRequest failed");
        return;
    }

    newSession->maxResponseMessageSize = request->maxResponseMessageSize;
    newSession->maxRequestMessageSize = channel->connection->localConf.maxMessageSize;
    response->sessionId = newSession->sessionId;
    response->revisedSessionTimeout = (UA_Double)newSession->timeout;
    response->authenticationToken = newSession->authenticationToken;
    response->responseHeader.serviceResult = UA_String_copy(&request->sessionName, &newSession->sessionName);
<<<<<<< HEAD
    if(server->endpointDescriptions)
        response->responseHeader.serviceResult |=
            UA_ByteString_copy(&server->endpointDescriptions->serverCertificate,
=======
    if(server->endpointDescriptionsSize > 0)
        response->responseHeader.serviceResult |= UA_ByteString_copy(&server->endpointDescriptions->serverCertificate,
>>>>>>> 67f01309
                               &response->serverCertificate);
    if(response->responseHeader.serviceResult != UA_STATUSCODE_GOOD) {
        UA_SessionManager_removeSession(&server->sessionManager, &newSession->authenticationToken);
         return;
    }
<<<<<<< HEAD
    UA_LOG_DEBUG_CHANNEL(server->config.logger, channel, "Session %i created",
                         newSession->sessionId.identifier.numeric);
=======
    UA_LOG_DEBUG_CHANNEL(server->config.logger, channel, "Session " UA_PRINTF_GUID_FORMAT " created",
                         UA_PRINTF_GUID_DATA(newSession->sessionId));
>>>>>>> 67f01309
}

void
Service_ActivateSession(UA_Server *server, UA_SecureChannel *channel, UA_Session *session,
                        const UA_ActivateSessionRequest *request, UA_ActivateSessionResponse *response) {
<<<<<<< HEAD
    if(session->validTill < UA_DateTime_now()) {
=======
    if(session->validTill < UA_DateTime_nowMonotonic()) {
>>>>>>> 67f01309
        UA_LOG_INFO_SESSION(server->config.logger, session, "ActivateSession: SecureChannel %i wants "
                            "to activate, but the session has timed out", channel->securityToken.channelId);
        response->responseHeader.serviceResult = UA_STATUSCODE_BADSESSIONIDINVALID;
        return;
    }

    if(request->userIdentityToken.encoding < UA_EXTENSIONOBJECT_DECODED ||
       (request->userIdentityToken.content.decoded.type != &UA_TYPES[UA_TYPES_ANONYMOUSIDENTITYTOKEN] &&
        request->userIdentityToken.content.decoded.type != &UA_TYPES[UA_TYPES_USERNAMEIDENTITYTOKEN])) {
        UA_LOG_INFO_SESSION(server->config.logger, session, "ActivateSession: SecureChannel %i wants "
<<<<<<< HEAD
                            "to activate, but the UserIdentify token is invalid",
                            channel->securityToken.channelId);
        response->responseHeader.serviceResult = UA_STATUSCODE_BADINTERNALERROR;
        return;
    }

    // Used for the callback, could be used for logging
    struct sockaddr_in addr;
    socklen_t addrlen = sizeof(struct sockaddr_in);
    getpeername(channel->connection->sockfd, (struct sockaddr*)&addr, &addrlen);
=======
                            "to activate, but the UserIdentify token is invalid", channel->securityToken.channelId);
        response->responseHeader.serviceResult = UA_STATUSCODE_BADIDENTITYTOKENINVALID;
        return;
    }

>>>>>>> 67f01309

    UA_String ap = UA_STRING(ANONYMOUS_POLICY);
    UA_String up = UA_STRING(USERNAME_POLICY);

    /* Compatibility notice: Siemens OPC Scout v10 provides an empty policyId,
       this is not okay For compatibility we will assume that empty policyId == ANONYMOUS_POLICY
       if(token.policyId->data == NULL)
           response->responseHeader.serviceResult = UA_STATUSCODE_BADIDENTITYTOKENINVALID;
    */

    if(server->config.enableAnonymousLogin &&
       request->userIdentityToken.content.decoded.type == &UA_TYPES[UA_TYPES_ANONYMOUSIDENTITYTOKEN]) {
        /* anonymous login */
        const UA_AnonymousIdentityToken *token = request->userIdentityToken.content.decoded.data;
        if(token->policyId.data && !UA_String_equal(&token->policyId, &ap)) {
            response->responseHeader.serviceResult = UA_STATUSCODE_BADIDENTITYTOKENINVALID;
            return;
        }
<<<<<<< HEAD
		/* if the callback is defined ... */
        else if (server->config.authCallback != NULL) {
            /* ... we have to check, whether it denies the anonymous access or not */
            if (!server->config.authCallback(NULL, NULL, &addr)) {
                /* access denied - abort, we can assume that anonymous login is not allowed */
                response->responseHeader.serviceResult = UA_STATUSCODE_BADIDENTITYTOKENINVALID;
                return;
            }
        }
    }
    else if (request->userIdentityToken.content.decoded.type == &UA_TYPES[UA_TYPES_USERNAMEIDENTITYTOKEN])
    {
        /* We have a UA_UserNameIdentityToken, and need it in both cases */
=======
    } else if(server->config.enableUsernamePasswordLogin &&
              request->userIdentityToken.content.decoded.type == &UA_TYPES[UA_TYPES_USERNAMEIDENTITYTOKEN]) {
        /* username login */
>>>>>>> 67f01309
        const UA_UserNameIdentityToken *token = request->userIdentityToken.content.decoded.data;

        /* We either use the callback OR the username + password checks of the stack! */
        if (server->config.authCallback != NULL) {
            /* trying to use callback to auth user with password */
            if (!server->config.authCallback(&token->userName, &token->password, &addr))
            {
                /* access denied - abort */
                response->responseHeader.serviceResult = UA_STATUSCODE_BADUSERACCESSDENIED;
                return;
            }
        }
<<<<<<< HEAD
        else if(server->config.enableUsernamePasswordLogin) {
            /* username login */
            if(!UA_String_equal(&token->policyId, &up)) {
                response->responseHeader.serviceResult = UA_STATUSCODE_BADIDENTITYTOKENINVALID;
                return;
            }
            if(token->encryptionAlgorithm.length > 0) {
                /* we don't support encryption */
                response->responseHeader.serviceResult = UA_STATUSCODE_BADIDENTITYTOKENINVALID;
                return;
            }
            
            /* trying to match pw/username */
            UA_Boolean match = false;
            for(size_t i = 0; i < server->config.usernamePasswordLoginsSize; i++) {
                UA_String *user = &server->config.usernamePasswordLogins[i].username;
                UA_String *pw = &server->config.usernamePasswordLogins[i].password;
                if(UA_String_equal(&token->userName, user) && UA_String_equal(&token->password, pw)) {
                    match = true;
                    break;
                }
            }
            if(!match) {
                UA_LOG_INFO_SESSION(server->config.logger, session, "ActivateSession: Did not find matching username/password");
                response->responseHeader.serviceResult = UA_STATUSCODE_BADUSERACCESSDENIED;
                return;
            }
=======

        if(token->userName.length == 0 && token->password.length == 0) {
            /* empty username and password */
            response->responseHeader.serviceResult = UA_STATUSCODE_BADIDENTITYTOKENINVALID;
            return;
        }

        /* trying to match pw/username */
        UA_Boolean match = false;
        for(size_t i = 0; i < server->config.usernamePasswordLoginsSize; i++) {
            UA_String *user = &server->config.usernamePasswordLogins[i].username;
            UA_String *pw = &server->config.usernamePasswordLogins[i].password;
            if(UA_String_equal(&token->userName, user) && UA_String_equal(&token->password, pw)) {
                match = true;
                break;
            }
        }
        if(!match) {
            UA_LOG_INFO_SESSION(server->config.logger, session, "ActivateSession: Did not find matching username/password");
            response->responseHeader.serviceResult = UA_STATUSCODE_BADUSERACCESSDENIED;
            return;
>>>>>>> 67f01309
        }
    } else {
        /* Unsupported token type */
        response->responseHeader.serviceResult = UA_STATUSCODE_BADIDENTITYTOKENINVALID;
        return;
    }

    /* Detach the old SecureChannel */
    if(session->channel && session->channel != channel) {
        UA_LOG_INFO_SESSION(server->config.logger, session, "ActivateSession: Detach from old channel");
        UA_SecureChannel_detachSession(session->channel, session);
    }

    /* Attach to the SecureChannel and activate */
    UA_SecureChannel_attachSession(channel, session);
    session->activated = true;
    UA_Session_updateLifetime(session);
    UA_LOG_INFO_SESSION(server->config.logger, session, "ActivateSession: Session activated");
}

void
Service_CloseSession(UA_Server *server, UA_Session *session, const UA_CloseSessionRequest *request,
                     UA_CloseSessionResponse *response) {
    UA_LOG_INFO_SESSION(server->config.logger, session, "CloseSession");
    response->responseHeader.serviceResult =
        UA_SessionManager_removeSession(&server->sessionManager, &session->authenticationToken);
}<|MERGE_RESOLUTION|>--- conflicted
+++ resolved
@@ -3,7 +3,6 @@
 #include "ua_session_manager.h"
 #include "ua_types_generated_encoding_binary.h"
 
-<<<<<<< HEAD
 #ifdef _WIN32
 # include <ws2tcpip.h>
 # undef SLIST_ENTRY // fixes amalgation
@@ -12,8 +11,6 @@
 # include <sys/socket.h>
 #endif
 
-=======
->>>>>>> 67f01309
 void Service_CreateSession(UA_Server *server, UA_SecureChannel *channel,
                            const UA_CreateSessionRequest *request, UA_CreateSessionResponse *response) {
     if(channel->securityToken.channelId == 0) {
@@ -29,13 +26,10 @@
         return;
     response->serverEndpointsSize = server->endpointDescriptionsSize;
 
-<<<<<<< HEAD
-=======
     /* Mirror back the endpointUrl */
     for(size_t i = 0; i < response->serverEndpointsSize; i++)
         UA_String_copy(&request->endpointUrl, &response->serverEndpoints[i].endpointUrl);
 
->>>>>>> 67f01309
     UA_Session *newSession;
     response->responseHeader.serviceResult =
         UA_SessionManager_createSession(&server->sessionManager, channel, request, &newSession);
@@ -50,36 +44,21 @@
     response->revisedSessionTimeout = (UA_Double)newSession->timeout;
     response->authenticationToken = newSession->authenticationToken;
     response->responseHeader.serviceResult = UA_String_copy(&request->sessionName, &newSession->sessionName);
-<<<<<<< HEAD
-    if(server->endpointDescriptions)
-        response->responseHeader.serviceResult |=
-            UA_ByteString_copy(&server->endpointDescriptions->serverCertificate,
-=======
     if(server->endpointDescriptionsSize > 0)
         response->responseHeader.serviceResult |= UA_ByteString_copy(&server->endpointDescriptions->serverCertificate,
->>>>>>> 67f01309
                                &response->serverCertificate);
     if(response->responseHeader.serviceResult != UA_STATUSCODE_GOOD) {
         UA_SessionManager_removeSession(&server->sessionManager, &newSession->authenticationToken);
          return;
     }
-<<<<<<< HEAD
-    UA_LOG_DEBUG_CHANNEL(server->config.logger, channel, "Session %i created",
-                         newSession->sessionId.identifier.numeric);
-=======
     UA_LOG_DEBUG_CHANNEL(server->config.logger, channel, "Session " UA_PRINTF_GUID_FORMAT " created",
                          UA_PRINTF_GUID_DATA(newSession->sessionId));
->>>>>>> 67f01309
 }
 
 void
 Service_ActivateSession(UA_Server *server, UA_SecureChannel *channel, UA_Session *session,
                         const UA_ActivateSessionRequest *request, UA_ActivateSessionResponse *response) {
-<<<<<<< HEAD
-    if(session->validTill < UA_DateTime_now()) {
-=======
     if(session->validTill < UA_DateTime_nowMonotonic()) {
->>>>>>> 67f01309
         UA_LOG_INFO_SESSION(server->config.logger, session, "ActivateSession: SecureChannel %i wants "
                             "to activate, but the session has timed out", channel->securityToken.channelId);
         response->responseHeader.serviceResult = UA_STATUSCODE_BADSESSIONIDINVALID;
@@ -90,26 +69,17 @@
        (request->userIdentityToken.content.decoded.type != &UA_TYPES[UA_TYPES_ANONYMOUSIDENTITYTOKEN] &&
         request->userIdentityToken.content.decoded.type != &UA_TYPES[UA_TYPES_USERNAMEIDENTITYTOKEN])) {
         UA_LOG_INFO_SESSION(server->config.logger, session, "ActivateSession: SecureChannel %i wants "
-<<<<<<< HEAD
-                            "to activate, but the UserIdentify token is invalid",
-                            channel->securityToken.channelId);
-        response->responseHeader.serviceResult = UA_STATUSCODE_BADINTERNALERROR;
-        return;
-    }
-
-    // Used for the callback, could be used for logging
-    struct sockaddr_in addr;
-    socklen_t addrlen = sizeof(struct sockaddr_in);
-    getpeername(channel->connection->sockfd, (struct sockaddr*)&addr, &addrlen);
-=======
                             "to activate, but the UserIdentify token is invalid", channel->securityToken.channelId);
         response->responseHeader.serviceResult = UA_STATUSCODE_BADIDENTITYTOKENINVALID;
         return;
     }
 
->>>>>>> 67f01309
+	// Used for the callback, could be used for logging
+    struct sockaddr_in addr;
+    socklen_t addrlen = sizeof(struct sockaddr_in);
+    getpeername(channel->connection->sockfd, (struct sockaddr*)&addr, &addrlen);
 
-    UA_String ap = UA_STRING(ANONYMOUS_POLICY);
+	UA_String ap = UA_STRING(ANONYMOUS_POLICY);
     UA_String up = UA_STRING(USERNAME_POLICY);
 
     /* Compatibility notice: Siemens OPC Scout v10 provides an empty policyId,
@@ -126,7 +96,7 @@
             response->responseHeader.serviceResult = UA_STATUSCODE_BADIDENTITYTOKENINVALID;
             return;
         }
-<<<<<<< HEAD
+
 		/* if the callback is defined ... */
         else if (server->config.authCallback != NULL) {
             /* ... we have to check, whether it denies the anonymous access or not */
@@ -140,11 +110,6 @@
     else if (request->userIdentityToken.content.decoded.type == &UA_TYPES[UA_TYPES_USERNAMEIDENTITYTOKEN])
     {
         /* We have a UA_UserNameIdentityToken, and need it in both cases */
-=======
-    } else if(server->config.enableUsernamePasswordLogin &&
-              request->userIdentityToken.content.decoded.type == &UA_TYPES[UA_TYPES_USERNAMEIDENTITYTOKEN]) {
-        /* username login */
->>>>>>> 67f01309
         const UA_UserNameIdentityToken *token = request->userIdentityToken.content.decoded.data;
 
         /* We either use the callback OR the username + password checks of the stack! */
@@ -157,8 +122,13 @@
                 return;
             }
         }
-<<<<<<< HEAD
         else if(server->config.enableUsernamePasswordLogin) {
+            if(token->userName.length == 0 && token->password.length == 0) {
+                /* empty username and password */
+                response->responseHeader.serviceResult = UA_STATUSCODE_BADIDENTITYTOKENINVALID;
+                return;
+            }
+
             /* username login */
             if(!UA_String_equal(&token->policyId, &up)) {
                 response->responseHeader.serviceResult = UA_STATUSCODE_BADIDENTITYTOKENINVALID;
@@ -185,29 +155,6 @@
                 response->responseHeader.serviceResult = UA_STATUSCODE_BADUSERACCESSDENIED;
                 return;
             }
-=======
-
-        if(token->userName.length == 0 && token->password.length == 0) {
-            /* empty username and password */
-            response->responseHeader.serviceResult = UA_STATUSCODE_BADIDENTITYTOKENINVALID;
-            return;
-        }
-
-        /* trying to match pw/username */
-        UA_Boolean match = false;
-        for(size_t i = 0; i < server->config.usernamePasswordLoginsSize; i++) {
-            UA_String *user = &server->config.usernamePasswordLogins[i].username;
-            UA_String *pw = &server->config.usernamePasswordLogins[i].password;
-            if(UA_String_equal(&token->userName, user) && UA_String_equal(&token->password, pw)) {
-                match = true;
-                break;
-            }
-        }
-        if(!match) {
-            UA_LOG_INFO_SESSION(server->config.logger, session, "ActivateSession: Did not find matching username/password");
-            response->responseHeader.serviceResult = UA_STATUSCODE_BADUSERACCESSDENIED;
-            return;
->>>>>>> 67f01309
         }
     } else {
         /* Unsupported token type */
