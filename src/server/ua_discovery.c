/* This Source Code Form is subject to the terms of the Mozilla Public
 * License, v. 2.0. If a copy of the MPL was not distributed with this
 * file, You can obtain one at http://mozilla.org/MPL/2.0/.
 *
 *    Copyright 2014-2018 (c) Fraunhofer IOSB (Author: Julius Pfrommer)
 *    Copyright 2014, 2017 (c) Florian Palm
 *    Copyright 2015-2016, 2019 (c) Sten Grüner
 *    Copyright 2015 (c) Chris Iatrou
 *    Copyright 2015-2016 (c) Oleksiy Vasylyev
 *    Copyright 2016-2017 (c) Stefan Profanter, fortiss GmbH
 *    Copyright 2017 (c) Julian Grothoff
 *    Copyright 2017 (c) Stefan Profanter, fortiss GmbH
 *    Copyright 2017 (c) HMS Industrial Networks AB (Author: Jonas Green)
 */

#include <open62541/client.h>
#include "ua_discovery.h"
#include "ua_server_internal.h"

#ifdef UA_ENABLE_DISCOVERY

void
UA_DiscoveryManager_setState(UA_DiscoveryManager *dm,
                             UA_LifecycleState state) {
    /* Check if open connections remain */
    if(state == UA_LIFECYCLESTATE_STOPPING ||
       state == UA_LIFECYCLESTATE_STOPPED) {
        state = UA_LIFECYCLESTATE_STOPPED;
<<<<<<< HEAD
#ifdef UA_ENABLE_DISCOVERY_MULTICAST
        if(dm->mdnsRecvConnectionsSize != 0 || dm->mdnsSendConnectionsSize != 0)
=======
#ifdef UA_ENABLE_DISCOVERY_MULTICAST_MDNSD 
        if(UA_DiscoveryManager_getMdnsConnectionCount() > 0)
>>>>>>> 575d0adc
            state = UA_LIFECYCLESTATE_STOPPING;
#endif

        for(size_t i = 0; i < UA_MAXREGISTERREQUESTS; i++) {
            if(dm->registerRequests[i].client != NULL)
                state = UA_LIFECYCLESTATE_STOPPING;
        }
    }

    /* No change */
    if(state == dm->sc.state)
        return;

    /* Set the new state and notify */
    dm->sc.state = state;
    if(dm->sc.notifyState)
        dm->sc.notifyState(&dm->sc, state);
}

static UA_StatusCode
UA_DiscoveryManager_clear(struct UA_ServerComponent *sc) {
    UA_DiscoveryManager *dm = (UA_DiscoveryManager*)sc;

    if(sc->state != UA_LIFECYCLESTATE_STOPPED) {
        UA_LOG_ERROR(sc->server->config.logging, UA_LOGCATEGORY_SERVER,
                     "Cannot delete the DiscoveryManager because "
                     "it is not stopped");
        return UA_STATUSCODE_BADINTERNALERROR;
    }

    registeredServer *rs, *rs_tmp;
    LIST_FOREACH_SAFE(rs, &dm->registeredServers, pointers, rs_tmp) {
        LIST_REMOVE(rs, pointers);
        UA_RegisteredServer_clear(&rs->registeredServer);
        UA_free(rs);
    }

# ifdef UA_ENABLE_DISCOVERY_MULTICAST
    UA_DiscoveryManager_clearMdns(dm);
# endif /* UA_ENABLE_DISCOVERY_MULTICAST */

    return UA_STATUSCODE_GOOD;
}

/* Cleanup server registration: If the semaphore file path is set, then it just
 * checks the existence of the file. When it is deleted, the registration is
 * removed. If there is no semaphore file, then the registration will be removed
 * if it is older than 60 minutes. */
static void
UA_DiscoveryManager_cleanupTimedOut(UA_Server *server, void *data) {
    UA_EventLoop *el = server->config.eventLoop;
    UA_DiscoveryManager *dm = (UA_DiscoveryManager*)data;

    /* TimedOut gives the last DateTime at which we must have seen the
     * registered server. Otherwise it is timed out. */
    UA_DateTime timedOut = el->dateTime_nowMonotonic(el);
    if(server->config.discoveryCleanupTimeout)
        timedOut -= server->config.discoveryCleanupTimeout * UA_DATETIME_SEC;

    registeredServer *current, *temp;
    LIST_FOREACH_SAFE(current, &dm->registeredServers, pointers, temp) {
        UA_Boolean semaphoreDeleted = false;

#ifdef UA_ENABLE_DISCOVERY_SEMAPHORE
        if(current->registeredServer.semaphoreFilePath.length) {
            size_t fpSize = current->registeredServer.semaphoreFilePath.length+1;
            char* filePath = (char *)UA_malloc(fpSize);
            if(filePath) {
                memcpy(filePath, current->registeredServer.semaphoreFilePath.data,
                       current->registeredServer.semaphoreFilePath.length );
                filePath[current->registeredServer.semaphoreFilePath.length] = '\0';
                semaphoreDeleted = UA_fileExists(filePath) == false;
                UA_free(filePath);
            } else {
                UA_LOG_ERROR(server->config.logging, UA_LOGCATEGORY_SERVER,
                             "Cannot check registration semaphore. Out of memory");
            }
        }
#endif

        if(semaphoreDeleted ||
           (server->config.discoveryCleanupTimeout &&
            current->lastSeen < timedOut)) {
            if(semaphoreDeleted) {
                UA_LOG_INFO(server->config.logging, UA_LOGCATEGORY_SERVER,
                            "Registration of server with URI %S is removed because "
                            "the semaphore file '%S' was deleted",
                            current->registeredServer.serverUri,
                            current->registeredServer.semaphoreFilePath);
            } else {
                // cppcheck-suppress unreadVariable
                UA_LOG_INFO(server->config.logging, UA_LOGCATEGORY_SERVER,
                            "Registration of server with URI %S has timed out "
                            "and is removed", current->registeredServer.serverUri);
            }
            LIST_REMOVE(current, pointers);
            UA_RegisteredServer_clear(&current->registeredServer);
            UA_free(current);
            dm->registeredServersSize--;
        }
    }
}

static void
UA_DiscoveryManager_cyclicTimer(UA_Server *server, void *data) {
    UA_DiscoveryManager_cleanupTimedOut(server, data);
#ifdef UA_ENABLE_DISCOVERY_MULTICAST
    UA_DiscoveryManager_mdnsCyclicTimer(server, data);
#endif
}

static UA_StatusCode
UA_DiscoveryManager_start(struct UA_ServerComponent *sc,
                          UA_Server *server) {
    if(sc->state != UA_LIFECYCLESTATE_STOPPED)
        return UA_STATUSCODE_BADINTERNALERROR;

    sc->server = server; /* Set the backpointer */

    UA_DiscoveryManager *dm = (UA_DiscoveryManager*)sc;

#ifdef UA_ENABLE_DISCOVERY_MULTICAST
    UA_DiscoveryManager_resetServerOnNetworkRecordCounter(dm);
#endif /* UA_ENABLE_DISCOVERY_MULTICAST */

    UA_StatusCode res =
        addRepeatedCallback(server, UA_DiscoveryManager_cyclicTimer,
                            dm, 1000.0, &dm->discoveryCallbackId);
    if(res != UA_STATUSCODE_GOOD)
        return res;

#ifdef UA_ENABLE_DISCOVERY_MULTICAST
    if(server->config.mdnsEnabled)
        UA_DiscoveryManager_startMulticast(dm);
#endif

    UA_DiscoveryManager_setState(dm, UA_LIFECYCLESTATE_STARTED);
    return UA_STATUSCODE_GOOD;
}

static void
UA_DiscoveryManager_stop(struct UA_ServerComponent *sc) {
    if(sc->state != UA_LIFECYCLESTATE_STARTED)
        return;

    UA_DiscoveryManager *dm = (UA_DiscoveryManager*)sc;
    removeCallback(dm->sc.server, dm->discoveryCallbackId);

    /* Cancel all outstanding register requests */
    for(size_t i = 0; i < UA_MAXREGISTERREQUESTS; i++) {
        if(dm->registerRequests[i].client == NULL)
            continue;
        UA_Client_disconnectSecureChannelAsync(dm->registerRequests[i].client);
    }

#ifdef UA_ENABLE_DISCOVERY_MULTICAST
    if(sc->server->config.mdnsEnabled)
        UA_DiscoveryManager_stopMulticast(dm);
#endif

    UA_DiscoveryManager_setState(dm, UA_LIFECYCLESTATE_STOPPED);
}

UA_ServerComponent *
UA_DiscoveryManager_new(void) {
    UA_DiscoveryManager *dm = (UA_DiscoveryManager*)
        UA_calloc(1, sizeof(UA_DiscoveryManager));
    if(!dm)
        return NULL;

    dm->sc.name = UA_STRING("discovery");
    dm->sc.start = UA_DiscoveryManager_start;
    dm->sc.stop = UA_DiscoveryManager_stop;
    dm->sc.clear = UA_DiscoveryManager_clear;
    return &dm->sc;
}

/********************************/
/* Register at Discovery Server */
/********************************/

static void
asyncRegisterRequest_clear(void *_, void *context) {
    asyncRegisterRequest *ar = (asyncRegisterRequest*)context;
    UA_DiscoveryManager *dm = ar->dm;

    UA_String_clear(&ar->semaphoreFilePath);
    if(ar->client)
        UA_Client_delete(ar->client);
    memset(ar, 0, sizeof(asyncRegisterRequest));

    /* The Discovery manager is fully stopped? */
    UA_DiscoveryManager_setState(dm, dm->sc.state);
}

static void
asyncRegisterRequest_clearAsync(asyncRegisterRequest *ar) {
    UA_Server *server = ar->server;
    UA_ServerConfig *sc = &server->config;
    UA_EventLoop *el = sc->eventLoop;

    ar->cleanupCallback.callback = asyncRegisterRequest_clear;
    ar->cleanupCallback.application = server;
    ar->cleanupCallback.context = ar;
    el->addDelayedCallback(el, &ar->cleanupCallback);
}

static void
setupRegisterRequest(asyncRegisterRequest *ar, UA_RequestHeader *rh,
                     UA_RegisteredServer *rs) {
    UA_ServerConfig *sc = &ar->dm->sc.server->config;

    rh->timeoutHint = 10000;

    rs->isOnline = !ar->unregister;
    rs->serverUri = sc->applicationDescription.applicationUri;
    rs->productUri = sc->applicationDescription.productUri;
    rs->serverType = sc->applicationDescription.applicationType;
    rs->gatewayServerUri = sc->applicationDescription.gatewayServerUri;
    rs->semaphoreFilePath = ar->semaphoreFilePath;

    rs->serverNames = &sc->applicationDescription.applicationName;
    rs->serverNamesSize = 1;

    /* Mirror the discovery URLs from the server config (includes hostnames from
     * the network layers) */
    rs->discoveryUrls = sc->applicationDescription.discoveryUrls;
    rs->discoveryUrlsSize = sc->applicationDescription.discoveryUrlsSize;
}

static void
registerAsyncResponse(UA_Client *client, void *userdata,
                      UA_UInt32 requestId, void *resp) {
    asyncRegisterRequest *ar = (asyncRegisterRequest*)userdata;
    const UA_ServerConfig *sc = &ar->dm->sc.server->config;
    UA_Response *response = (UA_Response*)resp;
    const char *regtype = (ar->register2) ? "RegisterServer2" : "RegisterServer";

    /* Success registering? */
    if(response->responseHeader.serviceResult == UA_STATUSCODE_GOOD) {
        UA_LOG_INFO(sc->logging, UA_LOGCATEGORY_SERVER, "%s succeeded", regtype);
        goto done;
    }

    UA_LOG_WARNING(sc->logging, UA_LOGCATEGORY_SERVER,
                   "%s failed with statuscode %s", regtype,
                   UA_StatusCode_name(response->responseHeader.serviceResult));

    /* Try RegisterServer next */
    ar->register2 = false;

    /* Try RegisterServer immediately if we can.
     * Otherwise wait for the next state callback. */
    UA_SecureChannelState ss;
    UA_Client_getState(client, &ss, NULL, NULL);
    if(!ar->shutdown && ss == UA_SECURECHANNELSTATE_OPEN) {
        UA_RegisterServerRequest request;
        UA_RegisterServerRequest_init(&request);
        setupRegisterRequest(ar, &request.requestHeader, &request.server);
        UA_StatusCode res =
            __UA_Client_AsyncService(client, &request,
                                     &UA_TYPES[UA_TYPES_REGISTERSERVERREQUEST],
                                     registerAsyncResponse,
                                     &UA_TYPES[UA_TYPES_REGISTERSERVERRESPONSE], ar, NULL);
        if(res != UA_STATUSCODE_GOOD) {
            UA_LOG_ERROR((const UA_Logger *)&sc->logging, UA_LOGCATEGORY_CLIENT,
                         "RegisterServer failed with statuscode %s",
                         UA_StatusCode_name(res));
            goto done;
        }
    }

    return;

 done:
    /* Close the client connection, will be cleaned up in the client state
     * callback when closing is complete */
    ar->shutdown = true;
    UA_Client_disconnectSecureChannelAsync(ar->client);
}

static void
discoveryClientStateCallback(UA_Client *client,
                             UA_SecureChannelState channelState,
                             UA_SessionState sessionState,
                             UA_StatusCode connectStatus) {
    asyncRegisterRequest *ar = (asyncRegisterRequest*)
        UA_Client_getContext(client);
    UA_ServerConfig *sc = &ar->dm->sc.server->config;

    /* Connection failed */
    if(connectStatus != UA_STATUSCODE_GOOD) {
        if(connectStatus != UA_STATUSCODE_BADCONNECTIONCLOSED) {
            UA_LOG_ERROR(sc->logging, UA_LOGCATEGORY_SERVER,
                         "Could not connect to the Discovery server with error %s",
                         UA_StatusCode_name(connectStatus));
        }

        /* Connection fully closed */
        if(channelState == UA_SECURECHANNELSTATE_CLOSED) {
            if(!ar->connectSuccess || ar->shutdown) {
                asyncRegisterRequest_clearAsync(ar); /* Clean up */
            } else {
                ar->connectSuccess = false;
                __UA_Client_connect(client, true);   /* Reconnect */
            }
        }
        return;
    }

    /* Wait until the SecureChannel is open */
    if(channelState != UA_SECURECHANNELSTATE_OPEN)
        return;

    /* We have at least succeeded to connect */
    ar->connectSuccess = true;

    /* Is this the encrypted SecureChannel already? (We might have to wait for
     * the second connection after the FindServers handshake */
    UA_MessageSecurityMode msm = UA_MESSAGESECURITYMODE_INVALID;
    UA_Client_getConnectionAttribute_scalar(client, UA_QUALIFIEDNAME(0, "securityMode"),
                                            &UA_TYPES[UA_TYPES_MESSAGESECURITYMODE],
                                            &msm);
#ifdef UA_ENABLE_ENCRYPTION 
    if(msm != UA_MESSAGESECURITYMODE_SIGNANDENCRYPT)
        return;
#endif

    const UA_DataType *reqType;
    const UA_DataType *respType;
    UA_RegisterServerRequest reg1;
    UA_RegisterServer2Request reg2;
#ifdef UA_ENABLE_DISCOVERY_MULTICAST
    UA_ExtensionObject mdnsConfig;
#endif
    void *request;

    /* Prepare the request. This does not allocate memory */
    if(ar->register2) {
        UA_RegisterServer2Request_init(&reg2);
        setupRegisterRequest(ar, &reg2.requestHeader, &reg2.server);
        reqType = &UA_TYPES[UA_TYPES_REGISTERSERVER2REQUEST];
        respType = &UA_TYPES[UA_TYPES_REGISTERSERVER2RESPONSE];
        request = &reg2;

#ifdef UA_ENABLE_DISCOVERY_MULTICAST
        /* Set the configuration that is only available for
         * UA_RegisterServer2Request */
        UA_ExtensionObject_setValueNoDelete(&mdnsConfig, &sc->mdnsConfig,
                                            &UA_TYPES[UA_TYPES_MDNSDISCOVERYCONFIGURATION]);
        reg2.discoveryConfigurationSize = 1;
        reg2.discoveryConfiguration = &mdnsConfig;
#endif
    } else {
        UA_RegisterServerRequest_init(&reg1);
        setupRegisterRequest(ar, &reg1.requestHeader, &reg1.server);
        reqType = &UA_TYPES[UA_TYPES_REGISTERSERVERREQUEST];
        respType = &UA_TYPES[UA_TYPES_REGISTERSERVERRESPONSE];
        request = &reg1;
    }

    /* Try to call RegisterServer2 */
    UA_StatusCode res =
        __UA_Client_AsyncService(client, request, reqType, registerAsyncResponse,
                                 respType, ar, NULL);
    if(res != UA_STATUSCODE_GOOD) {
        /* Close the client connection, will be cleaned up in the client state
         * callback when closing is complete */
        UA_Client_disconnectSecureChannelAsync(ar->client);
        UA_LOG_ERROR(sc->logging, UA_LOGCATEGORY_CLIENT,
                     "RegisterServer2 failed with statuscode %s",
                     UA_StatusCode_name(res));
    }
}

static UA_StatusCode
UA_Server_register(UA_Server *server, UA_ClientConfig *cc, UA_Boolean unregister,
                   const UA_String discoveryServerUrl,
                   const UA_String semaphoreFilePath) {
    /* Get the discovery manager */
    UA_DiscoveryManager *dm = (UA_DiscoveryManager*)
        getServerComponentByName(server, UA_STRING("discovery"));
    if(!dm) {
        UA_ClientConfig_clear(cc);
        return UA_STATUSCODE_BADINTERNALERROR;
    }

    /* Check that the discovery manager is running */
    UA_ServerConfig *sc = &server->config;
    if(dm->sc.state != UA_LIFECYCLESTATE_STARTED) {
        UA_LOG_ERROR(sc->logging, UA_LOGCATEGORY_SERVER,
                     "The server must be started for registering");
        UA_ClientConfig_clear(cc);
        return UA_STATUSCODE_BADINTERNALERROR;
    }

    /* Find a free slot for storing the async request information */
    asyncRegisterRequest *ar = NULL;
    for(size_t i = 0; i < UA_MAXREGISTERREQUESTS; i++) {
        if(dm->registerRequests[i].client == NULL) {
            ar = &dm->registerRequests[i];
            break;
        }
    }
    if(!ar) {
        UA_LOG_ERROR(sc->logging, UA_LOGCATEGORY_SERVER,
                     "Too many outstanding register requests. Cannot proceed.");
        UA_ClientConfig_clear(cc);
        return UA_STATUSCODE_BADINTERNALERROR;
    }

    /* Use the EventLoop from the server for the client */
    if(cc->eventLoop && !cc->externalEventLoop)
        cc->eventLoop->free(cc->eventLoop);
    cc->eventLoop = sc->eventLoop;
    cc->externalEventLoop = true;

    /* Set the state callback method and context */
    cc->stateCallback = discoveryClientStateCallback;
    cc->clientContext = ar;

    /* Use encryption by default */
#ifdef UA_ENABLE_ENCRYPTION
    cc->securityMode = UA_MESSAGESECURITYMODE_SIGNANDENCRYPT;
#endif

    /* Open only a SecureChannel */
    cc->noSession = true;

    /* Move the endpoint url */
    UA_String_clear(&cc->endpointUrl);
    UA_String_copy(&discoveryServerUrl, &cc->endpointUrl);

    /* Instantiate the client */
    ar->client = UA_Client_newWithConfig(cc);
    if(!ar->client) {
        UA_ClientConfig_clear(cc);
        return UA_STATUSCODE_BADOUTOFMEMORY;
    }

    /* Zero out the supplied config */
    memset(cc, 0, sizeof(UA_ClientConfig));

    /* Finish setting up the context */
    ar->server = server;
    ar->dm = dm;
    ar->unregister = unregister;
    ar->register2 = true; /* Try register2 first */
    UA_String_copy(&semaphoreFilePath, &ar->semaphoreFilePath);

    /* Connect asynchronously. The register service is called once the
     * connection is open. */
    ar->connectSuccess = false;
    return __UA_Client_connect(ar->client, true);
}

UA_StatusCode
UA_Server_registerDiscovery(UA_Server *server, UA_ClientConfig *cc,
                            const UA_String discoveryServerUrl,
                            const UA_String semaphoreFilePath) {
    UA_LOG_INFO(server->config.logging, UA_LOGCATEGORY_SERVER,
                "Registering at the DiscoveryServer: %S", discoveryServerUrl);
    UA_LOCK(&server->serviceMutex);
    UA_StatusCode res =
        UA_Server_register(server, cc, false, discoveryServerUrl, semaphoreFilePath);
    UA_UNLOCK(&server->serviceMutex);
    return res;
}

UA_StatusCode
UA_Server_deregisterDiscovery(UA_Server *server, UA_ClientConfig *cc,
                              const UA_String discoveryServerUrl) {
    UA_LOG_INFO(server->config.logging, UA_LOGCATEGORY_SERVER,
                "Deregistering at the DiscoveryServer: %S", discoveryServerUrl);
    UA_LOCK(&server->serviceMutex);
    UA_StatusCode res =
        UA_Server_register(server, cc, true, discoveryServerUrl, UA_STRING_NULL);
    UA_UNLOCK(&server->serviceMutex);
    return res;
}

#endif /* UA_ENABLE_DISCOVERY */<|MERGE_RESOLUTION|>--- conflicted
+++ resolved
@@ -26,13 +26,8 @@
     if(state == UA_LIFECYCLESTATE_STOPPING ||
        state == UA_LIFECYCLESTATE_STOPPED) {
         state = UA_LIFECYCLESTATE_STOPPED;
-<<<<<<< HEAD
-#ifdef UA_ENABLE_DISCOVERY_MULTICAST
-        if(dm->mdnsRecvConnectionsSize != 0 || dm->mdnsSendConnectionsSize != 0)
-=======
 #ifdef UA_ENABLE_DISCOVERY_MULTICAST_MDNSD 
-        if(UA_DiscoveryManager_getMdnsConnectionCount() > 0)
->>>>>>> 575d0adc
+        if(UA_DiscoveryManager_getMdnsConnectionCount() > 0 || UA_DiscoveryManager_getMdnsConnectionCount())
             state = UA_LIFECYCLESTATE_STOPPING;
 #endif
 
