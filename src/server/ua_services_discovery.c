/* This Source Code Form is subject to the terms of the Mozilla Public
 * License, v. 2.0. If a copy of the MPL was not distributed with this
 * file, You can obtain one at http://mozilla.org/MPL/2.0/.
 *
 *    Copyright 2014-2017 (c) Fraunhofer IOSB (Author: Julius Pfrommer)
 *    Copyright 2014-2016 (c) Sten Grüner
 *    Copyright 2014, 2017 (c) Florian Palm
 *    Copyright 2016 (c) Oleksiy Vasylyev
 *    Copyright 2016-2017 (c) Stefan Profanter, fortiss GmbH
 *    Copyright 2017 (c) frax2222
 *    Copyright 2017 (c) Mark Giraud, Fraunhofer IOSB
 */

#include "ua_server_internal.h"
#include "ua_discovery.h"
#include "ua_services.h"

#ifdef UA_ENABLE_DISCOVERY

#include <open62541/client.h>

static UA_StatusCode
setApplicationDescriptionFromRegisteredServer(const UA_FindServersRequest *request,
                                              UA_ApplicationDescription *target,
                                              const UA_RegisteredServer *rs) {
    UA_ApplicationDescription_init(target);
    UA_StatusCode retval =
        UA_String_copy(&rs->serverUri, &target->applicationUri);
    if(retval != UA_STATUSCODE_GOOD)
        return retval;

    retval = UA_String_copy(&rs->productUri, &target->productUri);
    if(retval != UA_STATUSCODE_GOOD)
        return retval;

    // if the client requests a specific locale, select the corresponding server name
    if(request->localeIdsSize) {
        UA_Boolean appNameFound = false;
        for(size_t i =0; i<request->localeIdsSize && !appNameFound; i++) {
            for(size_t j =0; j<rs->serverNamesSize; j++) {
                if(UA_String_equal(&request->localeIds[i],
                                   &rs->serverNames[j].locale)) {
                    retval = UA_LocalizedText_copy(&rs->serverNames[j],
                                                   &target->applicationName);
                    if(retval != UA_STATUSCODE_GOOD)
                        return retval;
                    appNameFound = true;
                    break;
                }
            }
        }

        // server does not have the requested local, therefore we can select the
        // most suitable one
        if(!appNameFound && rs->serverNamesSize) {
            retval = UA_LocalizedText_copy(&rs->serverNames[0],
                                           &target->applicationName);
            if(retval != UA_STATUSCODE_GOOD)
                return retval;
        }
    } else if(rs->serverNamesSize) {
        // just take the first name
        retval = UA_LocalizedText_copy(&rs->serverNames[0],
                                       &target->applicationName);
        if(retval != UA_STATUSCODE_GOOD)
            return retval;
    }

    target->applicationType = rs->serverType;
    retval = UA_String_copy(&rs->gatewayServerUri, &target->gatewayServerUri);
    if(retval != UA_STATUSCODE_GOOD)
        return retval;
    // TODO where do we get the discoveryProfileUri for application data?

    target->discoveryUrlsSize = rs->discoveryUrlsSize;
    if(rs->discoveryUrlsSize) {
        size_t duSize = sizeof(UA_String) * rs->discoveryUrlsSize;
        target->discoveryUrls = (UA_String *)UA_malloc(duSize);
        if(!target->discoveryUrls)
            return UA_STATUSCODE_BADOUTOFMEMORY;
        for(size_t i = 0; i < rs->discoveryUrlsSize; i++) {
            retval = UA_String_copy(&rs->discoveryUrls[i],
                                    &target->discoveryUrls[i]);
            if(retval != UA_STATUSCODE_GOOD)
                return retval;
        }
    }

    return retval;
}
#endif

void Service_FindServers(UA_Server *server, UA_Session *session,
                         const UA_FindServersRequest *request,
                         UA_FindServersResponse *response) {
    UA_LOG_DEBUG_SESSION(server->config.logging, session, "Processing FindServersRequest");
    UA_LOCK_ASSERT(&server->serviceMutex);

    /* Return the server itself? */
    UA_Boolean foundSelf = false;
    if(request->serverUrisSize) {
        for(size_t i = 0; i < request->serverUrisSize; i++) {
            if(UA_String_equal(&request->serverUris[i],
                               &server->config.applicationDescription.applicationUri)) {
                foundSelf = true;
                break;
            }
        }
    } else {
        foundSelf = true;
    }

#ifndef UA_ENABLE_DISCOVERY
    if(!foundSelf)
        return;

    response->responseHeader.serviceResult =
        UA_Array_copy(&server->config.applicationDescription, 1,
                      (void**)&response->servers,
                      &UA_TYPES[UA_TYPES_APPLICATIONDESCRIPTION]);
    if(response->responseHeader.serviceResult != UA_STATUSCODE_GOOD)
        return;

    response->serversSize = 1;
#else
    UA_DiscoveryManager *dm = (UA_DiscoveryManager*)
        getServerComponentByName(server, UA_STRING("discovery"));
    if(!dm) {
        response->responseHeader.serviceResult = UA_STATUSCODE_BADINTERNALERROR;
        return;
    }

    /* Allocate enough memory, including memory for the "self" response */
    size_t maxResults = dm->registeredServersSize + 1;
    response->servers = (UA_ApplicationDescription*)
        UA_Array_new(maxResults, &UA_TYPES[UA_TYPES_APPLICATIONDESCRIPTION]);
    if(!response->servers) {
        response->responseHeader.serviceResult = UA_STATUSCODE_BADOUTOFMEMORY;
        return;
    }

    /* Copy into the response. TODO: Evaluate return codes */
    size_t pos = 0;
    if(foundSelf)
        UA_ApplicationDescription_copy(&server->config.applicationDescription,
                                       &response->servers[pos++]);

    registeredServer *current;
    LIST_FOREACH(current, &dm->registeredServers, pointers) {
        UA_Boolean usable = (request->serverUrisSize == 0);
        if(!usable) {
            /* If client only requested a specific set of servers */
            for(size_t i = 0; i < request->serverUrisSize; i++) {
                if(UA_String_equal(&current->registeredServer.serverUri,
                                   &request->serverUris[i])) {
                    usable = true;
                    break;
                }
            }
        }

        if(usable)
            setApplicationDescriptionFromRegisteredServer(request, &response->servers[pos++],
                                                          &current->registeredServer);
    }

    /* Set the final size */
    if(pos > 0) {
        response->serversSize = pos;
    } else {
        UA_free(response->servers);
        response->servers = NULL;
    }
#endif

    if(request->endpointUrl.length > 0 && response->servers != NULL) {
        for(size_t i = 0; i < response->serversSize; i++) {
            UA_Array_delete(response->servers[i].discoveryUrls,
                            response->servers[i].discoveryUrlsSize,
                            &UA_TYPES[UA_TYPES_STRING]);
            response->servers[i].discoveryUrls = NULL;
            response->servers[i].discoveryUrlsSize = 0;
            response->responseHeader.serviceResult |=
                UA_Array_appendCopy((void**)&response->servers[i].discoveryUrls,
                                    &response->servers[i].discoveryUrlsSize,
                                    &request->endpointUrl, &UA_TYPES[UA_TYPES_STRING]);
        }
    }
}

#if defined(UA_ENABLE_DISCOVERY) && defined(UA_ENABLE_DISCOVERY_MULTICAST)
/* All filter criteria must be fulfilled in the list entry. The comparison is
 * case insensitive. Returns true if the entry matches the filter. */
static UA_Boolean
entryMatchesCapabilityFilter(size_t serverCapabilityFilterSize,
                             UA_String *serverCapabilityFilter,
                             UA_ServerOnNetwork *current) {
    /* If the entry has less capabilities defined than the filter, there's no match */
    if(serverCapabilityFilterSize > current->serverCapabilitiesSize)
        return false;
    for(size_t i = 0; i < serverCapabilityFilterSize; i++) {
        UA_Boolean capabilityFound = false;
        for(size_t j = 0; j < current->serverCapabilitiesSize; j++) {
            if(UA_String_equal_ignorecase(&serverCapabilityFilter[i],
                               &current->serverCapabilities[j])) {
                capabilityFound = true;
                break;
            }
        }
        if(!capabilityFound)
            return false;
    }
    return true;
}

void
Service_FindServersOnNetwork(UA_Server *server, UA_Session *session,
                             const UA_FindServersOnNetworkRequest *request,
                             UA_FindServersOnNetworkResponse *response) {
    UA_LOCK_ASSERT(&server->serviceMutex);

    UA_DiscoveryManager *dm = (UA_DiscoveryManager*)
        getServerComponentByName(server, UA_STRING("discovery"));
    if(!dm) {
        response->responseHeader.serviceResult = UA_STATUSCODE_BADINTERNALERROR;
        return;
    }

    if(!server->config.mdnsEnabled) {
        response->responseHeader.serviceResult = UA_STATUSCODE_BADNOTIMPLEMENTED;
        return;
    }

    /* Set LastCounterResetTime */
    response->lastCounterResetTime =
        UA_DiscoveryManager_getServerOnNetworkCounterResetTime(dm);

    /* Compute the max number of records to return */
    UA_UInt32 recordCount = 0;
    UA_UInt32 serverOnNetworkRecordIdCounter =
        UA_DiscoveryManager_getServerOnNetworkRecordIdCounter(dm);
    if(request->startingRecordId < serverOnNetworkRecordIdCounter)
        recordCount = serverOnNetworkRecordIdCounter - request->startingRecordId;
    if(request->maxRecordsToReturn && recordCount > request->maxRecordsToReturn)
        recordCount = UA_MIN(recordCount, request->maxRecordsToReturn);
    if(recordCount == 0) {
        response->serversSize = 0;
        return;
    }

    /* Iterate over all records and add to filtered list */
    UA_UInt32 filteredCount = 0;
    UA_STACKARRAY(UA_ServerOnNetwork*, filtered, recordCount);
    UA_ServerOnNetwork *current = UA_DiscoveryManager_getServerOnNetworkList();
    if(!current) {
        response->responseHeader.serviceResult = UA_STATUSCODE_BADINTERNALERROR;
        return;
    }
    for(size_t i = 0; i < recordCount; i++) {
        if(filteredCount >= recordCount)
            break;
        if(current->recordId < request->startingRecordId)
            continue;
        if(!entryMatchesCapabilityFilter(request->serverCapabilityFilterSize,
                               request->serverCapabilityFilter, current))
            continue;
        filtered[filteredCount++] = current;
<<<<<<< HEAD
        current = UA_DiscoveryManager_getNextServerOnNetworkRecord(current);
=======
        current = UA_DiscoveryManager_getNextServerOnNetworkRecord(dm, current);
        if(!current)
            break;
>>>>>>> 6915f463
    }

    if(filteredCount == 0)
        return;

    /* Allocate the array for the response */
    response->servers = (UA_ServerOnNetwork*)
        UA_malloc(sizeof(UA_ServerOnNetwork)*filteredCount);
    if(!response->servers) {
        response->responseHeader.serviceResult = UA_STATUSCODE_BADOUTOFMEMORY;
        return;
    }
    response->serversSize = filteredCount;

    /* Copy the server names */
    for(size_t i = 0; i < filteredCount; i++)
        UA_ServerOnNetwork_copy(filtered[i], &response->servers[filteredCount-i-1]);
}
#endif

static const UA_String UA_SECURITY_POLICY_BASIC256SHA256_URI =
    UA_STRING_STATIC("http://opcfoundation.org/UA/SecurityPolicy#Basic256Sha256");

UA_SecurityPolicy *
getDefaultEncryptedSecurityPolicy(UA_Server *server) {
    for(size_t i = 0; i < server->config.securityPoliciesSize; i++) {
        UA_SecurityPolicy *sp = &server->config.securityPolicies[i];
        if(UA_String_equal(&UA_SECURITY_POLICY_BASIC256SHA256_URI, &sp->policyUri))
            return sp;
    }
    for(size_t i = server->config.securityPoliciesSize; i > 0; i--) {
        UA_SecurityPolicy *sp = &server->config.securityPolicies[i-1];
        if(!UA_String_equal(&UA_SECURITY_POLICY_NONE_URI, &sp->policyUri))
            return sp;
    }
    return NULL; /* No encrypted policy found */
}

const char *securityModeStrs[4] = {"-invalid", "-none", "-sign", "-sign+encrypt"};

UA_String
securityPolicyUriPostfix(const UA_String uri) {
    for(UA_Byte *b = uri.data + uri.length - 1; b >= uri.data; b--) {
        if(*b != '#')
            continue;
        UA_String postfix = {uri.length - (size_t)(b - uri.data), b};
        return postfix;
    }
    return uri;
}

static UA_StatusCode
updateEndpointUserIdentityToken(UA_Server *server, UA_EndpointDescription *ed) {
    /* Don't change the UserIdentityTokens if there are manually configured
     * entries */
    if(ed->userIdentityTokensSize > 0)
        return UA_STATUSCODE_GOOD;

    /* Copy the UserTokenPolicies from the AccessControl plugin, but only the matching ones to the securityPolicyUri.
     * TODO: Different instances of the AccessControl plugin per Endpoint */
    UA_StatusCode res = UA_STATUSCODE_GOOD;
    UA_ServerConfig *sc = &server->config;
    for(size_t i = 0; i < sc->accessControl.userTokenPoliciesSize; i++) {
        UA_UserTokenPolicy *utp = &sc->accessControl.userTokenPolicies[i];
        res = UA_Array_appendCopy((void**)&ed->userIdentityTokens,
                                  &ed->userIdentityTokensSize, utp,
                                  &UA_TYPES[UA_TYPES_USERTOKENPOLICY]);
        if(res != UA_STATUSCODE_GOOD)
            return res;

        /* Select the SecurityPolicy for the UserTokenType.
         * If not set, the SecurityPolicy of the SecureChannel is used. */
        utp = &ed->userIdentityTokens[ed->userIdentityTokensSize - 1];
        UA_String_clear(&utp->securityPolicyUri);
#ifdef UA_ENABLE_ENCRYPTION
        /* Anonymous tokens don't need encryption. All other tokens require
         * encryption with the exception of Username/Password if also the
         * allowNonePolicyPassword option has been set. The same logic is used
         * in selectEndpointAndTokenPolicy (ua_services_session.c). */
        if(utp->tokenType != UA_USERTOKENTYPE_ANONYMOUS &&
           !(sc->allowNonePolicyPassword && utp->tokenType == UA_USERTOKENTYPE_USERNAME) &&
           UA_String_equal(&ed->securityPolicyUri, &UA_SECURITY_POLICY_NONE_URI)) {
            UA_SecurityPolicy *encSP = getDefaultEncryptedSecurityPolicy(server);
            if(!encSP) {
                /* No encrypted SecurityPolicy available */
                UA_LOG_WARNING(sc->logging, UA_LOGCATEGORY_CLIENT,
                               "Removing a UserTokenPolicy that would allow the "
                               "password to be transmitted without encryption "
                               "(Can be enabled via config->allowNonePolicyPassword)");
                UA_StatusCode res2 =
                    UA_Array_resize((void **)&ed->userIdentityTokens,
                                    &ed->userIdentityTokensSize,
                                    ed->userIdentityTokensSize - 1,
                                    &UA_TYPES[UA_TYPES_USERTOKENPOLICY]);
                (void)res2;
                continue;
            }
            res |= UA_String_copy(&encSP->policyUri, &utp->securityPolicyUri);
        }
#endif

        /* Append the SecurityMode and SecurityPolicy postfix to the PolicyId to
         * make it unique */
        UA_String postfix;
        if(utp->securityPolicyUri.length > 0)
            postfix = securityPolicyUriPostfix(utp->securityPolicyUri);
        else
            postfix = securityPolicyUriPostfix(ed->securityPolicyUri);
        size_t newLen = utp->policyId.length + postfix.length +
            strlen(securityModeStrs[ed->securityMode]);
        UA_Byte *newString = (UA_Byte*)UA_realloc(utp->policyId.data, newLen);
        if(!newString)
            continue;
        size_t pos = utp->policyId.length;
        memcpy(&newString[pos], securityModeStrs[ed->securityMode],
               strlen(securityModeStrs[ed->securityMode]));
        pos += strlen(securityModeStrs[ed->securityMode]);
        memcpy(&newString[pos], postfix.data, postfix.length);
        utp->policyId.data = newString;
        utp->policyId.length = newLen;
    }

    return res;
}

/* Also reused to create the EndpointDescription array in the CreateSessionResponse */
UA_StatusCode
setCurrentEndPointsArray(UA_Server *server, const UA_String endpointUrl,
                         UA_String *profileUris, size_t profileUrisSize,
                         UA_EndpointDescription **arr, size_t *arrSize) {
    /* Clone the endpoint for each discoveryURL? */
    size_t clone_times = 1;
    if(endpointUrl.length == 0)
        clone_times = server->config.applicationDescription.discoveryUrlsSize;

    /* Allocate the array */
    *arr = (UA_EndpointDescription*)
        UA_Array_new(server->config.endpointsSize * clone_times,
                     &UA_TYPES[UA_TYPES_ENDPOINTDESCRIPTION]);
    if(!*arr)
        return UA_STATUSCODE_BADOUTOFMEMORY;

    size_t pos = 0;
    UA_StatusCode retval = UA_STATUSCODE_GOOD;
    for(size_t j = 0; j < server->config.endpointsSize; ++j) {
        /* Test if the supported binary profile shall be returned */
        UA_Boolean usable = (profileUrisSize == 0);
        if(!usable) {
            for(size_t i = 0; i < profileUrisSize; ++i) {
                if(!UA_String_equal(&profileUris[i], &server->config.endpoints[j].transportProfileUri))
                    continue;
                usable = true;
                break;
            }
        }
        if(!usable)
            continue;

        /* Copy into the results */
        for(size_t i = 0; i < clone_times; ++i) {
            /* Copy the endpoint with a current ApplicationDescription */
            UA_EndpointDescription *ed = &(*arr)[pos];
            retval |= UA_EndpointDescription_copy(&server->config.endpoints[j], ed);
            UA_ApplicationDescription_clear(&ed->server);
            retval |= UA_ApplicationDescription_copy(&server->config.applicationDescription,
                                                     &ed->server);

            /* Return the certificate for the SecurityPolicy. If the
             * SecureChannel is unencrypted, select the default encrypted
             * SecurityPolicy. */
            UA_SecurityPolicy *sp = getSecurityPolicyByUri(server, &ed->securityPolicyUri);
            if(!sp || UA_String_equal(&UA_SECURITY_POLICY_NONE_URI, &sp->policyUri))
                sp = getDefaultEncryptedSecurityPolicy(server);
            if(sp) {
                UA_ByteString_clear(&ed->serverCertificate);
                retval |= UA_ByteString_copy(&sp->localCertificate, &ed->serverCertificate);
            }

            /* Set the User Identity Token list fromt the AccessControl plugin */
            retval |= updateEndpointUserIdentityToken(server, ed);

            /* Set the EndpointURL */
            UA_String_clear(&ed->endpointUrl);
            if(endpointUrl.length == 0) {
                retval |= UA_String_copy(&server->config.applicationDescription.
                                         discoveryUrls[i], &ed->endpointUrl);
            } else {
                /* Mirror back the requested EndpointUrl and also add it to the
                 * array of discovery urls */
                retval |= UA_String_copy(&endpointUrl, &ed->endpointUrl);
                retval |= UA_Array_appendCopy((void**)&ed->server.discoveryUrls,
                                              &ed->server.discoveryUrlsSize,
                                              &endpointUrl, &UA_TYPES[UA_TYPES_STRING]);
            }
            if(retval != UA_STATUSCODE_GOOD)
                goto error;

            pos++;
        }
    }

    *arrSize = pos;
    return UA_STATUSCODE_GOOD;

 error:
    UA_Array_delete(*arr, server->config.endpointsSize * clone_times,
                    &UA_TYPES[UA_TYPES_ENDPOINTDESCRIPTION]);
    *arr = NULL;
    return retval;
}

void
Service_GetEndpoints(UA_Server *server, UA_Session *session,
                     const UA_GetEndpointsRequest *request,
                     UA_GetEndpointsResponse *response) {
    UA_LOCK_ASSERT(&server->serviceMutex);

    /* If the client expects to see a specific endpointurl, mirror it back. If
     * not, clone the endpoints with the discovery url of all networklayers. */
    if(request->endpointUrl.length > 0) {
        UA_LOG_DEBUG_SESSION(server->config.logging, session,
                             "Processing GetEndpointsRequest with endpointUrl "
                             UA_PRINTF_STRING_FORMAT, UA_PRINTF_STRING_DATA(request->endpointUrl));
    } else {
        UA_LOG_DEBUG_SESSION(server->config.logging, session,
                             "Processing GetEndpointsRequest with an empty endpointUrl");
    }

    response->responseHeader.serviceResult =
        setCurrentEndPointsArray(server, request->endpointUrl,
                                 request->profileUris, request->profileUrisSize,
                                 &response->endpoints, &response->endpointsSize);
}

#ifdef UA_ENABLE_DISCOVERY

static void
process_RegisterServer(UA_Server *server, UA_Session *session,
                       const UA_RequestHeader* requestHeader,
                       const UA_RegisteredServer *requestServer,
                       const size_t requestDiscoveryConfigurationSize,
                       const UA_ExtensionObject *requestDiscoveryConfiguration,
                       UA_ResponseHeader* responseHeader,
                       size_t *responseConfigurationResultsSize,
                       UA_StatusCode **responseConfigurationResults,
                       size_t *responseDiagnosticInfosSize,
                       UA_DiagnosticInfo *responseDiagnosticInfos) {
    UA_LOCK_ASSERT(&server->serviceMutex);

    UA_DiscoveryManager *dm = (UA_DiscoveryManager*)
        getServerComponentByName(server, UA_STRING("discovery"));
    if(!dm)
        return;

    if(server->config.applicationDescription.applicationType != UA_APPLICATIONTYPE_DISCOVERYSERVER) {
        responseHeader->serviceResult = UA_STATUSCODE_BADSERVICEUNSUPPORTED;
        return;
    }

    /* Find the server from the request in the registered list */
    registeredServer *rs = NULL;
    LIST_FOREACH(rs, &dm->registeredServers, pointers) {
        if(UA_String_equal(&rs->registeredServer.serverUri, &requestServer->serverUri))
            break;
    }

    UA_MdnsDiscoveryConfiguration *mdnsConfig = NULL;

    const UA_String* mdnsServerName = NULL;
    if(requestDiscoveryConfigurationSize) {
        *responseConfigurationResults =
            (UA_StatusCode *)UA_Array_new(requestDiscoveryConfigurationSize,
                                          &UA_TYPES[UA_TYPES_STATUSCODE]);
        if(!(*responseConfigurationResults)) {
            responseHeader->serviceResult = UA_STATUSCODE_BADOUTOFMEMORY;
            return;
        }
        *responseConfigurationResultsSize = requestDiscoveryConfigurationSize;

        for(size_t i = 0; i < requestDiscoveryConfigurationSize; i++) {
            const UA_ExtensionObject *object = &requestDiscoveryConfiguration[i];
            if(!mdnsConfig && (object->encoding == UA_EXTENSIONOBJECT_DECODED ||
                               object->encoding == UA_EXTENSIONOBJECT_DECODED_NODELETE) &&
               (object->content.decoded.type == &UA_TYPES[UA_TYPES_MDNSDISCOVERYCONFIGURATION])) {
                mdnsConfig = (UA_MdnsDiscoveryConfiguration *)object->content.decoded.data;
                mdnsServerName = &mdnsConfig->mdnsServerName;
                (*responseConfigurationResults)[i] = UA_STATUSCODE_GOOD;
            } else {
                (*responseConfigurationResults)[i] = UA_STATUSCODE_BADNOTSUPPORTED;
            }
        }
    }

    if(!mdnsServerName && requestServer->serverNamesSize)
        mdnsServerName = &requestServer->serverNames[0].text;

    if(!mdnsServerName) {
        responseHeader->serviceResult = UA_STATUSCODE_BADSERVERNAMEMISSING;
        return;
    }

    if(requestServer->discoveryUrlsSize == 0) {
        responseHeader->serviceResult = UA_STATUSCODE_BADDISCOVERYURLMISSING;
        return;
    }

    if(requestServer->semaphoreFilePath.length) {
#ifdef UA_ENABLE_DISCOVERY_SEMAPHORE
        char* filePath = (char*)
            UA_malloc(sizeof(char)*requestServer->semaphoreFilePath.length+1);
        if(!filePath) {
            UA_LOG_ERROR_SESSION(server->config.logging, session,
                                 "Cannot allocate memory for semaphore path. Out of memory.");
            responseHeader->serviceResult = UA_STATUSCODE_BADOUTOFMEMORY;
            return;
        }
        memcpy(filePath, requestServer->semaphoreFilePath.data,
               requestServer->semaphoreFilePath.length );
        filePath[requestServer->semaphoreFilePath.length] = '\0';
        if(!UA_fileExists( filePath )) {
            responseHeader->serviceResult = UA_STATUSCODE_BADSEMPAHOREFILEMISSING;
            UA_free(filePath);
            return;
        }
        UA_free(filePath);
#else
        UA_LOG_WARNING(server->config.logging, UA_LOGCATEGORY_CLIENT,
                       "Ignoring semaphore file path. open62541 not compiled "
                       "with UA_ENABLE_DISCOVERY_SEMAPHORE=ON");
#endif
    }

#ifdef UA_ENABLE_DISCOVERY_MULTICAST
    if(server->config.mdnsEnabled) {
        for(size_t i = 0; i < requestServer->discoveryUrlsSize; i++) {
            /* create TXT if is online and first index, delete TXT if is offline
             * and last index */
            UA_Boolean updateTxt = (requestServer->isOnline && i==0) ||
                (!requestServer->isOnline && i==requestServer->discoveryUrlsSize);
            UA_Discovery_updateMdnsForDiscoveryUrl(dm, *mdnsServerName, mdnsConfig,
                                                   requestServer->discoveryUrls[i],
                                                   requestServer->isOnline, updateTxt);
        }
    }
#endif

    if(!requestServer->isOnline) {
        // server is shutting down. Remove it from the registered servers list
        if(!rs) {
            // server not found, show warning
            UA_LOG_WARNING_SESSION(server->config.logging, session,
                                   "Could not unregister server %S. Not registered.",
                                   requestServer->serverUri);
            responseHeader->serviceResult = UA_STATUSCODE_BADNOTHINGTODO;
            return;
        }

        if(dm->registerServerCallback) {
            UA_UNLOCK(&server->serviceMutex);
            dm->registerServerCallback(requestServer,
                                       dm->registerServerCallbackData);
            UA_LOCK(&server->serviceMutex);
        }

        // server found, remove from list
        LIST_REMOVE(rs, pointers);
        UA_RegisteredServer_clear(&rs->registeredServer);
        UA_free(rs);
        dm->registeredServersSize--;
        responseHeader->serviceResult = UA_STATUSCODE_GOOD;
        return;
    }

    UA_StatusCode retval = UA_STATUSCODE_GOOD;
    if(!rs) {
        // server not yet registered, register it by adding it to the list
        UA_LOG_DEBUG_SESSION(server->config.logging, session,
                             "Registering new server: %S",
                             requestServer->serverUri);

        rs = (registeredServer*)UA_malloc(sizeof(registeredServer));
        if(!rs) {
            responseHeader->serviceResult = UA_STATUSCODE_BADOUTOFMEMORY;
            return;
        }

        LIST_INSERT_HEAD(&dm->registeredServers, rs, pointers);
        dm->registeredServersSize++;
    } else {
        UA_RegisteredServer_clear(&rs->registeredServer);
    }

    // Always call the callback, if it is set. Previously we only called it if
    // it was a new register call. It may be the case that this endpoint
    // registered before, then crashed, restarts and registeres again. In that
    // case the entry is not deleted and the callback would not be called.
    if(dm->registerServerCallback) {
        UA_UNLOCK(&server->serviceMutex);
        dm->registerServerCallback(requestServer,
                                   dm->registerServerCallbackData);
        UA_LOCK(&server->serviceMutex);
    }

    // copy the data from the request into the list
    UA_EventLoop *el = server->config.eventLoop;
    UA_DateTime nowMonotonic = el->dateTime_nowMonotonic(el);
    UA_RegisteredServer_copy(requestServer, &rs->registeredServer);
    rs->lastSeen = nowMonotonic;
    responseHeader->serviceResult = retval;
}

void Service_RegisterServer(UA_Server *server, UA_Session *session,
                            const UA_RegisterServerRequest *request,
                            UA_RegisterServerResponse *response) {
    UA_LOG_DEBUG_SESSION(server->config.logging, session,
                         "Processing RegisterServerRequest");
    UA_LOCK_ASSERT(&server->serviceMutex);
    process_RegisterServer(server, session, &request->requestHeader, &request->server, 0,
                           NULL, &response->responseHeader, 0, NULL, 0, NULL);
}

void Service_RegisterServer2(UA_Server *server, UA_Session *session,
                            const UA_RegisterServer2Request *request,
                             UA_RegisterServer2Response *response) {
    UA_LOG_DEBUG_SESSION(server->config.logging, session,
                         "Processing RegisterServer2Request");
    UA_LOCK_ASSERT(&server->serviceMutex);
    process_RegisterServer(server, session, &request->requestHeader, &request->server,
                           request->discoveryConfigurationSize, request->discoveryConfiguration,
                           &response->responseHeader, &response->configurationResultsSize,
                           &response->configurationResults, &response->diagnosticInfosSize,
                           response->diagnosticInfos);
}

#endif /* UA_ENABLE_DISCOVERY */<|MERGE_RESOLUTION|>--- conflicted
+++ resolved
@@ -265,13 +265,9 @@
                                request->serverCapabilityFilter, current))
             continue;
         filtered[filteredCount++] = current;
-<<<<<<< HEAD
         current = UA_DiscoveryManager_getNextServerOnNetworkRecord(current);
-=======
-        current = UA_DiscoveryManager_getNextServerOnNetworkRecord(dm, current);
         if(!current)
             break;
->>>>>>> 6915f463
     }
 
     if(filteredCount == 0)
