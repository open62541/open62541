--- conflicted
+++ resolved
@@ -42,23 +42,6 @@
 
 void Service_GetEndpoints(UA_Server *server, UA_Session *session, const UA_GetEndpointsRequest *request,
                           UA_GetEndpointsResponse *response) {
-<<<<<<< HEAD
-    UA_LOG_DEBUG_SESSION(server->config.logger, session, "Processing GetEndpointsRequest");
-    /* Test if one of the networklayers exposes the discoveryUrl of the requested endpoint */
-    /* Disabled, servers in a virtualbox don't know their external hostname */
-    /* UA_Boolean foundUri = false; */
-    /* for(size_t i = 0; i < server->config.networkLayersSize; i++) { */
-    /*     if(UA_String_equal(&request->endpointUrl, &server->config.networkLayers[i].discoveryUrl)) { */
-    /*         foundUri = true; */
-    /*         break; */
-    /*     } */
-    /* } */
-    /* if(!foundUri) { */
-    /*     response->endpointsSize = 0; */
-    /*     return; */
-    /* } */
-    
-=======
     /* If the client expects to see a specific endpointurl, mirror it back. If
        not, clone the endpoints with the discovery url of all networklayers. */
     const UA_String *endpointUrl = &request->endpointUrl;
@@ -69,16 +52,11 @@
         UA_LOG_DEBUG_SESSION(server->config.logger, session, "Processing GetEndpointsRequest with an empty endpointUrl");
     }
 
->>>>>>> 67f01309
     /* test if the supported binary profile shall be returned */
 #ifdef NO_ALLOCA
     UA_Boolean relevant_endpoints[server->endpointDescriptionsSize];
 #else
-<<<<<<< HEAD
-    UA_Boolean *relevant_endpoints = UA_alloca(sizeof(UA_Byte) * server->endpointDescriptionsSize);
-=======
     UA_Boolean *relevant_endpoints = UA_alloca(sizeof(UA_Boolean) * server->endpointDescriptionsSize);
->>>>>>> 67f01309
 #endif
     memset(relevant_endpoints, 0, sizeof(UA_Boolean) * server->endpointDescriptionsSize);
     size_t relevant_count = 0;
