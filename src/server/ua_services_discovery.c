--- conflicted
+++ resolved
@@ -5,11 +5,7 @@
 #include "ua_server_internal.h"
 #include "ua_services.h"
 
-<<<<<<< HEAD
-#ifdef UA_ENABLE_DISCOVERY
-=======
 #if defined(UA_ENABLE_DISCOVERY) && defined(UA_ENABLE_DISCOVERY_SEMAPHORE)
->>>>>>> a420af58
 # ifdef _MSC_VER
 #  ifndef UNDER_CE
 #   include <io.h> //access
@@ -18,45 +14,6 @@
 # else
 #  include <unistd.h> //access
 # endif
-<<<<<<< HEAD
-# ifdef UA_ENABLE_DISCOVERY_MULTICAST
-#  include <fcntl.h>
-#  include <errno.h>
-#  include <stdio.h>
-#  ifdef UA_NO_AMALGAMATION
-#   include "mdnsd/libmdnsd/xht.h"
-#   include "mdnsd/libmdnsd/sdtxt.h"
-#  endif
-#  ifdef _WIN32
-#   define _WINSOCK_DEPRECATED_NO_WARNINGS /* inet_ntoa is deprecated on MSVC but used for compatibility */
-#   include <winsock2.h>
-#   include <iphlpapi.h>
-#   include <ws2tcpip.h>
-#   define CLOSESOCKET(S) closesocket((SOCKET)S)
-#  else
-#   define CLOSESOCKET(S) close(S)
-#   include <sys/time.h> // for struct timeval
-#   include <netinet/in.h> // for struct ip_mreq
-#   include <ifaddrs.h>
-#   include <net/if.h> /* for IFF_RUNNING */
-#   include <netdb.h> // for recvfrom in cygwin
-#  endif
-# endif
-#endif
-
-#ifndef STRDUP
-# if defined(__MINGW32__)
-static char *ua_strdup(const char *s) {
-    char *p = malloc(strlen(s) + 1);
-    if(p) { strcpy(p, s); }
-    return p;
-}
-# define STRDUP ua_strdup
-# elif defined(_WIN32)
-# define STRDUP _strdup
-# else
-# define STRDUP strdup
-=======
 #endif
 
 #if defined(UA_ENABLE_DISCOVERY) && defined(UA_ENABLE_DISCOVERY_MULTICAST)
@@ -67,21 +24,14 @@
 #  define CLOSESOCKET(S) closesocket((SOCKET)S)
 # else
 #  define CLOSESOCKET(S) close(S)
->>>>>>> a420af58
 # endif
 #endif
 
 #ifdef UA_ENABLE_DISCOVERY
 static UA_StatusCode
-<<<<<<< HEAD
-copyRegisteredServerToApplicationDescription(const UA_FindServersRequest *request,
-                                             UA_ApplicationDescription *target,
-                                             const UA_RegisteredServer* registeredServer) {
-=======
 setApplicationDescriptionFromRegsiteredServer(const UA_FindServersRequest *request,
                                               UA_ApplicationDescription *target,
                                               const UA_RegisteredServer *registeredServer) {
->>>>>>> a420af58
     UA_StatusCode retval = UA_STATUSCODE_GOOD;
 
     UA_ApplicationDescription_init(target);
@@ -130,7 +80,38 @@
 }
 #endif
 
-<<<<<<< HEAD
+static UA_StatusCode
+setApplicationDescriptionFromServer(UA_ApplicationDescription *target, const UA_Server *server) {
+    /* Copy ApplicationDescription from the config */
+
+    UA_StatusCode result = UA_ApplicationDescription_copy(&server->config.applicationDescription,
+                                                          target);
+    if(result != UA_STATUSCODE_GOOD) {
+        return result;
+    }
+    // UaExpert does not list DiscoveryServer, thus set it to Server
+    // See http://forum.unified-automation.com/topic1987.html
+    if (target->applicationType == UA_APPLICATIONTYPE_DISCOVERYSERVER)
+        target->applicationType = UA_APPLICATIONTYPE_SERVER;
+
+    /* add the discoveryUrls from the networklayers */
+    size_t discSize = sizeof(UA_String) * (target->discoveryUrlsSize + server->config.networkLayersSize);
+    UA_String* disc = (UA_String *)UA_realloc(target->discoveryUrls, discSize);
+    if(!disc) {
+        return UA_STATUSCODE_BADOUTOFMEMORY;
+    }
+    size_t existing = target->discoveryUrlsSize;
+    target->discoveryUrls = disc;
+    target->discoveryUrlsSize += server->config.networkLayersSize;
+
+    // TODO: Add nl only if discoveryUrl not already present
+    for (size_t i = 0; i < server->config.networkLayersSize; i++) {
+        UA_ServerNetworkLayer* nl = &server->config.networkLayers[i];
+        UA_String_copy(&nl->discoveryUrl, &target->discoveryUrls[existing + i]);
+    }
+    return UA_STATUSCODE_GOOD;
+}
+
 void Service_FindServers(UA_Server *server, UA_Session *session,
                          const UA_FindServersRequest *request,
                          UA_FindServersResponse *response) {
@@ -140,189 +121,6 @@
     size_t foundServersSize = 0;
     UA_ApplicationDescription *foundServers = NULL;
 
-    UA_Boolean addSelf = UA_FALSE;
-    // temporarily store all the pointers which we found to avoid reiterating
-    // through the list
-    UA_RegisteredServer **foundServerFilteredPointer = NULL;
-
-#ifdef UA_ENABLE_DISCOVERY
-    // check if client only requested a specific set of servers
-    if (request->serverUrisSize) {
-        size_t fsfpSize = sizeof(UA_RegisteredServer*) * server->registeredServersSize;
-        foundServerFilteredPointer = (UA_RegisteredServer **)UA_malloc(fsfpSize);
-        if(!foundServerFilteredPointer) {
-            response->responseHeader.serviceResult = UA_STATUSCODE_BADOUTOFMEMORY;
-            return;
-        }
-
-        for(size_t i = 0; i < request->serverUrisSize; i++) {
-            if(!addSelf && UA_String_equal(&request->serverUris[i],
-                                           &server->config.applicationDescription.applicationUri)) {
-                addSelf = UA_TRUE;
-                continue;
-
-                registeredServer_list_entry* current;
-                LIST_FOREACH(current, &server->registeredServers, pointers) {
-                    if(UA_String_equal(&current->registeredServer.serverUri, &request->serverUris[i])) {
-                        foundServerFilteredPointer[foundServersSize++] = &current->registeredServer;
-                        break;
-                    }
-                }
-            }
-        }
-
-        if(addSelf)
-            foundServersSize++;
-
-    } else {
-        addSelf = true;
-        // self + registered servers
-        foundServersSize = 1 + server->registeredServersSize;
-    }
-#else
-    if(request->serverUrisSize) {
-        for(size_t i = 0; i < request->serverUrisSize; i++) {
-            if(UA_String_equal(&request->serverUris[i],
-                               &server->config.applicationDescription.applicationUri)) {
-                addSelf = UA_TRUE;
-                foundServersSize = 1;
-                break;
-            }
-        }
-    } else {
-        addSelf = UA_TRUE;
-        foundServersSize = 1;
-    }
-#endif
-
-    if(foundServersSize) {
-        size_t fsSize = sizeof(UA_ApplicationDescription) * foundServersSize;
-        foundServers = (UA_ApplicationDescription *)UA_malloc(fsSize);
-        if(!foundServers) {
-            if(foundServerFilteredPointer)
-                UA_free(foundServerFilteredPointer);
-            response->responseHeader.serviceResult = UA_STATUSCODE_BADOUTOFMEMORY;
-            return;
-        }
-
-        if(addSelf) {
-            /* Copy ApplicationDescription from the config */
-            response->responseHeader.serviceResult |=
-                UA_ApplicationDescription_copy(&server->config.applicationDescription,
-                                               &foundServers[0]);
-            if(response->responseHeader.serviceResult != UA_STATUSCODE_GOOD) {
-                UA_free(foundServers);
-                if (foundServerFilteredPointer)
-                    UA_free(foundServerFilteredPointer);
-                return;
-            }
-            // UaExpert does not list DiscoveryServer, thus set it to Server
-            // See http://forum.unified-automation.com/topic1987.html
-            if (foundServers[0].applicationType == UA_APPLICATIONTYPE_DISCOVERYSERVER)
-                foundServers[0].applicationType = UA_APPLICATIONTYPE_SERVER;
-
-            /* add the discoveryUrls from the networklayers */
-            size_t discSize = sizeof(UA_String) * (foundServers[0].discoveryUrlsSize + server->config.networkLayersSize);
-            UA_String* disc = (UA_String *)UA_realloc(foundServers[0].discoveryUrls, discSize);
-            if(!disc) {
-                response->responseHeader.serviceResult = UA_STATUSCODE_BADOUTOFMEMORY;
-                UA_free(foundServers);
-                if (foundServerFilteredPointer)
-                    UA_free(foundServerFilteredPointer);
-                return;
-            }
-            size_t existing = foundServers[0].discoveryUrlsSize;
-            foundServers[0].discoveryUrls = disc;
-            foundServers[0].discoveryUrlsSize += server->config.networkLayersSize;
-
-            // TODO: Add nl only if discoveryUrl not already present
-            for (size_t i = 0; i < server->config.networkLayersSize; i++) {
-                UA_ServerNetworkLayer* nl = &server->config.networkLayers[i];
-                UA_String_copy(&nl->discoveryUrl, &foundServers[0].discoveryUrls[existing + i]);
-            }
-        }
-#ifdef UA_ENABLE_DISCOVERY
-
-        size_t currentIndex = 0;
-        if (addSelf)
-            currentIndex++;
-
-        // add all the registered servers to the list
-
-        if (foundServerFilteredPointer) {
-            // use filtered list because client only requested specific uris
-            // -1 because foundServersSize also includes this self server
-            size_t iterCount = addSelf ? foundServersSize - 1 : foundServersSize;
-            for (size_t i = 0; i < iterCount; i++) {
-                response->responseHeader.serviceResult =
-                    copyRegisteredServerToApplicationDescription(request, &foundServers[currentIndex++],
-                                                                 foundServerFilteredPointer[i]);
-                if (response->responseHeader.serviceResult != UA_STATUSCODE_GOOD) {
-                    UA_free(foundServers);
-                    UA_free(foundServerFilteredPointer);
-                    return;
-                }
-            }
-            UA_free(foundServerFilteredPointer);
-            foundServerFilteredPointer = NULL;
-        } else {
-            registeredServer_list_entry* current;
-            LIST_FOREACH(current, &server->registeredServers, pointers) {
-                response->responseHeader.serviceResult =
-                    copyRegisteredServerToApplicationDescription(request, &foundServers[currentIndex++],
-                                                                 &current->registeredServer);
-                if (response->responseHeader.serviceResult != UA_STATUSCODE_GOOD) {
-                    UA_free(foundServers);
-                    return;
-                }
-            }
-        }
-#endif
-=======
-static UA_StatusCode
-setApplicationDescriptionFromServer(UA_ApplicationDescription *target, const UA_Server *server) {
-    /* Copy ApplicationDescription from the config */
-
-    UA_StatusCode result = UA_ApplicationDescription_copy(&server->config.applicationDescription,
-                                                          target);
-    if(result != UA_STATUSCODE_GOOD) {
-        return result;
-    }
-    // UaExpert does not list DiscoveryServer, thus set it to Server
-    // See http://forum.unified-automation.com/topic1987.html
-    if (target->applicationType == UA_APPLICATIONTYPE_DISCOVERYSERVER)
-        target->applicationType = UA_APPLICATIONTYPE_SERVER;
-
-    /* add the discoveryUrls from the networklayers */
-    size_t discSize = sizeof(UA_String) * (target->discoveryUrlsSize + server->config.networkLayersSize);
-    UA_String* disc = (UA_String *)UA_realloc(target->discoveryUrls, discSize);
-    if(!disc) {
-        return UA_STATUSCODE_BADOUTOFMEMORY;
-    }
-    size_t existing = target->discoveryUrlsSize;
-    target->discoveryUrls = disc;
-    target->discoveryUrlsSize += server->config.networkLayersSize;
-
-    // TODO: Add nl only if discoveryUrl not already present
-    for (size_t i = 0; i < server->config.networkLayersSize; i++) {
-        UA_ServerNetworkLayer* nl = &server->config.networkLayers[i];
-        UA_String_copy(&nl->discoveryUrl, &target->discoveryUrls[existing + i]);
->>>>>>> a420af58
-    }
-    return UA_STATUSCODE_GOOD;
-}
-
-void Service_FindServers(UA_Server *server, UA_Session *session,
-                         const UA_FindServersRequest *request,
-                         UA_FindServersResponse *response) {
-    UA_LOG_DEBUG_SESSION(server->config.logger, session,
-                         "Processing FindServersRequest");
-
-    size_t foundServersSize = 0;
-    UA_ApplicationDescription *foundServers = NULL;
-
-<<<<<<< HEAD
-=======
     UA_Boolean addSelf = UA_FALSE;
     // temporarily store all the pointers which we found to avoid reiterating
     // through the list
@@ -435,7 +233,6 @@
 #endif
     }
 
->>>>>>> a420af58
     if (foundServerFilteredPointer)
         UA_free(foundServerFilteredPointer);
 
@@ -530,245 +327,6 @@
 
 # ifdef UA_ENABLE_DISCOVERY_MULTICAST
 
-<<<<<<< HEAD
-// FIXME: Is this a required algorithm? Otherwise, reuse hashing for nodeids
-/* Generates a hash code for a string.
- * This function uses the ELF hashing algorithm as reprinted in
- * Andrew Binstock, "Hashing Rehashed," Dr. Dobb's Journal, April 1996.
- */
-static int mdns_hash_record(const char *s) {
-    /* ELF hash uses unsigned chars and unsigned arithmetic for portability */
-    const unsigned char *name = (const unsigned char *)s;
-    unsigned long h = 0;
-
-    while(*name) {
-        /* do some fancy bitwanking on the string */
-        h = (h << 4) + (unsigned long)(*name++);
-        unsigned long g;
-        if ((g = (h & 0xF0000000UL)) != 0)
-            h ^= (g >> 24);
-        h &= ~g;
-    }
-
-    return (int)h;
-}
-
-static struct serverOnNetwork_list_entry*
-mdns_record_add_or_get(UA_Server *server, const char* record, const char* serverName,
-                       size_t serverNameLen, UA_Boolean createNew) {
-    int hashIdx = mdns_hash_record(record) % SERVER_ON_NETWORK_HASH_PRIME;
-    struct serverOnNetwork_hash_entry* hash_entry = server->serverOnNetworkHash[hashIdx];
-
-    while (hash_entry) {
-        size_t maxLen;
-        if(serverNameLen > hash_entry->entry->serverOnNetwork.serverName.length)
-            maxLen =  hash_entry->entry->serverOnNetwork.serverName.length;
-        else
-            maxLen = serverNameLen;
-
-        if (strncmp((char*)hash_entry->entry->serverOnNetwork.serverName.data, serverName,maxLen)==0)
-            return hash_entry->entry;
-        hash_entry = hash_entry->next;
-    }
-
-    if (!createNew)
-        return NULL;
-
-    // not yet in list, create new one
-    struct serverOnNetwork_list_entry* listEntry =
-        (serverOnNetwork_list_entry*)malloc(sizeof(struct serverOnNetwork_list_entry));
-    listEntry->created = UA_DateTime_now();
-    listEntry->pathTmp = NULL;
-    listEntry->txtSet = UA_FALSE;
-    listEntry->srvSet = UA_FALSE;
-    UA_ServerOnNetwork_init(&listEntry->serverOnNetwork);
-    listEntry->serverOnNetwork.recordId = server->serverOnNetworkRecordIdCounter;
-    listEntry->serverOnNetwork.serverName.length = serverNameLen;
-    listEntry->serverOnNetwork.serverName.data = (UA_Byte*)malloc(serverNameLen);
-    memcpy(listEntry->serverOnNetwork.serverName.data, serverName, serverNameLen);
-    #  ifndef UA_ENABLE_MULTITHREADING
-    server->serverOnNetworkRecordIdCounter++;
-    #  else
-    server->serverOnNetworkRecordIdCounter = uatomic_add_return(&server->serverOnNetworkRecordIdCounter, 1);
-    #  endif
-    if (server->serverOnNetworkRecordIdCounter == 0)
-        server->serverOnNetworkRecordIdLastReset = UA_DateTime_now();
-
-    // add to hash
-    struct serverOnNetwork_hash_entry* newHashEntry =
-        (struct serverOnNetwork_hash_entry*)malloc(sizeof(struct serverOnNetwork_hash_entry));
-    newHashEntry->next = server->serverOnNetworkHash[hashIdx];
-    server->serverOnNetworkHash[hashIdx] = newHashEntry;
-    newHashEntry->entry = listEntry;
-
-    LIST_INSERT_HEAD(&server->serverOnNetwork, listEntry, pointers);
-
-    return listEntry;
-}
-
-static void mdns_record_remove(UA_Server *server, const char* record,
-                               struct serverOnNetwork_list_entry* entry) {
-    // remove from hash
-    int hashIdx = mdns_hash_record(record) % SERVER_ON_NETWORK_HASH_PRIME;
-    struct serverOnNetwork_hash_entry* hash_entry = server->serverOnNetworkHash[hashIdx];
-    struct serverOnNetwork_hash_entry* prevEntry = hash_entry;
-    while (hash_entry) {
-        if (hash_entry->entry == entry) {
-            if (server->serverOnNetworkHash[hashIdx] == hash_entry)
-                server->serverOnNetworkHash[hashIdx] = hash_entry->next;
-            else if (prevEntry)
-                prevEntry->next = hash_entry->next;
-            break;
-        }
-        prevEntry = hash_entry;
-        hash_entry = hash_entry->next;
-    }
-    free(hash_entry);
-
-    if(server->serverOnNetworkCallback)
-        server->serverOnNetworkCallback(&entry->serverOnNetwork, UA_FALSE,
-                                        entry->txtSet, server->serverOnNetworkCallbackData);
-
-    // remove from list
-    LIST_REMOVE(entry, pointers);
-    UA_ServerOnNetwork_deleteMembers(&entry->serverOnNetwork);
-    if (entry->pathTmp)
-        free(entry->pathTmp);
-
-#ifndef UA_ENABLE_MULTITHREADING
-    UA_free(entry);
-    server->serverOnNetworkSize--;
-#else
-    server->serverOnNetworkSize = uatomic_add_return(&server->serverOnNetworkSize, -1);
-    UA_Server_delayedFree(server, entry);
-#endif
-}
-
-static void mdns_append_path_to_url(UA_String* url, const char* path) {
-    size_t pathLen = strlen(path);
-    char *newUrl = (char *)malloc(url->length + pathLen);
-    memcpy(newUrl,url->data, url->length);
-    memcpy(newUrl+url->length,path,pathLen);
-    url->length = url->length + pathLen;
-    url->data = (UA_Byte*)newUrl;
-}
-
-/* This will be called by the mDNS library on every record which is received */
-static void mdns_record_received(const struct resource* r, void* data) {
-    UA_Server *server = (UA_Server *) data;
-    // we only need SRV and TXT records
-    if((r->clazz != QCLASS_IN && r->clazz != QCLASS_IN + 32768) ||
-       (r->type != QTYPE_SRV && r->type != QTYPE_TXT))
-        return;
-
-    // we only handle '_opcua-tcp._tcp.' records
-    char *opcStr = strstr(r->name, "_opcua-tcp._tcp.");
-    if(!opcStr)
-        return;
-
-    size_t servernameLen = (size_t)(opcStr - r->name);
-    if (servernameLen == 0)
-        return;
-    servernameLen--; // remove point
-
-    // opcStr + strlen("_opcua-tcp._tcp.")
-    //char *hostname = opcStr + 16;
-
-    struct serverOnNetwork_list_entry* entry =
-        mdns_record_add_or_get(server, r->name, r->name, servernameLen, r->ttl > 0);
-
-    if(!entry)
-        // TTL is 0 and entry not yet in list
-        return;
-
-    if(r->ttl == 0) {
-        UA_LOG_INFO(server->config.logger, UA_LOGCATEGORY_SERVER,
-                    "Multicast DNS: remove server (TTL=0): %.*s",
-                    entry->serverOnNetwork.discoveryUrl.length,
-                    entry->serverOnNetwork.discoveryUrl.data);
-        mdns_record_remove(server, r->name, entry);
-        return;
-    }
-
-    entry->lastSeen = UA_DateTime_nowMonotonic();
-
-    if(entry->txtSet && entry->srvSet)
-        return;
-
-    // [servername]-[hostname]._opcua-tcp._tcp.local. 86400 IN SRV 0 5 port [hostname].
-    // TXT record: [servername]-[hostname]._opcua-tcp._tcp.local. TXT path=/ caps=NA,DA,...
-    if(r->type == QTYPE_TXT && !entry->txtSet) {
-        entry->txtSet = UA_TRUE;
-        xht_t* x = txt2sd((unsigned char*)r->rdata, r->rdlength);
-        char* path = (char*)xht_get(x, "path");
-        char* caps = (char*)xht_get(x, "caps");
-
-        if(path && strlen(path) > 1) {
-            if (!entry->srvSet) {
-                // txt arrived before SRV, thus cache path entry
-                entry->pathTmp = STRDUP(path);
-            } else {
-                // SRV already there and discovery URL set. Add path to discovery URL
-                mdns_append_path_to_url(&entry->serverOnNetwork.discoveryUrl, path);
-            }
-        }
-
-        if(caps && strlen(caps) > 0) {
-            size_t capsCount = 1;
-            // count comma in caps
-            for(size_t i=0; caps[i]; i++) {
-                if(caps[i]==',')
-                    capsCount++;
-            }
-
-            // set capabilities
-            entry->serverOnNetwork.serverCapabilitiesSize = capsCount;
-            entry->serverOnNetwork.serverCapabilities =
-                (UA_String*)UA_Array_new(capsCount, &UA_TYPES[UA_TYPES_STRING]);
-
-            for(size_t i = 0; i < capsCount; i++) {
-                char* nextStr = strchr(caps, ',');
-                size_t len = nextStr ? (size_t)(nextStr - caps) : strlen(caps);
-                entry->serverOnNetwork.serverCapabilities[i].length = len;
-                entry->serverOnNetwork.serverCapabilities[i].data = (UA_Byte *)malloc(len);
-                memcpy(entry->serverOnNetwork.serverCapabilities[i].data, caps, len);
-                if (nextStr)
-                    caps = nextStr+1;
-                else
-                    break;
-            }
-        }
-        xht_free(x);
-    } else if(r->type == QTYPE_SRV && !entry->srvSet){
-        entry->srvSet = UA_TRUE;
-
-        // opc.tcp://[servername]:[port][path]
-        size_t srvNameLen = strlen(r->known.srv.name);
-        if(srvNameLen > 0 && r->known.srv.name[srvNameLen-1] == '.')
-            srvNameLen--;
-
-        char *newUrl = (char *)malloc(10 + srvNameLen + 8);
-        sprintf(newUrl, "opc.tcp://%.*s:%d",(int)srvNameLen,
-                r->known.srv.name, r->known.srv.port);
-        UA_LOG_INFO(server->config.logger, UA_LOGCATEGORY_SERVER,
-                    "Multicast DNS: found server: %s", newUrl);
-        entry->serverOnNetwork.discoveryUrl = UA_String_fromChars(newUrl);
-        free(newUrl);
-
-        if(entry->pathTmp) {
-            mdns_append_path_to_url(&entry->serverOnNetwork.discoveryUrl, entry->pathTmp);
-            free(entry->pathTmp);
-        }
-
-    }
-
-    if(entry->srvSet && server->serverOnNetworkCallback)
-        server->serverOnNetworkCallback(&entry->serverOnNetwork, UA_TRUE,
-                                        entry->txtSet, server->serverOnNetworkCallbackData);
-}
-
-=======
->>>>>>> a420af58
 void Service_FindServersOnNetwork(UA_Server *server, UA_Session *session,
                                   const UA_FindServersOnNetworkRequest *request,
                                   UA_FindServersOnNetworkResponse *response) {
@@ -843,9 +401,6 @@
     UA_DateTime_copy(&server->serverOnNetworkRecordIdLastReset, &response->lastCounterResetTime);
     response->responseHeader.serviceResult = UA_STATUSCODE_GOOD;
 }
-<<<<<<< HEAD
-# endif
-=======
 
 
 static void update_MdnsForDiscoveryUrl(UA_Server *server, const char *serverName,
@@ -901,7 +456,6 @@
 
 # endif //UA_ENABLE_DISCOVERY_MULTICAST
 
->>>>>>> a420af58
 
 static void
 process_RegisterServer(UA_Server *server, UA_Session *session,
@@ -960,10 +514,7 @@
     }
 
     if(requestServer->semaphoreFilePath.length) {
-<<<<<<< HEAD
-=======
 #ifdef UA_ENABLE_DISCOVERY_SEMAPHORE
->>>>>>> a420af58
         char* filePath = (char *)malloc(sizeof(char)*requestServer->semaphoreFilePath.length+1);
         memcpy(filePath, requestServer->semaphoreFilePath.data, requestServer->semaphoreFilePath.length );
         filePath[requestServer->semaphoreFilePath.length] = '\0';
@@ -973,13 +524,10 @@
             return;
         }
         free(filePath);
-<<<<<<< HEAD
-=======
 #else
         UA_LOG_WARNING(server->config.logger, UA_LOGCATEGORY_CLIENT,
                        "Ignoring semaphore file path. open62541 not compiled with UA_ENABLE_DISCOVERY_SEMAPHORE=ON");
 #endif
->>>>>>> a420af58
     }
 
 #ifdef UA_ENABLE_DISCOVERY_MULTICAST
@@ -988,61 +536,11 @@
         memcpy(mdnsServer, mdnsServerName->data, mdnsServerName->length);
         mdnsServer[mdnsServerName->length] = '\0';
 
-<<<<<<< HEAD
-        // FIXME: Make inner loop a separete function
-        for(size_t i=0; i<requestServer->discoveryUrlsSize; i++) {
-            UA_UInt16 port = 0;
-            char hostname[256]; hostname[0] = '\0';
-            const char *path = NULL;
-
-            size_t uriSize = sizeof(char) * requestServer->discoveryUrls[i].length + 1;
-            char* uri = (char*)malloc(uriSize);
-            strncpy(uri, (char*) requestServer->discoveryUrls[i].data,
-                    requestServer->discoveryUrls[i].length);
-            uri[requestServer->discoveryUrls[i].length] = '\0';
-            UA_StatusCode retval = UA_EndpointUrl_split(uri, hostname, &port, &path);
-            if (retval != UA_STATUSCODE_GOOD) {
-                hostname[0] = '\0';
-                if (retval == UA_STATUSCODE_BADOUTOFRANGE)
-                    UA_LOG_WARNING(server->config.logger, UA_LOGCATEGORY_NETWORK,
-                                   "Server url size invalid");
-                else if (retval == UA_STATUSCODE_BADATTRIBUTEIDINVALID)
-                    UA_LOG_WARNING(server->config.logger, UA_LOGCATEGORY_NETWORK,
-                                   "Server url does not begin with opc.tcp://");
-            }
-            free(uri);
-
-            if(!requestServer->isOnline) {
-                UA_StatusCode removeRetval =
-                    UA_Discovery_removeRecord(server, mdnsServer, hostname,
-                                              (unsigned short) port, i==requestServer->discoveryUrlsSize);
-                if(removeRetval != UA_STATUSCODE_GOOD) {
-                    UA_LOG_WARNING(server->config.logger, UA_LOGCATEGORY_SERVER,
-                                   "Could not remove mDNS record for hostname %s.", mdnsServer);
-                }
-            } else {
-                UA_String *capabilities = NULL;
-                size_t capabilitiesSize = 0;
-                if(mdnsConfig) {
-                    capabilities = mdnsConfig->serverCapabilities;
-                    capabilitiesSize = mdnsConfig->serverCapabilitiesSize;
-                }
-                UA_StatusCode addRetval =
-                    UA_Discovery_addRecord(server, mdnsServer, hostname,
-                                           (unsigned short) port, path,
-                                           UA_DISCOVERY_TCP, i==0, capabilities, &capabilitiesSize);
-                if(addRetval != UA_STATUSCODE_GOOD) {
-                    UA_LOG_WARNING(server->config.logger, UA_LOGCATEGORY_SERVER,
-                                   "Could not add mDNS record for hostname %s.", mdnsServer);
-                }
-            }
-=======
         for(size_t i=0; i<requestServer->discoveryUrlsSize; i++) {
             // create TXT if is online and first index, delete TXT if is offline and last index
             UA_Boolean updateTxt = (requestServer->isOnline && i==0) || (!requestServer->isOnline && i==requestServer->discoveryUrlsSize);
             update_MdnsForDiscoveryUrl(server, mdnsServer, mdnsConfig, requestServer->discoveryUrls[i],
                                        requestServer->isOnline, updateTxt);
->>>>>>> a420af58
         }
         free(mdnsServer);
     }
@@ -1142,10 +640,7 @@
     LIST_FOREACH_SAFE(current, &server->registeredServers, pointers, temp) {
         UA_Boolean semaphoreDeleted = UA_FALSE;
 
-<<<<<<< HEAD
-=======
 #ifdef UA_ENABLE_DISCOVERY_SEMAPHORE
->>>>>>> a420af58
         if(current->registeredServer.semaphoreFilePath.length) {
             size_t fpSize = sizeof(char)*current->registeredServer.semaphoreFilePath.length+1;
             char* filePath = (char *)malloc(fpSize);
@@ -1162,10 +657,7 @@
 #endif
            free(filePath);
         }
-<<<<<<< HEAD
-=======
-#endif
->>>>>>> a420af58
+#endif
 
         if(semaphoreDeleted || (server->config.discoveryCleanupTimeout &&
                                 current->lastSeen < timedOut)) {
@@ -1198,10 +690,6 @@
 }
 
 struct PeriodicServerRegisterJob {
-<<<<<<< HEAD
-    UA_Boolean is_main_job;
-=======
->>>>>>> a420af58
     UA_UInt32 default_interval;
     UA_Guid job_id;
     UA_Job *job;
@@ -1227,11 +715,7 @@
     }
 
     struct PeriodicServerRegisterJob *retryJob = (struct PeriodicServerRegisterJob *)data;
-<<<<<<< HEAD
-    if(!retryJob->is_main_job) {
-=======
     if(retryJob->job != NULL) {
->>>>>>> a420af58
         // remove the retry job because we don't want to fire it again.
         UA_Server_removeRepeatedJob(server, retryJob->job_id);
     }
@@ -1253,21 +737,13 @@
     if(retval != UA_STATUSCODE_GOOD) {
         UA_LOG_ERROR(server->config.logger, UA_LOGCATEGORY_SERVER,
                      "Could not register server with discovery server. "
-<<<<<<< HEAD
-                     "Is the discovery server started? StatusCode 0x%08x", retval);
-=======
                      "Is the discovery server started? StatusCode %s", UA_StatusCode_name(retval));
->>>>>>> a420af58
 
         // first retry in 1 second
         UA_UInt32 nextInterval = 1;
 
-<<<<<<< HEAD
-        if (!retryJob->is_main_job)
-=======
         if (retryJob->job != NULL)
             // double the interval for the next retry
->>>>>>> a420af58
             nextInterval = retryJob->this_interval*2;
 
         // as long as next retry is smaller than default interval, retry
@@ -1278,10 +754,6 @@
                 (struct PeriodicServerRegisterJob *)malloc(sizeof(struct PeriodicServerRegisterJob));
             newRetryJob->job = (UA_Job *)malloc(sizeof(UA_Job));
             newRetryJob->default_interval = retryJob->default_interval;
-<<<<<<< HEAD
-            newRetryJob->is_main_job = UA_FALSE;
-=======
->>>>>>> a420af58
             newRetryJob->this_interval = nextInterval;
             newRetryJob->discovery_server_url = retryJob->discovery_server_url;
 
@@ -1298,11 +770,7 @@
                     (int)(retryJob->default_interval/1000));
     }
 
-<<<<<<< HEAD
-    if (!retryJob->is_main_job) {
-=======
     if (retryJob->job != NULL) {
->>>>>>> a420af58
         UA_free(retryJob->job);
         UA_free(retryJob);
     }
@@ -1327,24 +795,14 @@
 
     server->periodicServerRegisterJob =
         (struct PeriodicServerRegisterJob *)UA_malloc(sizeof(struct PeriodicServerRegisterJob));
-<<<<<<< HEAD
-    server->periodicServerRegisterJob->job = &job;
-    server->periodicServerRegisterJob->this_interval = 0;
-    server->periodicServerRegisterJob->is_main_job = UA_TRUE;
-=======
     server->periodicServerRegisterJob->job = NULL;
     server->periodicServerRegisterJob->this_interval = 0;
->>>>>>> a420af58
     server->periodicServerRegisterJob->default_interval = intervalMs;
     server->periodicServerRegisterJob->discovery_server_url = discoveryServerUrl;
     job.job.methodCall.data = server->periodicServerRegisterJob;
 
     UA_StatusCode retval =
-<<<<<<< HEAD
-        UA_Server_addRepeatedJob(server, *server->periodicServerRegisterJob->job,
-=======
         UA_Server_addRepeatedJob(server, job,
->>>>>>> a420af58
                                  intervalMs, &server->periodicServerRegisterJob->job_id);
     if(retval != UA_STATUSCODE_GOOD) {
         UA_LOG_ERROR(server->config.logger, UA_LOGCATEGORY_SERVER,
@@ -1363,10 +821,6 @@
             (struct PeriodicServerRegisterJob *)malloc(sizeof(struct PeriodicServerRegisterJob));
         newRetryJob->job = (UA_Job*)malloc(sizeof(UA_Job));
         newRetryJob->this_interval = 1;
-<<<<<<< HEAD
-        newRetryJob->is_main_job = UA_FALSE;
-=======
->>>>>>> a420af58
         newRetryJob->default_interval = intervalMs;
         newRetryJob->job->type = UA_JOBTYPE_METHODCALL;
         newRetryJob->job->job.methodCall.method = periodicServerRegister;
@@ -1498,11 +952,7 @@
 }
 
 /* Check if mDNS already has an entry for given hostname and port combination */
-<<<<<<< HEAD
-static UA_StatusCode
-=======
 static UA_Boolean
->>>>>>> a420af58
 UA_Discovery_recordExists(UA_Server* server, const char* fullServiceDomain,
                           unsigned short port, const UA_DiscoveryProtocol protocol) {
     // [servername]-[hostname]._opcua-tcp._tcp.local. 86400 IN SRV 0 5 port [hostname].
@@ -1510,17 +960,10 @@
     while (r) {
         const mdns_answer_t *data = mdnsd_record_data(r);
         if (data->type == QTYPE_SRV && (port == 0 || data->srv.port == port))
-<<<<<<< HEAD
-            return UA_STATUSCODE_GOOD;
-        r = mdnsd_record_next(r);
-    }
-    return UA_STATUSCODE_BADNOTFOUND;
-=======
             return UA_TRUE;
         r = mdnsd_record_next(r);
     }
     return UA_FALSE;
->>>>>>> a420af58
 }
 
 static int
@@ -1533,15 +976,9 @@
         return 0;
 
     /* Skip, if we already know about this server */
-<<<<<<< HEAD
-    UA_StatusCode exists =
-        UA_Discovery_recordExists(server, a->rdname, 0, UA_DISCOVERY_TCP);
-    if(exists == UA_STATUSCODE_GOOD)
-=======
     UA_Boolean exists =
         UA_Discovery_recordExists(server, a->rdname, 0, UA_DISCOVERY_TCP);
     if(exists == UA_TRUE)
->>>>>>> a420af58
         return 0;
 
     if(mdnsd_has_query(server->mdnsDaemon, a->rdname))
@@ -1595,11 +1032,7 @@
         mdns_record_t *r = mdnsd_shared(server->mdnsDaemon, "_services._dns-sd._udp.local.",
                                         QTYPE_PTR, 600);
         mdnsd_set_host(server->mdnsDaemon, r, "_opcua-tcp._tcp.local.");
-<<<<<<< HEAD
-        server->mdnsMainSrvAdded = 1;
-=======
         server->mdnsMainSrvAdded = UA_TRUE;
->>>>>>> a420af58
     }
 
     // [servername]-[hostname]._opcua-tcp._tcp.local.
@@ -1607,13 +1040,8 @@
     if(!fullServiceDomain)
         return UA_STATUSCODE_BADOUTOFMEMORY;
 
-<<<<<<< HEAD
-    UA_StatusCode exists = UA_Discovery_recordExists(server, fullServiceDomain, port, protocol);
-    if(exists == UA_STATUSCODE_GOOD) {
-=======
     UA_Boolean exists = UA_Discovery_recordExists(server, fullServiceDomain, port, protocol);
     if(exists == UA_TRUE) {
->>>>>>> a420af58
         free(fullServiceDomain);
         return UA_STATUSCODE_GOOD;
     }
@@ -1624,27 +1052,10 @@
     // _services._dns-sd._udp.local. PTR _opcua-tcp._tcp.local
 
     // check if there is already a PTR entry for the given service.
-<<<<<<< HEAD
-    mdns_record_t *r = mdnsd_get_published(server->mdnsDaemon, "_opcua-tcp._tcp.local.");
-    unsigned short found = 0;
-    // search for the record with the correct ptr hostname
-    while(r) {
-        const mdns_answer_t *data = mdnsd_record_data(r);
-        if(data->type == QTYPE_PTR && strcmp(data->rdname, fullServiceDomain)==0) {
-            found = 1;
-            break;
-        }
-        r = mdnsd_record_next(r);
-    }
-
-    // _opcua-tcp._tcp.local. PTR [servername]-[hostname]._opcua-tcp._tcp.local.
-    if(!found) {
-=======
 
     // _opcua-tcp._tcp.local. PTR [servername]-[hostname]._opcua-tcp._tcp.local.
     mdns_record_t *r = mdns_find_record(server->mdnsDaemon, QTYPE_PTR, "_opcua-tcp._tcp.local.", fullServiceDomain);
     if(r == NULL) {
->>>>>>> a420af58
         r = mdnsd_shared(server->mdnsDaemon, "_opcua-tcp._tcp.local.", QTYPE_PTR, 600);
         mdnsd_set_host(server->mdnsDaemon, r, fullServiceDomain);
     }
@@ -1667,195 +1078,12 @@
     // A/AAAA record for all ip addresses.
     // [servername]-[hostname]._opcua-tcp._tcp.local. A [ip].
     // [hostname]. A [ip].
-<<<<<<< HEAD
-#ifdef _WIN32
-    // see http://stackoverflow.com/a/10838854/869402
-    IP_ADAPTER_ADDRESSES* adapter_addresses = NULL;
-    IP_ADAPTER_ADDRESSES* adapter = NULL;
-
-    // Start with a 16 KB buffer and resize if needed -
-    // multiple attempts in case interfaces change while
-    // we are in the middle of querying them.
-    DWORD adapter_addresses_buffer_size = 16 * 1024;
-    for(size_t attempts = 0; attempts != 3; ++attempts) {
-        adapter_addresses = (IP_ADAPTER_ADDRESSES*)malloc(adapter_addresses_buffer_size);
-        assert(adapter_addresses);
-        DWORD error = GetAdaptersAddresses(AF_UNSPEC,
-                                           GAA_FLAG_SKIP_ANYCAST |
-                                           GAA_FLAG_SKIP_DNS_SERVER |
-                                           GAA_FLAG_SKIP_FRIENDLY_NAME,
-                                           NULL, adapter_addresses, &adapter_addresses_buffer_size);
-
-        if (ERROR_SUCCESS == error) {
-            UA_LOG_ERROR(server->config.logger, UA_LOGCATEGORY_SERVER,
-                         "GetAdaptersAddresses returned an error. Not setting mDNS A records.");
-            adapter_addresses = NULL;
-            break;
-        } else if (ERROR_BUFFER_OVERFLOW == error) {
-            // Try again with the new size
-            free(adapter_addresses);
-            adapter_addresses = NULL;
-            continue;
-        } else {
-            UA_LOG_ERROR(server->config.logger, UA_LOGCATEGORY_SERVER,
-                         "GetAdaptersAddresses returned an unexpected error. Not setting mDNS A records.");
-            // Unexpected error code - log and throw
-            free(adapter_addresses);
-            adapter_addresses = NULL;
-            break;
-        }
-    }
-
-    // Iterate through all of the adapters
-    for(adapter = adapter_addresses; NULL != adapter; adapter = adapter->Next) {
-        // Skip loopback adapters
-        if(IF_TYPE_SOFTWARE_LOOPBACK == adapter->IfType)
-            continue;
-
-        // Parse all IPv4 and IPv6 addresses
-        for(IP_ADAPTER_UNICAST_ADDRESS* address = adapter->FirstUnicastAddress;
-             NULL != address; address = address->Next) {
-            int family = address->Address.lpSockaddr->sa_family;
-            if(AF_INET == family) {
-                SOCKADDR_IN* ipv4 = (SOCKADDR_IN*)(address->Address.lpSockaddr); // IPv4
-
-                // [servername]-[hostname]._opcua-tcp._tcp.local. A [ip].
-                r = mdnsd_shared(server->mdnsDaemon, fullServiceDomain, QTYPE_A, 600);
-                mdnsd_set_raw(server->mdnsDaemon, r,(char *)&ipv4->sin_addr , 4);
-
-                // [hostname]. A [ip].
-                r = mdnsd_shared(server->mdnsDaemon, localDomain, QTYPE_A, 600);
-                mdnsd_set_raw(server->mdnsDaemon, r,(char *)&ipv4->sin_addr , 4);
-            }
-            /*else if (AF_INET6 == family) {
-                // IPv6
-                SOCKADDR_IN6* ipv6 = (SOCKADDR_IN6*)(address->Address.lpSockaddr);
-
-                char str_buffer[INET6_ADDRSTRLEN] = {0};
-                inet_ntop(AF_INET6, &(ipv6->sin6_addr), str_buffer, INET6_ADDRSTRLEN);
-
-                std::string ipv6_str(str_buffer);
-
-                // Detect and skip non-external addresses
-                bool is_link_local(false);
-                bool is_special_use(false);
-
-                if(0 == ipv6_str.find("fe")) {
-                    char c = ipv6_str[2];
-                    if (c == '8' || c == '9' || c == 'a' || c == 'b')
-                        is_link_local = true;
-                } else if (0 == ipv6_str.find("2001:0:")) {
-                    is_special_use = true;
-                }
-
-                if(!(is_link_local || is_special_use))
-                    ipAddrs.mIpv6.push_back(ipv6_str);
-            }*/
-        }
-    }
-
-    // Cleanup
-    free(adapter_addresses);
-    adapter_addresses = NULL;
-
-#else
-
-    struct ifaddrs *ifaddr, *ifa;
-    if(getifaddrs(&ifaddr) == -1) {
-        UA_LOG_ERROR(server->config.logger, UA_LOGCATEGORY_SERVER,
-                     "getifaddrs returned an unexpected error. Not setting mDNS A records.");
-    } else {
-        /* Walk through linked list, maintaining head pointer so we can free list later */
-        int n;
-        for(ifa = ifaddr, n = 0; ifa != NULL; ifa = ifa->ifa_next, n++) {
-            if(ifa->ifa_addr == NULL)
-                continue;
-
-            if((strcmp("lo", ifa->ifa_name) == 0) ||
-                !(ifa->ifa_flags & (IFF_RUNNING))||
-                !(ifa->ifa_flags & (IFF_MULTICAST)))
-                continue;
-
-            if(ifa->ifa_addr->sa_family == AF_INET) {
-                struct sockaddr_in* sa = (struct sockaddr_in*) ifa->ifa_addr;
-                // [servername]-[hostname]._opcua-tcp._tcp.local. A [ip].
-                r = mdnsd_shared(server->mdnsDaemon, fullServiceDomain, QTYPE_A, 600);
-                mdnsd_set_raw(server->mdnsDaemon, r,(char *)&sa->sin_addr.s_addr , 4);
-                // [hostname]. A [ip].
-                r = mdnsd_shared(server->mdnsDaemon, localDomain, QTYPE_A, 600);
-                mdnsd_set_raw(server->mdnsDaemon, r,(char *)&sa->sin_addr.s_addr , 4);
-            } /*else if (ifa->ifa_addr->sa_family == AF_INET6) {
-              // IPv6 not implemented yet
-              }*/
-        }
-
-        freeifaddrs(ifaddr);
-    }
-
-#endif
-
-    // TXT record: [servername]-[hostname]._opcua-tcp._tcp.local. TXT path=/ caps=NA,DA,...
-    if(createTxt) {
-        r = mdnsd_unique(server->mdnsDaemon, fullServiceDomain, QTYPE_TXT,
-                         600, UA_Discovery_multicastConflict, server);
-        xht_t* h = xht_new(11);
-        char* allocPath = NULL;
-        if (!path || strlen(path) == 0) {
-            xht_set(h, "path", "/");
-        } else {
-            // path does not contain slash, so add it here
-            if (path[0]=='/')
-                allocPath = STRDUP(path);
-            else {
-                allocPath = (char *)malloc(strlen(path)+2);
-                allocPath[0] = '/';
-                memcpy(allocPath+1, path, strlen(path));
-                allocPath[strlen(path)+1] = '\0';
-            }
-            xht_set(h, "path", allocPath);
-        }
-
-        // calculate max string length:
-        size_t capsLen = 0;
-        for(size_t i = 0; i < *capabilitiesSize; i++) {
-            // add comma or last \0
-            capsLen += capabilites[i].length + 1;
-        }
-
-        char* caps = NULL;
-        if (capsLen) {
-            // freed when xht_free is called
-            caps = (char *)malloc(sizeof(char) * capsLen);
-            size_t idx = 0;
-            for (size_t i = 0; i < *capabilitiesSize; i++) {
-                strncpy(caps + idx, (const char *)capabilites[i].data, capabilites[i].length);
-                idx += capabilites[i].length + 1;
-                caps[idx - 1] = ',';
-            }
-            caps[idx - 1] = '\0';
-
-            xht_set(h, "caps", caps);
-        } else {
-            xht_set(h, "caps", "NA");
-        }
-
-        int txtRecordLength;
-        unsigned char* packet = sd2txt(h, &txtRecordLength);
-        if(allocPath)
-            free(allocPath);
-        if(caps)
-            free(caps);
-        xht_free(h);
-        mdnsd_set_raw(server->mdnsDaemon, r, (char*) packet, (unsigned short) txtRecordLength);
-        free(packet);
-=======
     mdns_set_address_record(server, fullServiceDomain, localDomain);
 
     // TXT record: [servername]-[hostname]._opcua-tcp._tcp.local. TXT path=/ caps=NA,DA,...
     if(createTxt) {
         mdns_create_txt(server, fullServiceDomain, path, capabilites, capabilitiesSize,
                         UA_Discovery_multicastConflict);
->>>>>>> a420af58
     }
 
     free(fullServiceDomain);
@@ -1888,11 +1116,7 @@
                 "Multicast DNS: remove record for domain: %s", fullServiceDomain);
 
     // _opcua-tcp._tcp.local. PTR [servername]-[hostname]._opcua-tcp._tcp.local.
-<<<<<<< HEAD
-    mdns_record_t *r = mdnsd_get_published(server->mdnsDaemon, "_opcua-tcp._tcp.local.");
-=======
     mdns_record_t *r = mdns_find_record(server->mdnsDaemon, QTYPE_PTR, "_opcua-tcp._tcp.local.", fullServiceDomain);
->>>>>>> a420af58
     if(!r) {
         UA_LOG_WARNING(server->config.logger, UA_LOGCATEGORY_SERVER,
                        "Multicast DNS: could not remove record. PTR Record not found for domain: %s",
@@ -1900,20 +1124,8 @@
         free(fullServiceDomain);
         return UA_STATUSCODE_BADNOTFOUND;
     }
-<<<<<<< HEAD
-
-    while(r) {
-        const mdns_answer_t *data = mdnsd_record_data(r);
-        if(data->type == QTYPE_PTR && strcmp(data->rdname, fullServiceDomain)==0) {
-            mdnsd_done(server->mdnsDaemon, r);
-            break;
-        }
-        r = mdnsd_record_next(r);
-    }
-=======
     mdnsd_done(server->mdnsDaemon, r);
 
->>>>>>> a420af58
 
     // looks for [servername]-[hostname]._opcua-tcp._tcp.local. 86400 IN SRV 0 5 port hostname.local.
     // and TXT record: [servername]-[hostname]._opcua-tcp._tcp.local. TXT path=/ caps=NA,DA,...
@@ -1928,13 +1140,8 @@
     }
 
     while(r2) {
-<<<<<<< HEAD
-        const mdns_answer_t *data = mdnsd_record_data(r);
-        mdns_record_t *next = mdnsd_record_next(r);
-=======
         const mdns_answer_t *data = mdnsd_record_data(r2);
         mdns_record_t *next = mdnsd_record_next(r2);
->>>>>>> a420af58
         if((removeTxt && data->type == QTYPE_TXT) ||
            (removeTxt && data->type == QTYPE_A) ||
            data->srv.port == port) {
@@ -1981,11 +1188,7 @@
 UA_StatusCode
 UA_Discovery_multicastListenStart(UA_Server* server) {
     int err = pthread_create(&server->mdnsThread, NULL,
-<<<<<<< HEAD
-                             (void* (*)(void*))multicastWorkerLoop, server)
-=======
                              (void* (*)(void*))multicastWorkerLoop, server);
->>>>>>> a420af58
     if(err != 0) {
         UA_LOG_ERROR(server->config.logger, UA_LOGCATEGORY_SERVER,
                      "Multicast error: Can not create multicast thread.");
