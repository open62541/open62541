--- conflicted
+++ resolved
@@ -1,11 +1,12 @@
 #include "ua_server_internal.h"
 #include "ua_services.h"
 
-<<<<<<< HEAD
 #ifdef UA_ENABLE_DISCOVERY
 # ifdef _MSC_VER
-#  include <io.h> //access
-#  define access _access
+#  ifndef UNDER_CE
+#   include <io.h> //access
+#   define access _access
+#  endif
 # else
 #  include <unistd.h> //access
 # endif
@@ -53,22 +54,6 @@
 static UA_StatusCode
 copyRegisteredServerToApplicationDescription(const UA_FindServersRequest *request, UA_ApplicationDescription *target,
                                              const UA_RegisteredServer* registeredServer) {
-=======
-
-#ifdef UA_ENABLE_DISCOVERY
-    #ifdef _MSC_VER
-      #ifndef UNDER_CE
-        # include <io.h> //access
-        # define access _access
-      #endif
-    #else
-    # include <unistd.h> //access
-    #endif
-#endif
-
-#ifdef UA_ENABLE_DISCOVERY
-static UA_StatusCode copyRegisteredServerToApplicationDescription(const UA_FindServersRequest *request, UA_ApplicationDescription *target, const UA_RegisteredServer* registeredServer) {
->>>>>>> e1cfdc04
     UA_StatusCode retval = UA_STATUSCODE_GOOD;
 
     UA_ApplicationDescription_init(target);
@@ -88,13 +73,10 @@
                 }
             }
         }
-<<<<<<< HEAD
         if (!appNameFound && registeredServer->serverNamesSize) {
             // server does not have the requested local, therefore we can select the most suitable one
             retval |= UA_LocalizedText_copy(&registeredServer->serverNames[0], &target->applicationName);
         }
-=======
->>>>>>> e1cfdc04
     } else if (registeredServer->serverNamesSize){
         // just take the first name
         retval |= UA_LocalizedText_copy(&registeredServer->serverNames[0], &target->applicationName);
@@ -106,11 +88,7 @@
 
     target->discoveryUrlsSize = registeredServer->discoveryUrlsSize;
     if (registeredServer->discoveryUrlsSize) {
-<<<<<<< HEAD
-        target->discoveryUrls = UA_malloc(sizeof(UA_String) * registeredServer->discoveryUrlsSize);
-=======
         target->discoveryUrls = (UA_String *)UA_malloc(sizeof(UA_String) * registeredServer->discoveryUrlsSize);
->>>>>>> e1cfdc04
         if (!target->discoveryUrls) {
             return UA_STATUSCODE_BADOUTOFMEMORY;
         }
@@ -139,11 +117,7 @@
     // check if client only requested a specific set of servers
     if (request->serverUrisSize) {
 
-<<<<<<< HEAD
-        foundServerFilteredPointer = UA_malloc(sizeof(UA_RegisteredServer*) * server->registeredServersSize);
-=======
         foundServerFilteredPointer = (UA_RegisteredServer **)UA_malloc(sizeof(UA_RegisteredServer*) * server->registeredServersSize);
->>>>>>> e1cfdc04
         if(!foundServerFilteredPointer) {
             response->responseHeader.serviceResult = UA_STATUSCODE_BADOUTOFMEMORY;
             return;
@@ -187,20 +161,14 @@
     }
 #endif
 
-<<<<<<< HEAD
-    if (foundServersSize) {
-        foundServers = UA_malloc(sizeof(UA_ApplicationDescription) * foundServersSize);
-=======
     if(foundServersSize) {
         foundServers = (UA_ApplicationDescription *)UA_malloc(sizeof(UA_ApplicationDescription) * foundServersSize);
->>>>>>> e1cfdc04
         if (!foundServers) {
             if (foundServerFilteredPointer)
                 UA_free(foundServerFilteredPointer);
             response->responseHeader.serviceResult = UA_STATUSCODE_BADOUTOFMEMORY;
             return;
         }
-<<<<<<< HEAD
 
         if (addSelf) {
             /* copy ApplicationDescription from the config */
@@ -219,7 +187,7 @@
                 foundServers[0].applicationType = UA_APPLICATIONTYPE_SERVER;
 
             /* add the discoveryUrls from the networklayers */
-            UA_String* disc = UA_realloc(foundServers[0].discoveryUrls, sizeof(UA_String) *
+            UA_String* disc = (UA_String *)UA_realloc(foundServers[0].discoveryUrls, sizeof(UA_String) *
                                                                                    (foundServers[0].discoveryUrlsSize +
                                                                                     server->config.networkLayersSize));
             if (!disc) {
@@ -241,62 +209,17 @@
         }
 #ifdef UA_ENABLE_DISCOVERY
 
-=======
-
-        /* copy ApplicationDescription from the config */
-        if(addSelf) {
-            response->responseHeader.serviceResult |=
-                UA_ApplicationDescription_copy(&server->config.applicationDescription, &foundServers[0]);
-            if (response->responseHeader.serviceResult != UA_STATUSCODE_GOOD) {
-                UA_free(foundServers);
-                if (foundServerFilteredPointer)
-                    UA_free(foundServerFilteredPointer);
-                return;
-            }
-
-            /* add the discoveryUrls from the networklayers */
-            UA_String* disc = (UA_String *)UA_realloc(foundServers[0].discoveryUrls,
-                                         sizeof(UA_String) * (foundServers[0].discoveryUrlsSize +
-                                                              server->config.networkLayersSize));
-            if(!disc) {
-                response->responseHeader.serviceResult = UA_STATUSCODE_BADOUTOFMEMORY;
-                UA_free(foundServers);
-                if (foundServerFilteredPointer)
-                    UA_free(foundServerFilteredPointer);
-                return;
-            }
-            size_t existing = foundServers[0].discoveryUrlsSize;
-            foundServers[0].discoveryUrls = disc;
-            foundServers[0].discoveryUrlsSize += server->config.networkLayersSize;
-
-            // TODO: Add nl only if discoveryUrl not already present
-            for (size_t i = 0; i < server->config.networkLayersSize; i++) {
-                UA_ServerNetworkLayer* nl = &server->config.networkLayers[i];
-                UA_String_copy(&nl->discoveryUrl, &foundServers[0].discoveryUrls[existing + i]);
-            }
-        }
-#ifdef UA_ENABLE_DISCOVERY
-
->>>>>>> e1cfdc04
         size_t currentIndex = 0;
         if (addSelf)
             currentIndex++;
 
         // add all the registered servers to the list
-<<<<<<< HEAD
 
         if (foundServerFilteredPointer) {
             // use filtered list because client only requested specific uris
             // -1 because foundServersSize also includes this self server
             size_t iterCount = addSelf ? foundServersSize - 1 : foundServersSize;
             for (size_t i = 0; i < iterCount; i++) {
-=======
-        if(foundServerFilteredPointer) {
-            // use filtered list because client only requested specific uris
-            // -1 because foundServersSize also includes this self server
-            size_t iterCount = addSelf ? foundServersSize - 1 : foundServersSize;
-            for(size_t i = 0; i < iterCount; i++) {
->>>>>>> e1cfdc04
                 response->responseHeader.serviceResult =
                     copyRegisteredServerToApplicationDescription(request, &foundServers[currentIndex++],
                                                                  foundServerFilteredPointer[i]);
@@ -410,7 +333,6 @@
 }
 
 #ifdef UA_ENABLE_DISCOVERY
-<<<<<<< HEAD
 
 # ifdef UA_ENABLE_DISCOVERY_MULTICAST
 
@@ -854,34 +776,6 @@
             server->registerServerCallback(&registeredServer_entry->registeredServer, server->registerServerCallbackData);
         }
 
-=======
-void Service_RegisterServer(UA_Server *server, UA_Session *session,
-                         const UA_RegisterServerRequest *request, UA_RegisterServerResponse *response) {
-    UA_LOG_DEBUG_SESSION(server->config.logger, session, "Processing RegisterServerRequest");
-
-    registeredServer_list_entry *registeredServer_entry = NULL;
-
-    {
-        // find the server from the request in the registered list
-        registeredServer_list_entry* current;
-        LIST_FOREACH(current, &server->registeredServers, pointers) {
-            if (UA_String_equal(&current->registeredServer.serverUri, &request->server.serverUri)) {
-                registeredServer_entry = current;
-                break;
-            }
-        }
-    }
-
-    if (!request->server.isOnline) {
-        // server is shutting down. Remove it from the registered servers list
-        if (!registeredServer_entry) {
-            // server not found, show warning
-            UA_LOG_WARNING_SESSION(server->config.logger, session, "Could not unregister server %.*s. Not registered.", (int)request->server.serverUri.length, request->server.serverUri.data);
-            response->responseHeader.serviceResult = UA_STATUSCODE_BADNOTFOUND;
-            return;
-        }
-
->>>>>>> e1cfdc04
         // server found, remove from list
         LIST_REMOVE(registeredServer_entry, pointers);
         UA_RegisteredServer_deleteMembers(&registeredServer_entry->registeredServer);
@@ -892,11 +786,7 @@
         server->registeredServersSize = uatomic_add_return(&server->registeredServersSize, -1);
         UA_Server_delayedFree(server, registeredServer_entry);
 #endif
-<<<<<<< HEAD
         responseHeader->serviceResult = UA_STATUSCODE_GOOD;
-=======
-        response->responseHeader.serviceResult = UA_STATUSCODE_GOOD;
->>>>>>> e1cfdc04
         return;
     }
 
@@ -906,20 +796,12 @@
         // server not yet registered, register it by adding it to the list
 
 
-<<<<<<< HEAD
         UA_LOG_DEBUG_SESSION(server->config.logger, session, "Registering new server: %.*s",
                              (int)requestServer->serverUri.length, requestServer->serverUri.data);
 
-        registeredServer_entry = UA_malloc(sizeof(registeredServer_list_entry));
+        registeredServer_entry = (registeredServer_list_entry *)UA_malloc(sizeof(registeredServer_list_entry));
         if(!registeredServer_entry) {
             responseHeader->serviceResult = UA_STATUSCODE_BADOUTOFMEMORY;
-=======
-        UA_LOG_DEBUG_SESSION(server->config.logger, session, "Registering new server: %.*s", (int)request->server.serverUri.length, request->server.serverUri.data);
-
-        registeredServer_entry = (registeredServer_list_entry *)UA_malloc(sizeof(registeredServer_list_entry));
-        if(!registeredServer_entry) {
-            response->responseHeader.serviceResult = UA_STATUSCODE_BADOUTOFMEMORY;
->>>>>>> e1cfdc04
             return;
         }
 
@@ -930,19 +812,15 @@
         server->registeredServersSize = uatomic_add_return(&server->registeredServersSize, 1);
 #endif
 
-<<<<<<< HEAD
         if (server->registerServerCallback) {
             server->registerServerCallback(&registeredServer_entry->registeredServer, server->registerServerCallbackData);
         }
 
-=======
->>>>>>> e1cfdc04
     } else {
         UA_RegisteredServer_deleteMembers(&registeredServer_entry->registeredServer);
     }
 
     // copy the data from the request into the list
-<<<<<<< HEAD
     UA_RegisteredServer_copy(requestServer, &registeredServer_entry->registeredServer);
     registeredServer_entry->lastSeen = UA_DateTime_nowMonotonic();
 
@@ -966,12 +844,6 @@
                            &response->responseHeader, &response->configurationResultsSize,
                            &response->configurationResults, &response->diagnosticInfosSize,
                            response->diagnosticInfos);
-=======
-    UA_RegisteredServer_copy(&request->server, &registeredServer_entry->registeredServer);
-    registeredServer_entry->lastSeen = UA_DateTime_nowMonotonic();
-
-    response->responseHeader.serviceResult = retval;
->>>>>>> e1cfdc04
 }
 
 /**
@@ -981,10 +853,6 @@
  * If there is no semaphore file, then the registration will be removed if it is older than 60 minutes.
  */
 void UA_Discovery_cleanupTimedOut(UA_Server *server, UA_DateTime nowMonotonic) {
-<<<<<<< HEAD
-=======
-
->>>>>>> e1cfdc04
     UA_DateTime timedOut = nowMonotonic;
     // registration is timed out if lastSeen is older than 60 minutes (default value, can be modified by user).
     if (server->config.discoveryCleanupTimeout) {
@@ -997,14 +865,6 @@
         UA_Boolean semaphoreDeleted = UA_FALSE;
 
         if (current->registeredServer.semaphoreFilePath.length) {
-<<<<<<< HEAD
-            char* filePath = malloc(sizeof(char)*current->registeredServer.semaphoreFilePath.length+1);
-            memcpy( filePath, current->registeredServer.semaphoreFilePath.data, current->registeredServer.semaphoreFilePath.length );
-            filePath[current->registeredServer.semaphoreFilePath.length] = '\0';
-
-#ifdef _MSC_VER
-            semaphoreDeleted = _access( filePath, 0 ) == -1;
-=======
             char* filePath = (char *)malloc(sizeof(char)*current->registeredServer.semaphoreFilePath.length+1);
             memcpy( filePath, current->registeredServer.semaphoreFilePath.data, current->registeredServer.semaphoreFilePath.length );
             filePath[current->registeredServer.semaphoreFilePath.length] = '\0';
@@ -1013,7 +873,6 @@
 		   semaphoreDeleted = (fp==NULL);
 		   if (fp)
 		     fclose(fp);
->>>>>>> e1cfdc04
 #else
             semaphoreDeleted = access( filePath, 0 ) == -1;
 #endif
@@ -1028,18 +887,9 @@
                             (int)current->registeredServer.semaphoreFilePath.length, current->registeredServer.semaphoreFilePath.data);
             } else {
                 // cppcheck-suppress unreadVariable
-<<<<<<< HEAD
                 UA_LOG_INFO(server->config.logger, UA_LOGCATEGORY_SERVER,
                              "Registration of server with URI %.*s has timed out and is removed.",
                             (int)current->registeredServer.serverUri.length, current->registeredServer.serverUri.data);
-=======
-                UA_String lastStr = UA_DateTime_toString(current->lastSeen);
-                UA_LOG_INFO(server->config.logger, UA_LOGCATEGORY_SERVER,
-                             "Registration of server with URI %.*s has timed out and is removed. Last seen: %.*s",
-                            (int)current->registeredServer.serverUri.length, current->registeredServer.serverUri.data,
-                            (int)lastStr.length, lastStr.data);
-                UA_free(lastStr.data);
->>>>>>> e1cfdc04
             }
             LIST_REMOVE(current, pointers);
             UA_RegisteredServer_deleteMembers(&current->registeredServer);
@@ -1055,7 +905,6 @@
     }
 }
 
-<<<<<<< HEAD
 struct PeriodicServerRegisterJob {
     UA_Boolean is_main_job;
     UA_UInt32 default_interval;
@@ -1450,11 +1299,11 @@
         assert(adapter_addresses);
 
         DWORD error = GetAdaptersAddresses(
-            AF_UNSPEC, 
+            AF_UNSPEC,
             GAA_FLAG_SKIP_ANYCAST |
                 GAA_FLAG_SKIP_DNS_SERVER |
-                GAA_FLAG_SKIP_FRIENDLY_NAME, 
-            NULL, 
+                GAA_FLAG_SKIP_FRIENDLY_NAME,
+            NULL,
             adapter_addresses,
             &adapter_addresses_buffer_size);
 
@@ -1494,7 +1343,7 @@
 
         // Parse all IPv4 and IPv6 addresses
         for (
-            IP_ADAPTER_UNICAST_ADDRESS* address = adapter->FirstUnicastAddress; 
+            IP_ADAPTER_UNICAST_ADDRESS* address = adapter->FirstUnicastAddress;
             NULL != address;
             address = address->Next)
         {
@@ -1796,7 +1645,4 @@
 
 # endif // UA_ENABLE_DISCOVERY_MULTICAST
 
-#endif // UA_ENABLE_DISCOVERY
-=======
-#endif
->>>>>>> e1cfdc04
+#endif // UA_ENABLE_DISCOVERY