#include "ua_types.h"
#include "ua_server_internal.h"
#include "ua_securechannel_manager.h"
#include "ua_session_manager.h"
#include "ua_util.h"
#include "ua_services.h"
#include "ua_nodeids.h"

#ifdef ENABLE_GENERATE_NAMESPACE0
#include "ua_namespaceinit_generated.h"
#endif

const UA_EXPORT UA_ServerConfig UA_ServerConfig_standard = {
    .Login_enableAnonymous = UA_TRUE,
    .Login_enableUsernamePassword = UA_TRUE,
    .Login_usernames = (char *[]){"user1","user2"},
    .Login_passwords = (char *[]){"password","password1"},
    .Login_loginsCount = 2,
    .Application_applicationURI = "urn:unconfigured:open62541:open62541Server",
    .Application_applicationName = "open62541" };

static const UA_NodeId nodeIdHasSubType = {
    .namespaceIndex = 0, .identifierType = UA_NODEIDTYPE_NUMERIC,
    .identifier.numeric = UA_NS0ID_HASSUBTYPE};
static const UA_NodeId nodeIdHasTypeDefinition = {
    .namespaceIndex = 0, .identifierType = UA_NODEIDTYPE_NUMERIC,
    .identifier.numeric = UA_NS0ID_HASTYPEDEFINITION};
static const UA_NodeId nodeIdHasComponent = {
    .namespaceIndex = 0, .identifierType = UA_NODEIDTYPE_NUMERIC,
    .identifier.numeric = UA_NS0ID_HASCOMPONENT};
static const UA_NodeId nodeIdHasProperty = {
    .namespaceIndex = 0, .identifierType = UA_NODEIDTYPE_NUMERIC,
    .identifier.numeric = UA_NS0ID_HASPROPERTY};
static const UA_NodeId nodeIdOrganizes = {
    .namespaceIndex = 0, .identifierType = UA_NODEIDTYPE_NUMERIC,
    .identifier.numeric = UA_NS0ID_ORGANIZES};

static const UA_ExpandedNodeId expandedNodeIdBaseDataVariabletype = {
    .nodeId = {.namespaceIndex = 0, .identifierType = UA_NODEIDTYPE_NUMERIC,
               .identifier.numeric = UA_NS0ID_HASTYPEDEFINITION},
    .namespaceUri = {.length = -1, .data = UA_NULL}, .serverIndex = 0};
static const UA_ExpandedNodeId expandedNodeIdNonHierarchicalReferences = {
    .nodeId = {.namespaceIndex = 0, .identifierType = UA_NODEIDTYPE_NUMERIC,
               .identifier.numeric = UA_NS0ID_NONHIERARCHICALREFERENCES},
    .namespaceUri = {.length = -1, .data = UA_NULL}, .serverIndex = 0};

/**********************/
/* Namespace Handling */
/**********************/

#ifdef UA_EXTERNAL_NAMESPACES
static void UA_ExternalNamespace_init(UA_ExternalNamespace *ens) {
    ens->index = 0;
    UA_String_init(&ens->url);
}

static void UA_ExternalNamespace_deleteMembers(UA_ExternalNamespace *ens) {
    UA_String_deleteMembers(&ens->url);
    ens->externalNodeStore.destroy(ens->externalNodeStore.ensHandle);
}

UA_StatusCode UA_EXPORT UA_Server_addExternalNamespace(UA_Server *server, UA_UInt16 namespaceIndex,
                                                       const UA_String *url, UA_ExternalNodeStore *nodeStore) {
	if(nodeStore == UA_NULL)
		return UA_STATUSCODE_BADARGUMENTSMISSING;

	//do not allow double indices
	for(UA_UInt32 i = 0; i < server->externalNamespacesSize; i++){
		if(server->externalNamespaces[i].index == namespaceIndex)
			return UA_STATUSCODE_BADINDEXRANGEINVALID;
	}
    server->externalNamespaces = UA_realloc(server->externalNamespaces,
                                            sizeof(UA_ExternalNamespace) * (server->externalNamespacesSize+1));
    server->externalNamespaces[server->externalNamespacesSize].externalNodeStore = *nodeStore;
    server->externalNamespaces[server->externalNamespacesSize].index = namespaceIndex;
    UA_String_copy(url,&server->externalNamespaces[server->externalNamespacesSize].url);
    server->externalNamespacesSize++;
    return UA_STATUSCODE_GOOD;
}
#endif /* UA_EXTERNAL_NAMESPACES*/

UA_UInt16 UA_Server_addNamespace(UA_Server *server, const char* name) {
    server->namespaces = UA_realloc(server->namespaces, sizeof(UA_String) * (server->namespacesSize+1));
    server->namespaces[server->namespacesSize] = UA_STRING_ALLOC(name);
    server->namespacesSize++;
    return server->namespacesSize-1;
}

/*****************/
/* Configuration */
/*****************/

UA_Logger UA_Server_getLogger(UA_Server *server) {
    return server->logger;
}

void UA_Server_addNetworkLayer(UA_Server *server, UA_ServerNetworkLayer networkLayer) {
    UA_ServerNetworkLayer *newlayers = UA_realloc(server->networkLayers,
                                                  sizeof(UA_ServerNetworkLayer)*(server->networkLayersSize+1));
    if(!newlayers) {
        UA_LOG_ERROR(server->logger, UA_LOGCATEGORY_SERVER, "Networklayer added");
        return;
    }
    server->networkLayers = newlayers;
    server->networkLayers[server->networkLayersSize] = networkLayer;
    server->networkLayersSize++;

    if(networkLayer.discoveryUrl) {
        if(server->description.discoveryUrlsSize < 0)
            server->description.discoveryUrlsSize = 0;
        UA_String* newUrls = UA_realloc(server->description.discoveryUrls,
                                        sizeof(UA_String)*(server->description.discoveryUrlsSize+1));
        if(!newUrls) {
            UA_LOG_ERROR(server->logger, UA_LOGCATEGORY_SERVER, "Adding discoveryUrl");
            return;
        }
        server->description.discoveryUrls = newUrls;
        UA_String_copy(networkLayer.discoveryUrl,
                       &server->description.discoveryUrls[server->description.discoveryUrlsSize]);
        server->description.discoveryUrlsSize++;
        for(UA_Int32 i = 0; i < server->endpointDescriptionsSize; i++)
            if(!server->endpointDescriptions[i].endpointUrl.data)
                UA_String_copy(networkLayer.discoveryUrl, &server->endpointDescriptions[i].endpointUrl);
    }
}

void UA_Server_setServerCertificate(UA_Server *server, UA_ByteString certificate) {
    for(UA_Int32 i = 0; i < server->endpointDescriptionsSize; i++)
        UA_ByteString_copy(&certificate, &server->endpointDescriptions[i].serverCertificate);
}

void UA_Server_setLogger(UA_Server *server, UA_Logger logger) {
    server->logger = logger;
}


/**********/
/* Server */
/**********/

/* The server needs to be stopped before it can be deleted */
void UA_Server_delete(UA_Server *server) {
    // Delete the timed work
    UA_Server_deleteAllRepeatedJobs(server);

    // Delete all internal data
    UA_ApplicationDescription_deleteMembers(&server->description);
    UA_SecureChannelManager_deleteMembers(&server->secureChannelManager);
    UA_SessionManager_deleteMembers(&server->sessionManager);
    UA_NodeStore_delete(server->nodestore);
    UA_ByteString_deleteMembers(&server->serverCertificate);
    UA_Array_delete(server->namespaces, &UA_TYPES[UA_TYPES_STRING], server->namespacesSize);
    UA_Array_delete(server->endpointDescriptions, &UA_TYPES[UA_TYPES_ENDPOINTDESCRIPTION],
                    server->endpointDescriptionsSize);

    // Delete the network layers
    for(size_t i = 0; i < server->networkLayersSize; i++) {
        server->networkLayers[i].free(server->networkLayers[i].nlHandle);
    }
    UA_free(server->networkLayers);

#ifdef UA_MULTITHREADING
    pthread_cond_destroy(&server->dispatchQueue_condition); // so the workers don't spin if the queue is empty
    rcu_barrier(); // wait for all scheduled call_rcu work to complete
   	rcu_unregister_thread();
#endif
    UA_free(server);
}

/* Recurring cleanup. Removing unused and timed-out channels and sessions */
static void UA_Server_cleanup(UA_Server *server, void *nothing) {
    UA_DateTime now = UA_DateTime_now();
    UA_SessionManager_cleanupTimedOut(&server->sessionManager, now);
    UA_SecureChannelManager_cleanupTimedOut(&server->secureChannelManager, now);
}

#define MANUFACTURER_NAME "open62541"
#define PRODUCT_NAME "open62541 OPC UA Server"
#define STRINGIFY(x) #x //some magic
#define TOSTRING(x) STRINGIFY(x) //some magic
#define SOFTWARE_VERSION TOSTRING(VERSION)
#define BUILD_NUMBER "0"

static void getBulidInfo(const UA_Server* server, UA_BuildInfo *buildInfo) {
    buildInfo->productUri = UA_STRING_ALLOC(PRODUCT_URI);
    buildInfo->manufacturerName = UA_STRING_ALLOC(MANUFACTURER_NAME);
    buildInfo->productName = UA_STRING_ALLOC(PRODUCT_NAME);
    buildInfo->softwareVersion = UA_STRING_ALLOC(SOFTWARE_VERSION);
    buildInfo->buildNumber = UA_STRING_ALLOC(BUILD_NUMBER);
    buildInfo->buildDate = server->buildDate;
}

static UA_StatusCode readStatus(void *handle, UA_Boolean sourceTimeStamp,
                                const UA_NumericRange *range, UA_DataValue *value) {
    if(range) {
        value->hasStatus = UA_TRUE;
        value->status = UA_STATUSCODE_BADINDEXRANGEINVALID;
        return UA_STATUSCODE_GOOD;
    }
    UA_ServerStatusDataType *status = UA_ServerStatusDataType_new();
    status->startTime   = ((const UA_Server*)handle)->startTime;
    status->currentTime = UA_DateTime_now();
    status->state       = UA_SERVERSTATE_RUNNING;
    getBulidInfo(((const UA_Server*)handle), &status->buildInfo);
    status->secondsTillShutdown = 0;

    value->value.type = &UA_TYPES[UA_TYPES_SERVERSTATUSDATATYPE];
    value->value.arrayLength = -1;
    value->value.data = status;
    value->value.arrayDimensionsSize = -1;
    value->value.arrayDimensions = UA_NULL;
    value->hasValue = UA_TRUE;
    if(sourceTimeStamp) {
        value->hasSourceTimestamp = UA_TRUE;
        value->sourceTimestamp = UA_DateTime_now();
    }
    return UA_STATUSCODE_GOOD;
}

static void releaseStatus(void *handle, UA_DataValue *value) {
    if(!value->hasValue)
        return;
    UA_ServerStatusDataType_delete((UA_ServerStatusDataType*)value->value.data);
    value->value.data = UA_NULL;
    value->hasValue = UA_FALSE;
    UA_DataValue_deleteMembers(value);
}

static UA_StatusCode readNamespaces(void *handle, UA_Boolean sourceTimestamp,
                                    const UA_NumericRange *range, UA_DataValue *value) {
    if(range) {
        value->hasStatus = UA_TRUE;
        value->status = UA_STATUSCODE_BADINDEXRANGEINVALID;
        return UA_STATUSCODE_GOOD;
    }
    UA_Server *server = (UA_Server*)handle;
    value->hasValue = UA_TRUE;
    value->value.storageType = UA_VARIANT_DATA_NODELETE;
    value->value.type = &UA_TYPES[UA_TYPES_STRING];
    value->value.arrayLength = server->namespacesSize;
    value->value.data = server->namespaces;
    if(sourceTimestamp) {
        value->hasSourceTimestamp = UA_TRUE;
        value->sourceTimestamp = UA_DateTime_now();
    }
    return UA_STATUSCODE_GOOD;
}

static void releaseNamespaces(void *handle, UA_DataValue *value) {
}

static UA_StatusCode readCurrentTime(void *handle, UA_Boolean sourceTimeStamp,
                                     const UA_NumericRange *range, UA_DataValue *value) {
    if(range) {
        value->hasStatus = UA_TRUE;
        value->status = UA_STATUSCODE_BADINDEXRANGEINVALID;
        return UA_STATUSCODE_GOOD;
    }
    UA_DateTime *currentTime = UA_DateTime_new();
    if(!currentTime)
        return UA_STATUSCODE_BADOUTOFMEMORY;
    *currentTime = UA_DateTime_now();
    value->value.type = &UA_TYPES[UA_TYPES_DATETIME];
    value->value.data = currentTime;
    value->hasValue = UA_TRUE;
    if(sourceTimeStamp) {
        value->hasSourceTimestamp = UA_TRUE;
        value->sourceTimestamp = *currentTime;
    }
    return UA_STATUSCODE_GOOD;
}

static void releaseCurrentTime(void *handle, UA_DataValue *value) {
    if(value->hasValue)
        UA_DateTime_delete((UA_DateTime*)value->value.data);
}

static void copyNames(UA_Node *node, char *name) {
    node->browseName = UA_QUALIFIEDNAME_ALLOC(0, name);
    node->displayName = UA_LOCALIZEDTEXT_ALLOC("", name);
    node->description = UA_LOCALIZEDTEXT_ALLOC("", name);
}

static void addDataTypeNode(UA_Server *server, char* name, UA_UInt32 datatypeid, UA_Int32 parent) {
    UA_DataTypeNode *datatype = UA_DataTypeNode_new();
    copyNames((UA_Node*)datatype, name);
    datatype->nodeId.identifier.numeric = datatypeid;
    UA_Server_addNode(server, (UA_Node*)datatype, UA_EXPANDEDNODEID_NUMERIC(0, parent), nodeIdOrganizes);
}

static void addObjectTypeNode(UA_Server *server, char* name, UA_UInt32 objecttypeid, UA_Int32 parent,
                              UA_Int32 parentreference) {
    UA_ObjectTypeNode *objecttype = UA_ObjectTypeNode_new();
    copyNames((UA_Node*)objecttype, name);
    objecttype->nodeId.identifier.numeric = objecttypeid;
    UA_Server_addNode(server, (UA_Node*)objecttype, UA_EXPANDEDNODEID_NUMERIC(0, parent),
                      UA_NODEID_NUMERIC(0, parentreference));
}

static UA_VariableTypeNode*
createVariableTypeNode(UA_Server *server, char* name, UA_UInt32 variabletypeid,
                       UA_Int32 parent, UA_Boolean abstract) {
    UA_VariableTypeNode *variabletype = UA_VariableTypeNode_new();
    copyNames((UA_Node*)variabletype, name);
    variabletype->nodeId.identifier.numeric = variabletypeid;
    variabletype->isAbstract = abstract;
    variabletype->value.variant.type = &UA_TYPES[UA_TYPES_VARIANT];
    return variabletype;
}

static void addVariableTypeNode_organized(UA_Server *server, char* name, UA_UInt32 variabletypeid,
                                          UA_Int32 parent, UA_Boolean abstract) {
    UA_VariableTypeNode *variabletype = createVariableTypeNode(server, name, variabletypeid, parent, abstract);
    UA_Server_addNode(server, (UA_Node*)variabletype, UA_EXPANDEDNODEID_NUMERIC(0, parent), nodeIdOrganizes);
}

static void addVariableTypeNode_subtype(UA_Server *server, char* name, UA_UInt32 variabletypeid,
                                        UA_Int32 parent, UA_Boolean abstract) {
    UA_VariableTypeNode *variabletype = createVariableTypeNode(server, name, variabletypeid, parent, abstract);
    UA_Server_addNode(server, (UA_Node*)variabletype,
                      UA_EXPANDEDNODEID_NUMERIC(0, parent),
                      nodeIdHasSubType);
}

UA_Server * UA_Server_new(UA_ServerConfig config) {
    UA_Server *server = UA_malloc(sizeof(UA_Server));
    if(!server)
        return UA_NULL;

    //FIXME: config contains strings, for now its okay, but consider copying them aswell
    server->config = config;

    LIST_INIT(&server->repeatedJobs);
#ifdef UA_MULTITHREADING
    rcu_init();
   	rcu_register_thread();
    cds_wfcq_init(&server->dispatchQueue_head, &server->dispatchQueue_tail);
    cds_lfs_init(&server->mainLoopJobs);
    server->delayedJobs = UA_NULL;
#endif

    // logger
    server->logger = UA_NULL;

    // random seed
    server->random_seed = (UA_UInt32)UA_DateTime_now();

    // networklayers
    server->networkLayers = UA_NULL;
    server->networkLayersSize = 0;

    UA_ByteString_init(&server->serverCertificate);

    // mockup application description
    UA_ApplicationDescription_init(&server->description);
    server->description.productUri = UA_STRING_ALLOC(PRODUCT_URI);
    server->description.applicationUri = UA_STRING_ALLOC(server->config.Application_applicationURI);
    server->description.discoveryUrlsSize = 0;

    server->description.applicationName = UA_LOCALIZEDTEXT_ALLOC("", server->config.Application_applicationName);
    server->description.applicationType = UA_APPLICATIONTYPE_SERVER;
    server->externalNamespacesSize = 0;
    server->externalNamespaces = UA_NULL;

    /* ns0 and ns1 */
    server->namespaces = UA_Array_new(&UA_TYPES[UA_TYPES_STRING], 2);
    server->namespaces[0] = UA_STRING_ALLOC("http://opcfoundation.org/UA/");
    UA_String_copy(&server->description.applicationUri, &server->namespaces[1]);
    server->namespacesSize = 2;

    server->endpointDescriptions = UA_NULL;
    server->endpointDescriptionsSize = 0;

    UA_EndpointDescription *endpoint = UA_EndpointDescription_new(); // todo: check return code
    if(endpoint) {
        endpoint->securityMode = UA_MESSAGESECURITYMODE_NONE;
        endpoint->securityPolicyUri =
            UA_STRING_ALLOC("http://opcfoundation.org/UA/SecurityPolicy#None");
        endpoint->transportProfileUri =
            UA_STRING_ALLOC("http://opcfoundation.org/UA-Profile/Transport/uatcp-uasc-uabinary");

        int size = 0;
        if(server->config.Login_enableAnonymous){
            size++;
        }
        if(server->config.Login_enableUsernamePassword){
            size++;
        }
        endpoint->userIdentityTokensSize = size;
        endpoint->userIdentityTokens = UA_Array_new(&UA_TYPES[UA_TYPES_USERTOKENPOLICY], size);

        int currentIndex = 0;
        if(server->config.Login_enableAnonymous){
            UA_UserTokenPolicy_init(&endpoint->userIdentityTokens[currentIndex]);
            endpoint->userIdentityTokens[currentIndex].tokenType = UA_USERTOKENTYPE_ANONYMOUS;
            endpoint->userIdentityTokens[currentIndex].policyId = UA_STRING_ALLOC(ANONYMOUS_POLICY); // defined per server
            currentIndex++;
        }

        if(server->config.Login_enableUsernamePassword){
            UA_UserTokenPolicy_init(&endpoint->userIdentityTokens[currentIndex]);
            endpoint->userIdentityTokens[currentIndex].tokenType = UA_USERTOKENTYPE_USERNAME;
            endpoint->userIdentityTokens[currentIndex].policyId = UA_STRING_ALLOC(USERNAME_POLICY); // defined per server
            currentIndex++;
        }

        /* The standard says "the HostName specified in the Server Certificate is the
           same as the HostName contained in the endpointUrl provided in the
           EndpointDescription */
        /* UA_String_copy(endpointUrl, &endpoint->endpointUrl); */
        /* UA_String_copy(&server->serverCertificate, &endpoint->serverCertificate); */
        UA_ApplicationDescription_copy(&server->description, &endpoint->server);
        server->endpointDescriptions = endpoint;
        server->endpointDescriptionsSize = 1;
    } 

#define MAXCHANNELCOUNT 100
#define STARTCHANNELID 1
#define TOKENLIFETIME 600000
#define STARTTOKENID 1
    UA_SecureChannelManager_init(&server->secureChannelManager, MAXCHANNELCOUNT,
                                 TOKENLIFETIME, STARTCHANNELID, STARTTOKENID);

#define MAXSESSIONCOUNT 1000
#define MAXSESSIONLIFETIME 10000
#define STARTSESSIONID 1
    UA_SessionManager_init(&server->sessionManager, MAXSESSIONCOUNT, MAXSESSIONLIFETIME, STARTSESSIONID);

    server->nodestore = UA_NodeStore_new();

    UA_Job cleanup = {.type = UA_JOBTYPE_METHODCALL,
                      .job.methodCall = {.method = UA_Server_cleanup, .data = NULL} };
    UA_Server_addRepeatedJob(server, cleanup, 10000, NULL);

    /**********************/
    /* Server Information */
    /**********************/

    server->startTime = UA_DateTime_now();
    static struct tm ct;
    ct.tm_year = (__DATE__[7] - '0') * 1000 +  (__DATE__[8] - '0') * 100 +
        (__DATE__[9] - '0') * 10 + (__DATE__[10] - '0')- 1900;

    if(__DATE__[0]=='J' && __DATE__[1]=='a' && __DATE__[2]=='n') ct.tm_mon = 1-1;
    else if(__DATE__[0]=='F' && __DATE__[1]=='e' && __DATE__[2]=='b') ct.tm_mon = 2-1;
    else if(__DATE__[0]=='M' && __DATE__[1]=='a' && __DATE__[2]=='r') ct.tm_mon = 3-1;
    else if(__DATE__[0]=='A' && __DATE__[1]=='p' && __DATE__[2]=='r') ct.tm_mon = 4-1;
    else if(__DATE__[0]=='M' && __DATE__[1]=='a' && __DATE__[2]=='y') ct.tm_mon = 5-1;
    else if(__DATE__[0]=='J' && __DATE__[1]=='u' && __DATE__[2]=='n') ct.tm_mon = 6-1;
    else if(__DATE__[0]=='J' && __DATE__[1]=='u' && __DATE__[2]=='l') ct.tm_mon = 7-1;
    else if(__DATE__[0]=='A' && __DATE__[1]=='u' && __DATE__[2]=='g') ct.tm_mon = 8-1;
    else if(__DATE__[0]=='S' && __DATE__[1]=='e' && __DATE__[2]=='p') ct.tm_mon = 9-1;
    else if(__DATE__[0]=='O' && __DATE__[1]=='c' && __DATE__[2]=='t') ct.tm_mon = 10-1;
    else if(__DATE__[0]=='N' && __DATE__[1]=='o' && __DATE__[2]=='v') ct.tm_mon = 11-1;
    else if(__DATE__[0]=='D' && __DATE__[1]=='e' && __DATE__[2]=='c') ct.tm_mon = 12-1;

    // special case to handle __DATE__ not inserting leading zero on day of month
    // if Day of month is less than 10 - it inserts a blank character
    // this results in a negative number for tm_mday

    if(__DATE__[4] == ' ')
        ct.tm_mday =  __DATE__[5]-'0';
    else
        ct.tm_mday = (__DATE__[4]-'0')*10 + (__DATE__[5]-'0');
    ct.tm_hour = ((__TIME__[0] - '0') * 10 + __TIME__[1] - '0');
    ct.tm_min = ((__TIME__[3] - '0') * 10 + __TIME__[4] - '0');
    ct.tm_sec = ((__TIME__[6] - '0') * 10 + __TIME__[7] - '0');
    ct.tm_isdst = -1;  // information is not available.

    //FIXME: next 3 lines are copy-pasted from ua_types.c
#define UNIX_EPOCH_BIAS_SEC 11644473600LL // Number of seconds from 1 Jan. 1601 00:00 to 1 Jan 1970 00:00 UTC
#define HUNDRED_NANOSEC_PER_USEC 10LL
#define HUNDRED_NANOSEC_PER_SEC (HUNDRED_NANOSEC_PER_USEC * 1000000LL)
    server->buildDate = (mktime(&ct) + UNIX_EPOCH_BIAS_SEC) * HUNDRED_NANOSEC_PER_SEC;

    /**************/
    /* References */
    /**************/
<<<<<<< HEAD
#ifndef ENABLE_GENERATE_NAMESPACE0
    /* bootstrap by manually inserting "references" and "hassubtype" */

=======
    
    /* Bootstrap by manually inserting "references" and "hassubtype" */
>>>>>>> d655a9f3
    UA_ReferenceTypeNode *references = UA_ReferenceTypeNode_new();
    copyNames((UA_Node*)references, "References");
    references->nodeId.identifier.numeric = UA_NS0ID_REFERENCES;
    references->isAbstract = UA_TRUE;
    references->symmetric  = UA_TRUE;
    references->inverseName = UA_LOCALIZEDTEXT_ALLOC("", "References");
    /* The reference to root is later inserted */
    UA_NodeStore_insert(server->nodestore, (UA_Node*)references, UA_NULL);

    UA_ReferenceTypeNode *hassubtype = UA_ReferenceTypeNode_new();
    copyNames((UA_Node*)hassubtype, "HasSubtype");
    hassubtype->inverseName = UA_LOCALIZEDTEXT_ALLOC("", "HasSupertype");
    hassubtype->nodeId.identifier.numeric = UA_NS0ID_HASSUBTYPE;
    hassubtype->isAbstract = UA_FALSE;
    hassubtype->symmetric  = UA_FALSE;
    /* The reference to root is later inserted */
    UA_NodeStore_insert(server->nodestore, (UA_Node*)hassubtype, UA_NULL);

    /* Continue adding reference types with normal "addnode" */
    UA_ReferenceTypeNode *hierarchicalreferences = UA_ReferenceTypeNode_new();
    copyNames((UA_Node*)hierarchicalreferences, "Hierarchicalreferences");
    hierarchicalreferences->nodeId.identifier.numeric = UA_NS0ID_HIERARCHICALREFERENCES;
    hierarchicalreferences->isAbstract = UA_TRUE;
    hierarchicalreferences->symmetric  = UA_FALSE;
    UA_Server_addNode(server, (UA_Node*)hierarchicalreferences,
                      UA_EXPANDEDNODEID_NUMERIC(0, UA_NS0ID_REFERENCES), nodeIdHasSubType);

    UA_ReferenceTypeNode *nonhierarchicalreferences = UA_ReferenceTypeNode_new();
    copyNames((UA_Node*)nonhierarchicalreferences, "NonHierarchicalReferences");
    nonhierarchicalreferences->nodeId.identifier.numeric = UA_NS0ID_NONHIERARCHICALREFERENCES;
    nonhierarchicalreferences->isAbstract = UA_TRUE;
    nonhierarchicalreferences->symmetric  = UA_FALSE;
    UA_Server_addNode(server, (UA_Node*)nonhierarchicalreferences,
                      UA_EXPANDEDNODEID_NUMERIC(0, UA_NS0ID_REFERENCES), nodeIdHasSubType);

    UA_ReferenceTypeNode *haschild = UA_ReferenceTypeNode_new();
    copyNames((UA_Node*)haschild, "HasChild");
    haschild->nodeId.identifier.numeric = UA_NS0ID_HASCHILD;
    haschild->isAbstract = UA_TRUE;
    haschild->symmetric  = UA_FALSE;
    UA_Server_addNode(server, (UA_Node*)haschild,
                      UA_EXPANDEDNODEID_NUMERIC(0, UA_NS0ID_HIERARCHICALREFERENCES), nodeIdHasSubType);

    UA_ReferenceTypeNode *organizes = UA_ReferenceTypeNode_new();
    copyNames((UA_Node*)organizes, "Organizes");
    organizes->inverseName = UA_LOCALIZEDTEXT_ALLOC("", "OrganizedBy");
    organizes->nodeId.identifier.numeric = UA_NS0ID_ORGANIZES;
    organizes->isAbstract = UA_FALSE;
    organizes->symmetric  = UA_FALSE;
    UA_Server_addNode(server, (UA_Node*)organizes,
                      UA_EXPANDEDNODEID_NUMERIC(0, UA_NS0ID_HIERARCHICALREFERENCES), nodeIdHasSubType);

    UA_ReferenceTypeNode *haseventsource = UA_ReferenceTypeNode_new();
    copyNames((UA_Node*)haseventsource, "HasEventSource");
    haseventsource->inverseName = UA_LOCALIZEDTEXT_ALLOC("", "EventSourceOf");
    haseventsource->nodeId.identifier.numeric = UA_NS0ID_HASEVENTSOURCE;
    haseventsource->isAbstract = UA_FALSE;
    haseventsource->symmetric  = UA_FALSE;
    UA_Server_addNode(server, (UA_Node*)haseventsource,
                      UA_EXPANDEDNODEID_NUMERIC(0, UA_NS0ID_HIERARCHICALREFERENCES), nodeIdHasSubType);

    UA_ReferenceTypeNode *hasmodellingrule = UA_ReferenceTypeNode_new();
    copyNames((UA_Node*)hasmodellingrule, "HasModellingRule");
    hasmodellingrule->inverseName = UA_LOCALIZEDTEXT_ALLOC("", "ModellingRuleOf");
    hasmodellingrule->nodeId.identifier.numeric = UA_NS0ID_HASMODELLINGRULE;
    hasmodellingrule->isAbstract = UA_FALSE;
    hasmodellingrule->symmetric  = UA_FALSE;
    UA_Server_addNode(server, (UA_Node*)hasmodellingrule, expandedNodeIdNonHierarchicalReferences,
                      nodeIdHasSubType);

    UA_ReferenceTypeNode *hasencoding = UA_ReferenceTypeNode_new();
    copyNames((UA_Node*)hasencoding, "HasEncoding");
    hasencoding->inverseName = UA_LOCALIZEDTEXT_ALLOC("", "EncodingOf");
    hasencoding->nodeId.identifier.numeric = UA_NS0ID_HASENCODING;
    hasencoding->isAbstract = UA_FALSE;
    hasencoding->symmetric  = UA_FALSE;
    UA_Server_addNode(server, (UA_Node*)hasencoding, expandedNodeIdNonHierarchicalReferences, nodeIdHasSubType);

    UA_ReferenceTypeNode *hasdescription = UA_ReferenceTypeNode_new();
    copyNames((UA_Node*)hasdescription, "HasDescription");
    hasdescription->inverseName = UA_LOCALIZEDTEXT_ALLOC("", "DescriptionOf");
    hasdescription->nodeId.identifier.numeric = UA_NS0ID_HASDESCRIPTION;
    hasdescription->isAbstract = UA_FALSE;
    hasdescription->symmetric  = UA_FALSE;
    UA_Server_addNode(server, (UA_Node*)hasdescription, expandedNodeIdNonHierarchicalReferences,
                      nodeIdHasSubType);

    UA_ReferenceTypeNode *hastypedefinition = UA_ReferenceTypeNode_new();
    copyNames((UA_Node*)hastypedefinition, "HasTypeDefinition");
    hastypedefinition->inverseName = UA_LOCALIZEDTEXT_ALLOC("", "TypeDefinitionOf");
    hastypedefinition->nodeId.identifier.numeric = UA_NS0ID_HASTYPEDEFINITION;
    hastypedefinition->isAbstract = UA_FALSE;
    hastypedefinition->symmetric  = UA_FALSE;
    UA_Server_addNode(server, (UA_Node*)hastypedefinition, expandedNodeIdNonHierarchicalReferences,
                      nodeIdHasSubType);

    UA_ReferenceTypeNode *generatesevent = UA_ReferenceTypeNode_new();
    copyNames((UA_Node*)generatesevent, "GeneratesEvent");
    generatesevent->inverseName = UA_LOCALIZEDTEXT_ALLOC("", "GeneratedBy");
    generatesevent->nodeId.identifier.numeric = UA_NS0ID_GENERATESEVENT;
    generatesevent->isAbstract = UA_FALSE;
    generatesevent->symmetric  = UA_FALSE;
    UA_Server_addNode(server, (UA_Node*)generatesevent, expandedNodeIdNonHierarchicalReferences,
                      nodeIdHasSubType);

    UA_ReferenceTypeNode *aggregates = UA_ReferenceTypeNode_new();
    copyNames((UA_Node*)aggregates, "Aggregates");
    // Todo: Is there an inverse name?
    aggregates->nodeId.identifier.numeric = UA_NS0ID_AGGREGATES;
    aggregates->isAbstract = UA_TRUE;
    aggregates->symmetric  = UA_FALSE;
    UA_Server_addNode(server, (UA_Node*)aggregates, UA_EXPANDEDNODEID_NUMERIC(0, UA_NS0ID_HASCHILD),
                      nodeIdHasSubType);

    // complete bootstrap of hassubtype
    UA_Server_addReference(server, UA_NODEID_NUMERIC(0, UA_NS0ID_HASCHILD), nodeIdHasSubType,
                           UA_EXPANDEDNODEID_NUMERIC(0, UA_NS0ID_HASSUBTYPE));

    UA_ReferenceTypeNode *hasproperty = UA_ReferenceTypeNode_new();
    copyNames((UA_Node*)hasproperty, "HasProperty");
    hasproperty->inverseName = UA_LOCALIZEDTEXT_ALLOC("", "PropertyOf");
    hasproperty->nodeId.identifier.numeric = UA_NS0ID_HASPROPERTY;
    hasproperty->isAbstract = UA_FALSE;
    hasproperty->symmetric  = UA_FALSE;
    UA_Server_addNode(server, (UA_Node*)hasproperty, UA_EXPANDEDNODEID_NUMERIC(0, UA_NS0ID_AGGREGATES),
                      nodeIdHasSubType);

    UA_ReferenceTypeNode *hascomponent = UA_ReferenceTypeNode_new();
    copyNames((UA_Node*)hascomponent, "HasComponent");
    hascomponent->inverseName = UA_LOCALIZEDTEXT_ALLOC("", "ComponentOf");
    hascomponent->nodeId.identifier.numeric = UA_NS0ID_HASCOMPONENT;
    hascomponent->isAbstract = UA_FALSE;
    hascomponent->symmetric  = UA_FALSE;
    UA_Server_addNode(server, (UA_Node*)hascomponent, UA_EXPANDEDNODEID_NUMERIC(0, UA_NS0ID_AGGREGATES),
                      nodeIdHasSubType);

    UA_ReferenceTypeNode *hasnotifier = UA_ReferenceTypeNode_new();
    copyNames((UA_Node*)hasnotifier, "HasNotifier");
    hasnotifier->inverseName = UA_LOCALIZEDTEXT_ALLOC("", "NotifierOf");
    hasnotifier->nodeId.identifier.numeric = UA_NS0ID_HASNOTIFIER;
    hasnotifier->isAbstract = UA_FALSE;
    hasnotifier->symmetric  = UA_FALSE;
    UA_Server_addNode(server, (UA_Node*)hasnotifier, UA_EXPANDEDNODEID_NUMERIC(0, UA_NS0ID_HASEVENTSOURCE),
                      nodeIdHasSubType);

    UA_ReferenceTypeNode *hasorderedcomponent = UA_ReferenceTypeNode_new();
    copyNames((UA_Node*)hasorderedcomponent, "HasOrderedComponent");
    hasorderedcomponent->inverseName = UA_LOCALIZEDTEXT_ALLOC("", "OrderedComponentOf");
    hasorderedcomponent->nodeId.identifier.numeric = UA_NS0ID_HASORDEREDCOMPONENT;
    hasorderedcomponent->isAbstract = UA_FALSE;
    hasorderedcomponent->symmetric  = UA_FALSE;
    UA_Server_addNode(server, (UA_Node*)hasorderedcomponent,
                      UA_EXPANDEDNODEID_NUMERIC(0, UA_NS0ID_HASCOMPONENT), nodeIdHasSubType);

    UA_ReferenceTypeNode *hasmodelparent = UA_ReferenceTypeNode_new();
    copyNames((UA_Node*)hasmodelparent, "HasModelParent");
    hasmodelparent->inverseName = UA_LOCALIZEDTEXT_ALLOC("", "ModelParentOf");
    hasmodelparent->nodeId.identifier.numeric = UA_NS0ID_HASMODELPARENT;
    hasmodelparent->isAbstract = UA_FALSE;
    hasmodelparent->symmetric  = UA_FALSE;
    UA_Server_addNode(server, (UA_Node*)hasmodelparent, expandedNodeIdNonHierarchicalReferences,
                      nodeIdHasSubType);

    UA_ReferenceTypeNode *fromstate = UA_ReferenceTypeNode_new();
    copyNames((UA_Node*)fromstate, "FromState");
    fromstate->inverseName = UA_LOCALIZEDTEXT_ALLOC("", "ToTransition");
    fromstate->nodeId.identifier.numeric = UA_NS0ID_FROMSTATE;
    fromstate->isAbstract = UA_FALSE;
    fromstate->symmetric  = UA_FALSE;
    UA_Server_addNode(server, (UA_Node*)fromstate, expandedNodeIdNonHierarchicalReferences, nodeIdHasSubType);

    UA_ReferenceTypeNode *tostate = UA_ReferenceTypeNode_new();
    copyNames((UA_Node*)tostate, "ToState");
    tostate->inverseName = UA_LOCALIZEDTEXT_ALLOC("", "FromTransition");
    tostate->nodeId.identifier.numeric = UA_NS0ID_TOSTATE;
    tostate->isAbstract = UA_FALSE;
    tostate->symmetric  = UA_FALSE;
    UA_Server_addNode(server, (UA_Node*)tostate, expandedNodeIdNonHierarchicalReferences, nodeIdHasSubType);

    UA_ReferenceTypeNode *hascause = UA_ReferenceTypeNode_new();
    copyNames((UA_Node*)hascause, "HasCause");
    hascause->inverseName = UA_LOCALIZEDTEXT_ALLOC("", "MayBeCausedBy");
    hascause->nodeId.identifier.numeric = UA_NS0ID_HASCAUSE;
    hascause->isAbstract = UA_FALSE;
    hascause->symmetric  = UA_FALSE;
    UA_Server_addNode(server, (UA_Node*)hascause, expandedNodeIdNonHierarchicalReferences, nodeIdHasSubType);
    
    UA_ReferenceTypeNode *haseffect = UA_ReferenceTypeNode_new();
    copyNames((UA_Node*)haseffect, "HasEffect");
    haseffect->inverseName = UA_LOCALIZEDTEXT_ALLOC("", "MayBeEffectedBy");
    haseffect->nodeId.identifier.numeric = UA_NS0ID_HASEFFECT;
    haseffect->isAbstract = UA_FALSE;
    haseffect->symmetric  = UA_FALSE;
    UA_Server_addNode(server, (UA_Node*)haseffect, expandedNodeIdNonHierarchicalReferences, nodeIdHasSubType);

    UA_ReferenceTypeNode *hashistoricalconfiguration = UA_ReferenceTypeNode_new();
    copyNames((UA_Node*)hashistoricalconfiguration, "HasHistoricalConfiguration");
    hashistoricalconfiguration->inverseName = UA_LOCALIZEDTEXT_ALLOC("", "HistoricalConfigurationOf");
    hashistoricalconfiguration->nodeId.identifier.numeric = UA_NS0ID_HASHISTORICALCONFIGURATION;
    hashistoricalconfiguration->isAbstract = UA_FALSE;
    hashistoricalconfiguration->symmetric  = UA_FALSE;
    UA_Server_addNode(server, (UA_Node*)hashistoricalconfiguration,
<<<<<<< HEAD
                      UA_EXPANDEDNODEID_NUMERIC(0, UA_NS0ID_AGGREGATES),
                      UA_NODEID_NUMERIC(0, UA_NS0ID_HASSUBTYPE));
=======
                      UA_EXPANDEDNODEID_NUMERIC(0, UA_NS0ID_AGGREGATES), nodeIdHasSubType);

>>>>>>> d655a9f3
    /*****************/
    /* Basic Folders */
    /*****************/

    UA_ObjectNode *root = UA_ObjectNode_new();
    copyNames((UA_Node*)root, "Root");
    root->nodeId.identifier.numeric = UA_NS0ID_ROOTFOLDER;
    UA_NodeStore_insert(server->nodestore, (UA_Node*)root, UA_NULL);

    UA_ObjectNode *objects = UA_ObjectNode_new();
    copyNames((UA_Node*)objects, "Objects");
    objects->nodeId.identifier.numeric = UA_NS0ID_OBJECTSFOLDER;
    UA_Server_addNode(server, (UA_Node*)objects, UA_EXPANDEDNODEID_NUMERIC(0, UA_NS0ID_ROOTFOLDER),
                      nodeIdOrganizes);

    UA_ObjectNode *types = UA_ObjectNode_new();
    copyNames((UA_Node*)types, "Types");
    types->nodeId.identifier.numeric = UA_NS0ID_TYPESFOLDER;
    UA_Server_addNode(server, (UA_Node*)types, UA_EXPANDEDNODEID_NUMERIC(0, UA_NS0ID_ROOTFOLDER),
                      nodeIdOrganizes);

    UA_ObjectNode *views = UA_ObjectNode_new();
    copyNames((UA_Node*)views, "Views");
    views->nodeId.identifier.numeric = UA_NS0ID_VIEWSFOLDER;
    UA_Server_addNode(server, (UA_Node*)views, UA_EXPANDEDNODEID_NUMERIC(0, UA_NS0ID_ROOTFOLDER),
                      nodeIdOrganizes);

    UA_ObjectNode *referencetypes = UA_ObjectNode_new();
    copyNames((UA_Node*)referencetypes, "ReferenceTypes");
    referencetypes->nodeId.identifier.numeric = UA_NS0ID_REFERENCETYPESFOLDER;
    UA_Server_addNode(server, (UA_Node*)referencetypes, UA_EXPANDEDNODEID_NUMERIC(0, UA_NS0ID_TYPESFOLDER),
                      nodeIdOrganizes);

    UA_Server_addReference(server, UA_NODEID_NUMERIC(0, UA_NS0ID_REFERENCETYPESFOLDER), nodeIdOrganizes,
                           UA_EXPANDEDNODEID_NUMERIC(0, UA_NS0ID_REFERENCES));

    /**********************/
    /* Basic Object Types */
    /**********************/

    UA_ObjectNode *objecttypes = UA_ObjectNode_new();
    copyNames((UA_Node*)objecttypes, "ObjectTypes");
    objecttypes->nodeId.identifier.numeric = UA_NS0ID_OBJECTTYPESFOLDER;
    UA_Server_addNode(server, (UA_Node*)objecttypes,
        UA_EXPANDEDNODEID_NUMERIC(0, UA_NS0ID_TYPESFOLDER),
        nodeIdOrganizes);

    addObjectTypeNode(server, "BaseObjectType", UA_NS0ID_BASEOBJECTTYPE, UA_NS0ID_OBJECTTYPESFOLDER,
                      UA_NS0ID_ORGANIZES);
    addObjectTypeNode(server, "FolderType", UA_NS0ID_FOLDERTYPE, UA_NS0ID_BASEOBJECTTYPE, UA_NS0ID_HASSUBTYPE);
    UA_Server_addReference(server, UA_NODEID_NUMERIC(0, UA_NS0ID_OBJECTTYPESFOLDER), nodeIdHasTypeDefinition,
                           UA_EXPANDEDNODEID_NUMERIC(0, UA_NS0ID_FOLDERTYPE));
    UA_Server_addReference(server, UA_NODEID_NUMERIC(0, UA_NS0ID_ROOTFOLDER), nodeIdHasTypeDefinition,
                           UA_EXPANDEDNODEID_NUMERIC(0, UA_NS0ID_FOLDERTYPE));
    UA_Server_addReference(server, UA_NODEID_NUMERIC(0, UA_NS0ID_OBJECTSFOLDER), nodeIdHasTypeDefinition,
                           UA_EXPANDEDNODEID_NUMERIC(0, UA_NS0ID_FOLDERTYPE));
    UA_Server_addReference(server, UA_NODEID_NUMERIC(0, UA_NS0ID_TYPESFOLDER), nodeIdHasTypeDefinition,
                           UA_EXPANDEDNODEID_NUMERIC(0, UA_NS0ID_FOLDERTYPE));
    UA_Server_addReference(server, UA_NODEID_NUMERIC(0, UA_NS0ID_VIEWSFOLDER), nodeIdHasTypeDefinition,
                           UA_EXPANDEDNODEID_NUMERIC(0, UA_NS0ID_FOLDERTYPE));
    UA_Server_addReference(server, UA_NODEID_NUMERIC(0, UA_NS0ID_REFERENCETYPESFOLDER), nodeIdHasTypeDefinition,
                           UA_EXPANDEDNODEID_NUMERIC(0, UA_NS0ID_FOLDERTYPE));
    addObjectTypeNode(server, "ServerType", UA_NS0ID_SERVERTYPE, UA_NS0ID_BASEOBJECTTYPE, UA_NS0ID_HASSUBTYPE);
    addObjectTypeNode(server, "ServerDiagnosticsType", UA_NS0ID_SERVERDIAGNOSTICSTYPE,
                      UA_NS0ID_BASEOBJECTTYPE, UA_NS0ID_HASSUBTYPE);
    addObjectTypeNode(server, "ServerCapatilitiesType", UA_NS0ID_SERVERCAPABILITIESTYPE,
                      UA_NS0ID_BASEOBJECTTYPE, UA_NS0ID_HASSUBTYPE);
    addObjectTypeNode(server, "ServerStatusType", UA_NS0ID_SERVERSTATUSTYPE, UA_NS0ID_BASEOBJECTTYPE,
                      UA_NS0ID_HASSUBTYPE);
    addObjectTypeNode(server, "BuildInfoType", UA_NS0ID_BUILDINFOTYPE, UA_NS0ID_BASEOBJECTTYPE,
                      UA_NS0ID_HASSUBTYPE);

    /**************/
    /* Data Types */
    /**************/

    UA_ObjectNode *datatypes = UA_ObjectNode_new();
    copyNames((UA_Node*)datatypes, "DataTypes");
    datatypes->nodeId.identifier.numeric = UA_NS0ID_DATATYPESFOLDER;
    UA_Server_addNode(server, (UA_Node*)datatypes, UA_EXPANDEDNODEID_NUMERIC(0, UA_NS0ID_TYPESFOLDER),
                      nodeIdOrganizes);
    UA_Server_addReference(server, UA_NODEID_NUMERIC(0, UA_NS0ID_DATATYPESFOLDER),
                           nodeIdHasTypeDefinition, UA_EXPANDEDNODEID_NUMERIC(0, UA_NS0ID_FOLDERTYPE));

    addDataTypeNode(server, "BaseDataType", UA_NS0ID_BASEDATATYPE, UA_NS0ID_DATATYPESFOLDER);
    addDataTypeNode(server, "Boolean", UA_NS0ID_BOOLEAN, UA_NS0ID_BASEDATATYPE);
    addDataTypeNode(server, "Number", UA_NS0ID_NUMBER, UA_NS0ID_BASEDATATYPE);
        addDataTypeNode(server, "Float", UA_NS0ID_FLOAT, UA_NS0ID_NUMBER);
        addDataTypeNode(server, "Double", UA_NS0ID_DOUBLE, UA_NS0ID_NUMBER);
        addDataTypeNode(server, "Integer", UA_NS0ID_INTEGER, UA_NS0ID_NUMBER);
            addDataTypeNode(server, "SByte", UA_NS0ID_SBYTE, UA_NS0ID_INTEGER);
            addDataTypeNode(server, "Int16", UA_NS0ID_INT16, UA_NS0ID_INTEGER);
            addDataTypeNode(server, "Int32", UA_NS0ID_INT32, UA_NS0ID_INTEGER);
            addDataTypeNode(server, "Int64", UA_NS0ID_INT64, UA_NS0ID_INTEGER);
            addDataTypeNode(server, "UInteger", UA_NS0ID_UINTEGER, UA_NS0ID_INTEGER);
                addDataTypeNode(server, "Byte", UA_NS0ID_BYTE, UA_NS0ID_UINTEGER);
                addDataTypeNode(server, "UInt16", UA_NS0ID_UINT16, UA_NS0ID_UINTEGER);
                addDataTypeNode(server, "UInt32", UA_NS0ID_UINT32, UA_NS0ID_UINTEGER);
                addDataTypeNode(server, "UInt64", UA_NS0ID_UINT64, UA_NS0ID_UINTEGER);
    addDataTypeNode(server, "String", UA_NS0ID_STRING, UA_NS0ID_BASEDATATYPE);
    addDataTypeNode(server, "DateTime", UA_NS0ID_DATETIME, UA_NS0ID_BASEDATATYPE);
    addDataTypeNode(server, "Guid", UA_NS0ID_GUID, UA_NS0ID_BASEDATATYPE);
    addDataTypeNode(server, "ByteString", UA_NS0ID_BYTESTRING, UA_NS0ID_BASEDATATYPE);
    addDataTypeNode(server, "XmlElement", UA_NS0ID_XMLELEMENT, UA_NS0ID_BASEDATATYPE);
    addDataTypeNode(server, "NodeId", UA_NS0ID_NODEID, UA_NS0ID_BASEDATATYPE);
    addDataTypeNode(server, "ExpandedNodeId", UA_NS0ID_EXPANDEDNODEID, UA_NS0ID_BASEDATATYPE);
    addDataTypeNode(server, "StatusCode", UA_NS0ID_STATUSCODE, UA_NS0ID_BASEDATATYPE);
    addDataTypeNode(server, "QualifiedName", UA_NS0ID_QUALIFIEDNAME, UA_NS0ID_BASEDATATYPE);
    addDataTypeNode(server, "LocalizedText", UA_NS0ID_LOCALIZEDTEXT, UA_NS0ID_BASEDATATYPE);
    addDataTypeNode(server, "Structure", UA_NS0ID_STRUCTURE, UA_NS0ID_BASEDATATYPE);
        addDataTypeNode(server, "ServerStatusDataType", UA_NS0ID_SERVERSTATUSDATATYPE, UA_NS0ID_STRUCTURE);
        addDataTypeNode(server, "BuildInfo", UA_NS0ID_BUILDINFO, UA_NS0ID_STRUCTURE);
    addDataTypeNode(server, "DataValue", UA_NS0ID_DATAVALUE, UA_NS0ID_BASEDATATYPE);
    addDataTypeNode(server, "DiagnosticInfo", UA_NS0ID_DIAGNOSTICINFO, UA_NS0ID_BASEDATATYPE);
    addDataTypeNode(server, "Enumeration", UA_NS0ID_ENUMERATION, UA_NS0ID_BASEDATATYPE);
        addDataTypeNode(server, "ServerState", UA_NS0ID_SERVERSTATE, UA_NS0ID_ENUMERATION);


   UA_ObjectNode *variabletypes = UA_ObjectNode_new();
   copyNames((UA_Node*)variabletypes, "VariableTypes");
   variabletypes->nodeId.identifier.numeric = UA_NS0ID_VARIABLETYPESFOLDER;
<<<<<<< HEAD
   UA_Server_addNode(server, (UA_Node*)variabletypes,
                     UA_EXPANDEDNODEID_NUMERIC(0, UA_NS0ID_TYPESFOLDER),
                     UA_NODEID_NUMERIC(0, UA_NS0ID_ORGANIZES));
   ADDREFERENCE(UA_NODEID_NUMERIC(0, UA_NS0ID_VARIABLETYPESFOLDER), UA_NODEID_NUMERIC(0, UA_NS0ID_HASTYPEDEFINITION),
                UA_EXPANDEDNODEID_NUMERIC(0, UA_NS0ID_FOLDERTYPE));
   addVariableTypeNode_organized(server, "BaseVariableType", UA_NS0ID_BASEVARIABLETYPE, UA_NS0ID_VARIABLETYPESFOLDER, UA_TRUE);
   addVariableTypeNode_subtype(server, "BaseDataVariableType", UA_NS0ID_BASEDATAVARIABLETYPE, UA_NS0ID_BASEVARIABLETYPE, UA_FALSE);
   addVariableTypeNode_subtype(server, "PropertyType", UA_NS0ID_PROPERTYTYPE, UA_NS0ID_BASEVARIABLETYPE, UA_FALSE);
#endif

#ifdef ENABLE_GENERATE_NAMESPACE0
   //load the generated namespace
   ua_namespaceinit_generated(server);
#endif
=======
   UA_Server_addNode(server, (UA_Node*)variabletypes, UA_EXPANDEDNODEID_NUMERIC(0, UA_NS0ID_TYPESFOLDER),
                     nodeIdOrganizes);
   UA_Server_addReference(server, UA_NODEID_NUMERIC(0, UA_NS0ID_VARIABLETYPESFOLDER), nodeIdHasTypeDefinition,
                          UA_EXPANDEDNODEID_NUMERIC(0, UA_NS0ID_FOLDERTYPE));
   addVariableTypeNode_organized(server, "BaseVariableType", UA_NS0ID_BASEVARIABLETYPE,
                                 UA_NS0ID_VARIABLETYPESFOLDER, UA_TRUE);
   addVariableTypeNode_subtype(server, "BaseDataVariableType", UA_NS0ID_BASEDATAVARIABLETYPE,
                               UA_NS0ID_BASEVARIABLETYPE, UA_FALSE);
   addVariableTypeNode_subtype(server, "PropertyType", UA_NS0ID_PROPERTYTYPE,
                               UA_NS0ID_BASEVARIABLETYPE, UA_FALSE);
>>>>>>> d655a9f3

   /*********************/
   /* The Server Object */
   /*********************/

   UA_ObjectNode *servernode = UA_ObjectNode_new();
   copyNames((UA_Node*)servernode, "Server");
   servernode->nodeId.identifier.numeric = UA_NS0ID_SERVER;
   UA_Server_addNode(server, (UA_Node*)servernode, UA_EXPANDEDNODEID_NUMERIC(0, UA_NS0ID_OBJECTSFOLDER),
                     nodeIdOrganizes);
   UA_Server_addReference(server, UA_NODEID_NUMERIC(0, UA_NS0ID_SERVER), nodeIdHasTypeDefinition,
                          UA_EXPANDEDNODEID_NUMERIC(0, UA_NS0ID_SERVERTYPE));

   UA_VariableNode *namespaceArray = UA_VariableNode_new();
   copyNames((UA_Node*)namespaceArray, "NamespaceArray");
   namespaceArray->nodeId.identifier.numeric = UA_NS0ID_SERVER_NAMESPACEARRAY;
   namespaceArray->valueSource = UA_VALUESOURCE_DATASOURCE;
   namespaceArray->value.dataSource = (UA_DataSource) {
       .handle = server, .read = readNamespaces,
       .release = releaseNamespaces, .write = UA_NULL};
   namespaceArray->valueRank = 1;
   namespaceArray->minimumSamplingInterval = 1.0;
   namespaceArray->historizing = UA_FALSE;
   UA_Server_addNode(server, (UA_Node*)namespaceArray, UA_EXPANDEDNODEID_NUMERIC(0, UA_NS0ID_SERVER),
                     nodeIdHasProperty);
   UA_Server_addReference(server, UA_NODEID_NUMERIC(0, UA_NS0ID_SERVER_NAMESPACEARRAY), nodeIdHasTypeDefinition,
                          UA_EXPANDEDNODEID_NUMERIC(0, UA_NS0ID_PROPERTYTYPE));

   UA_VariableNode *serverArray = UA_VariableNode_new();
   copyNames((UA_Node*)serverArray, "ServerArray");
   serverArray->nodeId.identifier.numeric = UA_NS0ID_SERVER_SERVERARRAY;
   serverArray->value.variant.data = UA_Array_new(&UA_TYPES[UA_TYPES_STRING], 1);
   serverArray->value.variant.arrayLength = 1;
   serverArray->value.variant.type = &UA_TYPES[UA_TYPES_STRING];
   *(UA_String *)serverArray->value.variant.data = UA_STRING_ALLOC(server->config.Application_applicationURI);
   serverArray->valueRank = 1;
   serverArray->minimumSamplingInterval = 1.0;
   serverArray->historizing = UA_FALSE;
   UA_Server_addNode(server, (UA_Node*)serverArray, UA_EXPANDEDNODEID_NUMERIC(0, UA_NS0ID_SERVER),
                     nodeIdHasProperty);
   UA_Server_addReference(server, UA_NODEID_NUMERIC(0, UA_NS0ID_SERVER_SERVERARRAY),
                          nodeIdHasTypeDefinition, UA_EXPANDEDNODEID_NUMERIC(0, UA_NS0ID_PROPERTYTYPE));

   UA_ObjectNode *servercapablities = UA_ObjectNode_new();
   copyNames((UA_Node*)servercapablities, "ServerCapabilities");
   servercapablities->nodeId.identifier.numeric = UA_NS0ID_SERVER_SERVERCAPABILITIES;
   UA_Server_addNode(server, (UA_Node*)servercapablities, UA_EXPANDEDNODEID_NUMERIC(0, UA_NS0ID_SERVER),
                     nodeIdHasComponent);
   UA_Server_addReference(server, UA_NODEID_NUMERIC(0, UA_NS0ID_SERVER_SERVERCAPABILITIES),
                          nodeIdHasTypeDefinition,
                          UA_EXPANDEDNODEID_NUMERIC(0, UA_NS0ID_SERVERCAPABILITIESTYPE));

   UA_VariableNode *localeIdArray = UA_VariableNode_new();
   copyNames((UA_Node*)localeIdArray, "LocaleIdArray");
   localeIdArray->nodeId.identifier.numeric = UA_NS0ID_SERVER_SERVERCAPABILITIES_LOCALEIDARRAY;
   localeIdArray->value.variant.data = UA_Array_new(&UA_TYPES[UA_TYPES_STRING], 1);
   localeIdArray->value.variant.arrayLength = 1;
   localeIdArray->value.variant.type = &UA_TYPES[UA_TYPES_STRING];
   *(UA_String *)localeIdArray->value.variant.data = UA_STRING_ALLOC("en");
   localeIdArray->valueRank = 1;
   localeIdArray->minimumSamplingInterval = 1.0;
   localeIdArray->historizing = UA_FALSE;
   UA_Server_addNode(server, (UA_Node*)localeIdArray,
                     UA_EXPANDEDNODEID_NUMERIC(0, UA_NS0ID_SERVER_SERVERCAPABILITIES), nodeIdHasProperty);
   UA_Server_addReference(server, UA_NODEID_NUMERIC(0, UA_NS0ID_SERVER_SERVERCAPABILITIES_LOCALEIDARRAY),
                          nodeIdHasTypeDefinition, UA_EXPANDEDNODEID_NUMERIC(0, UA_NS0ID_PROPERTYTYPE));

   UA_VariableNode *maxBrowseContinuationPoints = UA_VariableNode_new();
    copyNames((UA_Node*)maxBrowseContinuationPoints, "MaxBrowseContinuationPoints");
    maxBrowseContinuationPoints->nodeId.identifier.numeric =
        UA_NS0ID_SERVER_SERVERCAPABILITIES_MAXBROWSECONTINUATIONPOINTS;
    maxBrowseContinuationPoints->value.variant.data = UA_UInt16_new();
    *((UA_UInt16*)maxBrowseContinuationPoints->value.variant.data) = MAXCONTINUATIONPOINTS;
    maxBrowseContinuationPoints->value.variant.type = &UA_TYPES[UA_TYPES_UINT16];
    UA_Server_addNode(server, (UA_Node*)maxBrowseContinuationPoints,
                      UA_EXPANDEDNODEID_NUMERIC(0, UA_NS0ID_SERVER_SERVERCAPABILITIES), nodeIdHasProperty);
    UA_Server_addReference(server,
                           UA_NODEID_NUMERIC(0, UA_NS0ID_SERVER_SERVERCAPABILITIES_MAXBROWSECONTINUATIONPOINTS),
                           nodeIdHasTypeDefinition, UA_EXPANDEDNODEID_NUMERIC(0, UA_NS0ID_PROPERTYTYPE));

    UA_ObjectNode *serverdiagnostics = UA_ObjectNode_new();
    copyNames((UA_Node*)serverdiagnostics, "ServerDiagnostics");
    serverdiagnostics->nodeId.identifier.numeric = UA_NS0ID_SERVER_SERVERDIAGNOSTICS;
    UA_Server_addNode(server, (UA_Node*)serverdiagnostics,
                      UA_EXPANDEDNODEID_NUMERIC(0, UA_NS0ID_SERVER), nodeIdHasComponent);
    UA_Server_addReference(server, UA_NODEID_NUMERIC(0, UA_NS0ID_SERVER_SERVERDIAGNOSTICS),
                           nodeIdHasTypeDefinition,
                           UA_EXPANDEDNODEID_NUMERIC(0, UA_NS0ID_SERVERDIAGNOSTICSTYPE));

    UA_VariableNode *enabledFlag = UA_VariableNode_new();
     copyNames((UA_Node*)enabledFlag, "EnabledFlag");
     enabledFlag->nodeId.identifier.numeric = UA_NS0ID_SERVER_SERVERDIAGNOSTICS_ENABLEDFLAG;
     enabledFlag->value.variant.data = UA_Boolean_new(); //initialized as false
     enabledFlag->value.variant.type = &UA_TYPES[UA_TYPES_BOOLEAN];
     enabledFlag->valueRank = 1;
     enabledFlag->minimumSamplingInterval = 1.0;
     enabledFlag->historizing = UA_FALSE;
     UA_Server_addNode(server, (UA_Node*)enabledFlag,
                       UA_EXPANDEDNODEID_NUMERIC(0, UA_NS0ID_SERVER_SERVERDIAGNOSTICS), nodeIdHasProperty);
     UA_Server_addReference(server, UA_NODEID_NUMERIC(0, UA_NS0ID_SERVER_SERVERDIAGNOSTICS_ENABLEDFLAG),
                            nodeIdHasTypeDefinition, UA_EXPANDEDNODEID_NUMERIC(0, UA_NS0ID_PROPERTYTYPE));

     UA_VariableNode *serverstatus = UA_VariableNode_new();
      copyNames((UA_Node*)serverstatus, "ServerStatus");
      serverstatus->nodeId = UA_NODEID_NUMERIC(0, UA_NS0ID_SERVER_SERVERSTATUS);
      serverstatus->valueSource = UA_VALUESOURCE_DATASOURCE;
      serverstatus->value.dataSource = (UA_DataSource) {
          .handle = server, .read = readStatus,
          .release = releaseStatus, .write = UA_NULL};
      UA_Server_addNode(server, (UA_Node*)serverstatus, UA_EXPANDEDNODEID_NUMERIC(0, UA_NS0ID_SERVER),
                        nodeIdHasComponent);
      UA_Server_addReference(server, UA_NODEID_NUMERIC(0, UA_NS0ID_SERVER_SERVERSTATUS),
                             nodeIdHasTypeDefinition, UA_EXPANDEDNODEID_NUMERIC(0, UA_NS0ID_SERVERSTATUSTYPE));

      UA_VariableNode *starttime = UA_VariableNode_new();
      copyNames((UA_Node*)starttime, "StartTime");
      starttime->nodeId = UA_NODEID_NUMERIC(0, UA_NS0ID_SERVER_SERVERSTATUS_STARTTIME);
      starttime->value.variant.storageType = UA_VARIANT_DATA_NODELETE;
      starttime->value.variant.data = &server->startTime;
      starttime->value.variant.type = &UA_TYPES[UA_TYPES_DATETIME];
      UA_Server_addNode(server, (UA_Node*)starttime, UA_EXPANDEDNODEID_NUMERIC(0, UA_NS0ID_SERVER_SERVERSTATUS),
                        nodeIdHasComponent);
      UA_Server_addReference(server, UA_NODEID_NUMERIC(0, UA_NS0ID_SERVER_SERVERSTATUS_STARTTIME),
                             nodeIdHasTypeDefinition, expandedNodeIdBaseDataVariabletype);

      UA_VariableNode *currenttime = UA_VariableNode_new();
      copyNames((UA_Node*)currenttime, "CurrentTime");
      currenttime->nodeId = UA_NODEID_NUMERIC(0, UA_NS0ID_SERVER_SERVERSTATUS_CURRENTTIME);
      currenttime->valueSource = UA_VALUESOURCE_DATASOURCE;
      currenttime->value.dataSource = (UA_DataSource) {
          .handle = NULL, .read = readCurrentTime,
          .release = releaseCurrentTime, .write = UA_NULL};
      UA_Server_addNode(server, (UA_Node*)currenttime,
                        UA_EXPANDEDNODEID_NUMERIC(0, UA_NS0ID_SERVER_SERVERSTATUS),
                        nodeIdHasComponent);
      UA_Server_addReference(server, UA_NODEID_NUMERIC(0, UA_NS0ID_SERVER_SERVERSTATUS_CURRENTTIME),
                             nodeIdHasTypeDefinition, expandedNodeIdBaseDataVariabletype);

      UA_VariableNode *state = UA_VariableNode_new();
      UA_ServerState *stateEnum = UA_ServerState_new();
      *stateEnum = UA_SERVERSTATE_RUNNING;
      copyNames((UA_Node*)state, "State");
      state->nodeId.identifier.numeric = UA_NS0ID_SERVER_SERVERSTATUS_STATE;
      state->value.variant.type = &UA_TYPES[UA_TYPES_SERVERSTATE];
      state->value.variant.arrayLength = -1;
      state->value.variant.data = stateEnum; // points into the other object.
      UA_Server_addNode(server, (UA_Node*)state, UA_EXPANDEDNODEID_NUMERIC(0, UA_NS0ID_SERVER_SERVERSTATUS),
                        nodeIdHasComponent);
      UA_Server_addReference(server, UA_NODEID_NUMERIC(0, UA_NS0ID_SERVER_SERVERSTATUS_STATE),
                             nodeIdHasTypeDefinition, expandedNodeIdBaseDataVariabletype);

      UA_VariableNode *buildinfo = UA_VariableNode_new();
       copyNames((UA_Node*)buildinfo, "BuildInfo");
       buildinfo->nodeId = UA_NODEID_NUMERIC(0, UA_NS0ID_SERVER_SERVERSTATUS_BUILDINFO);
       buildinfo->value.variant.data = UA_BuildInfo_new();
       buildinfo->value.variant.type = &UA_TYPES[UA_TYPES_BUILDINFO];
       getBulidInfo(server, (UA_BuildInfo*)buildinfo->value.variant.data);
       UA_Server_addNode(server, (UA_Node*)buildinfo,
                         UA_EXPANDEDNODEID_NUMERIC(0, UA_NS0ID_SERVER_SERVERSTATUS),
                         nodeIdHasComponent);
       UA_Server_addReference(server, UA_NODEID_NUMERIC(0, UA_NS0ID_SERVER_SERVERSTATUS_BUILDINFO),
                              nodeIdHasTypeDefinition, UA_EXPANDEDNODEID_NUMERIC(0, UA_NS0ID_BUILDINFOTYPE));

       UA_VariableNode *producturi = UA_VariableNode_new();
       copyNames((UA_Node*)producturi, "ProductUri");
       producturi->nodeId = UA_NODEID_NUMERIC(0, UA_NS0ID_SERVER_SERVERSTATUS_BUILDINFO_PRODUCTURI);
       producturi->value.variant.data = UA_String_new();
       *((UA_String*)producturi->value.variant.data) = UA_STRING_ALLOC(PRODUCT_URI);
       producturi->value.variant.type = &UA_TYPES[UA_TYPES_STRING];
       UA_Server_addNode(server, (UA_Node*)producturi,
                         UA_EXPANDEDNODEID_NUMERIC(0, UA_NS0ID_SERVER_SERVERSTATUS_BUILDINFO),
                         nodeIdHasComponent);
       UA_Server_addReference(server, UA_NODEID_NUMERIC(0, UA_NS0ID_SERVER_SERVERSTATUS_BUILDINFO_PRODUCTURI),
                              nodeIdHasTypeDefinition, expandedNodeIdBaseDataVariabletype);

       UA_VariableNode *manufacturername = UA_VariableNode_new();
       copyNames((UA_Node*)manufacturername, "ManufacturererName");
       manufacturername->nodeId = UA_NODEID_NUMERIC(0, UA_NS0ID_SERVER_SERVERSTATUS_BUILDINFO_MANUFACTURERNAME);
       manufacturername->value.variant.data = UA_String_new();
       *((UA_String*)manufacturername->value.variant.data) = UA_STRING_ALLOC(MANUFACTURER_NAME);
       manufacturername->value.variant.type = &UA_TYPES[UA_TYPES_STRING];
       UA_Server_addNode(server, (UA_Node*)manufacturername,
                         UA_EXPANDEDNODEID_NUMERIC(0, UA_NS0ID_SERVER_SERVERSTATUS_BUILDINFO),
                         nodeIdHasComponent);
       UA_Server_addReference(server,
                              UA_NODEID_NUMERIC(0, UA_NS0ID_SERVER_SERVERSTATUS_BUILDINFO_MANUFACTURERNAME),
                              nodeIdHasTypeDefinition, expandedNodeIdBaseDataVariabletype);

       UA_VariableNode *productname = UA_VariableNode_new();
       copyNames((UA_Node*)productname, "ProductName");
       productname->nodeId = UA_NODEID_NUMERIC(0, UA_NS0ID_SERVER_SERVERSTATUS_BUILDINFO_PRODUCTNAME);
       productname->value.variant.data = UA_String_new();
       *((UA_String*)productname->value.variant.data) = UA_STRING_ALLOC(PRODUCT_NAME);
       productname->value.variant.type = &UA_TYPES[UA_TYPES_STRING];
       UA_Server_addNode(server, (UA_Node*)productname,
                         UA_EXPANDEDNODEID_NUMERIC(0, UA_NS0ID_SERVER_SERVERSTATUS_BUILDINFO),
                         nodeIdHasComponent);
       UA_Server_addReference(server, UA_NODEID_NUMERIC(0, UA_NS0ID_SERVER_SERVERSTATUS_BUILDINFO_PRODUCTNAME),
                              nodeIdHasTypeDefinition, expandedNodeIdBaseDataVariabletype);

       UA_VariableNode *softwareversion = UA_VariableNode_new();
       copyNames((UA_Node*)softwareversion, "SoftwareVersion");
       softwareversion->nodeId = UA_NODEID_NUMERIC(0, UA_NS0ID_SERVER_SERVERSTATUS_BUILDINFO_SOFTWAREVERSION);
       softwareversion->value.variant.data = UA_String_new();
       *((UA_String*)softwareversion->value.variant.data) = UA_STRING_ALLOC(SOFTWARE_VERSION);
       softwareversion->value.variant.type = &UA_TYPES[UA_TYPES_STRING];
       UA_Server_addNode(server, (UA_Node*)softwareversion,
                         UA_EXPANDEDNODEID_NUMERIC(0, UA_NS0ID_SERVER_SERVERSTATUS_BUILDINFO),
                         nodeIdHasComponent);
       UA_Server_addReference(server,
                              UA_NODEID_NUMERIC(0, UA_NS0ID_SERVER_SERVERSTATUS_BUILDINFO_SOFTWAREVERSION),
                              nodeIdHasTypeDefinition, expandedNodeIdBaseDataVariabletype);

       UA_VariableNode *buildnumber = UA_VariableNode_new();
       copyNames((UA_Node*)buildnumber, "BuildNumber");
       buildnumber->nodeId = UA_NODEID_NUMERIC(0, UA_NS0ID_SERVER_SERVERSTATUS_BUILDINFO_BUILDNUMBER);
       buildnumber->value.variant.data = UA_String_new();
       *((UA_String*)buildnumber->value.variant.data) = UA_STRING_ALLOC(BUILD_NUMBER);
       buildnumber->value.variant.type = &UA_TYPES[UA_TYPES_STRING];
       UA_Server_addNode(server, (UA_Node*)buildnumber,
                         UA_EXPANDEDNODEID_NUMERIC(0, UA_NS0ID_SERVER_SERVERSTATUS_BUILDINFO),
                         nodeIdHasComponent);
       UA_Server_addReference(server, UA_NODEID_NUMERIC(0, UA_NS0ID_SERVER_SERVERSTATUS_BUILDINFO_BUILDNUMBER),
                              nodeIdHasTypeDefinition, expandedNodeIdBaseDataVariabletype);

       UA_VariableNode *builddate = UA_VariableNode_new();
       copyNames((UA_Node*)builddate, "BuildDate");
       builddate->nodeId = UA_NODEID_NUMERIC(0, UA_NS0ID_SERVER_SERVERSTATUS_BUILDINFO_BUILDDATE);
       builddate->value.variant.storageType = UA_VARIANT_DATA_NODELETE;
       builddate->value.variant.data = &server->buildDate;
       builddate->value.variant.type = &UA_TYPES[UA_TYPES_DATETIME];
       UA_Server_addNode(server, (UA_Node*)builddate,
                         UA_EXPANDEDNODEID_NUMERIC(0, UA_NS0ID_SERVER_SERVERSTATUS_BUILDINFO),
                         nodeIdHasComponent);
       UA_Server_addReference(server, UA_NODEID_NUMERIC(0, UA_NS0ID_SERVER_SERVERSTATUS_BUILDINFO_BUILDNUMBER),
                              nodeIdHasTypeDefinition, expandedNodeIdBaseDataVariabletype);

       UA_VariableNode *secondstillshutdown = UA_VariableNode_new();
       copyNames((UA_Node*)secondstillshutdown, "SecondsTillShutdown");
       secondstillshutdown->nodeId = UA_NODEID_NUMERIC(0, UA_NS0ID_SERVER_SERVERSTATUS_SECONDSTILLSHUTDOWN);
       secondstillshutdown->value.variant.data = UA_UInt32_new();
       secondstillshutdown->value.variant.type = &UA_TYPES[UA_TYPES_UINT32];
       UA_Server_addNode(server, (UA_Node*)secondstillshutdown,
                         UA_EXPANDEDNODEID_NUMERIC(0, UA_NS0ID_SERVER_SERVERSTATUS), nodeIdHasComponent);
       UA_Server_addReference(server, UA_NODEID_NUMERIC(0, UA_NS0ID_SERVER_SERVERSTATUS_SECONDSTILLSHUTDOWN),
                              nodeIdHasTypeDefinition, expandedNodeIdBaseDataVariabletype);

       UA_VariableNode *shutdownreason = UA_VariableNode_new();
       copyNames((UA_Node*)shutdownreason, "ShutdownReason");
       shutdownreason->nodeId = UA_NODEID_NUMERIC(0, UA_NS0ID_SERVER_SERVERSTATUS_SHUTDOWNREASON);
       shutdownreason->value.variant.data = UA_LocalizedText_new();
       shutdownreason->value.variant.type = &UA_TYPES[UA_TYPES_LOCALIZEDTEXT];
       UA_Server_addNode(server, (UA_Node*)shutdownreason,
                         UA_EXPANDEDNODEID_NUMERIC(0, UA_NS0ID_SERVER_SERVERSTATUS), nodeIdHasComponent);
       UA_Server_addReference(server, UA_NODEID_NUMERIC(0, UA_NS0ID_SERVER_SERVERSTATUS_SHUTDOWNREASON),
                              nodeIdHasTypeDefinition, expandedNodeIdBaseDataVariabletype);

   return server;
}<|MERGE_RESOLUTION|>--- conflicted
+++ resolved
@@ -476,14 +476,8 @@
     /**************/
     /* References */
     /**************/
-<<<<<<< HEAD
 #ifndef ENABLE_GENERATE_NAMESPACE0
-    /* bootstrap by manually inserting "references" and "hassubtype" */
-
-=======
-    
     /* Bootstrap by manually inserting "references" and "hassubtype" */
->>>>>>> d655a9f3
     UA_ReferenceTypeNode *references = UA_ReferenceTypeNode_new();
     copyNames((UA_Node*)references, "References");
     references->nodeId.identifier.numeric = UA_NS0ID_REFERENCES;
@@ -686,13 +680,8 @@
     hashistoricalconfiguration->isAbstract = UA_FALSE;
     hashistoricalconfiguration->symmetric  = UA_FALSE;
     UA_Server_addNode(server, (UA_Node*)hashistoricalconfiguration,
-<<<<<<< HEAD
-                      UA_EXPANDEDNODEID_NUMERIC(0, UA_NS0ID_AGGREGATES),
-                      UA_NODEID_NUMERIC(0, UA_NS0ID_HASSUBTYPE));
-=======
                       UA_EXPANDEDNODEID_NUMERIC(0, UA_NS0ID_AGGREGATES), nodeIdHasSubType);
 
->>>>>>> d655a9f3
     /*****************/
     /* Basic Folders */
     /*****************/
@@ -814,22 +803,6 @@
    UA_ObjectNode *variabletypes = UA_ObjectNode_new();
    copyNames((UA_Node*)variabletypes, "VariableTypes");
    variabletypes->nodeId.identifier.numeric = UA_NS0ID_VARIABLETYPESFOLDER;
-<<<<<<< HEAD
-   UA_Server_addNode(server, (UA_Node*)variabletypes,
-                     UA_EXPANDEDNODEID_NUMERIC(0, UA_NS0ID_TYPESFOLDER),
-                     UA_NODEID_NUMERIC(0, UA_NS0ID_ORGANIZES));
-   ADDREFERENCE(UA_NODEID_NUMERIC(0, UA_NS0ID_VARIABLETYPESFOLDER), UA_NODEID_NUMERIC(0, UA_NS0ID_HASTYPEDEFINITION),
-                UA_EXPANDEDNODEID_NUMERIC(0, UA_NS0ID_FOLDERTYPE));
-   addVariableTypeNode_organized(server, "BaseVariableType", UA_NS0ID_BASEVARIABLETYPE, UA_NS0ID_VARIABLETYPESFOLDER, UA_TRUE);
-   addVariableTypeNode_subtype(server, "BaseDataVariableType", UA_NS0ID_BASEDATAVARIABLETYPE, UA_NS0ID_BASEVARIABLETYPE, UA_FALSE);
-   addVariableTypeNode_subtype(server, "PropertyType", UA_NS0ID_PROPERTYTYPE, UA_NS0ID_BASEVARIABLETYPE, UA_FALSE);
-#endif
-
-#ifdef ENABLE_GENERATE_NAMESPACE0
-   //load the generated namespace
-   ua_namespaceinit_generated(server);
-#endif
-=======
    UA_Server_addNode(server, (UA_Node*)variabletypes, UA_EXPANDEDNODEID_NUMERIC(0, UA_NS0ID_TYPESFOLDER),
                      nodeIdOrganizes);
    UA_Server_addReference(server, UA_NODEID_NUMERIC(0, UA_NS0ID_VARIABLETYPESFOLDER), nodeIdHasTypeDefinition,
@@ -840,7 +813,12 @@
                                UA_NS0ID_BASEVARIABLETYPE, UA_FALSE);
    addVariableTypeNode_subtype(server, "PropertyType", UA_NS0ID_PROPERTYTYPE,
                                UA_NS0ID_BASEVARIABLETYPE, UA_FALSE);
->>>>>>> d655a9f3
+#endif
+
+#ifdef ENABLE_GENERATE_NAMESPACE0
+   //load the generated namespace
+   ua_namespaceinit_generated(server);
+#endif
 
    /*********************/
    /* The Server Object */
