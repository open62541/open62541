--- conflicted
+++ resolved
@@ -365,13 +365,8 @@
 }
 
 static void
-<<<<<<< HEAD
 addDataTypeNode(UA_Server *server, char* name, UA_UInt32 datatypeid, UA_UInt32 parent) {
-    UA_DataTypeNode *datatype = UA_DataTypeNode_new();
-=======
-addDataTypeNode(UA_Server *server, char* name, UA_UInt32 datatypeid, UA_Int32 parent) {
     UA_DataTypeNode *datatype = UA_NodeStore_newDataTypeNode();
->>>>>>> fa20920d
     copyNames((UA_Node*)datatype, name);
     datatype->nodeId.identifier.numeric = datatypeid;
     addNodeInternal(server, (UA_Node*)datatype, UA_NODEID_NUMERIC(0, parent), nodeIdOrganizes);
@@ -379,13 +374,8 @@
 
 static void
 addObjectTypeNode(UA_Server *server, char* name, UA_UInt32 objecttypeid,
-<<<<<<< HEAD
                   UA_UInt32 parent, UA_UInt32 parentreference) {
-    UA_ObjectTypeNode *objecttype = UA_ObjectTypeNode_new();
-=======
-                  UA_Int32 parent, UA_Int32 parentreference) {
     UA_ObjectTypeNode *objecttype = UA_NodeStore_newObjectTypeNode();
->>>>>>> fa20920d
     copyNames((UA_Node*)objecttype, name);
     objecttype->nodeId.identifier.numeric = objecttypeid;
     addNodeInternal(server, (UA_Node*)objecttype, UA_NODEID_NUMERIC(0, parent),
@@ -394,13 +384,8 @@
 
 static UA_VariableTypeNode*
 createVariableTypeNode(UA_Server *server, char* name, UA_UInt32 variabletypeid,
-<<<<<<< HEAD
                        UA_UInt32 parent, UA_Boolean abstract) {
-    UA_VariableTypeNode *variabletype = UA_VariableTypeNode_new();
-=======
-                       UA_Int32 parent, UA_Boolean abstract) {
     UA_VariableTypeNode *variabletype = UA_NodeStore_newVariableTypeNode();
->>>>>>> fa20920d
     copyNames((UA_Node*)variabletype, name);
     variabletype->nodeId.identifier.numeric = variabletypeid;
     variabletype->isAbstract = abstract;
