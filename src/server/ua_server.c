/* This Source Code Form is subject to the terms of the Mozilla Public 
* License, v. 2.0. If a copy of the MPL was not distributed with this 
 * file, You can obtain one at http://mozilla.org/MPL/2.0/. */ 
#include "ua_types.h"
#include "ua_server_internal.h"
#include "ua_securechannel_manager.h"
#include "ua_session_manager.h"
#include "ua_util.h"
#include "ua_services.h"
#include "ua_nodeids.h"
#include "ua_nodestore_standard.h"

#ifdef UA_ENABLE_DISCOVERY
#include "ua_client.h"
#include "ua_config_standard.h"
#endif

#ifdef UA_ENABLE_GENERATE_NAMESPACE0
#include "ua_namespaceinit_generated.h"
#endif

#ifdef UA_ENABLE_SUBSCRIPTIONS
#include "ua_subscription.h"
#endif

#if defined(UA_ENABLE_MULTITHREADING) && !defined(NDEBUG)
UA_THREAD_LOCAL bool rcu_locked = false;
#endif

#if defined(UA_ENABLE_METHODCALLS) && defined(UA_ENABLE_SUBSCRIPTIONS)
UA_THREAD_LOCAL UA_Session* methodCallSession = NULL;
#endif
static const UA_NodeId nodeIdHasSubType = {
    0,UA_NODEIDTYPE_NUMERIC,{UA_NS0ID_HASSUBTYPE}};
static const UA_NodeId nodeIdHasComponent = {
    0,UA_NODEIDTYPE_NUMERIC,{UA_NS0ID_HASCOMPONENT}};
static const UA_NodeId nodeIdHasProperty = {
    0,UA_NODEIDTYPE_NUMERIC,{UA_NS0ID_HASPROPERTY}};
static const UA_NodeId nodeIdOrganizes = {
    0,UA_NODEIDTYPE_NUMERIC,{UA_NS0ID_ORGANIZES}};

#ifndef UA_ENABLE_GENERATE_NAMESPACE0
static const UA_NodeId nodeIdNonHierarchicalReferences = {
    0,UA_NODEIDTYPE_NUMERIC,{UA_NS0ID_NONHIERARCHICALREFERENCES}};
#endif

/**********************/
/* Namespace Handling */
/**********************/

static UA_StatusCode
replaceNamespaceArray_server(UA_Server * server,
        UA_String * newNsUris, size_t newNsSize){

    UA_LOG_INFO(server->config.logger, UA_LOGCATEGORY_SERVER,
            "Changing the servers namespace array with new length: %i.", newNsSize);
    /* Check if new namespace uris are unique */
    for(size_t i = 0 ; i < newNsSize-1 ; ++i){
        for(size_t j = i+1 ; j < newNsSize ; ++j){
            if(UA_String_equal(&newNsUris[i], &newNsUris[j])){
                return UA_STATUSCODE_BADINVALIDARGUMENT;
            }
        }
    }

<<<<<<< HEAD
    /* Announce changing process */
    //TODO set lock flag
    size_t oldNsSize = server->namespacesSize;
    server->namespacesSize = 0;
=======
    /* Make the array bigger */
    UA_String *newNS = (UA_String*)UA_realloc(server->namespaces,
                                  sizeof(UA_String) * (server->namespacesSize + 1));
    if(!newNS)
        return 0;
    server->namespaces = newNS;
>>>>>>> 9c1ef519

    /* Alloc new NS Array  */
    UA_Namespace * newNsArray = UA_malloc(newNsSize * sizeof(UA_Namespace));
    if(!newNsArray)
        return UA_STATUSCODE_BADOUTOFMEMORY;
    /* Alloc new index mapping array. Old ns index --> new ns index */
    size_t* oldNsIdxToNewNsIdx = UA_malloc(oldNsSize * sizeof(size_t));
    if(!oldNsIdxToNewNsIdx){
        UA_free(newNsArray);
        server->namespacesSize = oldNsSize;
        return UA_STATUSCODE_BADOUTOFMEMORY;
    }
    //Fill oldNsIdxToNewNsIdx with default values
    for(size_t i = 0 ; i < oldNsSize ; ++i){
        oldNsIdxToNewNsIdx[i] = (size_t)UA_NAMESPACE_UNDEFINED;
    }

    /* Search for old ns and copy it. If not found add a new namespace with default values. */
    //TODO forbid change of namespace 0?
    for(size_t newIdx = 0 ; newIdx < newNsSize ; ++newIdx){
        UA_Boolean nsExists = UA_FALSE;
        for(size_t oldIdx = 0 ; oldIdx < oldNsSize ; ++oldIdx){
            if(UA_String_equal(&newNsUris[newIdx], &server->namespaces[oldIdx].uri)){
                nsExists = UA_TRUE;
                newNsArray[newIdx] = server->namespaces[oldIdx];
                oldNsIdxToNewNsIdx[oldIdx] = newIdx; //Mark as already copied
                break;
            }
        }
        if(nsExists == UA_FALSE){
            UA_Namespace_init(&newNsArray[newIdx], &newNsUris[newIdx]);
        }
    }

    /* Update the namespace indices in data types, new namespaces and nodestores. Set default nodestores */
    UA_Namespace_updateNodestores(newNsArray,newNsSize,
                                  oldNsIdxToNewNsIdx, oldNsSize);
    for(size_t newIdx = 0 ; newIdx < newNsSize ; ++newIdx){
        UA_Namespace_updateDataTypes(&newNsArray[newIdx], NULL, (UA_UInt16)newIdx);
        newNsArray[newIdx].index = (UA_UInt16)newIdx;
        if(!newNsArray[newIdx].nodestore){
            newNsArray[newIdx].nodestore = server->nodestore_std;
            newNsArray[newIdx].nodestore->linkNamespace(newNsArray[newIdx].nodestore->handle, (UA_UInt16)newIdx);
        }
    }

    /* Delete old unused namespaces */
    for(size_t i = 0; i<oldNsSize; ++i){
        if(oldNsIdxToNewNsIdx[i] == (size_t)UA_NAMESPACE_UNDEFINED)
            UA_Namespace_deleteMembers(&server->namespaces[i]);
    }

    /* Cleanup, copy new namespace array to server and make visible */
    UA_free(oldNsIdxToNewNsIdx);
    UA_free(server->namespaces);
    server->namespaces = newNsArray;
    server->namespacesSize = newNsSize;
    //TODO make multithreading save and do at last step --> add real namespace array size as parameter or lock namespacearray?

    return UA_STATUSCODE_GOOD;
}

static UA_StatusCode
writeNamespaces(void *handle, const UA_NodeId nodeid, const UA_Variant *data,
                const UA_NumericRange *range) {
    UA_Server *server = (UA_Server*)handle;

    /* Check the data type */
    if(data->type != &UA_TYPES[UA_TYPES_STRING])
        return UA_STATUSCODE_BADTYPEMISMATCH;

    /* Check that the variant is not empty */
    if(!data->data)
        return UA_STATUSCODE_BADTYPEMISMATCH;

    /* TODO: Writing with a range is not implemented */
    if(range)
        return UA_STATUSCODE_BADNOTIMPLEMENTED;

    /* Reorder and replace the namespaces with all consequences */
    UA_StatusCode retval = replaceNamespaceArray_server(server,
            (UA_String *)data->data, (size_t)data->arrayLength);

    //if(retval == UA_STATUSCODE_GOOD)
    //    return UA_STATUSCODE_GOODEDITED; //Don't return good, as namespace array could be moved
    return retval;
}

static void
changeNamespace_server(UA_Server * server, UA_Namespace* newNs,  size_t newNsIdx){
    //change Nodestore
    UA_Namespace_changeNodestore(&server->namespaces[newNsIdx], newNs, server->nodestore_std,
            (UA_UInt16) newNsIdx);

    //Change and update DataTypes
    UA_Namespace_updateDataTypes(&server->namespaces[newNsIdx], newNs, (UA_UInt16)newNsIdx);

    //Update indices in namespaces
    newNs->index = (UA_UInt16)newNsIdx;
    server->namespaces[newNsIdx].index = (UA_UInt16)newNsIdx;
}

UA_StatusCode
UA_Server_addNamespace_full(UA_Server *server, UA_Namespace* namespace){
    /* Check if the namespace already exists in the server's namespace array */
    for(size_t i = 0; i < server->namespacesSize; ++i) {
        if(UA_String_equal(&namespace->uri, &server->namespaces[i].uri)){
            changeNamespace_server(server, namespace, i);
            return UA_STATUSCODE_GOOD;
        }
    }
    /* Namespace doesn't exist alloc space in namespaces array */
    UA_Namespace *newNsArray = UA_realloc(server->namespaces,
            sizeof(UA_Namespace) * (server->namespacesSize + 1));
    if(!newNsArray)
            return UA_STATUSCODE_BADOUTOFMEMORY;
    server->namespaces = newNsArray;

    /* Fill new namespace with values */
    UA_Namespace_init(&server->namespaces[server->namespacesSize], &namespace->uri);
    changeNamespace_server(server, namespace, server->namespacesSize);

    /* Announce the change (otherwise, the array appears unchanged) */
    ++server->namespacesSize;
    return UA_STATUSCODE_GOOD;
}

<<<<<<< HEAD
UA_UInt16 UA_Server_addNamespace(UA_Server *server, const char* namespaceUri){
    UA_Namespace * namespace = UA_Namespace_newFromChar(namespaceUri);
    UA_Server_addNamespace_full(server, namespace);
    UA_Namespace_deleteMembers(namespace);
    return namespace->index;
=======
UA_UInt16 UA_Server_addNamespace(UA_Server *server, const char* name) {
    /* Override const attribute to get string (dirty hack) */
    UA_String nameString;
    nameString.length = strlen(name);
    nameString.data = (UA_Byte*)(uintptr_t)name;
    return addNamespace(server, nameString);
>>>>>>> 9c1ef519
}
UA_StatusCode UA_Server_deleteNamespace(UA_Server *server, const char* namespaceUri){
    // Override const attribute to get string (dirty hack) /
    const UA_String nameString = {.length = strlen(namespaceUri),
                                  .data = (UA_Byte*)(uintptr_t)namespaceUri};

    UA_String * newNsUris = UA_malloc((server->namespacesSize-1) * sizeof(UA_String));
    if(!newNsUris)
        return UA_STATUSCODE_BADOUTOFMEMORY;

    /* Check if the namespace already exists in the server's namespace array */
    size_t j = 0;
    for(size_t i = 0; i < server->namespacesSize; ++i) {
        if(!UA_String_equal(&nameString, &server->namespaces[i].uri)){
            if(j == server->namespacesSize){
                UA_free(newNsUris);
                return UA_STATUSCODE_BADNOTFOUND;
            }
            newNsUris[j++] = server->namespaces[i].uri;
        }
    }
    return replaceNamespaceArray_server(server, newNsUris, j);
}


#ifdef UA_ENABLE_EXTERNAL_NAMESPACES
static void UA_ExternalNamespace_init(UA_ExternalNamespace *ens) {
    ens->index = 0;
    UA_String_init(&ens->url);
}

static void UA_ExternalNamespace_deleteMembers(UA_ExternalNamespace *ens) {
    UA_String_deleteMembers(&ens->url);
    ens->externalNodeStore.destroy(ens->externalNodeStore.ensHandle);
}

static void UA_Server_deleteExternalNamespaces(UA_Server *server) {
    for(UA_UInt32 i = 0; i < server->externalNamespacesSize; ++i)
        UA_ExternalNamespace_deleteMembers(&server->externalNamespaces[i]);
    if(server->externalNamespacesSize > 0) {
        UA_free(server->externalNamespaces);
        server->externalNamespaces = NULL;
        server->externalNamespacesSize = 0;
    }
}

UA_StatusCode UA_EXPORT
UA_Server_addExternalNamespace(UA_Server *server, const UA_String *url,
                               UA_ExternalNodeStore *nodeStore,
                               UA_UInt16 *assignedNamespaceIndex) {
    if(!nodeStore)
        return UA_STATUSCODE_BADARGUMENTSMISSING;

    char urlString[256];
    if(url->length >= 256)
        return UA_STATUSCODE_BADINTERNALERROR;
    memcpy(urlString, url->data, url->length);
    urlString[url->length] = 0;

    size_t size = server->externalNamespacesSize;
    server->externalNamespaces =
        UA_realloc(server->externalNamespaces, sizeof(UA_ExternalNamespace) * (size + 1));
    server->externalNamespaces[size].externalNodeStore = *nodeStore;
    server->externalNamespaces[size].index = (UA_UInt16)server->namespacesSize;
    *assignedNamespaceIndex = (UA_UInt16)server->namespacesSize;
    UA_String_copy(url, &server->externalNamespaces[size].url);
    ++server->externalNamespacesSize;
    UA_Server_addNamespace(server, urlString);
    return UA_STATUSCODE_GOOD;
}
#endif /* UA_ENABLE_EXTERNAL_NAMESPACES*/




/**********************/
/* Utility Functions  */
/**********************/

UA_StatusCode
UA_Server_forEachChildNodeCall(UA_Server *server, UA_NodeId parentNodeId,
                               UA_NodeIteratorCallback callback, void *handle) {
    UA_RCU_LOCK();
    const UA_Node *parent = UA_NodestoreSwitch_getNode(server, &parentNodeId);
    if(!parent) {
        UA_RCU_UNLOCK();
        return UA_STATUSCODE_BADNODEIDINVALID;
    }

    /* TODO: We need to do an ugly copy of the references array since users may
     * delete references from within the callback. In single-threaded mode this
     * changes the same node we point at here. In multi-threaded mode, this
     * creates a new copy as nodes are truly immutable. */
    UA_ReferenceNode *refs = NULL;
    size_t refssize = parent->referencesSize;
    UA_StatusCode retval = UA_Array_copy(parent->references, parent->referencesSize,
                                         (void**)&refs, &UA_TYPES[UA_TYPES_REFERENCENODE]);
    if(retval != UA_STATUSCODE_GOOD) {
        UA_RCU_UNLOCK();
        return retval;
    }

    for(size_t i = parent->referencesSize; i > 0; --i) {
        UA_ReferenceNode *ref = &refs[i-1];
        retval |= callback(ref->targetId.nodeId, ref->isInverse,
                           ref->referenceTypeId, handle);
    }
    UA_NodestoreSwitch_releaseNode(server, parent);
    UA_RCU_UNLOCK();

    UA_Array_delete(refs, refssize, &UA_TYPES[UA_TYPES_REFERENCENODE]);
    return retval;
}

static UA_StatusCode
addReferenceInternal(UA_Server *server, const UA_NodeId sourceId, const UA_NodeId refTypeId,
                     const UA_ExpandedNodeId targetId, UA_Boolean isForward) {
    UA_AddReferencesItem item;
    UA_AddReferencesItem_init(&item);
    item.sourceNodeId = sourceId;
    item.referenceTypeId = refTypeId;
    item.isForward = isForward;
    item.targetNodeId = targetId;
    UA_RCU_LOCK();
    UA_StatusCode retval = Service_AddReferences_single(server, &adminSession, &item);
    UA_RCU_UNLOCK();
    return retval;
}

static UA_AddNodesResult
addNodeInternal(UA_Server *server, UA_Node *node, const UA_NodeId parentNodeId,
                const UA_NodeId referenceTypeId) {
    UA_AddNodesResult res;
    UA_AddNodesResult_init(&res);
    UA_RCU_LOCK();
    res.statusCode = Service_AddNodes_existing(server, &adminSession, node, &parentNodeId,
                                               &referenceTypeId, &UA_NODEID_NULL,
                                               NULL, &res.addedNodeId);
    UA_RCU_UNLOCK();
    return res;
}

static UA_AddNodesResult
addNodeInternalWithType(UA_Server *server, UA_Node *node, const UA_NodeId parentNodeId,
                        const UA_NodeId referenceTypeId, const UA_NodeId typeIdentifier) {
    UA_AddNodesResult res;
    UA_AddNodesResult_init(&res);
    UA_RCU_LOCK();
    res.statusCode = Service_AddNodes_existing(server, &adminSession, node, &parentNodeId,
                                               &referenceTypeId, &typeIdentifier,
                                               NULL, &res.addedNodeId);
    UA_RCU_UNLOCK();
    return res;
}

// delete any children of an instance without touching the object itself
static void deleteInstanceChildren(UA_Server *server, UA_NodeId *objectNodeId) {
  UA_BrowseDescription bDes;
  UA_BrowseDescription_init(&bDes);
  UA_NodeId_copy(objectNodeId, &bDes.nodeId );
  bDes.browseDirection = UA_BROWSEDIRECTION_FORWARD;
  bDes.nodeClassMask = UA_NODECLASS_OBJECT | UA_NODECLASS_VARIABLE | UA_NODECLASS_METHOD;
  bDes.resultMask = UA_BROWSERESULTMASK_ISFORWARD | UA_BROWSERESULTMASK_NODECLASS | UA_BROWSERESULTMASK_REFERENCETYPEINFO;
  UA_BrowseResult bRes;
  UA_BrowseResult_init(&bRes);
  UA_RCU_LOCK();
  Service_Browse_single(server, &adminSession, NULL, &bDes, 0, &bRes);
  UA_RCU_UNLOCK();
  for(size_t i=0; i<bRes.referencesSize; ++i) {
    UA_ReferenceDescription *rd = &bRes.references[i];
    if((rd->nodeClass == UA_NODECLASS_OBJECT || rd->nodeClass == UA_NODECLASS_VARIABLE)) 
    {
      Service_DeleteNodes_single(server, &adminSession, &rd->nodeId.nodeId, UA_TRUE) ;
    }
    else if (rd->nodeClass == UA_NODECLASS_METHOD) 
    {
      UA_DeleteReferencesItem dR;
      UA_DeleteReferencesItem_init(&dR);
      dR.sourceNodeId = *objectNodeId;
      dR.isForward = UA_TRUE;
      UA_NodeId_copy(&rd->referenceTypeId, &dR.referenceTypeId);
      UA_NodeId_copy(&rd->nodeId.nodeId, &dR.targetNodeId.nodeId);
      dR.deleteBidirectional = UA_TRUE;
      Service_DeleteReferences_single(server, &adminSession, &dR);
      UA_DeleteReferencesItem_deleteMembers(&dR);
    }
  }
  UA_BrowseResult_deleteMembers(&bRes); 
}

/**********/
/* Server */
/**********/

/* The server needs to be stopped before it can be deleted */
void UA_Server_delete(UA_Server *server) {
    // Delete the timed work
    UA_Server_deleteAllRepeatedJobs(server);

    // Delete all internal data
    UA_SecureChannelManager_deleteMembers(&server->secureChannelManager);
    UA_SessionManager_deleteMembers(&server->sessionManager);
    UA_RCU_LOCK();
    //delete all namespaces and nodestores
    for(size_t i = 0; i<server->namespacesSize; ++i){
        UA_Namespace_deleteMembers(&server->namespaces[i]);
    }
    UA_free(server->namespaces);
    //Delete the standard nodestore
    UA_Nodestore_standard_delete(server->nodestore_std);
    UA_RCU_UNLOCK();
    UA_free(server->nodestore_std);
#ifdef UA_ENABLE_EXTERNAL_NAMESPACES
    UA_Server_deleteExternalNamespaces(server);
#endif
    UA_Array_delete(server->endpointDescriptions, server->endpointDescriptionsSize,
                    &UA_TYPES[UA_TYPES_ENDPOINTDESCRIPTION]);

#ifdef UA_ENABLE_DISCOVERY
    registeredServer_list_entry *current, *temp;
    LIST_FOREACH_SAFE(current, &server->registeredServers, pointers, temp) {
        LIST_REMOVE(current, pointers);
        UA_RegisteredServer_deleteMembers(&current->registeredServer);
        UA_free(current);
    }
#endif

#ifdef UA_ENABLE_MULTITHREADING
    pthread_cond_destroy(&server->dispatchQueue_condition);
    pthread_mutex_destroy(&server->dispatchQueue_mutex);
#endif
    UA_free(server);
}

/* Recurring cleanup. Removing unused and timed-out channels and sessions */
static void UA_Server_cleanup(UA_Server *server, void *_) {
    UA_DateTime nowMonotonic = UA_DateTime_nowMonotonic();
    UA_SessionManager_cleanupTimedOut(&server->sessionManager, nowMonotonic);
    UA_SecureChannelManager_cleanupTimedOut(&server->secureChannelManager, nowMonotonic);
#ifdef UA_ENABLE_DISCOVERY
    UA_Discovery_cleanupTimedOut(server, nowMonotonic);
#endif
}

static UA_StatusCode
readStatus(void *handle, const UA_NodeId nodeid, UA_Boolean sourceTimeStamp,
           const UA_NumericRange *range, UA_DataValue *value) {
    if(range) {
        value->hasStatus = true;
        value->status = UA_STATUSCODE_BADINDEXRANGEINVALID;
        return UA_STATUSCODE_GOOD;
    }

    UA_Server *server = (UA_Server*)handle;
    UA_ServerStatusDataType *status = UA_ServerStatusDataType_new();
    status->startTime = server->startTime;
    status->currentTime = UA_DateTime_now();
    status->state = UA_SERVERSTATE_RUNNING;
    status->secondsTillShutdown = 0;
    UA_BuildInfo_copy(&server->config.buildInfo, &status->buildInfo);

    value->value.type = &UA_TYPES[UA_TYPES_SERVERSTATUSDATATYPE];
    value->value.arrayLength = 0;
    value->value.data = status;
    value->value.arrayDimensionsSize = 0;
    value->value.arrayDimensions = NULL;
    value->hasValue = true;
    if(sourceTimeStamp) {
        value->hasSourceTimestamp = true;
        value->sourceTimestamp = UA_DateTime_now();
    }
    return UA_STATUSCODE_GOOD;
}

/** TODO: rework the code duplication in the getter methods **/
static UA_StatusCode
readServiceLevel(void *handle, const UA_NodeId nodeid, UA_Boolean sourceTimeStamp,
           const UA_NumericRange *range, UA_DataValue *value) {
    if(range) {
        value->hasStatus = true;
        value->status = UA_STATUSCODE_BADINDEXRANGEINVALID;
        return UA_STATUSCODE_GOOD;
    }

    value->value.type = &UA_TYPES[UA_TYPES_BYTE];
    value->value.arrayLength = 0;
    UA_Byte *byte = UA_Byte_new();
    *byte = 255;
    value->value.data = byte;
    value->value.arrayDimensionsSize = 0;
    value->value.arrayDimensions = NULL;
    value->hasValue = true;
    if(sourceTimeStamp) {
        value->hasSourceTimestamp = true;
        value->sourceTimestamp = UA_DateTime_now();
    }
    return UA_STATUSCODE_GOOD;
}

/** TODO: rework the code duplication in the getter methods **/
static UA_StatusCode
readAuditing(void *handle, const UA_NodeId nodeid, UA_Boolean sourceTimeStamp,
           const UA_NumericRange *range, UA_DataValue *value) {
    if(range) {
        value->hasStatus = true;
        value->status = UA_STATUSCODE_BADINDEXRANGEINVALID;
        return UA_STATUSCODE_GOOD;
    }

    value->value.type = &UA_TYPES[UA_TYPES_BOOLEAN];
    value->value.arrayLength = 0;
    UA_Boolean *boolean = UA_Boolean_new();
    *boolean = false;
    value->value.data = boolean;
    value->value.arrayDimensionsSize = 0;
    value->value.arrayDimensions = NULL;
    value->hasValue = true;
    if(sourceTimeStamp) {
        value->hasSourceTimestamp = true;
        value->sourceTimestamp = UA_DateTime_now();
    }
    return UA_STATUSCODE_GOOD;
}

static UA_StatusCode
readNamespaces(void *handle, const UA_NodeId nodeid, UA_Boolean sourceTimestamp,
               const UA_NumericRange *range, UA_DataValue *value) {
    if(range) {
        value->hasStatus = true;
        value->status = UA_STATUSCODE_BADINDEXRANGEINVALID;
        return UA_STATUSCODE_GOOD;
    }
    UA_Server *server = (UA_Server*)handle;
    //Copy namespace array in UA_String array
    UA_String* namespacesArray = UA_malloc(sizeof(UA_String) *server->namespacesSize);
    if(!namespacesArray)
        return UA_STATUSCODE_BADOUTOFMEMORY;
    for(size_t i = 0; i < server->namespacesSize; ++i){
        namespacesArray[i] = server->namespaces[i].uri;
    }
    UA_Variant_setArrayCopy(&value->value, namespacesArray,
            server->namespacesSize, &UA_TYPES[UA_TYPES_STRING]);
    UA_free(namespacesArray);
    value->hasValue = true;
    if(sourceTimestamp) {
        value->hasSourceTimestamp = true;
        value->sourceTimestamp = UA_DateTime_now();
    }
    return UA_STATUSCODE_GOOD;
}

static UA_StatusCode
<<<<<<< HEAD
=======
writeNamespaces(void *handle, const UA_NodeId nodeid, const UA_Variant *data,
                const UA_NumericRange *range) {
    UA_Server *server = (UA_Server*)handle;

    /* Check the data type */
    if(data->type != &UA_TYPES[UA_TYPES_STRING])
        return UA_STATUSCODE_BADTYPEMISMATCH;

    /* Check that the variant is not empty */
    if(!data->data)
        return UA_STATUSCODE_BADTYPEMISMATCH;

    /* TODO: Writing with a range is not implemented */
    if(range)
        return UA_STATUSCODE_BADINTERNALERROR;

    UA_String *newNamespaces = (UA_String*)data->data;
    size_t newNamespacesSize = data->arrayLength;

    /* Test if we append to the existing namespaces */
    if(newNamespacesSize <= server->namespacesSize)
        return UA_STATUSCODE_BADTYPEMISMATCH;

    /* Test if the existing namespaces are unchanged */
    for(size_t i = 0; i < server->namespacesSize; ++i) {
        if(!UA_String_equal(&server->namespaces[i], &newNamespaces[i]))
            return UA_STATUSCODE_BADINTERNALERROR;
    }

    /* Add namespaces */
    for(size_t i = server->namespacesSize; i < newNamespacesSize; ++i)
        addNamespace(server, newNamespaces[i]);

    return UA_STATUSCODE_GOOD;
}

static UA_StatusCode
>>>>>>> 9c1ef519
readCurrentTime(void *handle, const UA_NodeId nodeid, UA_Boolean sourceTimeStamp,
                const UA_NumericRange *range, UA_DataValue *value) {
    if(range) {
        value->hasStatus = true;
        value->status = UA_STATUSCODE_BADINDEXRANGEINVALID;
        return UA_STATUSCODE_GOOD;
    }
    UA_DateTime currentTime = UA_DateTime_now();
    UA_StatusCode retval = UA_Variant_setScalarCopy(&value->value, &currentTime,
                                                    &UA_TYPES[UA_TYPES_DATETIME]);
    if(retval != UA_STATUSCODE_GOOD)
        return retval;
    value->hasValue = true;
    if(sourceTimeStamp) {
        value->hasSourceTimestamp = true;
        value->sourceTimestamp = currentTime;
    }
    return UA_STATUSCODE_GOOD;
}

static void copyNames(UA_Node *node, const char *name) {
    node->browseName = UA_QUALIFIEDNAME_ALLOC(0, name);
    node->displayName = UA_LOCALIZEDTEXT_ALLOC("en_US", name);
    node->description = UA_LOCALIZEDTEXT_ALLOC("en_US", name);
}

static void
addDataTypeNode(UA_Server *server, const char* name, UA_UInt32 datatypeid,
                UA_Boolean isAbstract, UA_UInt32 parent) {
    UA_DataTypeNode *datatype = UA_Nodestore_newDataTypeNode();
    copyNames((UA_Node*)datatype, name);
    datatype->nodeId.identifier.numeric = datatypeid;
    datatype->isAbstract = isAbstract;
    addNodeInternal(server, (UA_Node*)datatype,
                    UA_NODEID_NUMERIC(0, parent), nodeIdHasSubType);
}

static void
addObjectTypeNode(UA_Server *server, const char* name, UA_UInt32 objecttypeid,
                  UA_UInt32 parent, UA_UInt32 parentreference) {
    UA_ObjectTypeNode *objecttype =UA_Nodestore_newObjectTypeNode();
    copyNames((UA_Node*)objecttype, name);
    objecttype->nodeId.identifier.numeric = objecttypeid;
    addNodeInternal(server, (UA_Node*)objecttype, UA_NODEID_NUMERIC(0, parent),
                    UA_NODEID_NUMERIC(0, parentreference));
}

static UA_VariableTypeNode*
createVariableTypeNode(UA_Server *server, const char* name, UA_UInt32 variabletypeid,
                       UA_Boolean abstract) {
    UA_VariableTypeNode *variabletype = UA_Nodestore_newVariableTypeNode();
    copyNames((UA_Node*)variabletype, name);
    variabletype->nodeId.identifier.numeric = variabletypeid;
    variabletype->isAbstract = abstract;
    return variabletype;
}

#if defined(UA_ENABLE_METHODCALLS) && defined(UA_ENABLE_SUBSCRIPTIONS)
static UA_StatusCode
GetMonitoredItems(void *handle, const UA_NodeId *objectId,
                  const UA_NodeId *sessionId, void *sessionHandle,
                  size_t inputSize, const UA_Variant *input,
                  size_t outputSize, UA_Variant *output) {
    UA_UInt32 subscriptionId = *((UA_UInt32*)(input[0].data));
    UA_Session* session = methodCallSession;
    UA_Subscription* subscription = UA_Session_getSubscriptionByID(session, subscriptionId);
    if(!subscription)
        return UA_STATUSCODE_BADSUBSCRIPTIONIDINVALID;

    UA_UInt32 sizeOfOutput = 0;
    UA_MonitoredItem* monitoredItem;
    LIST_FOREACH(monitoredItem, &subscription->monitoredItems, listEntry) {
        ++sizeOfOutput;
    }
    if(sizeOfOutput==0)
        return UA_STATUSCODE_GOOD;

    UA_UInt32* clientHandles = (UA_UInt32 *)UA_Array_new(sizeOfOutput, &UA_TYPES[UA_TYPES_UINT32]);
    UA_UInt32* serverHandles = (UA_UInt32 *)UA_Array_new(sizeOfOutput, &UA_TYPES[UA_TYPES_UINT32]);
    UA_UInt32 i = 0;
    LIST_FOREACH(monitoredItem, &subscription->monitoredItems, listEntry) {
        clientHandles[i] = monitoredItem->clientHandle;
        serverHandles[i] = monitoredItem->itemId;
        ++i;
    }
    UA_Variant_setArray(&output[0], clientHandles, sizeOfOutput, &UA_TYPES[UA_TYPES_UINT32]);
    UA_Variant_setArray(&output[1], serverHandles, sizeOfOutput, &UA_TYPES[UA_TYPES_UINT32]);
    return UA_STATUSCODE_GOOD;
}
#endif

UA_Server * UA_Server_new(const UA_ServerConfig config) {
    UA_Server *server = (UA_Server *)UA_calloc(1, sizeof(UA_Server));
    if(!server)
        return NULL;

    server->config = config;
    LIST_INIT(&server->repeatedJobs);

#ifdef UA_ENABLE_MULTITHREADING
    rcu_init();
    cds_wfcq_init(&server->dispatchQueue_head, &server->dispatchQueue_tail);
    cds_lfs_init(&server->mainLoopJobs);
#else
    SLIST_INIT(&server->delayedCallbacks);
#endif

#ifndef UA_ENABLE_DETERMINISTIC_RNG
    UA_random_seed((UA_UInt64)UA_DateTime_now());
#endif
    //Initialize a default nodeStoreInterface for namespaces
    server->nodestore_std = UA_malloc(sizeof(UA_NodestoreInterface));
    *server->nodestore_std = UA_Nodestore_standard();
    /* Namespace0 and Namespace1 initialization*/
    for(size_t i = 0 ; i < config.namespacesSize ; ++i){

<<<<<<< HEAD
        UA_Server_addNamespace_full(server, &config.namespaces[i]);
    }
=======
    /* ns0 and ns1 */
    server->namespaces = (UA_String *)UA_Array_new(2, &UA_TYPES[UA_TYPES_STRING]);
    server->namespaces[0] = UA_STRING_ALLOC("http://opcfoundation.org/UA/");
    UA_String_copy(&server->config.applicationDescription.applicationUri, &server->namespaces[1]);
    server->namespacesSize = 2;
>>>>>>> 9c1ef519

    /* Create endpoints w/o endpointurl. It is added from the networklayers at startup */
    server->endpointDescriptions = (UA_EndpointDescription *)UA_Array_new(server->config.networkLayersSize,
                                                &UA_TYPES[UA_TYPES_ENDPOINTDESCRIPTION]);
    server->endpointDescriptionsSize = server->config.networkLayersSize;
    for(size_t i = 0; i < server->config.networkLayersSize; ++i) {
        UA_EndpointDescription *endpoint = &server->endpointDescriptions[i];
        endpoint->securityMode = UA_MESSAGESECURITYMODE_NONE;
        endpoint->securityPolicyUri =
            UA_STRING_ALLOC("http://opcfoundation.org/UA/SecurityPolicy#None");
        endpoint->transportProfileUri =
            UA_STRING_ALLOC("http://opcfoundation.org/UA-Profile/Transport/uatcp-uasc-uabinary");

        size_t policies = 0;
        if(server->config.accessControl.enableAnonymousLogin)
            ++policies;
        if(server->config.accessControl.enableUsernamePasswordLogin)
            ++policies;
        endpoint->userIdentityTokensSize = policies;
        endpoint->userIdentityTokens = (UA_UserTokenPolicy *)UA_Array_new(policies, &UA_TYPES[UA_TYPES_USERTOKENPOLICY]);

        size_t currentIndex = 0;
        if(server->config.accessControl.enableAnonymousLogin) {
            UA_UserTokenPolicy_init(&endpoint->userIdentityTokens[currentIndex]);
            endpoint->userIdentityTokens[currentIndex].tokenType = UA_USERTOKENTYPE_ANONYMOUS;
            endpoint->userIdentityTokens[currentIndex].policyId = UA_STRING_ALLOC(ANONYMOUS_POLICY);
            ++currentIndex;
        }
        if(server->config.accessControl.enableUsernamePasswordLogin) {
            UA_UserTokenPolicy_init(&endpoint->userIdentityTokens[currentIndex]);
            endpoint->userIdentityTokens[currentIndex].tokenType = UA_USERTOKENTYPE_USERNAME;
            endpoint->userIdentityTokens[currentIndex].policyId = UA_STRING_ALLOC(USERNAME_POLICY);
        }

        /* The standard says "the HostName specified in the Server Certificate is the
           same as the HostName contained in the endpointUrl provided in the
           EndpointDescription */
        UA_String_copy(&server->config.serverCertificate, &endpoint->serverCertificate);
        UA_ApplicationDescription_copy(&server->config.applicationDescription, &endpoint->server);

        /* copy the discovery url only once the networlayer has been started */
        // UA_String_copy(&server->config.networkLayers[i].discoveryUrl, &endpoint->endpointUrl);
    }

    UA_SecureChannelManager_init(&server->secureChannelManager, server);
    UA_SessionManager_init(&server->sessionManager, server);

   UA_Job cleanup;
   cleanup.type = UA_JOBTYPE_METHODCALL; 
   cleanup.job.methodCall.data = NULL;
   cleanup.job.methodCall.method = UA_Server_cleanup;
    UA_Server_addRepeatedJob(server, cleanup, 10000, NULL);

#ifdef UA_ENABLE_DISCOVERY
    // Discovery service
    LIST_INIT(&server->registeredServers);
    server->registeredServersSize = 0;
#endif

    server->startTime = UA_DateTime_now();

#ifdef UA_ENABLE_LOAD_NAMESPACE0
#ifndef UA_ENABLE_GENERATE_NAMESPACE0

    /*********************************/
    /* Bootstrap reference hierarchy */
    /*********************************/

    UA_ReferenceTypeNode *references = UA_Nodestore_newReferenceTypeNode();
    copyNames((UA_Node*)references, "References");
    references->nodeId.identifier.numeric = UA_NS0ID_REFERENCES;
    references->isAbstract = true;
    references->symmetric = true;
    references->inverseName = UA_LOCALIZEDTEXT_ALLOC("en_US", "References");

    UA_ReferenceTypeNode *hassubtype = UA_Nodestore_newReferenceTypeNode();
    copyNames((UA_Node*)hassubtype, "HasSubtype");
    hassubtype->inverseName = UA_LOCALIZEDTEXT_ALLOC("en_US", "HasSupertype");
    hassubtype->nodeId.identifier.numeric = UA_NS0ID_HASSUBTYPE;
    hassubtype->isAbstract = false;
    hassubtype->symmetric = false;

    UA_RCU_LOCK();
    UA_NodestoreSwitch_insertNode(server, (UA_Node*)references, NULL);
    UA_NodestoreSwitch_insertNode(server, (UA_Node*)hassubtype, NULL);
    UA_RCU_UNLOCK();

    UA_ReferenceTypeNode *hierarchicalreferences = UA_Nodestore_newReferenceTypeNode();
    copyNames((UA_Node*)hierarchicalreferences, "HierarchicalReferences");
    hierarchicalreferences->nodeId.identifier.numeric = UA_NS0ID_HIERARCHICALREFERENCES;
    hierarchicalreferences->isAbstract = true;
    hierarchicalreferences->symmetric  = false;
    addNodeInternal(server, (UA_Node*)hierarchicalreferences,
                    UA_NODEID_NUMERIC(0, UA_NS0ID_REFERENCES), nodeIdHasSubType);

    UA_ReferenceTypeNode *nonhierarchicalreferences = UA_Nodestore_newReferenceTypeNode();
    copyNames((UA_Node*)nonhierarchicalreferences, "NonHierarchicalReferences");
    nonhierarchicalreferences->nodeId.identifier.numeric = UA_NS0ID_NONHIERARCHICALREFERENCES;
    nonhierarchicalreferences->isAbstract = true;
    nonhierarchicalreferences->symmetric  = false;
    addNodeInternal(server, (UA_Node*)nonhierarchicalreferences,
                    UA_NODEID_NUMERIC(0, UA_NS0ID_REFERENCES), nodeIdHasSubType);

    UA_ReferenceTypeNode *haschild = UA_Nodestore_newReferenceTypeNode();
    copyNames((UA_Node*)haschild, "HasChild");
    haschild->nodeId.identifier.numeric = UA_NS0ID_HASCHILD;
    haschild->isAbstract = false;
    haschild->symmetric  = false;
    addNodeInternal(server, (UA_Node*)haschild,
                    UA_NODEID_NUMERIC(0, UA_NS0ID_HIERARCHICALREFERENCES), nodeIdHasSubType);

    UA_ReferenceTypeNode *organizes = UA_Nodestore_newReferenceTypeNode();
    copyNames((UA_Node*)organizes, "Organizes");
    organizes->inverseName = UA_LOCALIZEDTEXT_ALLOC("en_US", "OrganizedBy");
    organizes->nodeId.identifier.numeric = UA_NS0ID_ORGANIZES;
    organizes->isAbstract = false;
    organizes->symmetric  = false;
    addNodeInternal(server, (UA_Node*)organizes,
                    UA_NODEID_NUMERIC(0, UA_NS0ID_HIERARCHICALREFERENCES), nodeIdHasSubType);

    UA_ReferenceTypeNode *haseventsource = UA_Nodestore_newReferenceTypeNode();
    copyNames((UA_Node*)haseventsource, "HasEventSource");
    haseventsource->inverseName = UA_LOCALIZEDTEXT_ALLOC("en_US", "EventSourceOf");
    haseventsource->nodeId.identifier.numeric = UA_NS0ID_HASEVENTSOURCE;
    haseventsource->isAbstract = false;
    haseventsource->symmetric  = false;
    addNodeInternal(server, (UA_Node*)haseventsource,
                    UA_NODEID_NUMERIC(0, UA_NS0ID_HIERARCHICALREFERENCES), nodeIdHasSubType);

    UA_ReferenceTypeNode *hasmodellingrule = UA_Nodestore_newReferenceTypeNode();
    copyNames((UA_Node*)hasmodellingrule, "HasModellingRule");
    hasmodellingrule->inverseName = UA_LOCALIZEDTEXT_ALLOC("en_US", "ModellingRuleOf");
    hasmodellingrule->nodeId.identifier.numeric = UA_NS0ID_HASMODELLINGRULE;
    hasmodellingrule->isAbstract = false;
    hasmodellingrule->symmetric  = false;
    addNodeInternal(server, (UA_Node*)hasmodellingrule, nodeIdNonHierarchicalReferences, nodeIdHasSubType);

    UA_ReferenceTypeNode *hasencoding = UA_Nodestore_newReferenceTypeNode();
    copyNames((UA_Node*)hasencoding, "HasEncoding");
    hasencoding->inverseName = UA_LOCALIZEDTEXT_ALLOC("en_US", "EncodingOf");
    hasencoding->nodeId.identifier.numeric = UA_NS0ID_HASENCODING;
    hasencoding->isAbstract = false;
    hasencoding->symmetric  = false;
    addNodeInternal(server, (UA_Node*)hasencoding, nodeIdNonHierarchicalReferences, nodeIdHasSubType);

    UA_ReferenceTypeNode *hasdescription = UA_Nodestore_newReferenceTypeNode();
    copyNames((UA_Node*)hasdescription, "HasDescription");
    hasdescription->inverseName = UA_LOCALIZEDTEXT_ALLOC("en_US", "DescriptionOf");
    hasdescription->nodeId.identifier.numeric = UA_NS0ID_HASDESCRIPTION;
    hasdescription->isAbstract = false;
    hasdescription->symmetric  = false;
    addNodeInternal(server, (UA_Node*)hasdescription, nodeIdNonHierarchicalReferences, nodeIdHasSubType);

    UA_ReferenceTypeNode *hastypedefinition = UA_Nodestore_newReferenceTypeNode();
    copyNames((UA_Node*)hastypedefinition, "HasTypeDefinition");
    hastypedefinition->inverseName = UA_LOCALIZEDTEXT_ALLOC("en_US", "TypeDefinitionOf");
    hastypedefinition->nodeId.identifier.numeric = UA_NS0ID_HASTYPEDEFINITION;
    hastypedefinition->isAbstract = false;
    hastypedefinition->symmetric  = false;
    addNodeInternal(server, (UA_Node*)hastypedefinition, nodeIdNonHierarchicalReferences, nodeIdHasSubType);

    UA_ReferenceTypeNode *generatesevent = UA_Nodestore_newReferenceTypeNode();
    copyNames((UA_Node*)generatesevent, "GeneratesEvent");
    generatesevent->inverseName = UA_LOCALIZEDTEXT_ALLOC("en_US", "GeneratedBy");
    generatesevent->nodeId.identifier.numeric = UA_NS0ID_GENERATESEVENT;
    generatesevent->isAbstract = false;
    generatesevent->symmetric  = false;
    addNodeInternal(server, (UA_Node*)generatesevent, nodeIdNonHierarchicalReferences, nodeIdHasSubType);

    UA_ReferenceTypeNode *aggregates = UA_Nodestore_newReferenceTypeNode();
    copyNames((UA_Node*)aggregates, "Aggregates");
    aggregates->inverseName = UA_LOCALIZEDTEXT_ALLOC("en_US", "AggregatedBy");
    aggregates->nodeId.identifier.numeric = UA_NS0ID_AGGREGATES;
    aggregates->isAbstract = false;
    aggregates->symmetric  = false;
    addNodeInternal(server, (UA_Node*)aggregates, UA_NODEID_NUMERIC(0, UA_NS0ID_HASCHILD), nodeIdHasSubType);

    /* complete bootstrap of hassubtype */
    addReferenceInternal(server, UA_NODEID_NUMERIC(0, UA_NS0ID_HASCHILD), nodeIdHasSubType,
                         UA_EXPANDEDNODEID_NUMERIC(0, UA_NS0ID_HASSUBTYPE), true);

    UA_ReferenceTypeNode *hasproperty = UA_Nodestore_newReferenceTypeNode();
    copyNames((UA_Node*)hasproperty, "HasProperty");
    hasproperty->inverseName = UA_LOCALIZEDTEXT_ALLOC("en_US", "PropertyOf");
    hasproperty->nodeId.identifier.numeric = UA_NS0ID_HASPROPERTY;
    hasproperty->isAbstract = false;
    hasproperty->symmetric  = false;
    addNodeInternal(server, (UA_Node*)hasproperty,
                    UA_NODEID_NUMERIC(0, UA_NS0ID_AGGREGATES), nodeIdHasSubType);

    UA_ReferenceTypeNode *hascomponent = UA_Nodestore_newReferenceTypeNode();
    copyNames((UA_Node*)hascomponent, "HasComponent");
    hascomponent->inverseName = UA_LOCALIZEDTEXT_ALLOC("en_US", "ComponentOf");
    hascomponent->nodeId.identifier.numeric = UA_NS0ID_HASCOMPONENT;
    hascomponent->isAbstract = false;
    hascomponent->symmetric  = false;
    addNodeInternal(server, (UA_Node*)hascomponent, UA_NODEID_NUMERIC(0, UA_NS0ID_AGGREGATES), nodeIdHasSubType);

    UA_ReferenceTypeNode *hasnotifier = UA_Nodestore_newReferenceTypeNode();
    copyNames((UA_Node*)hasnotifier, "HasNotifier");
    hasnotifier->inverseName = UA_LOCALIZEDTEXT_ALLOC("en_US", "NotifierOf");
    hasnotifier->nodeId.identifier.numeric = UA_NS0ID_HASNOTIFIER;
    hasnotifier->isAbstract = false;
    hasnotifier->symmetric  = false;
    addNodeInternal(server, (UA_Node*)hasnotifier, UA_NODEID_NUMERIC(0, UA_NS0ID_HASEVENTSOURCE), nodeIdHasSubType);

    UA_ReferenceTypeNode *hasorderedcomponent = UA_Nodestore_newReferenceTypeNode();
    copyNames((UA_Node*)hasorderedcomponent, "HasOrderedComponent");
    hasorderedcomponent->inverseName = UA_LOCALIZEDTEXT_ALLOC("en_US", "OrderedComponentOf");
    hasorderedcomponent->nodeId.identifier.numeric = UA_NS0ID_HASORDEREDCOMPONENT;
    hasorderedcomponent->isAbstract = false;
    hasorderedcomponent->symmetric  = false;
    addNodeInternal(server, (UA_Node*)hasorderedcomponent, UA_NODEID_NUMERIC(0, UA_NS0ID_HASCOMPONENT), nodeIdHasSubType);

    UA_ReferenceTypeNode *hasmodelparent = UA_Nodestore_newReferenceTypeNode();
    copyNames((UA_Node*)hasmodelparent, "HasModelParent");
    hasmodelparent->inverseName = UA_LOCALIZEDTEXT_ALLOC("en_US", "ModelParentOf");
    hasmodelparent->nodeId.identifier.numeric = UA_NS0ID_HASMODELPARENT;
    hasmodelparent->isAbstract = false;
    hasmodelparent->symmetric  = false;
    addNodeInternal(server, (UA_Node*)hasmodelparent, nodeIdNonHierarchicalReferences, nodeIdHasSubType);

    UA_ReferenceTypeNode *fromstate = UA_Nodestore_newReferenceTypeNode();
    copyNames((UA_Node*)fromstate, "FromState");
    fromstate->inverseName = UA_LOCALIZEDTEXT_ALLOC("en_US", "ToTransition");
    fromstate->nodeId.identifier.numeric = UA_NS0ID_FROMSTATE;
    fromstate->isAbstract = false;
    fromstate->symmetric  = false;
    addNodeInternal(server, (UA_Node*)fromstate, nodeIdNonHierarchicalReferences, nodeIdHasSubType);

    UA_ReferenceTypeNode *tostate = UA_Nodestore_newReferenceTypeNode();
    copyNames((UA_Node*)tostate, "ToState");
    tostate->inverseName = UA_LOCALIZEDTEXT_ALLOC("en_US", "FromTransition");
    tostate->nodeId.identifier.numeric = UA_NS0ID_TOSTATE;
    tostate->isAbstract = false;
    tostate->symmetric  = false;
    addNodeInternal(server, (UA_Node*)tostate, nodeIdNonHierarchicalReferences, nodeIdHasSubType);

    UA_ReferenceTypeNode *hascause = UA_Nodestore_newReferenceTypeNode();
    copyNames((UA_Node*)hascause, "HasCause");
    hascause->inverseName = UA_LOCALIZEDTEXT_ALLOC("en_US", "MayBeCausedBy");
    hascause->nodeId.identifier.numeric = UA_NS0ID_HASCAUSE;
    hascause->isAbstract = false;
    hascause->symmetric  = false;
    addNodeInternal(server, (UA_Node*)hascause, nodeIdNonHierarchicalReferences, nodeIdHasSubType);
    
    UA_ReferenceTypeNode *haseffect = UA_Nodestore_newReferenceTypeNode();
    copyNames((UA_Node*)haseffect, "HasEffect");
    haseffect->inverseName = UA_LOCALIZEDTEXT_ALLOC("en_US", "MayBeEffectedBy");
    haseffect->nodeId.identifier.numeric = UA_NS0ID_HASEFFECT;
    haseffect->isAbstract = false;
    haseffect->symmetric  = false;
    addNodeInternal(server, (UA_Node*)haseffect, nodeIdNonHierarchicalReferences, nodeIdHasSubType);

    UA_ReferenceTypeNode *hashistoricalconfiguration = UA_Nodestore_newReferenceTypeNode();
    copyNames((UA_Node*)hashistoricalconfiguration, "HasHistoricalConfiguration");
    hashistoricalconfiguration->inverseName = UA_LOCALIZEDTEXT_ALLOC("en_US", "HistoricalConfigurationOf");
    hashistoricalconfiguration->nodeId.identifier.numeric = UA_NS0ID_HASHISTORICALCONFIGURATION;
    hashistoricalconfiguration->isAbstract = false;
    hashistoricalconfiguration->symmetric  = false;
    addNodeInternal(server, (UA_Node*)hashistoricalconfiguration, UA_NODEID_NUMERIC(0, UA_NS0ID_AGGREGATES), nodeIdHasSubType);

    /**************/
    /* Data Types */
    /**************/

    UA_DataTypeNode *basedatatype = UA_Nodestore_newDataTypeNode();
    copyNames((UA_Node*)basedatatype, "BaseDataType");
    basedatatype->nodeId.identifier.numeric = UA_NS0ID_BASEDATATYPE;
    basedatatype->isAbstract = true;
    UA_RCU_LOCK();
    UA_NodestoreSwitch_insertNode(server, (UA_Node*)basedatatype, NULL);
    UA_RCU_UNLOCK();

    addDataTypeNode(server, "Boolean", UA_NS0ID_BOOLEAN, false, UA_NS0ID_BASEDATATYPE);
    addDataTypeNode(server, "Number", UA_NS0ID_NUMBER, true, UA_NS0ID_BASEDATATYPE);
    addDataTypeNode(server, "Float", UA_NS0ID_FLOAT, false, UA_NS0ID_NUMBER);
    addDataTypeNode(server, "Double", UA_NS0ID_DOUBLE, false, UA_NS0ID_NUMBER);
    addDataTypeNode(server, "Integer", UA_NS0ID_INTEGER, true, UA_NS0ID_NUMBER);
       addDataTypeNode(server, "SByte", UA_NS0ID_SBYTE, false, UA_NS0ID_INTEGER);
       addDataTypeNode(server, "Int16", UA_NS0ID_INT16, false, UA_NS0ID_INTEGER);
       addDataTypeNode(server, "Int32", UA_NS0ID_INT32, false, UA_NS0ID_INTEGER);
       addDataTypeNode(server, "Int64", UA_NS0ID_INT64, false, UA_NS0ID_INTEGER);
       addDataTypeNode(server, "UInteger", UA_NS0ID_UINTEGER, true, UA_NS0ID_INTEGER);
          addDataTypeNode(server, "Byte", UA_NS0ID_BYTE, false, UA_NS0ID_UINTEGER);
          addDataTypeNode(server, "UInt16", UA_NS0ID_UINT16, false, UA_NS0ID_UINTEGER);
          addDataTypeNode(server, "UInt32", UA_NS0ID_UINT32, false, UA_NS0ID_UINTEGER);
          addDataTypeNode(server, "UInt64", UA_NS0ID_UINT64, false, UA_NS0ID_UINTEGER);
    addDataTypeNode(server, "String", UA_NS0ID_STRING, false, UA_NS0ID_BASEDATATYPE);
    addDataTypeNode(server, "DateTime", UA_NS0ID_DATETIME, false, UA_NS0ID_BASEDATATYPE);
    addDataTypeNode(server, "Guid", UA_NS0ID_GUID, false, UA_NS0ID_BASEDATATYPE);
    addDataTypeNode(server, "ByteString", UA_NS0ID_BYTESTRING, false, UA_NS0ID_BASEDATATYPE);
    addDataTypeNode(server, "XmlElement", UA_NS0ID_XMLELEMENT, false, UA_NS0ID_BASEDATATYPE);
    addDataTypeNode(server, "NodeId", UA_NS0ID_NODEID, false, UA_NS0ID_BASEDATATYPE);
    addDataTypeNode(server, "ExpandedNodeId", UA_NS0ID_EXPANDEDNODEID, false, UA_NS0ID_BASEDATATYPE);
    addDataTypeNode(server, "StatusCode", UA_NS0ID_STATUSCODE, false, UA_NS0ID_BASEDATATYPE);
    addDataTypeNode(server, "QualifiedName", UA_NS0ID_QUALIFIEDNAME, false, UA_NS0ID_BASEDATATYPE);
    addDataTypeNode(server, "LocalizedText", UA_NS0ID_LOCALIZEDTEXT, false, UA_NS0ID_BASEDATATYPE);
    addDataTypeNode(server, "Structure", UA_NS0ID_STRUCTURE, true, UA_NS0ID_BASEDATATYPE);
       addDataTypeNode(server, "ServerStatusDataType", UA_NS0ID_SERVERSTATUSDATATYPE, false, UA_NS0ID_STRUCTURE);
       addDataTypeNode(server, "BuildInfo", UA_NS0ID_BUILDINFO, false, UA_NS0ID_STRUCTURE);
    addDataTypeNode(server, "DataValue", UA_NS0ID_DATAVALUE, false, UA_NS0ID_BASEDATATYPE);
    addDataTypeNode(server, "DiagnosticInfo", UA_NS0ID_DIAGNOSTICINFO, false, UA_NS0ID_BASEDATATYPE);
    addDataTypeNode(server, "Enumeration", UA_NS0ID_ENUMERATION, true, UA_NS0ID_BASEDATATYPE);
       addDataTypeNode(server, "ServerState", UA_NS0ID_SERVERSTATE, false, UA_NS0ID_ENUMERATION);

    /*****************/
    /* VariableTypes */
    /*****************/

    UA_VariableTypeNode *basevartype =
        createVariableTypeNode(server, "BaseVariableType", UA_NS0ID_BASEVARIABLETYPE, true);
    basevartype->valueRank = -2;
    basevartype->dataType = UA_NODEID_NUMERIC(0, UA_NS0ID_BASEDATATYPE);
    UA_RCU_LOCK();
    UA_NodestoreSwitch_insertNode(server, (UA_Node*)basevartype, NULL);
    UA_RCU_UNLOCK();

    UA_VariableTypeNode *basedatavartype =
        createVariableTypeNode(server, "BaseDataVariableType", UA_NS0ID_BASEDATAVARIABLETYPE, false);
    basedatavartype->valueRank = -2;
    basedatavartype->dataType = UA_NODEID_NUMERIC(0, UA_NS0ID_BASEDATATYPE);
    addNodeInternalWithType(server, (UA_Node*)basedatavartype,
                            UA_NODEID_NUMERIC(0, UA_NS0ID_BASEVARIABLETYPE),
                            nodeIdHasSubType, UA_NODEID_NUMERIC(0, UA_NS0ID_BASEVARIABLETYPE));

    UA_VariableTypeNode *propertytype =
        createVariableTypeNode(server, "PropertyType", UA_NS0ID_PROPERTYTYPE, false);
    propertytype->valueRank = -2;
    propertytype->dataType = UA_NODEID_NUMERIC(0, UA_NS0ID_BASEDATATYPE);
    addNodeInternalWithType(server, (UA_Node*)propertytype,
                            UA_NODEID_NUMERIC(0, UA_NS0ID_BASEVARIABLETYPE),
                            nodeIdHasSubType, UA_NODEID_NUMERIC(0, UA_NS0ID_BASEVARIABLETYPE));

    UA_VariableTypeNode *buildinfotype =
        createVariableTypeNode(server, "BuildInfoType", UA_NS0ID_BUILDINFOTYPE, false);
    buildinfotype->valueRank = -1;
    buildinfotype->dataType = UA_NODEID_NUMERIC(0, UA_NS0ID_BUILDINFO);
    addNodeInternalWithType(server, (UA_Node*)buildinfotype,
                            UA_NODEID_NUMERIC(0, UA_NS0ID_BASEDATAVARIABLETYPE),
                            nodeIdHasSubType, UA_NODEID_NUMERIC(0, UA_NS0ID_BASEDATAVARIABLETYPE));

    UA_VariableTypeNode *serverstatustype =
        createVariableTypeNode(server, "ServerStatusType", UA_NS0ID_SERVERSTATUSTYPE, false);
    serverstatustype->valueRank = -1;
    serverstatustype->dataType = UA_NODEID_NUMERIC(0, UA_NS0ID_SERVERSTATUSDATATYPE);
    addNodeInternalWithType(server, (UA_Node*)serverstatustype,
                            UA_NODEID_NUMERIC(0, UA_NS0ID_BASEDATAVARIABLETYPE),
                            nodeIdHasSubType, UA_NODEID_NUMERIC(0, UA_NS0ID_BASEDATAVARIABLETYPE));

    /**********************/
    /* Basic Object Types */
    /**********************/

    UA_ObjectTypeNode *baseobjtype =UA_Nodestore_newObjectTypeNode();
    copyNames((UA_Node*)baseobjtype, "BaseObjectType");
    baseobjtype->nodeId.identifier.numeric = UA_NS0ID_BASEOBJECTTYPE;
    UA_RCU_LOCK();
    UA_NodestoreSwitch_insertNode(server, (UA_Node*)baseobjtype, NULL);
    UA_RCU_UNLOCK();

    addObjectTypeNode(server, "FolderType", UA_NS0ID_FOLDERTYPE,
                      UA_NS0ID_BASEOBJECTTYPE, UA_NS0ID_HASSUBTYPE);
    addObjectTypeNode(server, "ServerType", UA_NS0ID_SERVERTYPE,
                      UA_NS0ID_BASEOBJECTTYPE, UA_NS0ID_HASSUBTYPE);
    addObjectTypeNode(server, "ServerDiagnosticsType", UA_NS0ID_SERVERDIAGNOSTICSTYPE,
                      UA_NS0ID_BASEOBJECTTYPE, UA_NS0ID_HASSUBTYPE);
    addObjectTypeNode(server, "ServerCapatilitiesType", UA_NS0ID_SERVERCAPABILITIESTYPE,
                      UA_NS0ID_BASEOBJECTTYPE, UA_NS0ID_HASSUBTYPE);

    /******************/
    /* Root and below */
    /******************/
<<<<<<< HEAD

    static const UA_NodeId nodeIdFolderType = {
        .namespaceIndex = 0, .identifierType = UA_NODEIDTYPE_NUMERIC,
        .identifier.numeric = UA_NS0ID_FOLDERTYPE};
    static const UA_NodeId nodeIdHasTypeDefinition = {
        .namespaceIndex = 0, .identifierType = UA_NODEIDTYPE_NUMERIC,
        .identifier.numeric = UA_NS0ID_HASTYPEDEFINITION};

    UA_ObjectNode *root = UA_Nodestore_newObjectNode();
=======
    const UA_NodeId nodeIdFolderType = UA_NODEID_NUMERIC(0, UA_NS0ID_FOLDERTYPE);
    const UA_NodeId nodeIdHasTypeDefinition = UA_NODEID_NUMERIC(0, UA_NS0ID_HASTYPEDEFINITION);
    UA_ObjectNode *root = UA_NodeStore_newObjectNode();
>>>>>>> 9c1ef519
    copyNames((UA_Node*)root, "Root");
    root->nodeId.identifier.numeric = UA_NS0ID_ROOTFOLDER;
    UA_RCU_LOCK();
    UA_NodestoreSwitch_insertNode(server, (UA_Node*)root,NULL);
    UA_RCU_UNLOCK();
    addReferenceInternal(server, UA_NODEID_NUMERIC(0, UA_NS0ID_ROOTFOLDER), nodeIdHasTypeDefinition,
                         UA_EXPANDEDNODEID_NUMERIC(0, UA_NS0ID_FOLDERTYPE), true);

    UA_ObjectNode *objects = UA_Nodestore_newObjectNode();
    copyNames((UA_Node*)objects, "Objects");
    objects->nodeId.identifier.numeric = UA_NS0ID_OBJECTSFOLDER;
    addNodeInternalWithType(server, (UA_Node*)objects, UA_NODEID_NUMERIC(0, UA_NS0ID_ROOTFOLDER),
                            nodeIdOrganizes, nodeIdFolderType);

    UA_ObjectNode *types = UA_Nodestore_newObjectNode();
    copyNames((UA_Node*)types, "Types");
    types->nodeId.identifier.numeric = UA_NS0ID_TYPESFOLDER;
    addNodeInternalWithType(server, (UA_Node*)types, UA_NODEID_NUMERIC(0, UA_NS0ID_ROOTFOLDER),
                            nodeIdOrganizes, nodeIdFolderType);

    UA_ObjectNode *referencetypes = UA_Nodestore_newObjectNode();
    copyNames((UA_Node*)referencetypes, "ReferenceTypes");
    referencetypes->nodeId.identifier.numeric = UA_NS0ID_REFERENCETYPESFOLDER;
    addNodeInternalWithType(server, (UA_Node*)referencetypes, UA_NODEID_NUMERIC(0, UA_NS0ID_TYPESFOLDER),
                            nodeIdOrganizes, nodeIdFolderType);
    addReferenceInternal(server, UA_NODEID_NUMERIC(0, UA_NS0ID_REFERENCETYPESFOLDER), nodeIdOrganizes,
                         UA_EXPANDEDNODEID_NUMERIC(0, UA_NS0ID_REFERENCES), true);

    UA_ObjectNode *datatypes = UA_Nodestore_newObjectNode();
    copyNames((UA_Node*)datatypes, "DataTypes");
    datatypes->nodeId.identifier.numeric = UA_NS0ID_DATATYPESFOLDER;
    addNodeInternalWithType(server, (UA_Node*)datatypes, UA_NODEID_NUMERIC(0, UA_NS0ID_TYPESFOLDER),
                            nodeIdOrganizes, nodeIdFolderType);
    addReferenceInternal(server, UA_NODEID_NUMERIC(0, UA_NS0ID_DATATYPESFOLDER), nodeIdOrganizes,
                         UA_EXPANDEDNODEID_NUMERIC(0, UA_NS0ID_BASEDATATYPE), true);

    UA_ObjectNode *variabletypes = UA_Nodestore_newObjectNode();
    copyNames((UA_Node*)variabletypes, "VariableTypes");
    variabletypes->nodeId.identifier.numeric = UA_NS0ID_VARIABLETYPESFOLDER;
    addNodeInternalWithType(server, (UA_Node*)variabletypes, UA_NODEID_NUMERIC(0, UA_NS0ID_TYPESFOLDER),
                            nodeIdOrganizes, nodeIdFolderType);
    addReferenceInternal(server, UA_NODEID_NUMERIC(0, UA_NS0ID_VARIABLETYPESFOLDER), nodeIdOrganizes,
                         UA_EXPANDEDNODEID_NUMERIC(0, UA_NS0ID_BASEVARIABLETYPE), true);

    UA_ObjectNode *objecttypes = UA_Nodestore_newObjectNode();
    copyNames((UA_Node*)objecttypes, "ObjectTypes");
    objecttypes->nodeId.identifier.numeric = UA_NS0ID_OBJECTTYPESFOLDER;
    addNodeInternalWithType(server, (UA_Node*)objecttypes, UA_NODEID_NUMERIC(0, UA_NS0ID_TYPESFOLDER),
                            nodeIdOrganizes, nodeIdFolderType);
    addReferenceInternal(server, UA_NODEID_NUMERIC(0, UA_NS0ID_OBJECTTYPESFOLDER), nodeIdOrganizes,
                         UA_EXPANDEDNODEID_NUMERIC(0, UA_NS0ID_BASEOBJECTTYPE), true);

    UA_ObjectNode *eventtypes = UA_Nodestore_newObjectNode();
    copyNames((UA_Node*)eventtypes, "EventTypes");
    eventtypes->nodeId.identifier.numeric = UA_NS0ID_EVENTTYPESFOLDER;
    addNodeInternalWithType(server, (UA_Node*)eventtypes, UA_NODEID_NUMERIC(0, UA_NS0ID_TYPESFOLDER),
                            nodeIdOrganizes, nodeIdFolderType);

    UA_ObjectNode *views = UA_Nodestore_newObjectNode();
    copyNames((UA_Node*)views, "Views");
    views->nodeId.identifier.numeric = UA_NS0ID_VIEWSFOLDER;
    addNodeInternalWithType(server, (UA_Node*)views, UA_NODEID_NUMERIC(0, UA_NS0ID_ROOTFOLDER),
                            nodeIdOrganizes, nodeIdFolderType);

#else
    /* load the generated namespace externally */
    ua_namespaceinit_generated(server);
#endif
#endif //UA_ENABLE_LOAD_NAMESPACE0

    /*********************/
    /* The Server Object */
    /*********************/
    
    /* Create our own server object */ 
    UA_ObjectNode *servernode = UA_Nodestore_newObjectNode();
    copyNames((UA_Node*)servernode, "Server");
    servernode->nodeId.identifier.numeric = UA_NS0ID_SERVER;
    addNodeInternalWithType(server, (UA_Node*)servernode, UA_NODEID_NUMERIC(0, UA_NS0ID_OBJECTSFOLDER),
                            nodeIdOrganizes, UA_NODEID_NUMERIC(0, UA_NS0ID_SERVERTYPE));
    
    // If we are in an UA conformant namespace, the above function just created a full ServerType object.
    // Before readding every variable, delete whatever got instantiated.
    // here we can't reuse servernode->nodeId because it may be deleted in addNodeInternalWithType if the node could not be added
    UA_NodeId serverNodeId = UA_NODEID_NUMERIC(0, UA_NS0ID_SERVER);
    deleteInstanceChildren(server, &serverNodeId);
    
    UA_VariableNode *namespaceArray = UA_Nodestore_newVariableNode();
    copyNames((UA_Node*)namespaceArray, "NamespaceArray");
    namespaceArray->nodeId.identifier.numeric = UA_NS0ID_SERVER_NAMESPACEARRAY;
    namespaceArray->valueSource = UA_VALUESOURCE_DATASOURCE;
    namespaceArray->value.dataSource.handle = server;
    namespaceArray->value.dataSource.read = readNamespaces;
    namespaceArray->value.dataSource.write = writeNamespaces;
    namespaceArray->dataType = UA_TYPES[UA_TYPES_STRING].typeId;
    namespaceArray->valueRank = 1;
    namespaceArray->minimumSamplingInterval = 1.0;
    namespaceArray->accessLevel = UA_ACCESSLEVELMASK_READ | UA_ACCESSLEVELMASK_WRITE;
    addNodeInternalWithType(server, (UA_Node*)namespaceArray, UA_NODEID_NUMERIC(0, UA_NS0ID_SERVER),
                            nodeIdHasProperty, UA_NODEID_NUMERIC(0, UA_NS0ID_PROPERTYTYPE));

    UA_VariableNode *serverArray = UA_Nodestore_newVariableNode();
    copyNames((UA_Node*)serverArray, "ServerArray");
    serverArray->nodeId.identifier.numeric = UA_NS0ID_SERVER_SERVERARRAY;
    UA_Variant_setArrayCopy(&serverArray->value.data.value.value,
                            &server->config.applicationDescription.applicationUri, 1,
                            &UA_TYPES[UA_TYPES_STRING]);
    serverArray->value.data.value.hasValue = true;
    serverArray->valueRank = 1;
    serverArray->minimumSamplingInterval = 1.0;
    addNodeInternalWithType(server, (UA_Node*)serverArray, UA_NODEID_NUMERIC(0, UA_NS0ID_SERVER),
                            nodeIdHasProperty, UA_NODEID_NUMERIC(0, UA_NS0ID_PROPERTYTYPE));

    UA_ObjectNode *servercapablities = UA_Nodestore_newObjectNode();
    copyNames((UA_Node*)servercapablities, "ServerCapabilities");
    servercapablities->nodeId.identifier.numeric = UA_NS0ID_SERVER_SERVERCAPABILITIES;
    addNodeInternalWithType(server, (UA_Node*)servercapablities, UA_NODEID_NUMERIC(0, UA_NS0ID_SERVER),
                            nodeIdHasComponent,
                            UA_NODEID_NUMERIC(0, UA_NS0ID_SERVERCAPABILITIESTYPE));
    UA_NodeId ServerCapabilitiesNodeId = UA_NODEID_NUMERIC(0, UA_NS0ID_SERVER_SERVERCAPABILITIES);
    deleteInstanceChildren(server, &ServerCapabilitiesNodeId);
    
    UA_VariableNode *localeIdArray = UA_Nodestore_newVariableNode();
    copyNames((UA_Node*)localeIdArray, "LocaleIdArray");
    localeIdArray->nodeId.identifier.numeric = UA_NS0ID_SERVER_SERVERCAPABILITIES_LOCALEIDARRAY;
    UA_String enLocale = UA_STRING("en");
    UA_Variant_setArrayCopy(&localeIdArray->value.data.value.value,
                            &enLocale, 1, &UA_TYPES[UA_TYPES_STRING]);
    localeIdArray->value.data.value.hasValue = true;
    localeIdArray->valueRank = 1;
    localeIdArray->minimumSamplingInterval = 1.0;
    addNodeInternalWithType(server, (UA_Node*)localeIdArray,
                            UA_NODEID_NUMERIC(0, UA_NS0ID_SERVER_SERVERCAPABILITIES),
                            nodeIdHasProperty, UA_NODEID_NUMERIC(0, UA_NS0ID_PROPERTYTYPE));

    UA_VariableNode *maxBrowseContinuationPoints = UA_Nodestore_newVariableNode();
    copyNames((UA_Node*)maxBrowseContinuationPoints, "MaxBrowseContinuationPoints");
    maxBrowseContinuationPoints->nodeId.identifier.numeric =
        UA_NS0ID_SERVER_SERVERCAPABILITIES_MAXBROWSECONTINUATIONPOINTS;
    UA_Variant_setScalar(&maxBrowseContinuationPoints->value.data.value.value,
                         UA_UInt16_new(), &UA_TYPES[UA_TYPES_UINT16]);
    maxBrowseContinuationPoints->value.data.value.hasValue = true;
    addNodeInternalWithType(server, (UA_Node*)maxBrowseContinuationPoints,
                            UA_NODEID_NUMERIC(0, UA_NS0ID_SERVER_SERVERCAPABILITIES),
                            nodeIdHasProperty, UA_NODEID_NUMERIC(0, UA_NS0ID_PROPERTYTYPE));

    /** ServerProfileArray **/
#define MAX_PROFILEARRAY 16 //a *magic* limit to the number of supported profiles
#define ADDPROFILEARRAY(x) profileArray[profileArraySize++] = UA_STRING_ALLOC(x)
    UA_String profileArray[MAX_PROFILEARRAY];
    UA_UInt16 profileArraySize = 0;
    ADDPROFILEARRAY("http://opcfoundation.org/UA-Profile/Server/NanoEmbeddedDevice");

#ifdef UA_ENABLE_SERVICESET_NODEMANAGEMENT
    ADDPROFILEARRAY("http://opcfoundation.org/UA-Profile/Server/NodeManagement");
#endif
#ifdef UA_ENABLE_SERVICESET_METHOD
    ADDPROFILEARRAY("http://opcfoundation.org/UA-Profile/Server/Methods");
#endif
#ifdef UA_ENABLE_SUBSCRIPTIONS
    ADDPROFILEARRAY("http://opcfoundation.org/UA-Profile/Server/EmbeddedDataChangeSubscription");
#endif

    UA_VariableNode *serverProfileArray = UA_Nodestore_newVariableNode();
    copyNames((UA_Node*)serverProfileArray, "ServerProfileArray");
    serverProfileArray->nodeId.identifier.numeric = UA_NS0ID_SERVER_SERVERCAPABILITIES_SERVERPROFILEARRAY;
    UA_Variant_setArray(&serverProfileArray->value.data.value.value,
                        UA_Array_new(profileArraySize, &UA_TYPES[UA_TYPES_STRING]),
                        profileArraySize, &UA_TYPES[UA_TYPES_STRING]);
    for(UA_UInt16 i=0;i<profileArraySize;++i)
        ((UA_String *)serverProfileArray->value.data.value.value.data)[i] = profileArray[i];
    serverProfileArray->value.data.value.hasValue = true;
    serverProfileArray->valueRank = 1;
    serverProfileArray->minimumSamplingInterval = 1.0;
    addNodeInternalWithType(server, (UA_Node*)serverProfileArray,
                            UA_NODEID_NUMERIC(0, UA_NS0ID_SERVER_SERVERCAPABILITIES),
                            nodeIdHasProperty, UA_NODEID_NUMERIC(0, UA_NS0ID_PROPERTYTYPE));

    UA_VariableNode *softwareCertificates = UA_Nodestore_newVariableNode();
    copyNames((UA_Node*)softwareCertificates, "SoftwareCertificates");
    softwareCertificates->nodeId.identifier.numeric = UA_NS0ID_SERVER_SERVERCAPABILITIES_SOFTWARECERTIFICATES;
    softwareCertificates->dataType = UA_TYPES[UA_TYPES_SIGNEDSOFTWARECERTIFICATE].typeId;
    addNodeInternalWithType(server, (UA_Node*)softwareCertificates,
                            UA_NODEID_NUMERIC(0, UA_NS0ID_SERVER_SERVERCAPABILITIES),
                            nodeIdHasProperty, UA_NODEID_NUMERIC(0, UA_NS0ID_PROPERTYTYPE));

    UA_VariableNode *maxQueryContinuationPoints = UA_Nodestore_newVariableNode();
    copyNames((UA_Node*)maxQueryContinuationPoints, "MaxQueryContinuationPoints");
    maxQueryContinuationPoints->nodeId.identifier.numeric = UA_NS0ID_SERVER_SERVERCAPABILITIES_MAXQUERYCONTINUATIONPOINTS;
    UA_Variant_setScalar(&maxQueryContinuationPoints->value.data.value.value,
                         UA_UInt16_new(), &UA_TYPES[UA_TYPES_UINT16]);
    maxQueryContinuationPoints->value.data.value.hasValue = true;
    addNodeInternalWithType(server, (UA_Node*)maxQueryContinuationPoints,
                            UA_NODEID_NUMERIC(0, UA_NS0ID_SERVER_SERVERCAPABILITIES),
                            nodeIdHasProperty, UA_NODEID_NUMERIC(0, UA_NS0ID_PROPERTYTYPE));

    UA_VariableNode *maxHistoryContinuationPoints = UA_Nodestore_newVariableNode();
    copyNames((UA_Node*)maxHistoryContinuationPoints, "MaxHistoryContinuationPoints");
    maxHistoryContinuationPoints->nodeId.identifier.numeric = UA_NS0ID_SERVER_SERVERCAPABILITIES_MAXHISTORYCONTINUATIONPOINTS;
    UA_Variant_setScalar(&maxHistoryContinuationPoints->value.data.value.value,
                         UA_UInt16_new(), &UA_TYPES[UA_TYPES_UINT16]);
    maxHistoryContinuationPoints->value.data.value.hasValue = true;
    addNodeInternalWithType(server, (UA_Node*)maxHistoryContinuationPoints,
                            UA_NODEID_NUMERIC(0, UA_NS0ID_SERVER_SERVERCAPABILITIES),
                            nodeIdHasProperty, UA_NODEID_NUMERIC(0, UA_NS0ID_PROPERTYTYPE));

    UA_VariableNode *minSupportedSampleRate = UA_Nodestore_newVariableNode();
    copyNames((UA_Node*)minSupportedSampleRate, "MinSupportedSampleRate");
    minSupportedSampleRate->nodeId.identifier.numeric = UA_NS0ID_SERVER_SERVERCAPABILITIES_MINSUPPORTEDSAMPLERATE;
    UA_Variant_setScalar(&minSupportedSampleRate->value.data.value.value,
                         UA_Double_new(), &UA_TYPES[UA_TYPES_DOUBLE]);
    minSupportedSampleRate->value.data.value.hasValue = true;
    addNodeInternalWithType(server, (UA_Node*)minSupportedSampleRate,
                            UA_NODEID_NUMERIC(0, UA_NS0ID_SERVER_SERVERCAPABILITIES),
                            nodeIdHasProperty, UA_NODEID_NUMERIC(0, UA_NS0ID_PROPERTYTYPE));

    UA_ObjectNode *modellingRules = UA_Nodestore_newObjectNode();
    copyNames((UA_Node*)modellingRules, "ModellingRules");
    modellingRules->nodeId.identifier.numeric = UA_NS0ID_SERVER_SERVERCAPABILITIES_MODELLINGRULES;
    addNodeInternalWithType(server, (UA_Node*)modellingRules,
                            UA_NODEID_NUMERIC(0, UA_NS0ID_SERVER_SERVERCAPABILITIES), nodeIdHasProperty,
                            UA_NODEID_NUMERIC(0, UA_NS0ID_FOLDERTYPE));

    UA_ObjectNode *aggregateFunctions = UA_Nodestore_newObjectNode();
    copyNames((UA_Node*)aggregateFunctions, "AggregateFunctions");
    aggregateFunctions->nodeId.identifier.numeric = UA_NS0ID_SERVER_SERVERCAPABILITIES_AGGREGATEFUNCTIONS;
    addNodeInternalWithType(server, (UA_Node*)aggregateFunctions,
                            UA_NODEID_NUMERIC(0, UA_NS0ID_SERVER_SERVERCAPABILITIES),
                            nodeIdHasProperty, UA_NODEID_NUMERIC(0, UA_NS0ID_FOLDERTYPE));

    UA_ObjectNode *serverdiagnostics = UA_Nodestore_newObjectNode();
    copyNames((UA_Node*)serverdiagnostics, "ServerDiagnostics");
    serverdiagnostics->nodeId.identifier.numeric = UA_NS0ID_SERVER_SERVERDIAGNOSTICS;
    addNodeInternalWithType(server, (UA_Node*)serverdiagnostics,
                            UA_NODEID_NUMERIC(0, UA_NS0ID_SERVER),
                            nodeIdHasComponent, UA_NODEID_NUMERIC(0, UA_NS0ID_SERVERDIAGNOSTICSTYPE));
    UA_NodeId ServerDiagnosticsNodeId = UA_NODEID_NUMERIC(0, UA_NS0ID_SERVER_SERVERDIAGNOSTICS);
    deleteInstanceChildren(server, &ServerDiagnosticsNodeId);
    
    UA_VariableNode *enabledFlag = UA_Nodestore_newVariableNode();
    copyNames((UA_Node*)enabledFlag, "EnabledFlag");
    enabledFlag->nodeId.identifier.numeric = UA_NS0ID_SERVER_SERVERDIAGNOSTICS_ENABLEDFLAG;
    UA_Variant_setScalar(&enabledFlag->value.data.value.value, UA_Boolean_new(),
                         &UA_TYPES[UA_TYPES_BOOLEAN]);
    enabledFlag->value.data.value.hasValue = true;
    enabledFlag->valueRank = 1;
    enabledFlag->minimumSamplingInterval = 1.0;
    addNodeInternalWithType(server, (UA_Node*)enabledFlag,
                            UA_NODEID_NUMERIC(0, UA_NS0ID_SERVER_SERVERDIAGNOSTICS),
                            nodeIdHasProperty, UA_NODEID_NUMERIC(0, UA_NS0ID_PROPERTYTYPE));

    UA_VariableNode *serverstatus = UA_Nodestore_newVariableNode();
    copyNames((UA_Node*)serverstatus, "ServerStatus");
    serverstatus->nodeId = UA_NODEID_NUMERIC(0, UA_NS0ID_SERVER_SERVERSTATUS);
    serverstatus->valueSource = UA_VALUESOURCE_DATASOURCE;
    serverstatus->value.dataSource.handle = server;
    serverstatus->value.dataSource.read = readStatus;
    serverstatus->value.dataSource.write = NULL;
    addNodeInternalWithType(server, (UA_Node*)serverstatus, UA_NODEID_NUMERIC(0, UA_NS0ID_SERVER),
                            nodeIdHasComponent, UA_NODEID_NUMERIC(0, UA_NS0ID_BASEDATAVARIABLETYPE));

    UA_VariableNode *starttime = UA_Nodestore_newVariableNode();
    copyNames((UA_Node*)starttime, "StartTime");
    starttime->nodeId = UA_NODEID_NUMERIC(0, UA_NS0ID_SERVER_SERVERSTATUS_STARTTIME);
    UA_Variant_setScalarCopy(&starttime->value.data.value.value,
                             &server->startTime, &UA_TYPES[UA_TYPES_DATETIME]);
    starttime->value.data.value.hasValue = true;
    addNodeInternalWithType(server, (UA_Node*)starttime,
                            UA_NODEID_NUMERIC(0, UA_NS0ID_SERVER_SERVERSTATUS),
                            nodeIdHasComponent, UA_NODEID_NUMERIC(0, UA_NS0ID_BASEDATAVARIABLETYPE));

    UA_VariableNode *currenttime = UA_Nodestore_newVariableNode();
    copyNames((UA_Node*)currenttime, "CurrentTime");
    currenttime->nodeId = UA_NODEID_NUMERIC(0, UA_NS0ID_SERVER_SERVERSTATUS_CURRENTTIME);
    currenttime->valueSource = UA_VALUESOURCE_DATASOURCE;
    currenttime->value.dataSource.handle = NULL;
    currenttime->value.dataSource.read = readCurrentTime;
    currenttime->value.dataSource.write = NULL;
    addNodeInternalWithType(server, (UA_Node*)currenttime,
                            UA_NODEID_NUMERIC(0, UA_NS0ID_SERVER_SERVERSTATUS),
                            nodeIdHasComponent, UA_NODEID_NUMERIC(0, UA_NS0ID_BASEDATAVARIABLETYPE));

    UA_VariableNode *state = UA_Nodestore_newVariableNode();
    copyNames((UA_Node*)state, "State");
    state->nodeId.identifier.numeric = UA_NS0ID_SERVER_SERVERSTATUS_STATE;
    UA_Variant_setScalar(&state->value.data.value.value, UA_ServerState_new(),
                         &UA_TYPES[UA_TYPES_SERVERSTATE]);
    state->value.data.value.hasValue = true;
    state->minimumSamplingInterval = 500.0f;
    addNodeInternalWithType(server, (UA_Node*)state, UA_NODEID_NUMERIC(0, UA_NS0ID_SERVER_SERVERSTATUS),
                            nodeIdHasComponent, UA_NODEID_NUMERIC(0, UA_NS0ID_BASEDATAVARIABLETYPE));

    UA_VariableNode *buildinfo = UA_Nodestore_newVariableNode();
    copyNames((UA_Node*)buildinfo, "BuildInfo");
    buildinfo->nodeId = UA_NODEID_NUMERIC(0, UA_NS0ID_SERVER_SERVERSTATUS_BUILDINFO);
    UA_Variant_setScalarCopy(&buildinfo->value.data.value.value,
                             &server->config.buildInfo, &UA_TYPES[UA_TYPES_BUILDINFO]);
    buildinfo->value.data.value.hasValue = true;
    addNodeInternalWithType(server, (UA_Node*)buildinfo,
                            UA_NODEID_NUMERIC(0, UA_NS0ID_SERVER_SERVERSTATUS),
                            nodeIdHasComponent, UA_NODEID_NUMERIC(0, UA_NS0ID_BUILDINFOTYPE));

    UA_VariableNode *producturi = UA_Nodestore_newVariableNode();
    copyNames((UA_Node*)producturi, "ProductUri");
    producturi->nodeId = UA_NODEID_NUMERIC(0, UA_NS0ID_SERVER_SERVERSTATUS_BUILDINFO_PRODUCTURI);
    UA_Variant_setScalarCopy(&producturi->value.data.value.value, &server->config.buildInfo.productUri,
                             &UA_TYPES[UA_TYPES_STRING]);
    producturi->value.data.value.hasValue = true;
    addNodeInternalWithType(server, (UA_Node*)producturi,
                            UA_NODEID_NUMERIC(0, UA_NS0ID_SERVER_SERVERSTATUS_BUILDINFO),
                            nodeIdHasComponent, UA_NODEID_NUMERIC(0, UA_NS0ID_BASEDATAVARIABLETYPE));

    UA_VariableNode *manufacturername = UA_Nodestore_newVariableNode();
    copyNames((UA_Node*)manufacturername, "ManufacturerName");
    manufacturername->nodeId = UA_NODEID_NUMERIC(0, UA_NS0ID_SERVER_SERVERSTATUS_BUILDINFO_MANUFACTURERNAME);
    UA_Variant_setScalarCopy(&manufacturername->value.data.value.value,
                             &server->config.buildInfo.manufacturerName,
                             &UA_TYPES[UA_TYPES_STRING]);
    manufacturername->value.data.value.hasValue = true;
    addNodeInternalWithType(server, (UA_Node*)manufacturername,
                            UA_NODEID_NUMERIC(0, UA_NS0ID_SERVER_SERVERSTATUS_BUILDINFO),
                            nodeIdHasComponent, UA_NODEID_NUMERIC(0, UA_NS0ID_BASEDATAVARIABLETYPE));

    UA_VariableNode *productname = UA_Nodestore_newVariableNode();
    copyNames((UA_Node*)productname, "ProductName");
    productname->nodeId = UA_NODEID_NUMERIC(0, UA_NS0ID_SERVER_SERVERSTATUS_BUILDINFO_PRODUCTNAME);
    UA_Variant_setScalarCopy(&productname->value.data.value.value, &server->config.buildInfo.productName,
                             &UA_TYPES[UA_TYPES_STRING]);
    productname->value.data.value.hasValue = true;
    addNodeInternalWithType(server, (UA_Node*)productname,
                            UA_NODEID_NUMERIC(0, UA_NS0ID_SERVER_SERVERSTATUS_BUILDINFO),
                            nodeIdHasComponent, UA_NODEID_NUMERIC(0, UA_NS0ID_BASEDATAVARIABLETYPE));

    UA_VariableNode *softwareversion = UA_Nodestore_newVariableNode();
    copyNames((UA_Node*)softwareversion, "SoftwareVersion");
    softwareversion->nodeId = UA_NODEID_NUMERIC(0, UA_NS0ID_SERVER_SERVERSTATUS_BUILDINFO_SOFTWAREVERSION);
    UA_Variant_setScalarCopy(&softwareversion->value.data.value.value,
                             &server->config.buildInfo.softwareVersion, &UA_TYPES[UA_TYPES_STRING]);
    softwareversion->value.data.value.hasValue = true;
    addNodeInternalWithType(server, (UA_Node*)softwareversion,
                            UA_NODEID_NUMERIC(0, UA_NS0ID_SERVER_SERVERSTATUS_BUILDINFO),
                            nodeIdHasComponent, UA_NODEID_NUMERIC(0, UA_NS0ID_BASEDATAVARIABLETYPE));

    UA_VariableNode *buildnumber = UA_Nodestore_newVariableNode();
    copyNames((UA_Node*)buildnumber, "BuildNumber");
    buildnumber->nodeId = UA_NODEID_NUMERIC(0, UA_NS0ID_SERVER_SERVERSTATUS_BUILDINFO_BUILDNUMBER);
    UA_Variant_setScalarCopy(&buildnumber->value.data.value.value, &server->config.buildInfo.buildNumber,
                             &UA_TYPES[UA_TYPES_STRING]);
    buildnumber->value.data.value.hasValue = true;
    addNodeInternalWithType(server, (UA_Node*)buildnumber,
                            UA_NODEID_NUMERIC(0, UA_NS0ID_SERVER_SERVERSTATUS_BUILDINFO),
                            nodeIdHasComponent, UA_NODEID_NUMERIC(0, UA_NS0ID_BASEDATAVARIABLETYPE));

    UA_VariableNode *builddate = UA_Nodestore_newVariableNode();
    copyNames((UA_Node*)builddate, "BuildDate");
    builddate->nodeId = UA_NODEID_NUMERIC(0, UA_NS0ID_SERVER_SERVERSTATUS_BUILDINFO_BUILDDATE);
    UA_Variant_setScalarCopy(&builddate->value.data.value.value, &server->config.buildInfo.buildDate,
                             &UA_TYPES[UA_TYPES_DATETIME]);
    builddate->value.data.value.hasValue = true;
    addNodeInternalWithType(server, (UA_Node*)builddate,
                            UA_NODEID_NUMERIC(0, UA_NS0ID_SERVER_SERVERSTATUS_BUILDINFO),
                            nodeIdHasComponent, UA_NODEID_NUMERIC(0, UA_NS0ID_BASEDATAVARIABLETYPE));

    UA_VariableNode *secondstillshutdown = UA_Nodestore_newVariableNode();
    copyNames((UA_Node*)secondstillshutdown, "SecondsTillShutdown");
    secondstillshutdown->nodeId = UA_NODEID_NUMERIC(0, UA_NS0ID_SERVER_SERVERSTATUS_SECONDSTILLSHUTDOWN);
    UA_Variant_setScalar(&secondstillshutdown->value.data.value.value, UA_UInt32_new(),
                         &UA_TYPES[UA_TYPES_UINT32]);
    secondstillshutdown->value.data.value.hasValue = true;
    addNodeInternalWithType(server, (UA_Node*)secondstillshutdown,
                            UA_NODEID_NUMERIC(0, UA_NS0ID_SERVER_SERVERSTATUS),
                            nodeIdHasComponent, UA_NODEID_NUMERIC(0, UA_NS0ID_BASEDATAVARIABLETYPE));

    UA_VariableNode *shutdownreason = UA_Nodestore_newVariableNode();
    copyNames((UA_Node*)shutdownreason, "ShutdownReason");
    shutdownreason->nodeId = UA_NODEID_NUMERIC(0, UA_NS0ID_SERVER_SERVERSTATUS_SHUTDOWNREASON);
    UA_Variant_setScalar(&shutdownreason->value.data.value.value, UA_LocalizedText_new(),
                         &UA_TYPES[UA_TYPES_LOCALIZEDTEXT]);
    shutdownreason->value.data.value.hasValue = true;
    addNodeInternalWithType(server, (UA_Node*)shutdownreason,
                            UA_NODEID_NUMERIC(0, UA_NS0ID_SERVER_SERVERSTATUS),
                            nodeIdHasComponent, UA_NODEID_NUMERIC(0, UA_NS0ID_BASEDATAVARIABLETYPE));

    UA_VariableNode *servicelevel = UA_Nodestore_newVariableNode();
    copyNames((UA_Node*)servicelevel, "ServiceLevel");
    servicelevel->nodeId = UA_NODEID_NUMERIC(0, UA_NS0ID_SERVER_SERVICELEVEL);
    servicelevel->valueSource = UA_VALUESOURCE_DATASOURCE;
    servicelevel->value.dataSource.handle = server;
    servicelevel->value.dataSource.read = readServiceLevel;
    servicelevel->value.dataSource.write = NULL;
    addNodeInternalWithType(server, (UA_Node*)servicelevel,
                            UA_NODEID_NUMERIC(0, UA_NS0ID_SERVER), nodeIdHasComponent,
                            UA_NODEID_NUMERIC(0, UA_NS0ID_PROPERTYTYPE));

    UA_VariableNode *auditing = UA_Nodestore_newVariableNode();
    copyNames((UA_Node*)auditing, "Auditing");
    auditing->nodeId = UA_NODEID_NUMERIC(0, UA_NS0ID_SERVER_AUDITING);
    auditing->valueSource = UA_VALUESOURCE_DATASOURCE;
    auditing->value.dataSource.handle = server;
    auditing->value.dataSource.read = readAuditing;
    auditing->value.dataSource.write = NULL;
    addNodeInternalWithType(server, (UA_Node*)auditing,
                            UA_NODEID_NUMERIC(0, UA_NS0ID_SERVER), nodeIdHasComponent,
                            UA_NODEID_NUMERIC(0, UA_NS0ID_PROPERTYTYPE));

    UA_ObjectNode *vendorServerInfo = UA_Nodestore_newObjectNode();
    copyNames((UA_Node*)vendorServerInfo, "VendorServerInfo");
    vendorServerInfo->nodeId.identifier.numeric = UA_NS0ID_SERVER_VENDORSERVERINFO;
    addNodeInternalWithType(server, (UA_Node*)vendorServerInfo,
                            UA_NODEID_NUMERIC(0, UA_NS0ID_SERVER), nodeIdHasProperty,
                            UA_NODEID_NUMERIC(0, UA_NS0ID_BASEOBJECTTYPE));
    /*
    addReferenceInternal(server, UA_NODEID_NUMERIC(0, UA_NS0ID_SERVER_VENDORSERVERINFO),
                         nodeIdHasTypeDefinition, UA_EXPANDEDNODEID_NUMERIC(0, UA_NS0ID_VENDORSERVERINFOTYPE), true);
    */


    UA_ObjectNode *serverRedundancy = UA_Nodestore_newObjectNode();
    copyNames((UA_Node*)serverRedundancy, "ServerRedundancy");
    serverRedundancy->nodeId.identifier.numeric = UA_NS0ID_SERVER_SERVERREDUNDANCY;
    addNodeInternalWithType(server, (UA_Node*)serverRedundancy,
                            UA_NODEID_NUMERIC(0, UA_NS0ID_SERVER), nodeIdHasProperty,
                            UA_NODEID_NUMERIC(0, UA_NS0ID_BASEOBJECTTYPE));
    /*
    addReferenceInternal(server, UA_NODEID_NUMERIC(0, UA_NS0ID_SERVER_SERVERREDUNDANCY),
                         nodeIdHasTypeDefinition, UA_EXPANDEDNODEID_NUMERIC(0, UA_NS0ID_SERVERREDUNDANCYTYPE), true);
    */

    UA_VariableNode *redundancySupport = UA_Nodestore_newVariableNode();
    copyNames((UA_Node*)redundancySupport, "RedundancySupport");
    redundancySupport->nodeId = UA_NODEID_NUMERIC(0, UA_NS0ID_SERVER_SERVERREDUNDANCY_REDUNDANCYSUPPORT);
    //FIXME: enum is needed for type letting it uninitialized for now
    UA_Variant_setScalar(&redundancySupport->value.data.value.value, UA_Int32_new(),
                         &UA_TYPES[UA_TYPES_INT32]);
    redundancySupport->value.data.value.hasValue = true;
    addNodeInternalWithType(server, (UA_Node*)redundancySupport,
                            UA_NODEID_NUMERIC(0, UA_NS0ID_SERVER_SERVERREDUNDANCY),
                            nodeIdHasProperty, UA_NODEID_NUMERIC(0, UA_NS0ID_PROPERTYTYPE));

#if defined(UA_ENABLE_METHODCALLS) && defined(UA_ENABLE_SUBSCRIPTIONS)
    UA_Argument inputArguments;
    UA_Argument_init(&inputArguments);
    inputArguments.dataType = UA_TYPES[UA_TYPES_UINT32].typeId;
    inputArguments.name = UA_STRING("SubscriptionId");
    inputArguments.valueRank = -1; /* scalar argument */

    UA_Argument outputArguments[2];
    UA_Argument_init(&outputArguments[0]);
    outputArguments[0].dataType = UA_TYPES[UA_TYPES_UINT32].typeId;
    outputArguments[0].name = UA_STRING("ServerHandles");
    outputArguments[0].valueRank = 1;

    UA_Argument_init(&outputArguments[1]);
    outputArguments[1].dataType = UA_TYPES[UA_TYPES_UINT32].typeId;
    outputArguments[1].name = UA_STRING("ClientHandles");
    outputArguments[1].valueRank = 1;

    UA_MethodAttributes addmethodattributes;
    UA_MethodAttributes_init(&addmethodattributes);
    addmethodattributes.displayName = UA_LOCALIZEDTEXT("", "GetMonitoredItems");
    addmethodattributes.executable = true;
    addmethodattributes.userExecutable = true;

    UA_Server_addMethodNode(server, UA_NODEID_NUMERIC(0, UA_NS0ID_SERVER_GETMONITOREDITEMS),
        UA_NODEID_NUMERIC(0, UA_NS0ID_SERVER),
        UA_NODEID_NUMERIC(0, UA_NS0ID_HASCOMPONENT),
        UA_QUALIFIEDNAME(0, "GetMonitoredItems"), addmethodattributes,
        GetMonitoredItems, /* callback of the method node */
        NULL, /* handle passed with the callback */
        1, &inputArguments, 2, outputArguments, NULL);
#endif

    return server;
}

#ifdef UA_ENABLE_DISCOVERY
static UA_StatusCode
register_server_with_discovery_server(UA_Server *server, const char* discoveryServerUrl,
                                      const UA_Boolean isUnregister,
                                      const char* semaphoreFilePath) {
    /* Create the client */
    UA_Client *client = UA_Client_new(UA_ClientConfig_standard);
    UA_StatusCode retval = UA_Client_connect(client, discoveryServerUrl);
    if(retval != UA_STATUSCODE_GOOD) {
        UA_Client_delete(client);
        return retval;
    }

    /* Prepare the request. Do not cleanup the request after the service call,
     * as the members are stack-allocated or point into the server config. */
    /* TODO: where do we get the discoveryProfileUri for application data? */
    UA_RegisterServerRequest request;
    UA_RegisterServerRequest_init(&request);
    request.requestHeader.timestamp = UA_DateTime_now();
    request.requestHeader.timeoutHint = 10000;

    request.server.isOnline = !isUnregister;
    request.server.serverUri = server->config.applicationDescription.applicationUri;
    request.server.productUri = server->config.applicationDescription.productUri;
    request.server.serverType = server->config.applicationDescription.applicationType;
    request.server.gatewayServerUri = server->config.applicationDescription.gatewayServerUri;

    if(semaphoreFilePath)
        request.server.semaphoreFilePath = UA_STRING((char*)(uintptr_t)semaphoreFilePath); /* dirty cast */

    request.server.serverNames = &server->config.applicationDescription.applicationName;
    request.server.serverNamesSize = 1;

    /* Copy the discovery urls from the server config and the network layers*/
    size_t config_discurls = server->config.applicationDescription.discoveryUrlsSize;
    size_t nl_discurls = server->config.networkLayersSize;
    request.server.discoveryUrls = (UA_String*)UA_alloca(sizeof(UA_String) * (config_discurls + nl_discurls));
    request.server.discoveryUrlsSize = config_discurls + nl_discurls;

    for(size_t i = 0; i < config_discurls; ++i)
        request.server.discoveryUrls[i] = server->config.applicationDescription.discoveryUrls[i];

    /* TODO: Add nl only if discoveryUrl not already present */
    for(size_t i = 0; i < nl_discurls; ++i) {
        UA_ServerNetworkLayer *nl = &server->config.networkLayers[i];
        request.server.discoveryUrls[config_discurls + i] = nl->discoveryUrl;
    }

    /* Call the service */
    UA_RegisterServerResponse response;
    UA_RegisterServerResponse_init(&response);
    __UA_Client_Service(client, &request, &UA_TYPES[UA_TYPES_REGISTERSERVERREQUEST],
                        &response, &UA_TYPES[UA_TYPES_REGISTERSERVERRESPONSE]);

    /* Test the result and log on error */
    retval = response.responseHeader.serviceResult;
    if(retval != UA_STATUSCODE_GOOD)
        UA_LOG_INFO(server->config.logger, UA_LOGCATEGORY_CLIENT,
                    "RegisterServer failed with statuscode %s",
                    UA_StatusCode_name(response.responseHeader.serviceResult));

    /* Cleanup */
    UA_RegisterServerResponse_deleteMembers(&response);
    UA_Client_disconnect(client);
    UA_Client_delete(client);
    return retval;
}

UA_StatusCode
UA_Server_register_discovery(UA_Server *server, const char* discoveryServerUrl,
                             const char* semaphoreFilePath) {
    return register_server_with_discovery_server(server, discoveryServerUrl,
                                                 UA_FALSE, semaphoreFilePath);
}

UA_StatusCode
UA_Server_unregister_discovery(UA_Server *server, const char* discoveryServerUrl) {
    return register_server_with_discovery_server(server, discoveryServerUrl,
                                                 UA_TRUE, NULL);
}

#endif<|MERGE_RESOLUTION|>--- conflicted
+++ resolved
@@ -63,26 +63,17 @@
         }
     }
 
-<<<<<<< HEAD
     /* Announce changing process */
     //TODO set lock flag
     size_t oldNsSize = server->namespacesSize;
     server->namespacesSize = 0;
-=======
-    /* Make the array bigger */
-    UA_String *newNS = (UA_String*)UA_realloc(server->namespaces,
-                                  sizeof(UA_String) * (server->namespacesSize + 1));
-    if(!newNS)
-        return 0;
-    server->namespaces = newNS;
->>>>>>> 9c1ef519
 
     /* Alloc new NS Array  */
-    UA_Namespace * newNsArray = UA_malloc(newNsSize * sizeof(UA_Namespace));
+    UA_Namespace * newNsArray = (UA_Namespace*)UA_malloc(newNsSize * sizeof(UA_Namespace));
     if(!newNsArray)
         return UA_STATUSCODE_BADOUTOFMEMORY;
     /* Alloc new index mapping array. Old ns index --> new ns index */
-    size_t* oldNsIdxToNewNsIdx = UA_malloc(oldNsSize * sizeof(size_t));
+    size_t* oldNsIdxToNewNsIdx = (size_t*)UA_malloc(oldNsSize * sizeof(size_t));
     if(!oldNsIdxToNewNsIdx){
         UA_free(newNsArray);
         server->namespacesSize = oldNsSize;
@@ -159,8 +150,8 @@
     UA_StatusCode retval = replaceNamespaceArray_server(server,
             (UA_String *)data->data, (size_t)data->arrayLength);
 
-    //if(retval == UA_STATUSCODE_GOOD)
-    //    return UA_STATUSCODE_GOODEDITED; //Don't return good, as namespace array could be moved
+    if(retval == UA_STATUSCODE_GOOD)
+        return UA_STATUSCODE_GOODEDITED; //Don't return good, as namespace array could be moved
     return retval;
 }
 
@@ -179,51 +170,45 @@
 }
 
 UA_StatusCode
-UA_Server_addNamespace_full(UA_Server *server, UA_Namespace* namespace){
+UA_Server_addNamespace_full(UA_Server *server, UA_Namespace* namespacePtr){
     /* Check if the namespace already exists in the server's namespace array */
     for(size_t i = 0; i < server->namespacesSize; ++i) {
-        if(UA_String_equal(&namespace->uri, &server->namespaces[i].uri)){
-            changeNamespace_server(server, namespace, i);
+        if(UA_String_equal(&namespacePtr->uri, &server->namespaces[i].uri)){
+            changeNamespace_server(server, namespacePtr, i);
             return UA_STATUSCODE_GOOD;
         }
     }
     /* Namespace doesn't exist alloc space in namespaces array */
-    UA_Namespace *newNsArray = UA_realloc(server->namespaces,
+    UA_Namespace *newNsArray = (UA_Namespace*)UA_realloc(server->namespaces,
             sizeof(UA_Namespace) * (server->namespacesSize + 1));
     if(!newNsArray)
             return UA_STATUSCODE_BADOUTOFMEMORY;
     server->namespaces = newNsArray;
 
     /* Fill new namespace with values */
-    UA_Namespace_init(&server->namespaces[server->namespacesSize], &namespace->uri);
-    changeNamespace_server(server, namespace, server->namespacesSize);
+    UA_Namespace_init(&server->namespaces[server->namespacesSize], &namespacePtr->uri);
+    changeNamespace_server(server, namespacePtr, server->namespacesSize);
 
     /* Announce the change (otherwise, the array appears unchanged) */
     ++server->namespacesSize;
     return UA_STATUSCODE_GOOD;
 }
 
-<<<<<<< HEAD
 UA_UInt16 UA_Server_addNamespace(UA_Server *server, const char* namespaceUri){
-    UA_Namespace * namespace = UA_Namespace_newFromChar(namespaceUri);
-    UA_Server_addNamespace_full(server, namespace);
-    UA_Namespace_deleteMembers(namespace);
-    return namespace->index;
-=======
-UA_UInt16 UA_Server_addNamespace(UA_Server *server, const char* name) {
-    /* Override const attribute to get string (dirty hack) */
-    UA_String nameString;
-    nameString.length = strlen(name);
-    nameString.data = (UA_Byte*)(uintptr_t)name;
-    return addNamespace(server, nameString);
->>>>>>> 9c1ef519
+    UA_Namespace * ns = UA_Namespace_newFromChar(namespaceUri);
+    UA_Server_addNamespace_full(server, ns);
+    UA_UInt16 retIndex = ns->index;
+    UA_Namespace_deleteMembers(ns);
+    UA_free(ns);
+    return retIndex;
 }
 UA_StatusCode UA_Server_deleteNamespace(UA_Server *server, const char* namespaceUri){
     // Override const attribute to get string (dirty hack) /
-    const UA_String nameString = {.length = strlen(namespaceUri),
-                                  .data = (UA_Byte*)(uintptr_t)namespaceUri};
-
-    UA_String * newNsUris = UA_malloc((server->namespacesSize-1) * sizeof(UA_String));
+    UA_String nameString;
+    nameString.length = (size_t) strlen(namespaceUri);
+    nameString.data = (UA_Byte*)(uintptr_t)namespaceUri;
+
+    UA_String * newNsUris = (UA_String*)UA_malloc((server->namespacesSize-1) * sizeof(UA_String));
     if(!newNsUris)
         return UA_STATUSCODE_BADOUTOFMEMORY;
 
@@ -277,7 +262,7 @@
     urlString[url->length] = 0;
 
     size_t size = server->externalNamespacesSize;
-    server->externalNamespaces =
+    server->externalNamespaces = (UA_ExternalNamespace*)
         UA_realloc(server->externalNamespaces, sizeof(UA_ExternalNamespace) * (size + 1));
     server->externalNamespaces[size].externalNodeStore = *nodeStore;
     server->externalNamespaces[size].index = (UA_UInt16)server->namespacesSize;
@@ -551,7 +536,7 @@
     }
     UA_Server *server = (UA_Server*)handle;
     //Copy namespace array in UA_String array
-    UA_String* namespacesArray = UA_malloc(sizeof(UA_String) *server->namespacesSize);
+    UA_String* namespacesArray = (UA_String*)UA_malloc(sizeof(UA_String) *server->namespacesSize);
     if(!namespacesArray)
         return UA_STATUSCODE_BADOUTOFMEMORY;
     for(size_t i = 0; i < server->namespacesSize; ++i){
@@ -569,46 +554,6 @@
 }
 
 static UA_StatusCode
-<<<<<<< HEAD
-=======
-writeNamespaces(void *handle, const UA_NodeId nodeid, const UA_Variant *data,
-                const UA_NumericRange *range) {
-    UA_Server *server = (UA_Server*)handle;
-
-    /* Check the data type */
-    if(data->type != &UA_TYPES[UA_TYPES_STRING])
-        return UA_STATUSCODE_BADTYPEMISMATCH;
-
-    /* Check that the variant is not empty */
-    if(!data->data)
-        return UA_STATUSCODE_BADTYPEMISMATCH;
-
-    /* TODO: Writing with a range is not implemented */
-    if(range)
-        return UA_STATUSCODE_BADINTERNALERROR;
-
-    UA_String *newNamespaces = (UA_String*)data->data;
-    size_t newNamespacesSize = data->arrayLength;
-
-    /* Test if we append to the existing namespaces */
-    if(newNamespacesSize <= server->namespacesSize)
-        return UA_STATUSCODE_BADTYPEMISMATCH;
-
-    /* Test if the existing namespaces are unchanged */
-    for(size_t i = 0; i < server->namespacesSize; ++i) {
-        if(!UA_String_equal(&server->namespaces[i], &newNamespaces[i]))
-            return UA_STATUSCODE_BADINTERNALERROR;
-    }
-
-    /* Add namespaces */
-    for(size_t i = server->namespacesSize; i < newNamespacesSize; ++i)
-        addNamespace(server, newNamespaces[i]);
-
-    return UA_STATUSCODE_GOOD;
-}
-
-static UA_StatusCode
->>>>>>> 9c1ef519
 readCurrentTime(void *handle, const UA_NodeId nodeid, UA_Boolean sourceTimeStamp,
                 const UA_NumericRange *range, UA_DataValue *value) {
     if(range) {
@@ -720,21 +665,13 @@
     UA_random_seed((UA_UInt64)UA_DateTime_now());
 #endif
     //Initialize a default nodeStoreInterface for namespaces
-    server->nodestore_std = UA_malloc(sizeof(UA_NodestoreInterface));
+    server->nodestore_std = (UA_NodestoreInterface*)UA_malloc(sizeof(UA_NodestoreInterface));
     *server->nodestore_std = UA_Nodestore_standard();
     /* Namespace0 and Namespace1 initialization*/
     for(size_t i = 0 ; i < config.namespacesSize ; ++i){
 
-<<<<<<< HEAD
         UA_Server_addNamespace_full(server, &config.namespaces[i]);
     }
-=======
-    /* ns0 and ns1 */
-    server->namespaces = (UA_String *)UA_Array_new(2, &UA_TYPES[UA_TYPES_STRING]);
-    server->namespaces[0] = UA_STRING_ALLOC("http://opcfoundation.org/UA/");
-    UA_String_copy(&server->config.applicationDescription.applicationUri, &server->namespaces[1]);
-    server->namespacesSize = 2;
->>>>>>> 9c1ef519
 
     /* Create endpoints w/o endpointurl. It is added from the networklayers at startup */
     server->endpointDescriptions = (UA_EndpointDescription *)UA_Array_new(server->config.networkLayersSize,
@@ -1108,21 +1045,9 @@
     /******************/
     /* Root and below */
     /******************/
-<<<<<<< HEAD
-
-    static const UA_NodeId nodeIdFolderType = {
-        .namespaceIndex = 0, .identifierType = UA_NODEIDTYPE_NUMERIC,
-        .identifier.numeric = UA_NS0ID_FOLDERTYPE};
-    static const UA_NodeId nodeIdHasTypeDefinition = {
-        .namespaceIndex = 0, .identifierType = UA_NODEIDTYPE_NUMERIC,
-        .identifier.numeric = UA_NS0ID_HASTYPEDEFINITION};
-
-    UA_ObjectNode *root = UA_Nodestore_newObjectNode();
-=======
     const UA_NodeId nodeIdFolderType = UA_NODEID_NUMERIC(0, UA_NS0ID_FOLDERTYPE);
     const UA_NodeId nodeIdHasTypeDefinition = UA_NODEID_NUMERIC(0, UA_NS0ID_HASTYPEDEFINITION);
-    UA_ObjectNode *root = UA_NodeStore_newObjectNode();
->>>>>>> 9c1ef519
+    UA_ObjectNode *root = UA_Nodestore_newObjectNode();
     copyNames((UA_Node*)root, "Root");
     root->nodeId.identifier.numeric = UA_NS0ID_ROOTFOLDER;
     UA_RCU_LOCK();
@@ -1398,9 +1323,8 @@
     copyNames((UA_Node*)currenttime, "CurrentTime");
     currenttime->nodeId = UA_NODEID_NUMERIC(0, UA_NS0ID_SERVER_SERVERSTATUS_CURRENTTIME);
     currenttime->valueSource = UA_VALUESOURCE_DATASOURCE;
-    currenttime->value.dataSource.handle = NULL;
-    currenttime->value.dataSource.read = readCurrentTime;
-    currenttime->value.dataSource.write = NULL;
+    currenttime->value.dataSource = (UA_DataSource) {.handle = NULL, .read = readCurrentTime,
+                                                     .write = NULL};
     addNodeInternalWithType(server, (UA_Node*)currenttime,
                             UA_NODEID_NUMERIC(0, UA_NS0ID_SERVER_SERVERSTATUS),
                             nodeIdHasComponent, UA_NODEID_NUMERIC(0, UA_NS0ID_BASEDATAVARIABLETYPE));
