--- conflicted
+++ resolved
@@ -874,9 +874,6 @@
     /* Root and below */
     /******************/
 
-<<<<<<< HEAD
-    UA_ObjectNode *root = UA_Nodestore_newObjectNode();
-=======
     static const UA_NodeId nodeIdFolderType = {
         .namespaceIndex = 0, .identifierType = UA_NODEIDTYPE_NUMERIC,
         .identifier.numeric = UA_NS0ID_FOLDERTYPE};
@@ -884,8 +881,7 @@
         .namespaceIndex = 0, .identifierType = UA_NODEIDTYPE_NUMERIC,
         .identifier.numeric = UA_NS0ID_HASTYPEDEFINITION};
 
-    UA_ObjectNode *root = UA_NodeStore_newObjectNode();
->>>>>>> 875d7f06
+    UA_ObjectNode *root = UA_Nodestore_newObjectNode();
     copyNames((UA_Node*)root, "Root");
     root->nodeId.identifier.numeric = UA_NS0ID_ROOTFOLDER;
     UA_RCU_LOCK();
@@ -968,15 +964,11 @@
     
     // If we are in an UA conformant namespace, the above function just created a full ServerType object.
     // Before readding every variable, delete whatever got instantiated.
-<<<<<<< HEAD
-    UA_RCU_LOCK();
-    deleteInstanceChildren(server, &servernode->nodeId);
-    UA_RCU_UNLOCK();
-=======
     // here we can't reuse servernode->nodeId because it may be deleted in addNodeInternalWithType if the node could not be added
+    UA_RCU_LOCK();    
     UA_NodeId serverNodeId = UA_NODEID_NUMERIC(0, UA_NS0ID_SERVER);
     deleteInstanceChildren(server, &serverNodeId);
->>>>>>> 875d7f06
+    UA_RCU_UNLOCK();
     
     UA_VariableNode *namespaceArray = UA_Nodestore_newVariableNode();
     copyNames((UA_Node*)namespaceArray, "NamespaceArray");
@@ -1007,15 +999,10 @@
     addNodeInternalWithType(server, (UA_Node*)servercapablities, UA_NODEID_NUMERIC(0, UA_NS0ID_SERVER),
                             nodeIdHasComponent,
                             UA_NODEID_NUMERIC(0, UA_NS0ID_SERVERCAPABILITIESTYPE));
-<<<<<<< HEAD
-
-    UA_VariableNode *localeIdArray = UA_Nodestore_newVariableNode();
-=======
     UA_NodeId ServerCapabilitiesNodeId = UA_NODEID_NUMERIC(0, UA_NS0ID_SERVER_SERVERCAPABILITIES);
     deleteInstanceChildren(server, &ServerCapabilitiesNodeId);
     
-    UA_VariableNode *localeIdArray = UA_NodeStore_newVariableNode();
->>>>>>> 875d7f06
+    UA_VariableNode *localeIdArray = UA_Nodestore_newVariableNode();
     copyNames((UA_Node*)localeIdArray, "LocaleIdArray");
     localeIdArray->nodeId.identifier.numeric = UA_NS0ID_SERVER_SERVERCAPABILITIES_LOCALEIDARRAY;
     UA_String enLocale = UA_STRING("en");
@@ -1129,15 +1116,10 @@
     addNodeInternalWithType(server, (UA_Node*)serverdiagnostics,
                             UA_NODEID_NUMERIC(0, UA_NS0ID_SERVER),
                             nodeIdHasComponent, UA_NODEID_NUMERIC(0, UA_NS0ID_SERVERDIAGNOSTICSTYPE));
-<<<<<<< HEAD
-
-    UA_VariableNode *enabledFlag = UA_Nodestore_newVariableNode();
-=======
     UA_NodeId ServerDiagnosticsNodeId = UA_NODEID_NUMERIC(0, UA_NS0ID_SERVER_SERVERDIAGNOSTICS);
     deleteInstanceChildren(server, &ServerDiagnosticsNodeId);
     
-    UA_VariableNode *enabledFlag = UA_NodeStore_newVariableNode();
->>>>>>> 875d7f06
+    UA_VariableNode *enabledFlag = UA_Nodestore_newVariableNode();
     copyNames((UA_Node*)enabledFlag, "EnabledFlag");
     enabledFlag->nodeId.identifier.numeric = UA_NS0ID_SERVER_SERVERDIAGNOSTICS_ENABLEDFLAG;
     UA_Variant_setScalar(&enabledFlag->value.data.value.value, UA_Boolean_new(),
