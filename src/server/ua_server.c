#include "ua_types.h"
#include "ua_server_internal.h"
#include "ua_securechannel_manager.h"
#include "ua_session_manager.h"
#include "ua_util.h"
#include "ua_services.h"
#include "ua_nodeids.h"

#ifdef UA_ENABLE_DISCOVERY
#include "ua_client.h"
#include "ua_config_standard.h"
#endif

#ifdef UA_ENABLE_GENERATE_NAMESPACE0
#include "ua_namespaceinit_generated.h"
#endif

#ifdef UA_ENABLE_SUBSCRIPTIONS
#include "ua_subscription.h"
#endif

#if defined(UA_ENABLE_MULTITHREADING) && !defined(NDEBUG)
UA_THREAD_LOCAL bool rcu_locked = false;
#endif

#if defined(UA_ENABLE_METHODCALLS) && defined(UA_ENABLE_SUBSCRIPTIONS)
UA_THREAD_LOCAL UA_Session* methodCallSession = NULL;
#endif

static const UA_NodeId nodeIdHasSubType = {
    .namespaceIndex = 0, .identifierType = UA_NODEIDTYPE_NUMERIC,
    .identifier.numeric = UA_NS0ID_HASSUBTYPE};
static const UA_NodeId nodeIdHasComponent = {
    .namespaceIndex = 0, .identifierType = UA_NODEIDTYPE_NUMERIC,
    .identifier.numeric = UA_NS0ID_HASCOMPONENT};
static const UA_NodeId nodeIdHasProperty = {
    .namespaceIndex = 0, .identifierType = UA_NODEIDTYPE_NUMERIC,
    .identifier.numeric = UA_NS0ID_HASPROPERTY};
static const UA_NodeId nodeIdOrganizes = {
    .namespaceIndex = 0, .identifierType = UA_NODEIDTYPE_NUMERIC,
    .identifier.numeric = UA_NS0ID_ORGANIZES};

#ifndef UA_ENABLE_GENERATE_NAMESPACE0
static const UA_NodeId nodeIdNonHierarchicalReferences = {
        .namespaceIndex = 0, .identifierType = UA_NODEIDTYPE_NUMERIC,
        .identifier.numeric = UA_NS0ID_NONHIERARCHICALREFERENCES};
#endif

/**********************/
/* Namespace Handling */
/**********************/

UA_UInt16 UA_Server_addNamespace(UA_Server *server, const char* name) {
    /* Override const attribute to get string (dirty hack) */
    const UA_String nameString = (UA_String){.length = strlen(name),
                                             .data = (UA_Byte*)(uintptr_t)name};

    /* Check if the namespace already exists in the server's namespace array */
    for(UA_UInt16 i=0;i<server->namespacesSize;++i) {
        if(UA_String_equal(&nameString, &server->namespaces[i]))
            return i;
    }

    /* Add a new namespace to the namespace array */
    server->namespaces = UA_realloc(server->namespaces,
                                    sizeof(UA_String) * (server->namespacesSize + 1));
    UA_String_copy(&nameString, &server->namespaces[server->namespacesSize]);
    ++server->namespacesSize;
    return (UA_UInt16)(server->namespacesSize - 1);
}

#ifdef UA_ENABLE_EXTERNAL_NAMESPACES
static void UA_ExternalNamespace_init(UA_ExternalNamespace *ens) {
    ens->index = 0;
    UA_String_init(&ens->url);
}

static void UA_ExternalNamespace_deleteMembers(UA_ExternalNamespace *ens) {
    UA_String_deleteMembers(&ens->url);
    ens->externalNodeStore.destroy(ens->externalNodeStore.ensHandle);
}

static void UA_Server_deleteExternalNamespaces(UA_Server *server) {
    for(UA_UInt32 i = 0; i < server->externalNamespacesSize; ++i)
        UA_ExternalNamespace_deleteMembers(&server->externalNamespaces[i]);
    if(server->externalNamespacesSize > 0) {
        UA_free(server->externalNamespaces);
        server->externalNamespaces = NULL;
        server->externalNamespacesSize = 0;
    }
}

UA_StatusCode UA_EXPORT
UA_Server_addExternalNamespace(UA_Server *server, const UA_String *url,
                               UA_ExternalNodeStore *nodeStore,
                               UA_UInt16 *assignedNamespaceIndex) {
    if(!nodeStore)
        return UA_STATUSCODE_BADARGUMENTSMISSING;

    char urlString[256];
    if(url->length >= 256)
        return UA_STATUSCODE_BADINTERNALERROR;
    memcpy(urlString, url->data, url->length);
    urlString[url->length] = 0;

    size_t size = server->externalNamespacesSize;
    server->externalNamespaces =
        UA_realloc(server->externalNamespaces, sizeof(UA_ExternalNamespace) * (size + 1));
    server->externalNamespaces[size].externalNodeStore = *nodeStore;
    server->externalNamespaces[size].index = (UA_UInt16)server->namespacesSize;
    *assignedNamespaceIndex = (UA_UInt16)server->namespacesSize;
    UA_String_copy(url, &server->externalNamespaces[size].url);
<<<<<<< HEAD
    server->externalNamespacesSize++;
    UA_Server_addNamespace(server, urlString);
=======
    ++server->externalNamespacesSize;
    addNamespaceInternal(server, urlString);
>>>>>>> f8acccc6

    return UA_STATUSCODE_GOOD;
}
#endif /* UA_ENABLE_EXTERNAL_NAMESPACES*/

UA_StatusCode
UA_Server_forEachChildNodeCall(UA_Server *server, UA_NodeId parentNodeId,
                               UA_NodeIteratorCallback callback, void *handle) {
    UA_StatusCode retval = UA_STATUSCODE_GOOD;
    UA_RCU_LOCK();
    const UA_Node *parent = UA_NodeStore_get(server->nodestore, &parentNodeId);
    if(!parent) {
        UA_RCU_UNLOCK();
        return UA_STATUSCODE_BADNODEIDINVALID;
    }
    for(size_t i = 0; i < parent->referencesSize; ++i) {
        UA_ReferenceNode *ref = &parent->references[i];
        retval |= callback(ref->targetId.nodeId, ref->isInverse,
                           ref->referenceTypeId, handle);
    }
    UA_RCU_UNLOCK();
    return retval;
}

static UA_StatusCode
addReferenceInternal(UA_Server *server, const UA_NodeId sourceId, const UA_NodeId refTypeId,
                     const UA_ExpandedNodeId targetId, UA_Boolean isForward) {
    UA_AddReferencesItem item;
    UA_AddReferencesItem_init(&item);
    item.sourceNodeId = sourceId;
    item.referenceTypeId = refTypeId;
    item.isForward = isForward;
    item.targetNodeId = targetId;
    UA_RCU_LOCK();
    UA_StatusCode retval = Service_AddReferences_single(server, &adminSession, &item);
    UA_RCU_UNLOCK();
    return retval;
}

static UA_AddNodesResult
addNodeInternal(UA_Server *server, UA_Node *node, const UA_NodeId parentNodeId,
                const UA_NodeId referenceTypeId) {
    UA_AddNodesResult res;
    UA_AddNodesResult_init(&res);
    UA_RCU_LOCK();
    res.statusCode = Service_AddNodes_existing(server, &adminSession, node, &parentNodeId,
                                               &referenceTypeId, &UA_NODEID_NULL,
                                               NULL, &res.addedNodeId);
    UA_RCU_UNLOCK();
    return res;
}

static UA_AddNodesResult
addNodeInternalWithType(UA_Server *server, UA_Node *node, const UA_NodeId parentNodeId,
                        const UA_NodeId referenceTypeId, const UA_NodeId typeIdentifier) {
    UA_AddNodesResult res;
    UA_AddNodesResult_init(&res);
    UA_RCU_LOCK();
    res.statusCode = Service_AddNodes_existing(server, &adminSession, node, &parentNodeId,
                                               &referenceTypeId, &typeIdentifier,
                                               NULL, &res.addedNodeId);
    UA_RCU_UNLOCK();
    return res;
}

// delete any children of an instance without touching the object itself
static void deleteInstanceChildren(UA_Server *server, UA_NodeId *objectNodeId) {
  UA_BrowseDescription bDes;
  UA_BrowseDescription_init(&bDes);
  UA_NodeId_copy(objectNodeId, &bDes.nodeId );
  bDes.browseDirection = UA_BROWSEDIRECTION_FORWARD;
  bDes.nodeClassMask = UA_NODECLASS_OBJECT | UA_NODECLASS_VARIABLE | UA_NODECLASS_METHOD;
  bDes.resultMask = UA_BROWSERESULTMASK_ISFORWARD | UA_BROWSERESULTMASK_NODECLASS | UA_BROWSERESULTMASK_REFERENCETYPEINFO;
  UA_BrowseResult bRes;
  UA_BrowseResult_init(&bRes);
  Service_Browse_single(server, &adminSession, NULL, &bDes, 0, &bRes);
  for(size_t i=0; i<bRes.referencesSize; ++i) {
    UA_ReferenceDescription *rd = &bRes.references[i];
    if((rd->nodeClass == UA_NODECLASS_OBJECT || rd->nodeClass == UA_NODECLASS_VARIABLE)) 
    {
      Service_DeleteNodes_single(server, &adminSession, &rd->nodeId.nodeId, UA_TRUE) ;
    }
    else if (rd->nodeClass == UA_NODECLASS_METHOD) 
    {
      UA_DeleteReferencesItem dR;
      UA_DeleteReferencesItem_init(&dR);
      dR.sourceNodeId = *objectNodeId;
      dR.isForward = UA_TRUE;
      UA_NodeId_copy(&rd->referenceTypeId, &dR.referenceTypeId);
      UA_NodeId_copy(&rd->nodeId.nodeId, &dR.targetNodeId.nodeId);
      dR.deleteBidirectional = UA_TRUE;
      Service_DeleteReferences_single(server, &adminSession, &dR);
      UA_DeleteReferencesItem_deleteMembers(&dR);
    }
  }
  UA_BrowseResult_deleteMembers(&bRes); 
}

/**********/
/* Server */
/**********/

/* The server needs to be stopped before it can be deleted */
void UA_Server_delete(UA_Server *server) {
    // Delete the timed work
    UA_Server_deleteAllRepeatedJobs(server);

    // Delete all internal data
    UA_SecureChannelManager_deleteMembers(&server->secureChannelManager);
    UA_SessionManager_deleteMembers(&server->sessionManager);
    UA_RCU_LOCK();
    UA_NodeStore_delete(server->nodestore);
    UA_RCU_UNLOCK();
#ifdef UA_ENABLE_EXTERNAL_NAMESPACES
    UA_Server_deleteExternalNamespaces(server);
#endif
    UA_Array_delete(server->namespaces, server->namespacesSize, &UA_TYPES[UA_TYPES_STRING]);
    UA_Array_delete(server->endpointDescriptions, server->endpointDescriptionsSize,
                    &UA_TYPES[UA_TYPES_ENDPOINTDESCRIPTION]);

#ifdef UA_ENABLE_DISCOVERY
    {
        registeredServer_list_entry* current, * temp;
        LIST_FOREACH_SAFE(current, &server->registeredServers, pointers, temp) {
            LIST_REMOVE(current, pointers);
            UA_RegisteredServer_deleteMembers(&current->registeredServer);
            UA_free(current);
        }
    }
    if (server->periodicServerRegisterJob) {
        UA_free(server->periodicServerRegisterJob);
    }

# ifdef UA_ENABLE_DISCOVERY_MULTICAST
    if (server->config.applicationDescription.applicationType == UA_APPLICATIONTYPE_DISCOVERYSERVER)
        UA_Discovery_multicastDestroy(server);

    {
        serverOnNetwork_list_entry* current, * temp;
        LIST_FOREACH_SAFE(current, &server->serverOnNetwork, pointers, temp) {
            LIST_REMOVE(current, pointers);
            UA_ServerOnNetwork_deleteMembers(&current->serverOnNetwork);
            if (current->pathTmp)
                free(current->pathTmp);
            UA_free(current);
        }

        for (size_t i=0; i<SERVER_ON_NETWORK_HASH_PRIME; i++) {
            serverOnNetwork_hash_entry* currHash = server->serverOnNetworkHash[i];
            while (currHash) {
                serverOnNetwork_hash_entry* nextHash = currHash->next;
                free(currHash);
                currHash = nextHash;
            }
        }
    }
# endif

#endif

#ifdef UA_ENABLE_MULTITHREADING
    pthread_cond_destroy(&server->dispatchQueue_condition);
#endif
    UA_free(server);
}

/* Recurring cleanup. Removing unused and timed-out channels and sessions */
static void UA_Server_cleanup(UA_Server *server, void *_) {
    UA_DateTime nowMonotonic = UA_DateTime_nowMonotonic();
    UA_SessionManager_cleanupTimedOut(&server->sessionManager, nowMonotonic);
    UA_SecureChannelManager_cleanupTimedOut(&server->secureChannelManager, nowMonotonic);
#ifdef UA_ENABLE_DISCOVERY
    UA_Discovery_cleanupTimedOut(server, nowMonotonic);
#endif
}

static UA_StatusCode
readStatus(void *handle, const UA_NodeId nodeid, UA_Boolean sourceTimeStamp,
           const UA_NumericRange *range, UA_DataValue *value) {
    if(range) {
        value->hasStatus = true;
        value->status = UA_STATUSCODE_BADINDEXRANGEINVALID;
        return UA_STATUSCODE_GOOD;
    }

    UA_Server *server = (UA_Server*)handle;
    UA_ServerStatusDataType *status = UA_ServerStatusDataType_new();
    status->startTime = server->startTime;
    status->currentTime = UA_DateTime_now();
    status->state = UA_SERVERSTATE_RUNNING;
    status->secondsTillShutdown = 0;
    UA_BuildInfo_copy(&server->config.buildInfo, &status->buildInfo);

    value->value.type = &UA_TYPES[UA_TYPES_SERVERSTATUSDATATYPE];
    value->value.arrayLength = 0;
    value->value.data = status;
    value->value.arrayDimensionsSize = 0;
    value->value.arrayDimensions = NULL;
    value->hasValue = true;
    if(sourceTimeStamp) {
        value->hasSourceTimestamp = true;
        value->sourceTimestamp = UA_DateTime_now();
    }
    return UA_STATUSCODE_GOOD;
}

/** TODO: rework the code duplication in the getter methods **/
static UA_StatusCode
readServiceLevel(void *handle, const UA_NodeId nodeid, UA_Boolean sourceTimeStamp,
           const UA_NumericRange *range, UA_DataValue *value) {
    if(range) {
        value->hasStatus = true;
        value->status = UA_STATUSCODE_BADINDEXRANGEINVALID;
        return UA_STATUSCODE_GOOD;
    }

    value->value.type = &UA_TYPES[UA_TYPES_BYTE];
    value->value.arrayLength = 0;
    UA_Byte *byte = UA_Byte_new();
    *byte = 255;
    value->value.data = byte;
    value->value.arrayDimensionsSize = 0;
    value->value.arrayDimensions = NULL;
    value->hasValue = true;
    if(sourceTimeStamp) {
        value->hasSourceTimestamp = true;
        value->sourceTimestamp = UA_DateTime_now();
    }
    return UA_STATUSCODE_GOOD;
}

/** TODO: rework the code duplication in the getter methods **/
static UA_StatusCode
readAuditing(void *handle, const UA_NodeId nodeid, UA_Boolean sourceTimeStamp,
           const UA_NumericRange *range, UA_DataValue *value) {
    if(range) {
        value->hasStatus = true;
        value->status = UA_STATUSCODE_BADINDEXRANGEINVALID;
        return UA_STATUSCODE_GOOD;
    }

    value->value.type = &UA_TYPES[UA_TYPES_BOOLEAN];
    value->value.arrayLength = 0;
    UA_Boolean *boolean = UA_Boolean_new();
    *boolean = false;
    value->value.data = boolean;
    value->value.arrayDimensionsSize = 0;
    value->value.arrayDimensions = NULL;
    value->hasValue = true;
    if(sourceTimeStamp) {
        value->hasSourceTimestamp = true;
        value->sourceTimestamp = UA_DateTime_now();
    }
    return UA_STATUSCODE_GOOD;
}

static UA_StatusCode
readNamespaces(void *handle, const UA_NodeId nodeid, UA_Boolean sourceTimestamp,
               const UA_NumericRange *range, UA_DataValue *value) {
    if(range) {
        value->hasStatus = true;
        value->status = UA_STATUSCODE_BADINDEXRANGEINVALID;
        return UA_STATUSCODE_GOOD;
    }
    UA_Server *server = (UA_Server*)handle;
    UA_StatusCode retval;
    retval = UA_Variant_setArrayCopy(&value->value, server->namespaces,
                                     server->namespacesSize, &UA_TYPES[UA_TYPES_STRING]);
    if(retval != UA_STATUSCODE_GOOD)
        return retval;
    value->hasValue = true;
    if(sourceTimestamp) {
        value->hasSourceTimestamp = true;
        value->sourceTimestamp = UA_DateTime_now();
    }
    return UA_STATUSCODE_GOOD;
}

static UA_StatusCode
readCurrentTime(void *handle, const UA_NodeId nodeid, UA_Boolean sourceTimeStamp,
                const UA_NumericRange *range, UA_DataValue *value) {
    if(range) {
        value->hasStatus = true;
        value->status = UA_STATUSCODE_BADINDEXRANGEINVALID;
        return UA_STATUSCODE_GOOD;
    }
    UA_DateTime currentTime = UA_DateTime_now();
    UA_StatusCode retval = UA_Variant_setScalarCopy(&value->value, &currentTime,
                                                    &UA_TYPES[UA_TYPES_DATETIME]);
    if(retval != UA_STATUSCODE_GOOD)
        return retval;
    value->hasValue = true;
    if(sourceTimeStamp) {
        value->hasSourceTimestamp = true;
        value->sourceTimestamp = currentTime;
    }
    return UA_STATUSCODE_GOOD;
}

static void copyNames(UA_Node *node, char *name) {
    node->browseName = UA_QUALIFIEDNAME_ALLOC(0, name);
    node->displayName = UA_LOCALIZEDTEXT_ALLOC("en_US", name);
    node->description = UA_LOCALIZEDTEXT_ALLOC("en_US", name);
}

static void
addDataTypeNode(UA_Server *server, char* name, UA_UInt32 datatypeid,
                UA_Boolean isAbstract, UA_UInt32 parent) {
    UA_DataTypeNode *datatype = UA_NodeStore_newDataTypeNode();
    copyNames((UA_Node*)datatype, name);
    datatype->nodeId.identifier.numeric = datatypeid;
    datatype->isAbstract = isAbstract;
    addNodeInternal(server, (UA_Node*)datatype,
                    UA_NODEID_NUMERIC(0, parent), nodeIdHasSubType);
}

static void
addObjectTypeNode(UA_Server *server, char* name, UA_UInt32 objecttypeid,
                  UA_UInt32 parent, UA_UInt32 parentreference) {
    UA_ObjectTypeNode *objecttype = UA_NodeStore_newObjectTypeNode();
    copyNames((UA_Node*)objecttype, name);
    objecttype->nodeId.identifier.numeric = objecttypeid;
    addNodeInternal(server, (UA_Node*)objecttype, UA_NODEID_NUMERIC(0, parent),
                    UA_NODEID_NUMERIC(0, parentreference));
}

static UA_VariableTypeNode*
createVariableTypeNode(UA_Server *server, char* name, UA_UInt32 variabletypeid,
                       UA_Boolean abstract) {
    UA_VariableTypeNode *variabletype = UA_NodeStore_newVariableTypeNode();
    copyNames((UA_Node*)variabletype, name);
    variabletype->nodeId.identifier.numeric = variabletypeid;
    variabletype->isAbstract = abstract;
    return variabletype;
}

#if defined(UA_ENABLE_METHODCALLS) && defined(UA_ENABLE_SUBSCRIPTIONS)
static UA_StatusCode
GetMonitoredItems(void *handle, const UA_NodeId objectId, size_t inputSize,
                  const UA_Variant *input, size_t outputSize, UA_Variant *output) {
    UA_UInt32 subscriptionId = *((UA_UInt32*)(input[0].data));
    UA_Session* session = methodCallSession;
    UA_Subscription* subscription = UA_Session_getSubscriptionByID(session, subscriptionId);
    if(!subscription)
        return UA_STATUSCODE_BADSUBSCRIPTIONIDINVALID;

    UA_UInt32 sizeOfOutput = 0;
    UA_MonitoredItem* monitoredItem;
    LIST_FOREACH(monitoredItem, &subscription->MonitoredItems, listEntry) {
        ++sizeOfOutput;
    }
    if(sizeOfOutput==0)
        return UA_STATUSCODE_GOOD;

    UA_UInt32* clientHandles = UA_Array_new(sizeOfOutput, &UA_TYPES[UA_TYPES_UINT32]);
    UA_UInt32* serverHandles = UA_Array_new(sizeOfOutput, &UA_TYPES[UA_TYPES_UINT32]);
    UA_UInt32 i = 0;
    LIST_FOREACH(monitoredItem, &subscription->MonitoredItems, listEntry) {
        clientHandles[i] = monitoredItem->clientHandle;
        serverHandles[i] = monitoredItem->itemId;
        ++i;
    }
    UA_Variant_setArray(&output[0], clientHandles, sizeOfOutput, &UA_TYPES[UA_TYPES_UINT32]);
    UA_Variant_setArray(&output[1], serverHandles, sizeOfOutput, &UA_TYPES[UA_TYPES_UINT32]);
    return UA_STATUSCODE_GOOD;
}
#endif

UA_Server * UA_Server_new(const UA_ServerConfig config) {
    UA_Server *server = UA_calloc(1, sizeof(UA_Server));
    if(!server)
        return NULL;

    server->config = config;
    server->nodestore = UA_NodeStore_new();
    LIST_INIT(&server->repeatedJobs);

#ifdef UA_ENABLE_MULTITHREADING
    rcu_init();
    cds_wfcq_init(&server->dispatchQueue_head, &server->dispatchQueue_tail);
    cds_lfs_init(&server->mainLoopJobs);
#else
    SLIST_INIT(&server->delayedCallbacks);
#endif

    /* uncomment for non-reproducible server runs */
    //UA_random_seed(UA_DateTime_now());

    /* ns0 and ns1 */
    server->namespaces = UA_Array_new(2, &UA_TYPES[UA_TYPES_STRING]);
    server->namespaces[0] = UA_STRING_ALLOC("http://opcfoundation.org/UA/");
    UA_String_copy(&server->config.applicationDescription.applicationUri, &server->namespaces[1]);
    server->namespacesSize = 2;

    /* Create endpoints w/o endpointurl. It is added from the networklayers at startup */
    server->endpointDescriptions = UA_Array_new(server->config.networkLayersSize,
                                                &UA_TYPES[UA_TYPES_ENDPOINTDESCRIPTION]);
    server->endpointDescriptionsSize = server->config.networkLayersSize;
    for(size_t i = 0; i < server->config.networkLayersSize; ++i) {
        UA_EndpointDescription *endpoint = &server->endpointDescriptions[i];
        endpoint->securityMode = UA_MESSAGESECURITYMODE_NONE;
        endpoint->securityPolicyUri =
            UA_STRING_ALLOC("http://opcfoundation.org/UA/SecurityPolicy#None");
        endpoint->transportProfileUri =
            UA_STRING_ALLOC("http://opcfoundation.org/UA-Profile/Transport/uatcp-uasc-uabinary");

        size_t policies = 0;
        if(server->config.enableAnonymousLogin)
            ++policies;
        if(server->config.enableUsernamePasswordLogin)
            ++policies;
        endpoint->userIdentityTokensSize = policies;
        endpoint->userIdentityTokens = UA_Array_new(policies, &UA_TYPES[UA_TYPES_USERTOKENPOLICY]);

        size_t currentIndex = 0;
        if(server->config.enableAnonymousLogin) {
            UA_UserTokenPolicy_init(&endpoint->userIdentityTokens[currentIndex]);
            endpoint->userIdentityTokens[currentIndex].tokenType = UA_USERTOKENTYPE_ANONYMOUS;
            endpoint->userIdentityTokens[currentIndex].policyId = UA_STRING_ALLOC(ANONYMOUS_POLICY);
            ++currentIndex;
        }
        if(server->config.enableUsernamePasswordLogin) {
            UA_UserTokenPolicy_init(&endpoint->userIdentityTokens[currentIndex]);
            endpoint->userIdentityTokens[currentIndex].tokenType = UA_USERTOKENTYPE_USERNAME;
            endpoint->userIdentityTokens[currentIndex].policyId = UA_STRING_ALLOC(USERNAME_POLICY);
        }

        /* The standard says "the HostName specified in the Server Certificate is the
           same as the HostName contained in the endpointUrl provided in the
           EndpointDescription */
        UA_String_copy(&server->config.serverCertificate, &endpoint->serverCertificate);
        UA_ApplicationDescription_copy(&server->config.applicationDescription, &endpoint->server);

        /* copy the discovery url only once the networlayer has been started */
        // UA_String_copy(&server->config.networkLayers[i].discoveryUrl, &endpoint->endpointUrl);
    }

    UA_SecureChannelManager_init(&server->secureChannelManager, server);
    UA_SessionManager_init(&server->sessionManager, server);

    UA_Job cleanup = {.type = UA_JOBTYPE_METHODCALL,
                      .job.methodCall = {.method = UA_Server_cleanup, .data = NULL} };
    UA_Server_addRepeatedJob(server, cleanup, 10000, NULL);

#ifdef UA_ENABLE_DISCOVERY
    // Discovery service
    LIST_INIT(&server->registeredServers);
    server->registeredServersSize = 0;
    server->periodicServerRegisterJob = NULL;
    server->registerServerCallback = NULL;
    server->registerServerCallbackData = NULL;
# ifdef UA_ENABLE_DISCOVERY_MULTICAST
    server->mdnsDaemon = NULL;
    server->mdnsSocket = 0;
    server->mdnsMainSrvAdded = 0;
    if (server->config.applicationDescription.applicationType == UA_APPLICATIONTYPE_DISCOVERYSERVER) {
        UA_Discovery_multicastInit(server);
    }

    LIST_INIT(&server->serverOnNetwork);
    server->serverOnNetworkSize = 0;
    server->serverOnNetworkRecordIdCounter = 0;
    server->serverOnNetworkRecordIdLastReset = UA_DateTime_now();
    memset(server->serverOnNetworkHash,0,sizeof(struct serverOnNetwork_hash_entry*)*SERVER_ON_NETWORK_HASH_PRIME);

    server->serverOnNetworkCallback = NULL;
    server->serverOnNetworkCallbackData = NULL;
# endif
#endif

    server->startTime = UA_DateTime_now();

#ifndef UA_ENABLE_GENERATE_NAMESPACE0

    /*********************************/
    /* Bootstrap reference hierarchy */
    /*********************************/

    UA_ReferenceTypeNode *references = UA_NodeStore_newReferenceTypeNode();
    copyNames((UA_Node*)references, "References");
    references->nodeId.identifier.numeric = UA_NS0ID_REFERENCES;
    references->isAbstract = true;
    references->symmetric = true;
    references->inverseName = UA_LOCALIZEDTEXT_ALLOC("en_US", "References");

    UA_ReferenceTypeNode *hassubtype = UA_NodeStore_newReferenceTypeNode();
    copyNames((UA_Node*)hassubtype, "HasSubtype");
    hassubtype->inverseName = UA_LOCALIZEDTEXT_ALLOC("en_US", "HasSupertype");
    hassubtype->nodeId.identifier.numeric = UA_NS0ID_HASSUBTYPE;
    hassubtype->isAbstract = false;
    hassubtype->symmetric = false;

    UA_RCU_LOCK();
    UA_NodeStore_insert(server->nodestore, (UA_Node*)references);
    UA_NodeStore_insert(server->nodestore, (UA_Node*)hassubtype);
    UA_RCU_UNLOCK();

    UA_ReferenceTypeNode *hierarchicalreferences = UA_NodeStore_newReferenceTypeNode();
    copyNames((UA_Node*)hierarchicalreferences, "HierarchicalReferences");
    hierarchicalreferences->nodeId.identifier.numeric = UA_NS0ID_HIERARCHICALREFERENCES;
    hierarchicalreferences->isAbstract = true;
    hierarchicalreferences->symmetric  = false;
    addNodeInternal(server, (UA_Node*)hierarchicalreferences,
                    UA_NODEID_NUMERIC(0, UA_NS0ID_REFERENCES), nodeIdHasSubType);

    UA_ReferenceTypeNode *nonhierarchicalreferences = UA_NodeStore_newReferenceTypeNode();
    copyNames((UA_Node*)nonhierarchicalreferences, "NonHierarchicalReferences");
    nonhierarchicalreferences->nodeId.identifier.numeric = UA_NS0ID_NONHIERARCHICALREFERENCES;
    nonhierarchicalreferences->isAbstract = true;
    nonhierarchicalreferences->symmetric  = false;
    addNodeInternal(server, (UA_Node*)nonhierarchicalreferences,
                    UA_NODEID_NUMERIC(0, UA_NS0ID_REFERENCES), nodeIdHasSubType);

    UA_ReferenceTypeNode *haschild = UA_NodeStore_newReferenceTypeNode();
    copyNames((UA_Node*)haschild, "HasChild");
    haschild->nodeId.identifier.numeric = UA_NS0ID_HASCHILD;
    haschild->isAbstract = false;
    haschild->symmetric  = false;
    addNodeInternal(server, (UA_Node*)haschild,
                    UA_NODEID_NUMERIC(0, UA_NS0ID_HIERARCHICALREFERENCES), nodeIdHasSubType);

    UA_ReferenceTypeNode *organizes = UA_NodeStore_newReferenceTypeNode();
    copyNames((UA_Node*)organizes, "Organizes");
    organizes->inverseName = UA_LOCALIZEDTEXT_ALLOC("en_US", "OrganizedBy");
    organizes->nodeId.identifier.numeric = UA_NS0ID_ORGANIZES;
    organizes->isAbstract = false;
    organizes->symmetric  = false;
    addNodeInternal(server, (UA_Node*)organizes,
                    UA_NODEID_NUMERIC(0, UA_NS0ID_HIERARCHICALREFERENCES), nodeIdHasSubType);

    UA_ReferenceTypeNode *haseventsource = UA_NodeStore_newReferenceTypeNode();
    copyNames((UA_Node*)haseventsource, "HasEventSource");
    haseventsource->inverseName = UA_LOCALIZEDTEXT_ALLOC("en_US", "EventSourceOf");
    haseventsource->nodeId.identifier.numeric = UA_NS0ID_HASEVENTSOURCE;
    haseventsource->isAbstract = false;
    haseventsource->symmetric  = false;
    addNodeInternal(server, (UA_Node*)haseventsource,
                    UA_NODEID_NUMERIC(0, UA_NS0ID_HIERARCHICALREFERENCES), nodeIdHasSubType);

    UA_ReferenceTypeNode *hasmodellingrule = UA_NodeStore_newReferenceTypeNode();
    copyNames((UA_Node*)hasmodellingrule, "HasModellingRule");
    hasmodellingrule->inverseName = UA_LOCALIZEDTEXT_ALLOC("en_US", "ModellingRuleOf");
    hasmodellingrule->nodeId.identifier.numeric = UA_NS0ID_HASMODELLINGRULE;
    hasmodellingrule->isAbstract = false;
    hasmodellingrule->symmetric  = false;
    addNodeInternal(server, (UA_Node*)hasmodellingrule, nodeIdNonHierarchicalReferences, nodeIdHasSubType);

    UA_ReferenceTypeNode *hasencoding = UA_NodeStore_newReferenceTypeNode();
    copyNames((UA_Node*)hasencoding, "HasEncoding");
    hasencoding->inverseName = UA_LOCALIZEDTEXT_ALLOC("en_US", "EncodingOf");
    hasencoding->nodeId.identifier.numeric = UA_NS0ID_HASENCODING;
    hasencoding->isAbstract = false;
    hasencoding->symmetric  = false;
    addNodeInternal(server, (UA_Node*)hasencoding, nodeIdNonHierarchicalReferences, nodeIdHasSubType);

    UA_ReferenceTypeNode *hasdescription = UA_NodeStore_newReferenceTypeNode();
    copyNames((UA_Node*)hasdescription, "HasDescription");
    hasdescription->inverseName = UA_LOCALIZEDTEXT_ALLOC("en_US", "DescriptionOf");
    hasdescription->nodeId.identifier.numeric = UA_NS0ID_HASDESCRIPTION;
    hasdescription->isAbstract = false;
    hasdescription->symmetric  = false;
    addNodeInternal(server, (UA_Node*)hasdescription, nodeIdNonHierarchicalReferences, nodeIdHasSubType);

    UA_ReferenceTypeNode *hastypedefinition = UA_NodeStore_newReferenceTypeNode();
    copyNames((UA_Node*)hastypedefinition, "HasTypeDefinition");
    hastypedefinition->inverseName = UA_LOCALIZEDTEXT_ALLOC("en_US", "TypeDefinitionOf");
    hastypedefinition->nodeId.identifier.numeric = UA_NS0ID_HASTYPEDEFINITION;
    hastypedefinition->isAbstract = false;
    hastypedefinition->symmetric  = false;
    addNodeInternal(server, (UA_Node*)hastypedefinition, nodeIdNonHierarchicalReferences, nodeIdHasSubType);

    UA_ReferenceTypeNode *generatesevent = UA_NodeStore_newReferenceTypeNode();
    copyNames((UA_Node*)generatesevent, "GeneratesEvent");
    generatesevent->inverseName = UA_LOCALIZEDTEXT_ALLOC("en_US", "GeneratedBy");
    generatesevent->nodeId.identifier.numeric = UA_NS0ID_GENERATESEVENT;
    generatesevent->isAbstract = false;
    generatesevent->symmetric  = false;
    addNodeInternal(server, (UA_Node*)generatesevent, nodeIdNonHierarchicalReferences, nodeIdHasSubType);

    UA_ReferenceTypeNode *aggregates = UA_NodeStore_newReferenceTypeNode();
    copyNames((UA_Node*)aggregates, "Aggregates");
    aggregates->inverseName = UA_LOCALIZEDTEXT_ALLOC("en_US", "AggregatedBy");
    aggregates->nodeId.identifier.numeric = UA_NS0ID_AGGREGATES;
    aggregates->isAbstract = false;
    aggregates->symmetric  = false;
    addNodeInternal(server, (UA_Node*)aggregates, UA_NODEID_NUMERIC(0, UA_NS0ID_HASCHILD), nodeIdHasSubType);

    /* complete bootstrap of hassubtype */
    addReferenceInternal(server, UA_NODEID_NUMERIC(0, UA_NS0ID_HASCHILD), nodeIdHasSubType,
                         UA_EXPANDEDNODEID_NUMERIC(0, UA_NS0ID_HASSUBTYPE), true);

    UA_ReferenceTypeNode *hasproperty = UA_NodeStore_newReferenceTypeNode();
    copyNames((UA_Node*)hasproperty, "HasProperty");
    hasproperty->inverseName = UA_LOCALIZEDTEXT_ALLOC("en_US", "PropertyOf");
    hasproperty->nodeId.identifier.numeric = UA_NS0ID_HASPROPERTY;
    hasproperty->isAbstract = false;
    hasproperty->symmetric  = false;
    addNodeInternal(server, (UA_Node*)hasproperty,
                    UA_NODEID_NUMERIC(0, UA_NS0ID_AGGREGATES), nodeIdHasSubType);

    UA_ReferenceTypeNode *hascomponent = UA_NodeStore_newReferenceTypeNode();
    copyNames((UA_Node*)hascomponent, "HasComponent");
    hascomponent->inverseName = UA_LOCALIZEDTEXT_ALLOC("en_US", "ComponentOf");
    hascomponent->nodeId.identifier.numeric = UA_NS0ID_HASCOMPONENT;
    hascomponent->isAbstract = false;
    hascomponent->symmetric  = false;
    addNodeInternal(server, (UA_Node*)hascomponent, UA_NODEID_NUMERIC(0, UA_NS0ID_AGGREGATES), nodeIdHasSubType);

    UA_ReferenceTypeNode *hasnotifier = UA_NodeStore_newReferenceTypeNode();
    copyNames((UA_Node*)hasnotifier, "HasNotifier");
    hasnotifier->inverseName = UA_LOCALIZEDTEXT_ALLOC("en_US", "NotifierOf");
    hasnotifier->nodeId.identifier.numeric = UA_NS0ID_HASNOTIFIER;
    hasnotifier->isAbstract = false;
    hasnotifier->symmetric  = false;
    addNodeInternal(server, (UA_Node*)hasnotifier, UA_NODEID_NUMERIC(0, UA_NS0ID_HASEVENTSOURCE), nodeIdHasSubType);

    UA_ReferenceTypeNode *hasorderedcomponent = UA_NodeStore_newReferenceTypeNode();
    copyNames((UA_Node*)hasorderedcomponent, "HasOrderedComponent");
    hasorderedcomponent->inverseName = UA_LOCALIZEDTEXT_ALLOC("en_US", "OrderedComponentOf");
    hasorderedcomponent->nodeId.identifier.numeric = UA_NS0ID_HASORDEREDCOMPONENT;
    hasorderedcomponent->isAbstract = false;
    hasorderedcomponent->symmetric  = false;
    addNodeInternal(server, (UA_Node*)hasorderedcomponent, UA_NODEID_NUMERIC(0, UA_NS0ID_HASCOMPONENT), nodeIdHasSubType);

    UA_ReferenceTypeNode *hasmodelparent = UA_NodeStore_newReferenceTypeNode();
    copyNames((UA_Node*)hasmodelparent, "HasModelParent");
    hasmodelparent->inverseName = UA_LOCALIZEDTEXT_ALLOC("en_US", "ModelParentOf");
    hasmodelparent->nodeId.identifier.numeric = UA_NS0ID_HASMODELPARENT;
    hasmodelparent->isAbstract = false;
    hasmodelparent->symmetric  = false;
    addNodeInternal(server, (UA_Node*)hasmodelparent, nodeIdNonHierarchicalReferences, nodeIdHasSubType);

    UA_ReferenceTypeNode *fromstate = UA_NodeStore_newReferenceTypeNode();
    copyNames((UA_Node*)fromstate, "FromState");
    fromstate->inverseName = UA_LOCALIZEDTEXT_ALLOC("en_US", "ToTransition");
    fromstate->nodeId.identifier.numeric = UA_NS0ID_FROMSTATE;
    fromstate->isAbstract = false;
    fromstate->symmetric  = false;
    addNodeInternal(server, (UA_Node*)fromstate, nodeIdNonHierarchicalReferences, nodeIdHasSubType);

    UA_ReferenceTypeNode *tostate = UA_NodeStore_newReferenceTypeNode();
    copyNames((UA_Node*)tostate, "ToState");
    tostate->inverseName = UA_LOCALIZEDTEXT_ALLOC("en_US", "FromTransition");
    tostate->nodeId.identifier.numeric = UA_NS0ID_TOSTATE;
    tostate->isAbstract = false;
    tostate->symmetric  = false;
    addNodeInternal(server, (UA_Node*)tostate, nodeIdNonHierarchicalReferences, nodeIdHasSubType);

    UA_ReferenceTypeNode *hascause = UA_NodeStore_newReferenceTypeNode();
    copyNames((UA_Node*)hascause, "HasCause");
    hascause->inverseName = UA_LOCALIZEDTEXT_ALLOC("en_US", "MayBeCausedBy");
    hascause->nodeId.identifier.numeric = UA_NS0ID_HASCAUSE;
    hascause->isAbstract = false;
    hascause->symmetric  = false;
    addNodeInternal(server, (UA_Node*)hascause, nodeIdNonHierarchicalReferences, nodeIdHasSubType);
    
    UA_ReferenceTypeNode *haseffect = UA_NodeStore_newReferenceTypeNode();
    copyNames((UA_Node*)haseffect, "HasEffect");
    haseffect->inverseName = UA_LOCALIZEDTEXT_ALLOC("en_US", "MayBeEffectedBy");
    haseffect->nodeId.identifier.numeric = UA_NS0ID_HASEFFECT;
    haseffect->isAbstract = false;
    haseffect->symmetric  = false;
    addNodeInternal(server, (UA_Node*)haseffect, nodeIdNonHierarchicalReferences, nodeIdHasSubType);

    UA_ReferenceTypeNode *hashistoricalconfiguration = UA_NodeStore_newReferenceTypeNode();
    copyNames((UA_Node*)hashistoricalconfiguration, "HasHistoricalConfiguration");
    hashistoricalconfiguration->inverseName = UA_LOCALIZEDTEXT_ALLOC("en_US", "HistoricalConfigurationOf");
    hashistoricalconfiguration->nodeId.identifier.numeric = UA_NS0ID_HASHISTORICALCONFIGURATION;
    hashistoricalconfiguration->isAbstract = false;
    hashistoricalconfiguration->symmetric  = false;
    addNodeInternal(server, (UA_Node*)hashistoricalconfiguration, UA_NODEID_NUMERIC(0, UA_NS0ID_AGGREGATES), nodeIdHasSubType);

    /**************/
    /* Data Types */
    /**************/

    UA_DataTypeNode *basedatatype = UA_NodeStore_newDataTypeNode();
    copyNames((UA_Node*)basedatatype, "BaseDataType");
    basedatatype->nodeId.identifier.numeric = UA_NS0ID_BASEDATATYPE;
    basedatatype->isAbstract = true;
    UA_RCU_LOCK();
    UA_NodeStore_insert(server->nodestore, (UA_Node*)basedatatype);
    UA_RCU_UNLOCK();

    addDataTypeNode(server, "Boolean", UA_NS0ID_BOOLEAN, false, UA_NS0ID_BASEDATATYPE);
    addDataTypeNode(server, "Number", UA_NS0ID_NUMBER, true, UA_NS0ID_BASEDATATYPE);
    addDataTypeNode(server, "Float", UA_NS0ID_FLOAT, false, UA_NS0ID_NUMBER);
    addDataTypeNode(server, "Double", UA_NS0ID_DOUBLE, false, UA_NS0ID_NUMBER);
    addDataTypeNode(server, "Integer", UA_NS0ID_INTEGER, true, UA_NS0ID_NUMBER);
       addDataTypeNode(server, "SByte", UA_NS0ID_SBYTE, false, UA_NS0ID_INTEGER);
       addDataTypeNode(server, "Int16", UA_NS0ID_INT16, false, UA_NS0ID_INTEGER);
       addDataTypeNode(server, "Int32", UA_NS0ID_INT32, false, UA_NS0ID_INTEGER);
       addDataTypeNode(server, "Int64", UA_NS0ID_INT64, false, UA_NS0ID_INTEGER);
       addDataTypeNode(server, "UInteger", UA_NS0ID_UINTEGER, true, UA_NS0ID_INTEGER);
          addDataTypeNode(server, "Byte", UA_NS0ID_BYTE, false, UA_NS0ID_UINTEGER);
          addDataTypeNode(server, "UInt16", UA_NS0ID_UINT16, false, UA_NS0ID_UINTEGER);
          addDataTypeNode(server, "UInt32", UA_NS0ID_UINT32, false, UA_NS0ID_UINTEGER);
          addDataTypeNode(server, "UInt64", UA_NS0ID_UINT64, false, UA_NS0ID_UINTEGER);
    addDataTypeNode(server, "String", UA_NS0ID_STRING, false, UA_NS0ID_BASEDATATYPE);
    addDataTypeNode(server, "DateTime", UA_NS0ID_DATETIME, false, UA_NS0ID_BASEDATATYPE);
    addDataTypeNode(server, "Guid", UA_NS0ID_GUID, false, UA_NS0ID_BASEDATATYPE);
    addDataTypeNode(server, "ByteString", UA_NS0ID_BYTESTRING, false, UA_NS0ID_BASEDATATYPE);
    addDataTypeNode(server, "XmlElement", UA_NS0ID_XMLELEMENT, false, UA_NS0ID_BASEDATATYPE);
    addDataTypeNode(server, "NodeId", UA_NS0ID_NODEID, false, UA_NS0ID_BASEDATATYPE);
    addDataTypeNode(server, "ExpandedNodeId", UA_NS0ID_EXPANDEDNODEID, false, UA_NS0ID_BASEDATATYPE);
    addDataTypeNode(server, "StatusCode", UA_NS0ID_STATUSCODE, false, UA_NS0ID_BASEDATATYPE);
    addDataTypeNode(server, "QualifiedName", UA_NS0ID_QUALIFIEDNAME, false, UA_NS0ID_BASEDATATYPE);
    addDataTypeNode(server, "LocalizedText", UA_NS0ID_LOCALIZEDTEXT, false, UA_NS0ID_BASEDATATYPE);
    addDataTypeNode(server, "Structure", UA_NS0ID_STRUCTURE, true, UA_NS0ID_BASEDATATYPE);
       addDataTypeNode(server, "ServerStatusDataType", UA_NS0ID_SERVERSTATUSDATATYPE, false, UA_NS0ID_STRUCTURE);
       addDataTypeNode(server, "BuildInfo", UA_NS0ID_BUILDINFO, false, UA_NS0ID_STRUCTURE);
    addDataTypeNode(server, "DataValue", UA_NS0ID_DATAVALUE, false, UA_NS0ID_BASEDATATYPE);
    addDataTypeNode(server, "DiagnosticInfo", UA_NS0ID_DIAGNOSTICINFO, false, UA_NS0ID_BASEDATATYPE);
    addDataTypeNode(server, "Enumeration", UA_NS0ID_ENUMERATION, true, UA_NS0ID_BASEDATATYPE);
       addDataTypeNode(server, "ServerState", UA_NS0ID_SERVERSTATE, false, UA_NS0ID_ENUMERATION);

    /*****************/
    /* VariableTypes */
    /*****************/

    UA_VariableTypeNode *basevartype =
        createVariableTypeNode(server, "BaseVariableType", UA_NS0ID_BASEVARIABLETYPE, true);
    basevartype->valueRank = -2;
    basevartype->dataType = UA_NODEID_NUMERIC(0, UA_NS0ID_BASEDATATYPE);
    UA_RCU_LOCK();
    UA_NodeStore_insert(server->nodestore, (UA_Node*)basevartype);
    UA_RCU_UNLOCK();

    UA_VariableTypeNode *basedatavartype =
        createVariableTypeNode(server, "BaseDataVariableType", UA_NS0ID_BASEDATAVARIABLETYPE, false);
    basedatavartype->valueRank = -2;
    basedatavartype->dataType = UA_NODEID_NUMERIC(0, UA_NS0ID_BASEDATATYPE);
    addNodeInternalWithType(server, (UA_Node*)basedatavartype,
                            UA_NODEID_NUMERIC(0, UA_NS0ID_BASEVARIABLETYPE),
                            nodeIdHasSubType, UA_NODEID_NUMERIC(0, UA_NS0ID_BASEVARIABLETYPE));

    UA_VariableTypeNode *propertytype =
        createVariableTypeNode(server, "PropertyType", UA_NS0ID_PROPERTYTYPE, false);
    propertytype->valueRank = -2;
    propertytype->dataType = UA_NODEID_NUMERIC(0, UA_NS0ID_BASEDATATYPE);
    addNodeInternalWithType(server, (UA_Node*)propertytype,
                            UA_NODEID_NUMERIC(0, UA_NS0ID_BASEVARIABLETYPE),
                            nodeIdHasSubType, UA_NODEID_NUMERIC(0, UA_NS0ID_BASEVARIABLETYPE));

    UA_VariableTypeNode *buildinfotype =
        createVariableTypeNode(server, "BuildInfoType", UA_NS0ID_BUILDINFOTYPE, false);
    buildinfotype->valueRank = -1;
    buildinfotype->dataType = UA_NODEID_NUMERIC(0, UA_NS0ID_BUILDINFO);
    addNodeInternalWithType(server, (UA_Node*)buildinfotype,
                            UA_NODEID_NUMERIC(0, UA_NS0ID_BASEDATAVARIABLETYPE),
                            nodeIdHasSubType, UA_NODEID_NUMERIC(0, UA_NS0ID_BASEDATAVARIABLETYPE));

    UA_VariableTypeNode *serverstatustype =
        createVariableTypeNode(server, "ServerStatusType", UA_NS0ID_SERVERSTATUSTYPE, false);
    serverstatustype->valueRank = -1;
    serverstatustype->dataType = UA_NODEID_NUMERIC(0, UA_NS0ID_SERVERSTATUSDATATYPE);
    addNodeInternalWithType(server, (UA_Node*)serverstatustype,
                            UA_NODEID_NUMERIC(0, UA_NS0ID_BASEDATAVARIABLETYPE),
                            nodeIdHasSubType, UA_NODEID_NUMERIC(0, UA_NS0ID_BASEDATAVARIABLETYPE));

    /**********************/
    /* Basic Object Types */
    /**********************/

    UA_ObjectTypeNode *baseobjtype = UA_NodeStore_newObjectTypeNode();
    copyNames((UA_Node*)baseobjtype, "BaseObjectType");
    baseobjtype->nodeId.identifier.numeric = UA_NS0ID_BASEOBJECTTYPE;
    UA_RCU_LOCK();
    UA_NodeStore_insert(server->nodestore, (UA_Node*)baseobjtype);
    UA_RCU_UNLOCK();

    addObjectTypeNode(server, "FolderType", UA_NS0ID_FOLDERTYPE,
                      UA_NS0ID_BASEOBJECTTYPE, UA_NS0ID_HASSUBTYPE);
    addObjectTypeNode(server, "ServerType", UA_NS0ID_SERVERTYPE,
                      UA_NS0ID_BASEOBJECTTYPE, UA_NS0ID_HASSUBTYPE);
    addObjectTypeNode(server, "ServerDiagnosticsType", UA_NS0ID_SERVERDIAGNOSTICSTYPE,
                      UA_NS0ID_BASEOBJECTTYPE, UA_NS0ID_HASSUBTYPE);
    addObjectTypeNode(server, "ServerCapatilitiesType", UA_NS0ID_SERVERCAPABILITIESTYPE,
                      UA_NS0ID_BASEOBJECTTYPE, UA_NS0ID_HASSUBTYPE);

    /******************/
    /* Root and below */
    /******************/

    static const UA_NodeId nodeIdFolderType = {
        .namespaceIndex = 0, .identifierType = UA_NODEIDTYPE_NUMERIC,
        .identifier.numeric = UA_NS0ID_FOLDERTYPE};
    static const UA_NodeId nodeIdHasTypeDefinition = {
        .namespaceIndex = 0, .identifierType = UA_NODEIDTYPE_NUMERIC,
        .identifier.numeric = UA_NS0ID_HASTYPEDEFINITION};

    UA_ObjectNode *root = UA_NodeStore_newObjectNode();
    copyNames((UA_Node*)root, "Root");
    root->nodeId.identifier.numeric = UA_NS0ID_ROOTFOLDER;
    UA_RCU_LOCK();
    UA_NodeStore_insert(server->nodestore, (UA_Node*)root);
    UA_RCU_UNLOCK();
    addReferenceInternal(server, UA_NODEID_NUMERIC(0, UA_NS0ID_ROOTFOLDER), nodeIdHasTypeDefinition,
                         UA_EXPANDEDNODEID_NUMERIC(0, UA_NS0ID_FOLDERTYPE), true);

    UA_ObjectNode *objects = UA_NodeStore_newObjectNode();
    copyNames((UA_Node*)objects, "Objects");
    objects->nodeId.identifier.numeric = UA_NS0ID_OBJECTSFOLDER;
    addNodeInternalWithType(server, (UA_Node*)objects, UA_NODEID_NUMERIC(0, UA_NS0ID_ROOTFOLDER),
                            nodeIdOrganizes, nodeIdFolderType);

    UA_ObjectNode *types = UA_NodeStore_newObjectNode();
    copyNames((UA_Node*)types, "Types");
    types->nodeId.identifier.numeric = UA_NS0ID_TYPESFOLDER;
    addNodeInternalWithType(server, (UA_Node*)types, UA_NODEID_NUMERIC(0, UA_NS0ID_ROOTFOLDER),
                            nodeIdOrganizes, nodeIdFolderType);

    UA_ObjectNode *referencetypes = UA_NodeStore_newObjectNode();
    copyNames((UA_Node*)referencetypes, "ReferenceTypes");
    referencetypes->nodeId.identifier.numeric = UA_NS0ID_REFERENCETYPESFOLDER;
    addNodeInternalWithType(server, (UA_Node*)referencetypes, UA_NODEID_NUMERIC(0, UA_NS0ID_TYPESFOLDER),
                            nodeIdOrganizes, nodeIdFolderType);
    addReferenceInternal(server, UA_NODEID_NUMERIC(0, UA_NS0ID_REFERENCETYPESFOLDER), nodeIdOrganizes,
                         UA_EXPANDEDNODEID_NUMERIC(0, UA_NS0ID_REFERENCES), true);

    UA_ObjectNode *datatypes = UA_NodeStore_newObjectNode();
    copyNames((UA_Node*)datatypes, "DataTypes");
    datatypes->nodeId.identifier.numeric = UA_NS0ID_DATATYPESFOLDER;
    addNodeInternalWithType(server, (UA_Node*)datatypes, UA_NODEID_NUMERIC(0, UA_NS0ID_TYPESFOLDER),
                            nodeIdOrganizes, nodeIdFolderType);
    addReferenceInternal(server, UA_NODEID_NUMERIC(0, UA_NS0ID_DATATYPESFOLDER), nodeIdOrganizes,
                         UA_EXPANDEDNODEID_NUMERIC(0, UA_NS0ID_BASEDATATYPE), true);

    UA_ObjectNode *variabletypes = UA_NodeStore_newObjectNode();
    copyNames((UA_Node*)variabletypes, "VariableTypes");
    variabletypes->nodeId.identifier.numeric = UA_NS0ID_VARIABLETYPESFOLDER;
    addNodeInternalWithType(server, (UA_Node*)variabletypes, UA_NODEID_NUMERIC(0, UA_NS0ID_TYPESFOLDER),
                            nodeIdOrganizes, nodeIdFolderType);
    addReferenceInternal(server, UA_NODEID_NUMERIC(0, UA_NS0ID_VARIABLETYPESFOLDER), nodeIdOrganizes,
                         UA_EXPANDEDNODEID_NUMERIC(0, UA_NS0ID_BASEVARIABLETYPE), true);

    UA_ObjectNode *objecttypes = UA_NodeStore_newObjectNode();
    copyNames((UA_Node*)objecttypes, "ObjectTypes");
    objecttypes->nodeId.identifier.numeric = UA_NS0ID_OBJECTTYPESFOLDER;
    addNodeInternalWithType(server, (UA_Node*)objecttypes, UA_NODEID_NUMERIC(0, UA_NS0ID_TYPESFOLDER),
                            nodeIdOrganizes, nodeIdFolderType);
    addReferenceInternal(server, UA_NODEID_NUMERIC(0, UA_NS0ID_OBJECTTYPESFOLDER), nodeIdOrganizes,
                         UA_EXPANDEDNODEID_NUMERIC(0, UA_NS0ID_BASEOBJECTTYPE), true);

    UA_ObjectNode *eventtypes = UA_NodeStore_newObjectNode();
    copyNames((UA_Node*)eventtypes, "EventTypes");
    eventtypes->nodeId.identifier.numeric = UA_NS0ID_EVENTTYPESFOLDER;
    addNodeInternalWithType(server, (UA_Node*)eventtypes, UA_NODEID_NUMERIC(0, UA_NS0ID_TYPESFOLDER),
                            nodeIdOrganizes, nodeIdFolderType);

    UA_ObjectNode *views = UA_NodeStore_newObjectNode();
    copyNames((UA_Node*)views, "Views");
    views->nodeId.identifier.numeric = UA_NS0ID_VIEWSFOLDER;
    addNodeInternalWithType(server, (UA_Node*)views, UA_NODEID_NUMERIC(0, UA_NS0ID_ROOTFOLDER),
                            nodeIdOrganizes, nodeIdFolderType);

#else
    /* load the generated namespace externally */
    ua_namespaceinit_generated(server);
#endif

    /*********************/
    /* The Server Object */
    /*********************/
    
    /* Create our own server object */ 
    UA_ObjectNode *servernode = UA_NodeStore_newObjectNode();
    copyNames((UA_Node*)servernode, "Server");
    servernode->nodeId.identifier.numeric = UA_NS0ID_SERVER;
    addNodeInternalWithType(server, (UA_Node*)servernode, UA_NODEID_NUMERIC(0, UA_NS0ID_OBJECTSFOLDER),
                            nodeIdOrganizes, UA_NODEID_NUMERIC(0, UA_NS0ID_SERVERTYPE));
    
    // If we are in an UA conformant namespace, the above function just created a full ServerType object.
    // Before readding every variable, delete whatever got instantiated.
    // here we can't reuse servernode->nodeId because it may be deleted in addNodeInternalWithType if the node could not be added
    UA_NodeId serverNodeId = UA_NODEID_NUMERIC(0, UA_NS0ID_SERVER);
    deleteInstanceChildren(server, &serverNodeId);
    
    UA_VariableNode *namespaceArray = UA_NodeStore_newVariableNode();
    copyNames((UA_Node*)namespaceArray, "NamespaceArray");
    namespaceArray->nodeId.identifier.numeric = UA_NS0ID_SERVER_NAMESPACEARRAY;
    namespaceArray->valueSource = UA_VALUESOURCE_DATASOURCE;
    namespaceArray->value.dataSource = (UA_DataSource) {.handle = server, .read = readNamespaces,
                                                        .write = NULL};
    namespaceArray->valueRank = 1;
    namespaceArray->minimumSamplingInterval = 1.0;
    addNodeInternalWithType(server, (UA_Node*)namespaceArray, UA_NODEID_NUMERIC(0, UA_NS0ID_SERVER),
                            nodeIdHasProperty, UA_NODEID_NUMERIC(0, UA_NS0ID_PROPERTYTYPE));

    UA_VariableNode *serverArray = UA_NodeStore_newVariableNode();
    copyNames((UA_Node*)serverArray, "ServerArray");
    serverArray->nodeId.identifier.numeric = UA_NS0ID_SERVER_SERVERARRAY;
    UA_Variant_setArrayCopy(&serverArray->value.data.value.value,
                            &server->config.applicationDescription.applicationUri, 1,
                            &UA_TYPES[UA_TYPES_STRING]);
    serverArray->value.data.value.hasValue = true;
    serverArray->valueRank = 1;
    serverArray->minimumSamplingInterval = 1.0;
    addNodeInternalWithType(server, (UA_Node*)serverArray, UA_NODEID_NUMERIC(0, UA_NS0ID_SERVER),
                            nodeIdHasProperty, UA_NODEID_NUMERIC(0, UA_NS0ID_PROPERTYTYPE));

    UA_ObjectNode *servercapablities = UA_NodeStore_newObjectNode();
    copyNames((UA_Node*)servercapablities, "ServerCapabilities");
    servercapablities->nodeId.identifier.numeric = UA_NS0ID_SERVER_SERVERCAPABILITIES;
    addNodeInternalWithType(server, (UA_Node*)servercapablities, UA_NODEID_NUMERIC(0, UA_NS0ID_SERVER),
                            nodeIdHasComponent,
                            UA_NODEID_NUMERIC(0, UA_NS0ID_SERVERCAPABILITIESTYPE));
    UA_NodeId ServerCapabilitiesNodeId = UA_NODEID_NUMERIC(0, UA_NS0ID_SERVER_SERVERCAPABILITIES);
    deleteInstanceChildren(server, &ServerCapabilitiesNodeId);
    
    UA_VariableNode *localeIdArray = UA_NodeStore_newVariableNode();
    copyNames((UA_Node*)localeIdArray, "LocaleIdArray");
    localeIdArray->nodeId.identifier.numeric = UA_NS0ID_SERVER_SERVERCAPABILITIES_LOCALEIDARRAY;
    UA_String enLocale = UA_STRING("en");
    UA_Variant_setArrayCopy(&localeIdArray->value.data.value.value,
                            &enLocale, 1, &UA_TYPES[UA_TYPES_STRING]);
    localeIdArray->value.data.value.hasValue = true;
    localeIdArray->valueRank = 1;
    localeIdArray->minimumSamplingInterval = 1.0;
    addNodeInternalWithType(server, (UA_Node*)localeIdArray,
                            UA_NODEID_NUMERIC(0, UA_NS0ID_SERVER_SERVERCAPABILITIES),
                            nodeIdHasProperty, UA_NODEID_NUMERIC(0, UA_NS0ID_PROPERTYTYPE));

    UA_VariableNode *maxBrowseContinuationPoints = UA_NodeStore_newVariableNode();
    copyNames((UA_Node*)maxBrowseContinuationPoints, "MaxBrowseContinuationPoints");
    maxBrowseContinuationPoints->nodeId.identifier.numeric =
        UA_NS0ID_SERVER_SERVERCAPABILITIES_MAXBROWSECONTINUATIONPOINTS;
    UA_Variant_setScalar(&maxBrowseContinuationPoints->value.data.value.value,
                         UA_UInt16_new(), &UA_TYPES[UA_TYPES_UINT16]);
    maxBrowseContinuationPoints->value.data.value.hasValue = true;
    addNodeInternalWithType(server, (UA_Node*)maxBrowseContinuationPoints,
                            UA_NODEID_NUMERIC(0, UA_NS0ID_SERVER_SERVERCAPABILITIES),
                            nodeIdHasProperty, UA_NODEID_NUMERIC(0, UA_NS0ID_PROPERTYTYPE));

    /** ServerProfileArray **/
#define MAX_PROFILEARRAY 16 //a *magic* limit to the number of supported profiles
#define ADDPROFILEARRAY(x) profileArray[profileArraySize++] = UA_STRING_ALLOC(x)
    UA_String profileArray[MAX_PROFILEARRAY];
    UA_UInt16 profileArraySize = 0;
    ADDPROFILEARRAY("http://opcfoundation.org/UA-Profile/Server/NanoEmbeddedDevice");

#ifdef UA_ENABLE_SERVICESET_NODEMANAGEMENT
    ADDPROFILEARRAY("http://opcfoundation.org/UA-Profile/Server/NodeManagement");
#endif
#ifdef UA_ENABLE_SERVICESET_METHOD
    ADDPROFILEARRAY("http://opcfoundation.org/UA-Profile/Server/Methods");
#endif
#ifdef UA_ENABLE_SUBSCRIPTIONS
    ADDPROFILEARRAY("http://opcfoundation.org/UA-Profile/Server/EmbeddedDataChangeSubscription");
#endif

    UA_VariableNode *serverProfileArray = UA_NodeStore_newVariableNode();
    copyNames((UA_Node*)serverProfileArray, "ServerProfileArray");
    serverProfileArray->nodeId.identifier.numeric = UA_NS0ID_SERVER_SERVERCAPABILITIES_SERVERPROFILEARRAY;
    UA_Variant_setArray(&serverProfileArray->value.data.value.value,
                        UA_Array_new(profileArraySize, &UA_TYPES[UA_TYPES_STRING]),
                        profileArraySize, &UA_TYPES[UA_TYPES_STRING]);
    for(UA_UInt16 i=0;i<profileArraySize;++i)
        ((UA_String *)serverProfileArray->value.data.value.value.data)[i] = profileArray[i];
    serverProfileArray->value.data.value.hasValue = true;
    serverProfileArray->valueRank = 1;
    serverProfileArray->minimumSamplingInterval = 1.0;
    addNodeInternalWithType(server, (UA_Node*)serverProfileArray,
                            UA_NODEID_NUMERIC(0, UA_NS0ID_SERVER_SERVERCAPABILITIES),
                            nodeIdHasProperty, UA_NODEID_NUMERIC(0, UA_NS0ID_PROPERTYTYPE));

    UA_VariableNode *softwareCertificates = UA_NodeStore_newVariableNode();
    copyNames((UA_Node*)softwareCertificates, "SoftwareCertificates");
    softwareCertificates->nodeId.identifier.numeric = UA_NS0ID_SERVER_SERVERCAPABILITIES_SOFTWARECERTIFICATES;
    softwareCertificates->dataType = UA_TYPES[UA_TYPES_SIGNEDSOFTWARECERTIFICATE].typeId;
    addNodeInternalWithType(server, (UA_Node*)softwareCertificates,
                            UA_NODEID_NUMERIC(0, UA_NS0ID_SERVER_SERVERCAPABILITIES),
                            nodeIdHasProperty, UA_NODEID_NUMERIC(0, UA_NS0ID_PROPERTYTYPE));

    UA_VariableNode *maxQueryContinuationPoints = UA_NodeStore_newVariableNode();
    copyNames((UA_Node*)maxQueryContinuationPoints, "MaxQueryContinuationPoints");
    maxQueryContinuationPoints->nodeId.identifier.numeric = UA_NS0ID_SERVER_SERVERCAPABILITIES_MAXQUERYCONTINUATIONPOINTS;
    UA_Variant_setScalar(&maxQueryContinuationPoints->value.data.value.value,
                         UA_UInt16_new(), &UA_TYPES[UA_TYPES_UINT16]);
    maxQueryContinuationPoints->value.data.value.hasValue = true;
    addNodeInternalWithType(server, (UA_Node*)maxQueryContinuationPoints,
                            UA_NODEID_NUMERIC(0, UA_NS0ID_SERVER_SERVERCAPABILITIES),
                            nodeIdHasProperty, UA_NODEID_NUMERIC(0, UA_NS0ID_PROPERTYTYPE));

    UA_VariableNode *maxHistoryContinuationPoints = UA_NodeStore_newVariableNode();
    copyNames((UA_Node*)maxHistoryContinuationPoints, "MaxHistoryContinuationPoints");
    maxHistoryContinuationPoints->nodeId.identifier.numeric = UA_NS0ID_SERVER_SERVERCAPABILITIES_MAXHISTORYCONTINUATIONPOINTS;
    UA_Variant_setScalar(&maxHistoryContinuationPoints->value.data.value.value,
                         UA_UInt16_new(), &UA_TYPES[UA_TYPES_UINT16]);
    maxHistoryContinuationPoints->value.data.value.hasValue = true;
    addNodeInternalWithType(server, (UA_Node*)maxHistoryContinuationPoints,
                            UA_NODEID_NUMERIC(0, UA_NS0ID_SERVER_SERVERCAPABILITIES),
                            nodeIdHasProperty, UA_NODEID_NUMERIC(0, UA_NS0ID_PROPERTYTYPE));

    UA_VariableNode *minSupportedSampleRate = UA_NodeStore_newVariableNode();
    copyNames((UA_Node*)minSupportedSampleRate, "MinSupportedSampleRate");
    minSupportedSampleRate->nodeId.identifier.numeric = UA_NS0ID_SERVER_SERVERCAPABILITIES_MINSUPPORTEDSAMPLERATE;
    UA_Variant_setScalar(&minSupportedSampleRate->value.data.value.value,
                         UA_Double_new(), &UA_TYPES[UA_TYPES_DOUBLE]);
    minSupportedSampleRate->value.data.value.hasValue = true;
    addNodeInternalWithType(server, (UA_Node*)minSupportedSampleRate,
                            UA_NODEID_NUMERIC(0, UA_NS0ID_SERVER_SERVERCAPABILITIES),
                            nodeIdHasProperty, UA_NODEID_NUMERIC(0, UA_NS0ID_PROPERTYTYPE));

    UA_ObjectNode *modellingRules = UA_NodeStore_newObjectNode();
    copyNames((UA_Node*)modellingRules, "ModellingRules");
    modellingRules->nodeId.identifier.numeric = UA_NS0ID_SERVER_SERVERCAPABILITIES_MODELLINGRULES;
    addNodeInternalWithType(server, (UA_Node*)modellingRules,
                            UA_NODEID_NUMERIC(0, UA_NS0ID_SERVER_SERVERCAPABILITIES), nodeIdHasProperty,
                            UA_NODEID_NUMERIC(0, UA_NS0ID_FOLDERTYPE));

    UA_ObjectNode *aggregateFunctions = UA_NodeStore_newObjectNode();
    copyNames((UA_Node*)aggregateFunctions, "AggregateFunctions");
    aggregateFunctions->nodeId.identifier.numeric = UA_NS0ID_SERVER_SERVERCAPABILITIES_AGGREGATEFUNCTIONS;
    addNodeInternalWithType(server, (UA_Node*)aggregateFunctions,
                            UA_NODEID_NUMERIC(0, UA_NS0ID_SERVER_SERVERCAPABILITIES),
                            nodeIdHasProperty, UA_NODEID_NUMERIC(0, UA_NS0ID_FOLDERTYPE));

    UA_ObjectNode *serverdiagnostics = UA_NodeStore_newObjectNode();
    copyNames((UA_Node*)serverdiagnostics, "ServerDiagnostics");
    serverdiagnostics->nodeId.identifier.numeric = UA_NS0ID_SERVER_SERVERDIAGNOSTICS;
    addNodeInternalWithType(server, (UA_Node*)serverdiagnostics,
                            UA_NODEID_NUMERIC(0, UA_NS0ID_SERVER),
                            nodeIdHasComponent, UA_NODEID_NUMERIC(0, UA_NS0ID_SERVERDIAGNOSTICSTYPE));
    UA_NodeId ServerDiagnosticsNodeId = UA_NODEID_NUMERIC(0, UA_NS0ID_SERVER_SERVERDIAGNOSTICS);
    deleteInstanceChildren(server, &ServerDiagnosticsNodeId);
    
    UA_VariableNode *enabledFlag = UA_NodeStore_newVariableNode();
    copyNames((UA_Node*)enabledFlag, "EnabledFlag");
    enabledFlag->nodeId.identifier.numeric = UA_NS0ID_SERVER_SERVERDIAGNOSTICS_ENABLEDFLAG;
    UA_Variant_setScalar(&enabledFlag->value.data.value.value, UA_Boolean_new(),
                         &UA_TYPES[UA_TYPES_BOOLEAN]);
    enabledFlag->value.data.value.hasValue = true;
    enabledFlag->valueRank = 1;
    enabledFlag->minimumSamplingInterval = 1.0;
    addNodeInternalWithType(server, (UA_Node*)enabledFlag,
                            UA_NODEID_NUMERIC(0, UA_NS0ID_SERVER_SERVERDIAGNOSTICS),
                            nodeIdHasProperty, UA_NODEID_NUMERIC(0, UA_NS0ID_PROPERTYTYPE));

    UA_VariableNode *serverstatus = UA_NodeStore_newVariableNode();
    copyNames((UA_Node*)serverstatus, "ServerStatus");
    serverstatus->nodeId = UA_NODEID_NUMERIC(0, UA_NS0ID_SERVER_SERVERSTATUS);
    serverstatus->valueSource = UA_VALUESOURCE_DATASOURCE;
    serverstatus->value.dataSource = (UA_DataSource) {.handle = server, .read = readStatus,
                                                      .write = NULL};
    addNodeInternalWithType(server, (UA_Node*)serverstatus, UA_NODEID_NUMERIC(0, UA_NS0ID_SERVER),
                            nodeIdHasComponent, UA_NODEID_NUMERIC(0, UA_NS0ID_BASEDATAVARIABLETYPE));

    UA_VariableNode *starttime = UA_NodeStore_newVariableNode();
    copyNames((UA_Node*)starttime, "StartTime");
    starttime->nodeId = UA_NODEID_NUMERIC(0, UA_NS0ID_SERVER_SERVERSTATUS_STARTTIME);
    UA_Variant_setScalarCopy(&starttime->value.data.value.value,
                             &server->startTime, &UA_TYPES[UA_TYPES_DATETIME]);
    starttime->value.data.value.hasValue = true;
    addNodeInternalWithType(server, (UA_Node*)starttime,
                            UA_NODEID_NUMERIC(0, UA_NS0ID_SERVER_SERVERSTATUS),
                            nodeIdHasComponent, UA_NODEID_NUMERIC(0, UA_NS0ID_BASEDATAVARIABLETYPE));

    UA_VariableNode *currenttime = UA_NodeStore_newVariableNode();
    copyNames((UA_Node*)currenttime, "CurrentTime");
    currenttime->nodeId = UA_NODEID_NUMERIC(0, UA_NS0ID_SERVER_SERVERSTATUS_CURRENTTIME);
    currenttime->valueSource = UA_VALUESOURCE_DATASOURCE;
    currenttime->value.dataSource = (UA_DataSource) {.handle = NULL, .read = readCurrentTime,
                                                     .write = NULL};
    addNodeInternalWithType(server, (UA_Node*)currenttime,
                            UA_NODEID_NUMERIC(0, UA_NS0ID_SERVER_SERVERSTATUS),
                            nodeIdHasComponent, UA_NODEID_NUMERIC(0, UA_NS0ID_BASEDATAVARIABLETYPE));

    UA_VariableNode *state = UA_NodeStore_newVariableNode();
    copyNames((UA_Node*)state, "State");
    state->nodeId.identifier.numeric = UA_NS0ID_SERVER_SERVERSTATUS_STATE;
    UA_Variant_setScalar(&state->value.data.value.value, UA_ServerState_new(),
                         &UA_TYPES[UA_TYPES_SERVERSTATE]);
    state->value.data.value.hasValue = true;
    state->minimumSamplingInterval = 500.0f;
    addNodeInternalWithType(server, (UA_Node*)state, UA_NODEID_NUMERIC(0, UA_NS0ID_SERVER_SERVERSTATUS),
                            nodeIdHasComponent, UA_NODEID_NUMERIC(0, UA_NS0ID_BASEDATAVARIABLETYPE));

    UA_VariableNode *buildinfo = UA_NodeStore_newVariableNode();
    copyNames((UA_Node*)buildinfo, "BuildInfo");
    buildinfo->nodeId = UA_NODEID_NUMERIC(0, UA_NS0ID_SERVER_SERVERSTATUS_BUILDINFO);
    UA_Variant_setScalarCopy(&buildinfo->value.data.value.value,
                             &server->config.buildInfo, &UA_TYPES[UA_TYPES_BUILDINFO]);
    buildinfo->value.data.value.hasValue = true;
    addNodeInternalWithType(server, (UA_Node*)buildinfo,
                            UA_NODEID_NUMERIC(0, UA_NS0ID_SERVER_SERVERSTATUS),
                            nodeIdHasComponent, UA_NODEID_NUMERIC(0, UA_NS0ID_BUILDINFOTYPE));

    UA_VariableNode *producturi = UA_NodeStore_newVariableNode();
    copyNames((UA_Node*)producturi, "ProductUri");
    producturi->nodeId = UA_NODEID_NUMERIC(0, UA_NS0ID_SERVER_SERVERSTATUS_BUILDINFO_PRODUCTURI);
    UA_Variant_setScalarCopy(&producturi->value.data.value.value, &server->config.buildInfo.productUri,
                             &UA_TYPES[UA_TYPES_STRING]);
    producturi->value.data.value.hasValue = true;
    addNodeInternalWithType(server, (UA_Node*)producturi,
                            UA_NODEID_NUMERIC(0, UA_NS0ID_SERVER_SERVERSTATUS_BUILDINFO),
                            nodeIdHasComponent, UA_NODEID_NUMERIC(0, UA_NS0ID_BASEDATAVARIABLETYPE));

    UA_VariableNode *manufacturername = UA_NodeStore_newVariableNode();
    copyNames((UA_Node*)manufacturername, "ManufacturerName");
    manufacturername->nodeId = UA_NODEID_NUMERIC(0, UA_NS0ID_SERVER_SERVERSTATUS_BUILDINFO_MANUFACTURERNAME);
    UA_Variant_setScalarCopy(&manufacturername->value.data.value.value,
                             &server->config.buildInfo.manufacturerName,
                             &UA_TYPES[UA_TYPES_STRING]);
    manufacturername->value.data.value.hasValue = true;
    addNodeInternalWithType(server, (UA_Node*)manufacturername,
                            UA_NODEID_NUMERIC(0, UA_NS0ID_SERVER_SERVERSTATUS_BUILDINFO),
                            nodeIdHasComponent, UA_NODEID_NUMERIC(0, UA_NS0ID_BASEDATAVARIABLETYPE));

    UA_VariableNode *productname = UA_NodeStore_newVariableNode();
    copyNames((UA_Node*)productname, "ProductName");
    productname->nodeId = UA_NODEID_NUMERIC(0, UA_NS0ID_SERVER_SERVERSTATUS_BUILDINFO_PRODUCTNAME);
    UA_Variant_setScalarCopy(&productname->value.data.value.value, &server->config.buildInfo.productName,
                             &UA_TYPES[UA_TYPES_STRING]);
    productname->value.data.value.hasValue = true;
    addNodeInternalWithType(server, (UA_Node*)productname,
                            UA_NODEID_NUMERIC(0, UA_NS0ID_SERVER_SERVERSTATUS_BUILDINFO),
                            nodeIdHasComponent, UA_NODEID_NUMERIC(0, UA_NS0ID_BASEDATAVARIABLETYPE));

    UA_VariableNode *softwareversion = UA_NodeStore_newVariableNode();
    copyNames((UA_Node*)softwareversion, "SoftwareVersion");
    softwareversion->nodeId = UA_NODEID_NUMERIC(0, UA_NS0ID_SERVER_SERVERSTATUS_BUILDINFO_SOFTWAREVERSION);
    UA_Variant_setScalarCopy(&softwareversion->value.data.value.value,
                             &server->config.buildInfo.softwareVersion, &UA_TYPES[UA_TYPES_STRING]);
    softwareversion->value.data.value.hasValue = true;
    addNodeInternalWithType(server, (UA_Node*)softwareversion,
                            UA_NODEID_NUMERIC(0, UA_NS0ID_SERVER_SERVERSTATUS_BUILDINFO),
                            nodeIdHasComponent, UA_NODEID_NUMERIC(0, UA_NS0ID_BASEDATAVARIABLETYPE));

    UA_VariableNode *buildnumber = UA_NodeStore_newVariableNode();
    copyNames((UA_Node*)buildnumber, "BuildNumber");
    buildnumber->nodeId = UA_NODEID_NUMERIC(0, UA_NS0ID_SERVER_SERVERSTATUS_BUILDINFO_BUILDNUMBER);
    UA_Variant_setScalarCopy(&buildnumber->value.data.value.value, &server->config.buildInfo.buildNumber,
                             &UA_TYPES[UA_TYPES_STRING]);
    buildnumber->value.data.value.hasValue = true;
    addNodeInternalWithType(server, (UA_Node*)buildnumber,
                            UA_NODEID_NUMERIC(0, UA_NS0ID_SERVER_SERVERSTATUS_BUILDINFO),
                            nodeIdHasComponent, UA_NODEID_NUMERIC(0, UA_NS0ID_BASEDATAVARIABLETYPE));

    UA_VariableNode *builddate = UA_NodeStore_newVariableNode();
    copyNames((UA_Node*)builddate, "BuildDate");
    builddate->nodeId = UA_NODEID_NUMERIC(0, UA_NS0ID_SERVER_SERVERSTATUS_BUILDINFO_BUILDDATE);
    UA_Variant_setScalarCopy(&builddate->value.data.value.value, &server->config.buildInfo.buildDate,
                             &UA_TYPES[UA_TYPES_DATETIME]);
    builddate->value.data.value.hasValue = true;
    addNodeInternalWithType(server, (UA_Node*)builddate,
                            UA_NODEID_NUMERIC(0, UA_NS0ID_SERVER_SERVERSTATUS_BUILDINFO),
                            nodeIdHasComponent, UA_NODEID_NUMERIC(0, UA_NS0ID_BASEDATAVARIABLETYPE));

    UA_VariableNode *secondstillshutdown = UA_NodeStore_newVariableNode();
    copyNames((UA_Node*)secondstillshutdown, "SecondsTillShutdown");
    secondstillshutdown->nodeId = UA_NODEID_NUMERIC(0, UA_NS0ID_SERVER_SERVERSTATUS_SECONDSTILLSHUTDOWN);
    UA_Variant_setScalar(&secondstillshutdown->value.data.value.value, UA_UInt32_new(),
                         &UA_TYPES[UA_TYPES_UINT32]);
    secondstillshutdown->value.data.value.hasValue = true;
    addNodeInternalWithType(server, (UA_Node*)secondstillshutdown,
                            UA_NODEID_NUMERIC(0, UA_NS0ID_SERVER_SERVERSTATUS),
                            nodeIdHasComponent, UA_NODEID_NUMERIC(0, UA_NS0ID_BASEDATAVARIABLETYPE));

    UA_VariableNode *shutdownreason = UA_NodeStore_newVariableNode();
    copyNames((UA_Node*)shutdownreason, "ShutdownReason");
    shutdownreason->nodeId = UA_NODEID_NUMERIC(0, UA_NS0ID_SERVER_SERVERSTATUS_SHUTDOWNREASON);
    UA_Variant_setScalar(&shutdownreason->value.data.value.value, UA_LocalizedText_new(),
                         &UA_TYPES[UA_TYPES_LOCALIZEDTEXT]);
    shutdownreason->value.data.value.hasValue = true;
    addNodeInternalWithType(server, (UA_Node*)shutdownreason,
                            UA_NODEID_NUMERIC(0, UA_NS0ID_SERVER_SERVERSTATUS),
                            nodeIdHasComponent, UA_NODEID_NUMERIC(0, UA_NS0ID_BASEDATAVARIABLETYPE));

    UA_VariableNode *servicelevel = UA_NodeStore_newVariableNode();
    copyNames((UA_Node*)servicelevel, "ServiceLevel");
    servicelevel->nodeId = UA_NODEID_NUMERIC(0, UA_NS0ID_SERVER_SERVICELEVEL);
    servicelevel->valueSource = UA_VALUESOURCE_DATASOURCE;
    servicelevel->value.dataSource = (UA_DataSource) {.handle = server, .read = readServiceLevel,
                                                      .write = NULL};
    addNodeInternalWithType(server, (UA_Node*)servicelevel,
                            UA_NODEID_NUMERIC(0, UA_NS0ID_SERVER), nodeIdHasComponent,
                            UA_NODEID_NUMERIC(0, UA_NS0ID_PROPERTYTYPE));

    UA_VariableNode *auditing = UA_NodeStore_newVariableNode();
    copyNames((UA_Node*)auditing, "Auditing");
    auditing->nodeId = UA_NODEID_NUMERIC(0, UA_NS0ID_SERVER_AUDITING);
    auditing->valueSource = UA_VALUESOURCE_DATASOURCE;
    auditing->value.dataSource = (UA_DataSource) {.handle = server, .read = readAuditing, .write = NULL};
    addNodeInternalWithType(server, (UA_Node*)auditing,
                            UA_NODEID_NUMERIC(0, UA_NS0ID_SERVER), nodeIdHasComponent,
                            UA_NODEID_NUMERIC(0, UA_NS0ID_PROPERTYTYPE));

    UA_ObjectNode *vendorServerInfo = UA_NodeStore_newObjectNode();
    copyNames((UA_Node*)vendorServerInfo, "VendorServerInfo");
    vendorServerInfo->nodeId.identifier.numeric = UA_NS0ID_SERVER_VENDORSERVERINFO;
    addNodeInternalWithType(server, (UA_Node*)vendorServerInfo,
                            UA_NODEID_NUMERIC(0, UA_NS0ID_SERVER), nodeIdHasProperty,
                            UA_NODEID_NUMERIC(0, UA_NS0ID_BASEOBJECTTYPE));
    /*
    addReferenceInternal(server, UA_NODEID_NUMERIC(0, UA_NS0ID_SERVER_VENDORSERVERINFO),
                         nodeIdHasTypeDefinition, UA_EXPANDEDNODEID_NUMERIC(0, UA_NS0ID_VENDORSERVERINFOTYPE), true);
    */


    UA_ObjectNode *serverRedundancy = UA_NodeStore_newObjectNode();
    copyNames((UA_Node*)serverRedundancy, "ServerRedundancy");
    serverRedundancy->nodeId.identifier.numeric = UA_NS0ID_SERVER_SERVERREDUNDANCY;
    addNodeInternalWithType(server, (UA_Node*)serverRedundancy,
                            UA_NODEID_NUMERIC(0, UA_NS0ID_SERVER), nodeIdHasProperty,
                            UA_NODEID_NUMERIC(0, UA_NS0ID_BASEOBJECTTYPE));
    /*
    addReferenceInternal(server, UA_NODEID_NUMERIC(0, UA_NS0ID_SERVER_SERVERREDUNDANCY),
                         nodeIdHasTypeDefinition, UA_EXPANDEDNODEID_NUMERIC(0, UA_NS0ID_SERVERREDUNDANCYTYPE), true);
    */

    UA_VariableNode *redundancySupport = UA_NodeStore_newVariableNode();
    copyNames((UA_Node*)redundancySupport, "RedundancySupport");
    redundancySupport->nodeId = UA_NODEID_NUMERIC(0, UA_NS0ID_SERVER_SERVERREDUNDANCY_REDUNDANCYSUPPORT);
    //FIXME: enum is needed for type letting it uninitialized for now
    UA_Variant_setScalar(&redundancySupport->value.data.value.value, UA_Int32_new(),
                         &UA_TYPES[UA_TYPES_INT32]);
    redundancySupport->value.data.value.hasValue = true;
    addNodeInternalWithType(server, (UA_Node*)redundancySupport,
                            UA_NODEID_NUMERIC(0, UA_NS0ID_SERVER_SERVERREDUNDANCY),
                            nodeIdHasProperty, UA_NODEID_NUMERIC(0, UA_NS0ID_PROPERTYTYPE));

#if defined(UA_ENABLE_METHODCALLS) && defined(UA_ENABLE_SUBSCRIPTIONS)
    UA_Argument inputArguments;
    UA_Argument_init(&inputArguments);
    inputArguments.dataType = UA_TYPES[UA_TYPES_UINT32].typeId;
    inputArguments.name = UA_STRING("SubscriptionId");
    inputArguments.valueRank = -1; /* scalar argument */

    UA_Argument outputArguments[2];
    UA_Argument_init(&outputArguments[0]);
    outputArguments[0].dataType = UA_TYPES[UA_TYPES_UINT32].typeId;
    outputArguments[0].name = UA_STRING("ServerHandles");
    outputArguments[0].valueRank = 1;

    UA_Argument_init(&outputArguments[1]);
    outputArguments[1].dataType = UA_TYPES[UA_TYPES_UINT32].typeId;
    outputArguments[1].name = UA_STRING("ClientHandles");
    outputArguments[1].valueRank = 1;

    UA_MethodAttributes addmethodattributes;
    UA_MethodAttributes_init(&addmethodattributes);
    addmethodattributes.displayName = UA_LOCALIZEDTEXT("", "GetMonitoredItems");
    addmethodattributes.executable = true;
    addmethodattributes.userExecutable = true;

    UA_Server_addMethodNode(server, UA_NODEID_NUMERIC(0, UA_NS0ID_SERVER_GETMONITOREDITEMS),
        UA_NODEID_NUMERIC(0, UA_NS0ID_SERVER),
        UA_NODEID_NUMERIC(0, UA_NS0ID_HASCOMPONENT),
        UA_QUALIFIEDNAME(0, "GetMonitoredItems"), addmethodattributes,
        GetMonitoredItems, /* callback of the method node */
        NULL, /* handle passed with the callback */
        1, &inputArguments, 2, outputArguments, NULL);
#endif

    return server;
}

#ifdef UA_ENABLE_DISCOVERY
static UA_StatusCode register_server_with_discovery_server(UA_Server *server, const char* discoveryServerUrl, const UA_Boolean isUnregister, const char* semaphoreFilePath) {
    UA_Client *client = UA_Client_new(UA_ClientConfig_standard);
    UA_StatusCode retval = UA_Client_connect(client, discoveryServerUrl != NULL ? discoveryServerUrl : "opc.tcp://localhost:4840");
    if(retval != UA_STATUSCODE_GOOD) {
        UA_Client_delete(client);
        return retval;
    }

    UA_RegisterServer2Request request;
    UA_RegisterServer2Request_init(&request);

    request.requestHeader.timestamp = UA_DateTime_now();
    request.requestHeader.timeoutHint = 10000;

    request.server.isOnline = !isUnregister;

    // copy all the required data from applicationDescription to request
    retval |= UA_String_copy(&server->config.applicationDescription.applicationUri, &request.server.serverUri);
    retval |= UA_String_copy(&server->config.applicationDescription.productUri, &request.server.productUri);

    request.server.serverNamesSize = 1;
    request.server.serverNames = UA_malloc(sizeof(UA_LocalizedText));
    if (!request.server.serverNames) {
        UA_Client_disconnect(client);
        UA_Client_delete(client);
        return UA_STATUSCODE_BADOUTOFMEMORY;
    }
    retval |= UA_LocalizedText_copy(&server->config.applicationDescription.applicationName, &request.server.serverNames[0]);

    request.server.serverType = server->config.applicationDescription.applicationType;
    retval |= UA_String_copy(&server->config.applicationDescription.gatewayServerUri, &request.server.gatewayServerUri);
    // TODO where do we get the discoveryProfileUri for application data?

    request.server.discoveryUrls = UA_malloc(sizeof(UA_String) * server->config.applicationDescription.discoveryUrlsSize);
    if (!request.server.discoveryUrls) {
        UA_RegisteredServer_deleteMembers(&request.server);
        UA_Client_disconnect(client);
        UA_Client_delete(client);
        return UA_STATUSCODE_BADOUTOFMEMORY;
    }
    for (size_t i = 0; i<server->config.applicationDescription.discoveryUrlsSize; i++) {
        retval |= UA_String_copy(&server->config.applicationDescription.discoveryUrls[i], &request.server.discoveryUrls[i]);
    }

    /* add the discoveryUrls from the networklayers */
    UA_String *disc = UA_realloc(request.server.discoveryUrls, sizeof(UA_String) *
                                                               (request.server.discoveryUrlsSize + server->config.networkLayersSize));
    if(!disc) {
        UA_RegisteredServer_deleteMembers(&request.server);
        UA_Client_disconnect(client);
        UA_Client_delete(client);
        return UA_STATUSCODE_BADOUTOFMEMORY;
    }
    size_t existing = request.server.discoveryUrlsSize;
    request.server.discoveryUrls = disc;
    request.server.discoveryUrlsSize += server->config.networkLayersSize;

    // TODO: Add nl only if discoveryUrl not already present
    for(size_t i = 0; i < server->config.networkLayersSize; i++) {
        UA_ServerNetworkLayer *nl = &server->config.networkLayers[i];
        UA_String_copy(&nl->discoveryUrl, &request.server.discoveryUrls[existing + i]);
    }

    if (semaphoreFilePath) {
        request.server.semaphoreFilePath = UA_String_fromChars(semaphoreFilePath);
    }

    UA_MdnsDiscoveryConfiguration *mdnsConfig = UA_MdnsDiscoveryConfiguration_new();
    UA_MdnsDiscoveryConfiguration_init(mdnsConfig);

    request.discoveryConfigurationSize = 0;
    request.discoveryConfigurationSize = 1;
    request.discoveryConfiguration = UA_ExtensionObject_new();
    UA_ExtensionObject_init(&request.discoveryConfiguration[0]);
    request.discoveryConfiguration[0].encoding = UA_EXTENSIONOBJECT_DECODED_NODELETE;
    request.discoveryConfiguration[0].content.decoded.type = &UA_TYPES[UA_TYPES_MDNSDISCOVERYCONFIGURATION];
    request.discoveryConfiguration[0].content.decoded.data = mdnsConfig;

    UA_String_copy(&server->config.mdnsServerName, &mdnsConfig->mdnsServerName);
    retval |= UA_Array_copy(&server->config.serverCapabilities, server->config.serverCapabilitiesSize, (void**)&mdnsConfig->serverCapabilities, &UA_TYPES[UA_TYPES_STRING]);
    mdnsConfig->serverCapabilitiesSize = server->config.serverCapabilitiesSize;

    if (retval != UA_STATUSCODE_GOOD) {
        UA_LOG_ERROR(server->config.logger, UA_LOGCATEGORY_CLIENT,
                     "Could not initialize RegisterServer request");
        UA_MdnsDiscoveryConfiguration_delete(mdnsConfig);
        UA_RegisterServer2Request_deleteMembers(&request);
        return retval;
    }

    // First try with RegisterServer2, if that isn't implemented, use RegisterServer
    UA_RegisterServer2Response response;
    UA_RegisterServer2Response_init(&response);
    __UA_Client_Service(client, &request, &UA_TYPES[UA_TYPES_REGISTERSERVER2REQUEST],
                        &response, &UA_TYPES[UA_TYPES_REGISTERSERVER2RESPONSE]);

    if (response.responseHeader.serviceResult == UA_STATUSCODE_BADNOTIMPLEMENTED || response.responseHeader.serviceResult == UA_STATUSCODE_BADSERVICEUNSUPPORTED) {
        // try RegisterServer
        UA_RegisterServerResponse response_fallback;
        UA_RegisterServerResponse_init(&response_fallback);

        // copy from RegisterServer2 request
        UA_RegisterServerRequest request_fallback;
        UA_RegisterServerRequest_init(&request_fallback);

        UA_RequestHeader_copy(&request.requestHeader, &request_fallback.requestHeader);
        UA_RegisteredServer_copy(&request.server, &request_fallback.server);

        UA_RegisterServer2Request_deleteMembers(&request);

        __UA_Client_Service(client, &request_fallback, &UA_TYPES[UA_TYPES_REGISTERSERVERREQUEST],
                            &response_fallback, &UA_TYPES[UA_TYPES_REGISTERSERVERRESPONSE]);

        UA_RegisterServerRequest_deleteMembers(&request_fallback);

        if(response_fallback.responseHeader.serviceResult != UA_STATUSCODE_GOOD) {
            UA_LOG_ERROR(server->config.logger, UA_LOGCATEGORY_CLIENT,
                         "RegisterServer failed with statuscode 0x%08x", response_fallback.responseHeader.serviceResult);
            UA_StatusCode serviceResult = response_fallback.responseHeader.serviceResult;
            UA_MdnsDiscoveryConfiguration_delete(mdnsConfig);
            UA_RegisterServer2Response_deleteMembers(&response);
            UA_RegisterServerResponse_deleteMembers(&response_fallback);
            UA_Client_disconnect(client);
            UA_Client_delete(client);
            return serviceResult;
        }
    } else if(response.responseHeader.serviceResult != UA_STATUSCODE_GOOD) {
        UA_LOG_ERROR(server->config.logger, UA_LOGCATEGORY_CLIENT,
                     "RegisterServer2 failed with statuscode 0x%08x", response.responseHeader.serviceResult);
        UA_StatusCode serviceResult = response.responseHeader.serviceResult;
        UA_MdnsDiscoveryConfiguration_delete(mdnsConfig);
        UA_RegisterServer2Request_deleteMembers(&request);
        UA_RegisterServer2Response_deleteMembers(&response);
        UA_Client_disconnect(client);
        UA_Client_delete(client);
        return serviceResult;
    }

    UA_MdnsDiscoveryConfiguration_delete(mdnsConfig);
    UA_RegisterServer2Request_deleteMembers(&request);
    UA_RegisterServer2Response_deleteMembers(&response);

    UA_Client_disconnect(client);
    UA_Client_delete(client);

    return UA_STATUSCODE_GOOD;
}

UA_StatusCode UA_Server_register_discovery(UA_Server *server, const char* discoveryServerUrl, const char* semaphoreFilePath) {
    return register_server_with_discovery_server(server, discoveryServerUrl, UA_FALSE, semaphoreFilePath);
}

UA_StatusCode UA_Server_unregister_discovery(UA_Server *server, const char* discoveryServerUrl) {
    return register_server_with_discovery_server(server, discoveryServerUrl, UA_TRUE, NULL);
}
#endif<|MERGE_RESOLUTION|>--- conflicted
+++ resolved
@@ -61,7 +61,7 @@
             return i;
     }
 
-    /* Add a new namespace to the namespace array */
+    /* Add a new namespace to the namsepace array */
     server->namespaces = UA_realloc(server->namespaces,
                                     sizeof(UA_String) * (server->namespacesSize + 1));
     UA_String_copy(&nameString, &server->namespaces[server->namespacesSize]);
@@ -98,10 +98,10 @@
         return UA_STATUSCODE_BADARGUMENTSMISSING;
 
     char urlString[256];
-    if(url->length >= 256)
+    if(url.length >= 256)
         return UA_STATUSCODE_BADINTERNALERROR;
-    memcpy(urlString, url->data, url->length);
-    urlString[url->length] = 0;
+    memcpy(urlString, url.data, url.length);
+    urlString[url.length] = 0;
 
     size_t size = server->externalNamespacesSize;
     server->externalNamespaces =
@@ -110,13 +110,8 @@
     server->externalNamespaces[size].index = (UA_UInt16)server->namespacesSize;
     *assignedNamespaceIndex = (UA_UInt16)server->namespacesSize;
     UA_String_copy(url, &server->externalNamespaces[size].url);
-<<<<<<< HEAD
-    server->externalNamespacesSize++;
-    UA_Server_addNamespace(server, urlString);
-=======
     ++server->externalNamespacesSize;
     addNamespaceInternal(server, urlString);
->>>>>>> f8acccc6
 
     return UA_STATUSCODE_GOOD;
 }
