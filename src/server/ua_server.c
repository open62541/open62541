/* This Source Code Form is subject to the terms of the Mozilla Public
 * License, v. 2.0. If a copy of the MPL was not distributed with this
 * file, You can obtain one at http://mozilla.org/MPL/2.0/. */

#include "ua_types.h"
#include "ua_server_internal.h"
#include "ua_securechannel_manager.h"
#include "ua_session_manager.h"
#include "ua_util.h"
#include "ua_services.h"
#include "ua_nodeids.h"
#include "ua_nodestore_standard.h"

#ifdef UA_ENABLE_DISCOVERY
#include "ua_client.h"
#include "ua_config_standard.h"
#endif

#ifdef UA_ENABLE_GENERATE_NAMESPACE0
#include "ua_namespaceinit_generated.h"
#endif

#ifdef UA_ENABLE_SUBSCRIPTIONS
#include "ua_subscription.h"
#endif

#if defined(UA_ENABLE_MULTITHREADING) && !defined(NDEBUG)
UA_THREAD_LOCAL bool rcu_locked = false;
#endif

#if defined(UA_ENABLE_METHODCALLS) && defined(UA_ENABLE_SUBSCRIPTIONS)
UA_THREAD_LOCAL UA_Session* methodCallSession = NULL;
#endif
static const UA_NodeId nodeIdHasSubType = {
    0,UA_NODEIDTYPE_NUMERIC,{UA_NS0ID_HASSUBTYPE}};
static const UA_NodeId nodeIdHasComponent = {
    0,UA_NODEIDTYPE_NUMERIC,{UA_NS0ID_HASCOMPONENT}};
static const UA_NodeId nodeIdHasProperty = {
    0,UA_NODEIDTYPE_NUMERIC,{UA_NS0ID_HASPROPERTY}};
static const UA_NodeId nodeIdOrganizes = {
    0,UA_NODEIDTYPE_NUMERIC,{UA_NS0ID_ORGANIZES}};

#ifndef UA_ENABLE_GENERATE_NAMESPACE0
static const UA_NodeId nodeIdNonHierarchicalReferences = {
    0,UA_NODEIDTYPE_NUMERIC,{UA_NS0ID_NONHIERARCHICALREFERENCES}};
#endif

/**********************/
/* Namespace Handling */
/**********************/

static UA_StatusCode
replaceNamespaceArray_server(UA_Server * server,
        UA_String * newNsUris, size_t newNsSize){

    UA_LOG_INFO(server->config.logger, UA_LOGCATEGORY_SERVER,
            "Changing the servers namespace array with new length: %i.", newNsSize);
    /* Check if new namespace uris are unique */
    for(size_t i = 0 ; i < newNsSize-1 ; ++i){
        for(size_t j = i+1 ; j < newNsSize ; ++j){
            if(UA_String_equal(&newNsUris[i], &newNsUris[j])){
                return UA_STATUSCODE_BADINVALIDARGUMENT;
            }
        }
    }

    /* Announce changing process */
    //TODO set lock flag
    size_t oldNsSize = server->namespacesSize;
    server->namespacesSize = 0;

    /* Alloc new NS Array  */
    UA_Namespace * newNsArray = (UA_Namespace*)UA_malloc(newNsSize * sizeof(UA_Namespace));
    if(!newNsArray)
        return UA_STATUSCODE_BADOUTOFMEMORY;
    /* Alloc new index mapping array. Old ns index --> new ns index */
    size_t* oldNsIdxToNewNsIdx = (size_t*)UA_malloc(oldNsSize * sizeof(size_t));
    if(!oldNsIdxToNewNsIdx){
        UA_free(newNsArray);
        server->namespacesSize = oldNsSize;
        return UA_STATUSCODE_BADOUTOFMEMORY;
    }
    //Fill oldNsIdxToNewNsIdx with default values
    for(size_t i = 0 ; i < oldNsSize ; ++i){
        oldNsIdxToNewNsIdx[i] = (size_t)UA_NAMESPACE_UNDEFINED;
    }

    /* Search for old ns and copy it. If not found add a new namespace with default values. */
    //TODO forbid change of namespace 0?
    for(size_t newIdx = 0 ; newIdx < newNsSize ; ++newIdx){
        UA_Boolean nsExists = UA_FALSE;
        for(size_t oldIdx = 0 ; oldIdx < oldNsSize ; ++oldIdx){
            if(UA_String_equal(&newNsUris[newIdx], &server->namespaces[oldIdx].uri)){
                nsExists = UA_TRUE;
                newNsArray[newIdx] = server->namespaces[oldIdx];
                oldNsIdxToNewNsIdx[oldIdx] = newIdx; //Mark as already copied
                break;
            }
        }
        if(nsExists == UA_FALSE){
            UA_Namespace_init(&newNsArray[newIdx], &newNsUris[newIdx]);
        }
    }

    /* Update the namespace indices in data types, new namespaces and nodestores. Set default nodestores */
    UA_Namespace_updateNodestores(newNsArray,newNsSize,
                                  oldNsIdxToNewNsIdx, oldNsSize);
    for(size_t newIdx = 0 ; newIdx < newNsSize ; ++newIdx){
        UA_Namespace_updateDataTypes(&newNsArray[newIdx], NULL, (UA_UInt16)newIdx);
        newNsArray[newIdx].index = (UA_UInt16)newIdx;
        if(!newNsArray[newIdx].nodestore){
            newNsArray[newIdx].nodestore = server->nodestore_std;
            newNsArray[newIdx].nodestore->linkNamespace(newNsArray[newIdx].nodestore->handle, (UA_UInt16)newIdx);
        }
    }

    /* Delete old unused namespaces */
    for(size_t i = 0; i<oldNsSize; ++i){
        if(oldNsIdxToNewNsIdx[i] == (size_t)UA_NAMESPACE_UNDEFINED)
            UA_Namespace_deleteMembers(&server->namespaces[i]);
    }

    /* Cleanup, copy new namespace array to server and make visible */
    UA_free(oldNsIdxToNewNsIdx);
    UA_free(server->namespaces);
    server->namespaces = newNsArray;
    server->namespacesSize = newNsSize;
    //TODO make multithreading save and do at last step --> add real namespace array size as parameter or lock namespacearray?

    return UA_STATUSCODE_GOOD;
}

static UA_StatusCode
writeNamespaces(void *handle, const UA_NodeId nodeid, const UA_Variant *data,
                const UA_NumericRange *range) {
    UA_Server *server = (UA_Server*)handle;

    /* Check the data type */
    if(data->type != &UA_TYPES[UA_TYPES_STRING])
        return UA_STATUSCODE_BADTYPEMISMATCH;

    /* Check that the variant is not empty */
    if(!data->data)
        return UA_STATUSCODE_BADTYPEMISMATCH;

    /* TODO: Writing with a range is not implemented */
    if(range)
        return UA_STATUSCODE_BADNOTIMPLEMENTED;

    /* Reorder and replace the namespaces with all consequences */
    UA_StatusCode retval = replaceNamespaceArray_server(server,
            (UA_String *)data->data, (size_t)data->arrayLength);

    if(retval == UA_STATUSCODE_GOOD)
        return UA_STATUSCODE_GOODEDITED; //Don't return good, as namespace array could be moved
    return retval;
}

static void
changeNamespace_server(UA_Server * server, UA_Namespace* newNs,  size_t newNsIdx){
    //change Nodestore
    UA_Namespace_changeNodestore(&server->namespaces[newNsIdx], newNs, server->nodestore_std,
            (UA_UInt16) newNsIdx);

    //Change and update DataTypes
    UA_Namespace_updateDataTypes(&server->namespaces[newNsIdx], newNs, (UA_UInt16)newNsIdx);

    //Update indices in namespaces
    newNs->index = (UA_UInt16)newNsIdx;
    server->namespaces[newNsIdx].index = (UA_UInt16)newNsIdx;
}

UA_StatusCode
UA_Server_addNamespace_full(UA_Server *server, UA_Namespace* namespacePtr){
    /* Check if the namespace already exists in the server's namespace array */
    for(size_t i = 0; i < server->namespacesSize; ++i) {
        if(UA_String_equal(&namespacePtr->uri, &server->namespaces[i].uri)){
            changeNamespace_server(server, namespacePtr, i);
            return UA_STATUSCODE_GOOD;
        }
    }
    /* Namespace doesn't exist alloc space in namespaces array */
    UA_Namespace *newNsArray = (UA_Namespace*)UA_realloc(server->namespaces,
            sizeof(UA_Namespace) * (server->namespacesSize + 1));
    if(!newNsArray)
            return UA_STATUSCODE_BADOUTOFMEMORY;
    server->namespaces = newNsArray;

    /* Fill new namespace with values */
    UA_Namespace_init(&server->namespaces[server->namespacesSize], &namespacePtr->uri);
    changeNamespace_server(server, namespacePtr, server->namespacesSize);

    /* Announce the change (otherwise, the array appears unchanged) */
    ++server->namespacesSize;
    return UA_STATUSCODE_GOOD;
}

UA_UInt16 UA_Server_addNamespace(UA_Server *server, const char* namespaceUri){
    UA_Namespace * ns = UA_Namespace_newFromChar(namespaceUri);
    UA_Server_addNamespace_full(server, ns);
    UA_UInt16 retIndex = ns->index;
    UA_Namespace_deleteMembers(ns);
    UA_free(ns);
    return retIndex;
}

UA_StatusCode UA_Server_deleteNamespace_full(UA_Server *server, UA_Namespace * namespacePtr){
    UA_String * newNsUris = (UA_String*)UA_malloc((server->namespacesSize-1) * sizeof(UA_String));
    if(!newNsUris)
        return UA_STATUSCODE_BADOUTOFMEMORY;

    /* Check if the namespace already exists in the server's namespace array */
    size_t j = 0;
    for(size_t i = 0; i < server->namespacesSize; ++i) {
        if(!UA_String_equal(&namespacePtr->uri, &server->namespaces[i].uri)){
            if(j == server->namespacesSize){
                UA_free(newNsUris);
                return UA_STATUSCODE_BADNOTFOUND;
            }
            newNsUris[j++] = server->namespaces[i].uri;
        }
    }
    return replaceNamespaceArray_server(server, newNsUris, j);
}

UA_StatusCode UA_Server_deleteNamespace(UA_Server *server, const char* namespaceUri){
    UA_Namespace * ns = UA_Namespace_newFromChar(namespaceUri);
    UA_StatusCode retVal = UA_Server_deleteNamespace_full(server, ns);
    UA_Namespace_deleteMembers(ns);
    UA_free(ns);
    return retVal;
}


#ifdef UA_ENABLE_EXTERNAL_NAMESPACES
static void UA_ExternalNamespace_init(UA_ExternalNamespace *ens) {
    ens->index = 0;
    UA_String_init(&ens->url);
}

static void UA_ExternalNamespace_deleteMembers(UA_ExternalNamespace *ens) {
    UA_String_deleteMembers(&ens->url);
    ens->externalNodeStore.destroy(ens->externalNodeStore.ensHandle);
}

static void UA_Server_deleteExternalNamespaces(UA_Server *server) {
    for(UA_UInt32 i = 0; i < server->externalNamespacesSize; ++i)
        UA_ExternalNamespace_deleteMembers(&server->externalNamespaces[i]);
    if(server->externalNamespacesSize > 0) {
        UA_free(server->externalNamespaces);
        server->externalNamespaces = NULL;
        server->externalNamespacesSize = 0;
    }
}

UA_StatusCode UA_EXPORT
UA_Server_addExternalNamespace(UA_Server *server, const UA_String *url,
                               UA_ExternalNodeStore *nodeStore,
                               UA_UInt16 *assignedNamespaceIndex) {
    if(!nodeStore)
        return UA_STATUSCODE_BADARGUMENTSMISSING;

    char urlString[256];
    if(url->length >= 256)
        return UA_STATUSCODE_BADINTERNALERROR;
    memcpy(urlString, url->data, url->length);
    urlString[url->length] = 0;

    size_t size = server->externalNamespacesSize;
    server->externalNamespaces = (UA_ExternalNamespace*)
        UA_realloc(server->externalNamespaces, sizeof(UA_ExternalNamespace) * (size + 1));
    server->externalNamespaces[size].externalNodeStore = *nodeStore;
    server->externalNamespaces[size].index = (UA_UInt16)server->namespacesSize;
    *assignedNamespaceIndex = (UA_UInt16)server->namespacesSize;
    UA_String_copy(url, &server->externalNamespaces[size].url);
    ++server->externalNamespacesSize;
    UA_Server_addNamespace(server, urlString);
    return UA_STATUSCODE_GOOD;
}
#endif /* UA_ENABLE_EXTERNAL_NAMESPACES*/




/**********************/
/* Utility Functions  */
/**********************/

UA_StatusCode
UA_Server_forEachChildNodeCall(UA_Server *server, UA_NodeId parentNodeId,
                               UA_NodeIteratorCallback callback, void *handle) {
    UA_RCU_LOCK();
    const UA_Node *parent = UA_NodestoreSwitch_getNode(server, &parentNodeId);
    if(!parent) {
        UA_RCU_UNLOCK();
        return UA_STATUSCODE_BADNODEIDINVALID;
    }

    /* TODO: We need to do an ugly copy of the references array since users may
     * delete references from within the callback. In single-threaded mode this
     * changes the same node we point at here. In multi-threaded mode, this
     * creates a new copy as nodes are truly immutable. */
    UA_ReferenceNode *refs = NULL;
    size_t refssize = parent->referencesSize;
    UA_StatusCode retval = UA_Array_copy(parent->references, parent->referencesSize,
                                         (void**)&refs, &UA_TYPES[UA_TYPES_REFERENCENODE]);
    if(retval != UA_STATUSCODE_GOOD) {
        UA_RCU_UNLOCK();
        return retval;
    }

    for(size_t i = parent->referencesSize; i > 0; --i) {
        UA_ReferenceNode *ref = &refs[i-1];
        retval |= callback(ref->targetId.nodeId, ref->isInverse,
                           ref->referenceTypeId, handle);
    }
    UA_NodestoreSwitch_releaseNode(server, parent);
    UA_RCU_UNLOCK();

    UA_Array_delete(refs, refssize, &UA_TYPES[UA_TYPES_REFERENCENODE]);
    return retval;
}

static UA_StatusCode
addReferenceInternal(UA_Server *server, const UA_NodeId sourceId, const UA_NodeId refTypeId,
                     const UA_ExpandedNodeId targetId, UA_Boolean isForward) {
    UA_AddReferencesItem item;
    UA_AddReferencesItem_init(&item);
    item.sourceNodeId = sourceId;
    item.referenceTypeId = refTypeId;
    item.isForward = isForward;
    item.targetNodeId = targetId;
    UA_RCU_LOCK();
    UA_StatusCode retval = Service_AddReferences_single(server, &adminSession, &item);
    UA_RCU_UNLOCK();
    return retval;
}

static UA_AddNodesResult
addNodeInternal(UA_Server *server, UA_Node *node, const UA_NodeId parentNodeId,
                const UA_NodeId referenceTypeId) {
    UA_AddNodesResult res;
    UA_AddNodesResult_init(&res);
    UA_RCU_LOCK();
    res.statusCode = Service_AddNodes_existing(server, &adminSession, node, &parentNodeId,
                                               &referenceTypeId, &UA_NODEID_NULL,
                                               NULL, &res.addedNodeId);
    UA_RCU_UNLOCK();
    return res;
}

static UA_AddNodesResult
addNodeInternalWithType(UA_Server *server, UA_Node *node, const UA_NodeId parentNodeId,
                        const UA_NodeId referenceTypeId, const UA_NodeId typeIdentifier) {
    UA_AddNodesResult res;
    UA_AddNodesResult_init(&res);
    UA_RCU_LOCK();
    res.statusCode = Service_AddNodes_existing(server, &adminSession, node, &parentNodeId,
                                               &referenceTypeId, &typeIdentifier,
                                               NULL, &res.addedNodeId);
    UA_RCU_UNLOCK();
    return res;
}

// delete any children of an instance without touching the object itself
<<<<<<< HEAD
static void deleteInstanceChildren(UA_Server *server, UA_NodeId *objectNodeId) {
  UA_BrowseDescription bDes;
  UA_BrowseDescription_init(&bDes);
  UA_NodeId_copy(objectNodeId, &bDes.nodeId );
  bDes.browseDirection = UA_BROWSEDIRECTION_FORWARD;
  bDes.nodeClassMask = UA_NODECLASS_OBJECT | UA_NODECLASS_VARIABLE | UA_NODECLASS_METHOD;
  bDes.resultMask = UA_BROWSERESULTMASK_ISFORWARD | UA_BROWSERESULTMASK_NODECLASS | UA_BROWSERESULTMASK_REFERENCETYPEINFO;
  UA_BrowseResult bRes;
  UA_BrowseResult_init(&bRes);
  UA_RCU_LOCK();
  Service_Browse_single(server, &adminSession, NULL, &bDes, 0, &bRes);
  UA_RCU_UNLOCK();
  for(size_t i=0; i<bRes.referencesSize; ++i) {
    UA_ReferenceDescription *rd = &bRes.references[i];
    if((rd->nodeClass == UA_NODECLASS_OBJECT || rd->nodeClass == UA_NODECLASS_VARIABLE)) 
    {
      Service_DeleteNodes_single(server, &adminSession, &rd->nodeId.nodeId, UA_TRUE) ;
    }
    else if (rd->nodeClass == UA_NODECLASS_METHOD) 
    {
      UA_DeleteReferencesItem dR;
      UA_DeleteReferencesItem_init(&dR);
      dR.sourceNodeId = *objectNodeId;
      dR.isForward = UA_TRUE;
      UA_NodeId_copy(&rd->referenceTypeId, &dR.referenceTypeId);
      UA_NodeId_copy(&rd->nodeId.nodeId, &dR.targetNodeId.nodeId);
      dR.deleteBidirectional = UA_TRUE;
      Service_DeleteReferences_single(server, &adminSession, &dR);
      UA_DeleteReferencesItem_deleteMembers(&dR);
    }
  }
  UA_BrowseResult_deleteMembers(&bRes); 
=======
static void
deleteInstanceChildren(UA_Server *server, UA_NodeId *objectNodeId) {
    UA_RCU_LOCK();
    UA_BrowseDescription bDes;
    UA_BrowseDescription_init(&bDes);
    UA_NodeId_copy(objectNodeId, &bDes.nodeId );
    bDes.browseDirection = UA_BROWSEDIRECTION_FORWARD;
    bDes.nodeClassMask = UA_NODECLASS_OBJECT | UA_NODECLASS_VARIABLE | UA_NODECLASS_METHOD;
    bDes.resultMask = UA_BROWSERESULTMASK_ISFORWARD | UA_BROWSERESULTMASK_NODECLASS |
        UA_BROWSERESULTMASK_REFERENCETYPEINFO;
    UA_BrowseResult bRes;
    UA_BrowseResult_init(&bRes);
    Service_Browse_single(server, &adminSession, NULL, &bDes, 0, &bRes);
    for(size_t i=0; i<bRes.referencesSize; ++i) {
        UA_ReferenceDescription *rd = &bRes.references[i];
        if((rd->nodeClass == UA_NODECLASS_OBJECT || rd->nodeClass == UA_NODECLASS_VARIABLE)) {
            Service_DeleteNodes_single(server, &adminSession, &rd->nodeId.nodeId, UA_TRUE) ;
        } else if (rd->nodeClass == UA_NODECLASS_METHOD) {
            UA_DeleteReferencesItem dR;
            UA_DeleteReferencesItem_init(&dR);
            dR.sourceNodeId = *objectNodeId;
            dR.isForward = UA_TRUE;
            UA_NodeId_copy(&rd->referenceTypeId, &dR.referenceTypeId);
            UA_NodeId_copy(&rd->nodeId.nodeId, &dR.targetNodeId.nodeId);
            dR.deleteBidirectional = UA_TRUE;
            Service_DeleteReferences_single(server, &adminSession, &dR);
            UA_DeleteReferencesItem_deleteMembers(&dR);
        }
    }
    UA_BrowseResult_deleteMembers(&bRes);
    UA_RCU_UNLOCK();
>>>>>>> de0c7075
}

/**********/
/* Server */
/**********/

/* The server needs to be stopped before it can be deleted */
void UA_Server_delete(UA_Server *server) {
    // Delete the timed work
    UA_RepeatedJobsList_deleteMembers(&server->repeatedJobs);

    // Delete all internal data
    UA_SecureChannelManager_deleteMembers(&server->secureChannelManager);
    UA_SessionManager_deleteMembers(&server->sessionManager);
    UA_RCU_LOCK();
    //delete all namespaces and nodestores
    for(size_t i = 0; i<server->namespacesSize; ++i){
        UA_Namespace_deleteMembers(&server->namespaces[i]);
    }
    UA_free(server->namespaces);
    //Delete the standard nodestore
    UA_Nodestore_standard_delete(server->nodestore_std);
    UA_RCU_UNLOCK();
    UA_free(server->nodestore_std);
#ifdef UA_ENABLE_EXTERNAL_NAMESPACES
    UA_Server_deleteExternalNamespaces(server);
#endif
    UA_Array_delete(server->endpointDescriptions, server->endpointDescriptionsSize,
                    &UA_TYPES[UA_TYPES_ENDPOINTDESCRIPTION]);

#ifdef UA_ENABLE_DISCOVERY
    registeredServer_list_entry *rs, *rs_tmp;
    LIST_FOREACH_SAFE(rs, &server->registeredServers, pointers, rs_tmp) {
        LIST_REMOVE(rs, pointers);
        UA_RegisteredServer_deleteMembers(&rs->registeredServer);
        UA_free(rs);
    }
    if(server->periodicServerRegisterJob)
        UA_free(server->periodicServerRegisterJob);

# ifdef UA_ENABLE_DISCOVERY_MULTICAST
    if(server->config.applicationDescription.applicationType == UA_APPLICATIONTYPE_DISCOVERYSERVER)
        UA_Discovery_multicastDestroy(server);

    serverOnNetwork_list_entry *son, *son_tmp;
    LIST_FOREACH_SAFE(son, &server->serverOnNetwork, pointers, son_tmp) {
        LIST_REMOVE(son, pointers);
        UA_ServerOnNetwork_deleteMembers(&son->serverOnNetwork);
        if(son->pathTmp)
            free(son->pathTmp);
        UA_free(son);
    }

    for(size_t i = 0; i < SERVER_ON_NETWORK_HASH_PRIME; i++) {
        serverOnNetwork_hash_entry* currHash = server->serverOnNetworkHash[i];
        while(currHash) {
            serverOnNetwork_hash_entry* nextHash = currHash->next;
            free(currHash);
            currHash = nextHash;
        }
    }
# endif

#endif

#ifdef UA_ENABLE_MULTITHREADING
    pthread_cond_destroy(&server->dispatchQueue_condition);
    pthread_mutex_destroy(&server->dispatchQueue_mutex);
#endif
    UA_free(server);
}

/* Recurring cleanup. Removing unused and timed-out channels and sessions */
static void UA_Server_cleanup(UA_Server *server, void *_) {
    UA_DateTime nowMonotonic = UA_DateTime_nowMonotonic();
    UA_SessionManager_cleanupTimedOut(&server->sessionManager, nowMonotonic);
    UA_SecureChannelManager_cleanupTimedOut(&server->secureChannelManager, nowMonotonic);
#ifdef UA_ENABLE_DISCOVERY
    UA_Discovery_cleanupTimedOut(server, nowMonotonic);
#endif
}

static UA_StatusCode
readStatus(void *handle, const UA_NodeId nodeid, UA_Boolean sourceTimeStamp,
           const UA_NumericRange *range, UA_DataValue *value) {
    if(range) {
        value->hasStatus = true;
        value->status = UA_STATUSCODE_BADINDEXRANGEINVALID;
        return UA_STATUSCODE_GOOD;
    }

    UA_Server *server = (UA_Server*)handle;
    UA_ServerStatusDataType *status = UA_ServerStatusDataType_new();
    status->startTime = server->startTime;
    status->currentTime = UA_DateTime_now();
    status->state = UA_SERVERSTATE_RUNNING;
    status->secondsTillShutdown = 0;
    UA_BuildInfo_copy(&server->config.buildInfo, &status->buildInfo);

    value->value.type = &UA_TYPES[UA_TYPES_SERVERSTATUSDATATYPE];
    value->value.arrayLength = 0;
    value->value.data = status;
    value->value.arrayDimensionsSize = 0;
    value->value.arrayDimensions = NULL;
    value->hasValue = true;
    if(sourceTimeStamp) {
        value->hasSourceTimestamp = true;
        value->sourceTimestamp = UA_DateTime_now();
    }
    return UA_STATUSCODE_GOOD;
}

/** TODO: rework the code duplication in the getter methods **/
static UA_StatusCode
readServiceLevel(void *handle, const UA_NodeId nodeid, UA_Boolean sourceTimeStamp,
           const UA_NumericRange *range, UA_DataValue *value) {
    if(range) {
        value->hasStatus = true;
        value->status = UA_STATUSCODE_BADINDEXRANGEINVALID;
        return UA_STATUSCODE_GOOD;
    }

    value->value.type = &UA_TYPES[UA_TYPES_BYTE];
    value->value.arrayLength = 0;
    UA_Byte *byte = UA_Byte_new();
    *byte = 255;
    value->value.data = byte;
    value->value.arrayDimensionsSize = 0;
    value->value.arrayDimensions = NULL;
    value->hasValue = true;
    if(sourceTimeStamp) {
        value->hasSourceTimestamp = true;
        value->sourceTimestamp = UA_DateTime_now();
    }
    return UA_STATUSCODE_GOOD;
}

/** TODO: rework the code duplication in the getter methods **/
static UA_StatusCode
readAuditing(void *handle, const UA_NodeId nodeid, UA_Boolean sourceTimeStamp,
           const UA_NumericRange *range, UA_DataValue *value) {
    if(range) {
        value->hasStatus = true;
        value->status = UA_STATUSCODE_BADINDEXRANGEINVALID;
        return UA_STATUSCODE_GOOD;
    }

    value->value.type = &UA_TYPES[UA_TYPES_BOOLEAN];
    value->value.arrayLength = 0;
    UA_Boolean *boolean = UA_Boolean_new();
    *boolean = false;
    value->value.data = boolean;
    value->value.arrayDimensionsSize = 0;
    value->value.arrayDimensions = NULL;
    value->hasValue = true;
    if(sourceTimeStamp) {
        value->hasSourceTimestamp = true;
        value->sourceTimestamp = UA_DateTime_now();
    }
    return UA_STATUSCODE_GOOD;
}

static UA_StatusCode
readNamespaces(void *handle, const UA_NodeId nodeid, UA_Boolean sourceTimestamp,
               const UA_NumericRange *range, UA_DataValue *value) {
    if(range) {
        value->hasStatus = true;
        value->status = UA_STATUSCODE_BADINDEXRANGEINVALID;
        return UA_STATUSCODE_GOOD;
    }
    UA_Server *server = (UA_Server*)handle;
    //Copy namespace array in UA_String array
    UA_String* namespacesArray = (UA_String*)UA_malloc(sizeof(UA_String) *server->namespacesSize);
    if(!namespacesArray)
        return UA_STATUSCODE_BADOUTOFMEMORY;
    for(size_t i = 0; i < server->namespacesSize; ++i){
        namespacesArray[i] = server->namespaces[i].uri;
    }
    UA_Variant_setArrayCopy(&value->value, namespacesArray,
            server->namespacesSize, &UA_TYPES[UA_TYPES_STRING]);
    UA_free(namespacesArray);
    value->hasValue = true;
    if(sourceTimestamp) {
        value->hasSourceTimestamp = true;
        value->sourceTimestamp = UA_DateTime_now();
    }
    return UA_STATUSCODE_GOOD;
}

static UA_StatusCode
readCurrentTime(void *handle, const UA_NodeId nodeid, UA_Boolean sourceTimeStamp,
                const UA_NumericRange *range, UA_DataValue *value) {
    if(range) {
        value->hasStatus = true;
        value->status = UA_STATUSCODE_BADINDEXRANGEINVALID;
        return UA_STATUSCODE_GOOD;
    }
    UA_DateTime currentTime = UA_DateTime_now();
    UA_StatusCode retval = UA_Variant_setScalarCopy(&value->value, &currentTime,
                                                    &UA_TYPES[UA_TYPES_DATETIME]);
    if(retval != UA_STATUSCODE_GOOD)
        return retval;
    value->hasValue = true;
    if(sourceTimeStamp) {
        value->hasSourceTimestamp = true;
        value->sourceTimestamp = currentTime;
    }
    return UA_STATUSCODE_GOOD;
}

static void copyNames(UA_Node *node, const char *name) {
    node->browseName = UA_QUALIFIEDNAME_ALLOC(0, name);
    node->displayName = UA_LOCALIZEDTEXT_ALLOC("en_US", name);
    node->description = UA_LOCALIZEDTEXT_ALLOC("en_US", name);
}

static void
addDataTypeNode(UA_Server *server, const char* name, UA_UInt32 datatypeid,
                UA_Boolean isAbstract, UA_UInt32 parent) {
    UA_DataTypeNode *datatype = UA_Nodestore_newDataTypeNode();
    copyNames((UA_Node*)datatype, name);
    datatype->nodeId.identifier.numeric = datatypeid;
    datatype->isAbstract = isAbstract;
    addNodeInternal(server, (UA_Node*)datatype,
                    UA_NODEID_NUMERIC(0, parent), nodeIdHasSubType);
}

static void
addObjectTypeNode(UA_Server *server, const char* name, UA_UInt32 objecttypeid,
                  UA_UInt32 parent, UA_UInt32 parentreference) {
    UA_ObjectTypeNode *objecttype =UA_Nodestore_newObjectTypeNode();
    copyNames((UA_Node*)objecttype, name);
    objecttype->nodeId.identifier.numeric = objecttypeid;
    addNodeInternal(server, (UA_Node*)objecttype, UA_NODEID_NUMERIC(0, parent),
                    UA_NODEID_NUMERIC(0, parentreference));
}

static UA_VariableTypeNode*
createVariableTypeNode(UA_Server *server, const char* name, UA_UInt32 variabletypeid,
                       UA_Boolean abstract) {
    UA_VariableTypeNode *variabletype = UA_Nodestore_newVariableTypeNode();
    copyNames((UA_Node*)variabletype, name);
    variabletype->nodeId.identifier.numeric = variabletypeid;
    variabletype->isAbstract = abstract;
    return variabletype;
}

#if defined(UA_ENABLE_METHODCALLS) && defined(UA_ENABLE_SUBSCRIPTIONS)
static UA_StatusCode
GetMonitoredItems(void *handle, const UA_NodeId *objectId,
                  const UA_NodeId *sessionId, void *sessionHandle,
                  size_t inputSize, const UA_Variant *input,
                  size_t outputSize, UA_Variant *output) {
    UA_UInt32 subscriptionId = *((UA_UInt32*)(input[0].data));
    UA_Session* session = methodCallSession;
    UA_Subscription* subscription = UA_Session_getSubscriptionByID(session, subscriptionId);
    if(!subscription)
        return UA_STATUSCODE_BADSUBSCRIPTIONIDINVALID;

    UA_UInt32 sizeOfOutput = 0;
    UA_MonitoredItem* monitoredItem;
    LIST_FOREACH(monitoredItem, &subscription->monitoredItems, listEntry) {
        ++sizeOfOutput;
    }
    if(sizeOfOutput==0)
        return UA_STATUSCODE_GOOD;

    UA_UInt32* clientHandles = (UA_UInt32 *)UA_Array_new(sizeOfOutput, &UA_TYPES[UA_TYPES_UINT32]);
    UA_UInt32* serverHandles = (UA_UInt32 *)UA_Array_new(sizeOfOutput, &UA_TYPES[UA_TYPES_UINT32]);
    UA_UInt32 i = 0;
    LIST_FOREACH(monitoredItem, &subscription->monitoredItems, listEntry) {
        clientHandles[i] = monitoredItem->clientHandle;
        serverHandles[i] = monitoredItem->itemId;
        ++i;
    }
    UA_Variant_setArray(&output[0], clientHandles, sizeOfOutput, &UA_TYPES[UA_TYPES_UINT32]);
    UA_Variant_setArray(&output[1], serverHandles, sizeOfOutput, &UA_TYPES[UA_TYPES_UINT32]);
    return UA_STATUSCODE_GOOD;
}
#endif

UA_Server * UA_Server_new(const UA_ServerConfig config) {
    UA_Server *server = (UA_Server *)UA_calloc(1, sizeof(UA_Server));
    if(!server)
        return NULL;

    server->config = config;
<<<<<<< HEAD
    LIST_INIT(&server->repeatedJobs);
=======
    server->nodestore = UA_NodeStore_new();

    /* Initialize the handling of repeated jobs */
#ifdef UA_ENABLE_MULTITHREADING
    UA_RepeatedJobsList_init(&server->repeatedJobs,
                             (UA_RepeatedJobsListProcessCallback)UA_Server_dispatchJob,
                             server);
#else
    UA_RepeatedJobsList_init(&server->repeatedJobs,
                             (UA_RepeatedJobsListProcessCallback)UA_Server_processJob,
                             server);
#endif
>>>>>>> de0c7075

#ifdef UA_ENABLE_MULTITHREADING
    rcu_init();
    cds_wfcq_init(&server->dispatchQueue_head, &server->dispatchQueue_tail);
    cds_lfs_init(&server->mainLoopJobs);
#else
    SLIST_INIT(&server->delayedCallbacks);
#endif

#ifndef UA_ENABLE_DETERMINISTIC_RNG
    UA_random_seed((UA_UInt64)UA_DateTime_now());
#endif
    //Initialize a default nodeStoreInterface for namespaces
    server->nodestore_std = (UA_NodestoreInterface*)UA_malloc(sizeof(UA_NodestoreInterface));
    *server->nodestore_std = UA_Nodestore_standard();
    /* Namespace0 and Namespace1 initialization*/
    //TODO move to UA_ServerConfig_standard as namespace array of size2
    UA_Namespace *ns0 = UA_Namespace_newFromChar("http://opcfoundation.org/UA/");
    ns0->dataTypes = UA_TYPES;
    ns0->dataTypesSize = UA_TYPES_COUNT;
    UA_Server_addNamespace_full(server, ns0);
    UA_Namespace_deleteMembers(ns0);
    UA_free(ns0);

    UA_Namespace *ns1 = UA_Namespace_new(&config.applicationDescription.applicationUri);
    UA_Server_addNamespace_full(server, ns1);
    UA_Namespace_deleteMembers(ns1);
    UA_free(ns1);
    /* Custom configuration of Namespaces at beginning*/
    for(size_t i = 0 ; i < config.namespacesSize ; ++i){

        UA_Server_addNamespace_full(server, &config.namespaces[i]);
    }

    /* Create endpoints w/o endpointurl. It is added from the networklayers at startup */
    server->endpointDescriptions = (UA_EndpointDescription *)UA_Array_new(server->config.networkLayersSize,
                                                &UA_TYPES[UA_TYPES_ENDPOINTDESCRIPTION]);
    server->endpointDescriptionsSize = server->config.networkLayersSize;
    for(size_t i = 0; i < server->config.networkLayersSize; ++i) {
        UA_EndpointDescription *endpoint = &server->endpointDescriptions[i];
        endpoint->securityMode = UA_MESSAGESECURITYMODE_NONE;
        endpoint->securityPolicyUri =
            UA_STRING_ALLOC("http://opcfoundation.org/UA/SecurityPolicy#None");
        endpoint->transportProfileUri =
            UA_STRING_ALLOC("http://opcfoundation.org/UA-Profile/Transport/uatcp-uasc-uabinary");

        size_t policies = 0;
        if(server->config.accessControl.enableAnonymousLogin)
            ++policies;
        if(server->config.accessControl.enableUsernamePasswordLogin)
            ++policies;
        endpoint->userIdentityTokensSize = policies;
        endpoint->userIdentityTokens = (UA_UserTokenPolicy *)UA_Array_new(policies, &UA_TYPES[UA_TYPES_USERTOKENPOLICY]);

        size_t currentIndex = 0;
        if(server->config.accessControl.enableAnonymousLogin) {
            UA_UserTokenPolicy_init(&endpoint->userIdentityTokens[currentIndex]);
            endpoint->userIdentityTokens[currentIndex].tokenType = UA_USERTOKENTYPE_ANONYMOUS;
            endpoint->userIdentityTokens[currentIndex].policyId = UA_STRING_ALLOC(ANONYMOUS_POLICY);
            ++currentIndex;
        }
        if(server->config.accessControl.enableUsernamePasswordLogin) {
            UA_UserTokenPolicy_init(&endpoint->userIdentityTokens[currentIndex]);
            endpoint->userIdentityTokens[currentIndex].tokenType = UA_USERTOKENTYPE_USERNAME;
            endpoint->userIdentityTokens[currentIndex].policyId = UA_STRING_ALLOC(USERNAME_POLICY);
        }

        /* The standard says "the HostName specified in the Server Certificate is the
           same as the HostName contained in the endpointUrl provided in the
           EndpointDescription */
        UA_String_copy(&server->config.serverCertificate, &endpoint->serverCertificate);
        UA_ApplicationDescription_copy(&server->config.applicationDescription, &endpoint->server);

        /* copy the discovery url only once the networlayer has been started */
        // UA_String_copy(&server->config.networkLayers[i].discoveryUrl, &endpoint->endpointUrl);
    }

    UA_SecureChannelManager_init(&server->secureChannelManager, server);
    UA_SessionManager_init(&server->sessionManager, server);

   UA_Job cleanup;
   cleanup.type = UA_JOBTYPE_METHODCALL;
   cleanup.job.methodCall.data = NULL;
   cleanup.job.methodCall.method = UA_Server_cleanup;
   UA_Server_addRepeatedJob(server, cleanup, 10000, NULL);

#ifdef UA_ENABLE_DISCOVERY
    // Discovery service
    LIST_INIT(&server->registeredServers);
    server->registeredServersSize = 0;
    server->periodicServerRegisterJob = NULL;
    server->registerServerCallback = NULL;
    server->registerServerCallbackData = NULL;
# ifdef UA_ENABLE_DISCOVERY_MULTICAST
    server->mdnsDaemon = NULL;
    server->mdnsSocket = 0;
    server->mdnsMainSrvAdded = UA_FALSE;
    if (server->config.applicationDescription.applicationType == UA_APPLICATIONTYPE_DISCOVERYSERVER) {
        UA_Discovery_multicastInit(server);
    }

    LIST_INIT(&server->serverOnNetwork);
    server->serverOnNetworkSize = 0;
    server->serverOnNetworkRecordIdCounter = 0;
    server->serverOnNetworkRecordIdLastReset = UA_DateTime_now();
    memset(server->serverOnNetworkHash,0,sizeof(struct serverOnNetwork_hash_entry*)*SERVER_ON_NETWORK_HASH_PRIME);

    server->serverOnNetworkCallback = NULL;
    server->serverOnNetworkCallbackData = NULL;
# endif
#endif

    server->startTime = UA_DateTime_now();

#ifdef UA_ENABLE_LOAD_NAMESPACE0
#ifndef UA_ENABLE_GENERATE_NAMESPACE0

    /*********************************/
    /* Bootstrap reference hierarchy */
    /*********************************/

    UA_ReferenceTypeNode *references = UA_Nodestore_newReferenceTypeNode();
    copyNames((UA_Node*)references, "References");
    references->nodeId.identifier.numeric = UA_NS0ID_REFERENCES;
    references->isAbstract = true;
    references->symmetric = true;
    references->inverseName = UA_LOCALIZEDTEXT_ALLOC("en_US", "References");

    UA_ReferenceTypeNode *hassubtype = UA_Nodestore_newReferenceTypeNode();
    copyNames((UA_Node*)hassubtype, "HasSubtype");
    hassubtype->inverseName = UA_LOCALIZEDTEXT_ALLOC("en_US", "HasSupertype");
    hassubtype->nodeId.identifier.numeric = UA_NS0ID_HASSUBTYPE;
    hassubtype->isAbstract = false;
    hassubtype->symmetric = false;

    UA_RCU_LOCK();
    UA_NodestoreSwitch_insertNode(server, (UA_Node*)references, NULL);
    UA_NodestoreSwitch_insertNode(server, (UA_Node*)hassubtype, NULL);
    UA_RCU_UNLOCK();

    UA_ReferenceTypeNode *hierarchicalreferences = UA_Nodestore_newReferenceTypeNode();
    copyNames((UA_Node*)hierarchicalreferences, "HierarchicalReferences");
    hierarchicalreferences->nodeId.identifier.numeric = UA_NS0ID_HIERARCHICALREFERENCES;
    hierarchicalreferences->isAbstract = true;
    hierarchicalreferences->symmetric  = false;
    addNodeInternal(server, (UA_Node*)hierarchicalreferences,
                    UA_NODEID_NUMERIC(0, UA_NS0ID_REFERENCES), nodeIdHasSubType);

    UA_ReferenceTypeNode *nonhierarchicalreferences = UA_Nodestore_newReferenceTypeNode();
    copyNames((UA_Node*)nonhierarchicalreferences, "NonHierarchicalReferences");
    nonhierarchicalreferences->nodeId.identifier.numeric = UA_NS0ID_NONHIERARCHICALREFERENCES;
    nonhierarchicalreferences->isAbstract = true;
    nonhierarchicalreferences->symmetric  = false;
    addNodeInternal(server, (UA_Node*)nonhierarchicalreferences,
                    UA_NODEID_NUMERIC(0, UA_NS0ID_REFERENCES), nodeIdHasSubType);

    UA_ReferenceTypeNode *haschild = UA_Nodestore_newReferenceTypeNode();
    copyNames((UA_Node*)haschild, "HasChild");
    haschild->nodeId.identifier.numeric = UA_NS0ID_HASCHILD;
    haschild->isAbstract = false;
    haschild->symmetric  = false;
    addNodeInternal(server, (UA_Node*)haschild,
                    UA_NODEID_NUMERIC(0, UA_NS0ID_HIERARCHICALREFERENCES), nodeIdHasSubType);

    UA_ReferenceTypeNode *organizes = UA_Nodestore_newReferenceTypeNode();
    copyNames((UA_Node*)organizes, "Organizes");
    organizes->inverseName = UA_LOCALIZEDTEXT_ALLOC("en_US", "OrganizedBy");
    organizes->nodeId.identifier.numeric = UA_NS0ID_ORGANIZES;
    organizes->isAbstract = false;
    organizes->symmetric  = false;
    addNodeInternal(server, (UA_Node*)organizes,
                    UA_NODEID_NUMERIC(0, UA_NS0ID_HIERARCHICALREFERENCES), nodeIdHasSubType);

    UA_ReferenceTypeNode *haseventsource = UA_Nodestore_newReferenceTypeNode();
    copyNames((UA_Node*)haseventsource, "HasEventSource");
    haseventsource->inverseName = UA_LOCALIZEDTEXT_ALLOC("en_US", "EventSourceOf");
    haseventsource->nodeId.identifier.numeric = UA_NS0ID_HASEVENTSOURCE;
    haseventsource->isAbstract = false;
    haseventsource->symmetric  = false;
    addNodeInternal(server, (UA_Node*)haseventsource,
                    UA_NODEID_NUMERIC(0, UA_NS0ID_HIERARCHICALREFERENCES), nodeIdHasSubType);

    UA_ReferenceTypeNode *hasmodellingrule = UA_Nodestore_newReferenceTypeNode();
    copyNames((UA_Node*)hasmodellingrule, "HasModellingRule");
    hasmodellingrule->inverseName = UA_LOCALIZEDTEXT_ALLOC("en_US", "ModellingRuleOf");
    hasmodellingrule->nodeId.identifier.numeric = UA_NS0ID_HASMODELLINGRULE;
    hasmodellingrule->isAbstract = false;
    hasmodellingrule->symmetric  = false;
    addNodeInternal(server, (UA_Node*)hasmodellingrule, nodeIdNonHierarchicalReferences, nodeIdHasSubType);

    UA_ReferenceTypeNode *hasencoding = UA_Nodestore_newReferenceTypeNode();
    copyNames((UA_Node*)hasencoding, "HasEncoding");
    hasencoding->inverseName = UA_LOCALIZEDTEXT_ALLOC("en_US", "EncodingOf");
    hasencoding->nodeId.identifier.numeric = UA_NS0ID_HASENCODING;
    hasencoding->isAbstract = false;
    hasencoding->symmetric  = false;
    addNodeInternal(server, (UA_Node*)hasencoding, nodeIdNonHierarchicalReferences, nodeIdHasSubType);

    UA_ReferenceTypeNode *hasdescription = UA_Nodestore_newReferenceTypeNode();
    copyNames((UA_Node*)hasdescription, "HasDescription");
    hasdescription->inverseName = UA_LOCALIZEDTEXT_ALLOC("en_US", "DescriptionOf");
    hasdescription->nodeId.identifier.numeric = UA_NS0ID_HASDESCRIPTION;
    hasdescription->isAbstract = false;
    hasdescription->symmetric  = false;
    addNodeInternal(server, (UA_Node*)hasdescription, nodeIdNonHierarchicalReferences, nodeIdHasSubType);

    UA_ReferenceTypeNode *hastypedefinition = UA_Nodestore_newReferenceTypeNode();
    copyNames((UA_Node*)hastypedefinition, "HasTypeDefinition");
    hastypedefinition->inverseName = UA_LOCALIZEDTEXT_ALLOC("en_US", "TypeDefinitionOf");
    hastypedefinition->nodeId.identifier.numeric = UA_NS0ID_HASTYPEDEFINITION;
    hastypedefinition->isAbstract = false;
    hastypedefinition->symmetric  = false;
    addNodeInternal(server, (UA_Node*)hastypedefinition, nodeIdNonHierarchicalReferences, nodeIdHasSubType);

    UA_ReferenceTypeNode *generatesevent = UA_Nodestore_newReferenceTypeNode();
    copyNames((UA_Node*)generatesevent, "GeneratesEvent");
    generatesevent->inverseName = UA_LOCALIZEDTEXT_ALLOC("en_US", "GeneratedBy");
    generatesevent->nodeId.identifier.numeric = UA_NS0ID_GENERATESEVENT;
    generatesevent->isAbstract = false;
    generatesevent->symmetric  = false;
    addNodeInternal(server, (UA_Node*)generatesevent, nodeIdNonHierarchicalReferences, nodeIdHasSubType);

    UA_ReferenceTypeNode *aggregates = UA_Nodestore_newReferenceTypeNode();
    copyNames((UA_Node*)aggregates, "Aggregates");
    aggregates->inverseName = UA_LOCALIZEDTEXT_ALLOC("en_US", "AggregatedBy");
    aggregates->nodeId.identifier.numeric = UA_NS0ID_AGGREGATES;
    aggregates->isAbstract = false;
    aggregates->symmetric  = false;
    addNodeInternal(server, (UA_Node*)aggregates, UA_NODEID_NUMERIC(0, UA_NS0ID_HASCHILD), nodeIdHasSubType);

    /* complete bootstrap of hassubtype */
    addReferenceInternal(server, UA_NODEID_NUMERIC(0, UA_NS0ID_HASCHILD), nodeIdHasSubType,
                         UA_EXPANDEDNODEID_NUMERIC(0, UA_NS0ID_HASSUBTYPE), true);

    UA_ReferenceTypeNode *hasproperty = UA_Nodestore_newReferenceTypeNode();
    copyNames((UA_Node*)hasproperty, "HasProperty");
    hasproperty->inverseName = UA_LOCALIZEDTEXT_ALLOC("en_US", "PropertyOf");
    hasproperty->nodeId.identifier.numeric = UA_NS0ID_HASPROPERTY;
    hasproperty->isAbstract = false;
    hasproperty->symmetric  = false;
    addNodeInternal(server, (UA_Node*)hasproperty,
                    UA_NODEID_NUMERIC(0, UA_NS0ID_AGGREGATES), nodeIdHasSubType);

    UA_ReferenceTypeNode *hascomponent = UA_Nodestore_newReferenceTypeNode();
    copyNames((UA_Node*)hascomponent, "HasComponent");
    hascomponent->inverseName = UA_LOCALIZEDTEXT_ALLOC("en_US", "ComponentOf");
    hascomponent->nodeId.identifier.numeric = UA_NS0ID_HASCOMPONENT;
    hascomponent->isAbstract = false;
    hascomponent->symmetric  = false;
    addNodeInternal(server, (UA_Node*)hascomponent, UA_NODEID_NUMERIC(0, UA_NS0ID_AGGREGATES), nodeIdHasSubType);

    UA_ReferenceTypeNode *hasnotifier = UA_Nodestore_newReferenceTypeNode();
    copyNames((UA_Node*)hasnotifier, "HasNotifier");
    hasnotifier->inverseName = UA_LOCALIZEDTEXT_ALLOC("en_US", "NotifierOf");
    hasnotifier->nodeId.identifier.numeric = UA_NS0ID_HASNOTIFIER;
    hasnotifier->isAbstract = false;
    hasnotifier->symmetric  = false;
    addNodeInternal(server, (UA_Node*)hasnotifier, UA_NODEID_NUMERIC(0, UA_NS0ID_HASEVENTSOURCE), nodeIdHasSubType);

    UA_ReferenceTypeNode *hasorderedcomponent = UA_Nodestore_newReferenceTypeNode();
    copyNames((UA_Node*)hasorderedcomponent, "HasOrderedComponent");
    hasorderedcomponent->inverseName = UA_LOCALIZEDTEXT_ALLOC("en_US", "OrderedComponentOf");
    hasorderedcomponent->nodeId.identifier.numeric = UA_NS0ID_HASORDEREDCOMPONENT;
    hasorderedcomponent->isAbstract = false;
    hasorderedcomponent->symmetric  = false;
    addNodeInternal(server, (UA_Node*)hasorderedcomponent, UA_NODEID_NUMERIC(0, UA_NS0ID_HASCOMPONENT), nodeIdHasSubType);

    UA_ReferenceTypeNode *hasmodelparent = UA_Nodestore_newReferenceTypeNode();
    copyNames((UA_Node*)hasmodelparent, "HasModelParent");
    hasmodelparent->inverseName = UA_LOCALIZEDTEXT_ALLOC("en_US", "ModelParentOf");
    hasmodelparent->nodeId.identifier.numeric = UA_NS0ID_HASMODELPARENT;
    hasmodelparent->isAbstract = false;
    hasmodelparent->symmetric  = false;
    addNodeInternal(server, (UA_Node*)hasmodelparent, nodeIdNonHierarchicalReferences, nodeIdHasSubType);

    UA_ReferenceTypeNode *fromstate = UA_Nodestore_newReferenceTypeNode();
    copyNames((UA_Node*)fromstate, "FromState");
    fromstate->inverseName = UA_LOCALIZEDTEXT_ALLOC("en_US", "ToTransition");
    fromstate->nodeId.identifier.numeric = UA_NS0ID_FROMSTATE;
    fromstate->isAbstract = false;
    fromstate->symmetric  = false;
    addNodeInternal(server, (UA_Node*)fromstate, nodeIdNonHierarchicalReferences, nodeIdHasSubType);

    UA_ReferenceTypeNode *tostate = UA_Nodestore_newReferenceTypeNode();
    copyNames((UA_Node*)tostate, "ToState");
    tostate->inverseName = UA_LOCALIZEDTEXT_ALLOC("en_US", "FromTransition");
    tostate->nodeId.identifier.numeric = UA_NS0ID_TOSTATE;
    tostate->isAbstract = false;
    tostate->symmetric  = false;
    addNodeInternal(server, (UA_Node*)tostate, nodeIdNonHierarchicalReferences, nodeIdHasSubType);

    UA_ReferenceTypeNode *hascause = UA_Nodestore_newReferenceTypeNode();
    copyNames((UA_Node*)hascause, "HasCause");
    hascause->inverseName = UA_LOCALIZEDTEXT_ALLOC("en_US", "MayBeCausedBy");
    hascause->nodeId.identifier.numeric = UA_NS0ID_HASCAUSE;
    hascause->isAbstract = false;
    hascause->symmetric  = false;
    addNodeInternal(server, (UA_Node*)hascause, nodeIdNonHierarchicalReferences, nodeIdHasSubType);
    
    UA_ReferenceTypeNode *haseffect = UA_Nodestore_newReferenceTypeNode();
    copyNames((UA_Node*)haseffect, "HasEffect");
    haseffect->inverseName = UA_LOCALIZEDTEXT_ALLOC("en_US", "MayBeEffectedBy");
    haseffect->nodeId.identifier.numeric = UA_NS0ID_HASEFFECT;
    haseffect->isAbstract = false;
    haseffect->symmetric  = false;
    addNodeInternal(server, (UA_Node*)haseffect, nodeIdNonHierarchicalReferences, nodeIdHasSubType);

    UA_ReferenceTypeNode *hashistoricalconfiguration = UA_Nodestore_newReferenceTypeNode();
    copyNames((UA_Node*)hashistoricalconfiguration, "HasHistoricalConfiguration");
    hashistoricalconfiguration->inverseName = UA_LOCALIZEDTEXT_ALLOC("en_US", "HistoricalConfigurationOf");
    hashistoricalconfiguration->nodeId.identifier.numeric = UA_NS0ID_HASHISTORICALCONFIGURATION;
    hashistoricalconfiguration->isAbstract = false;
    hashistoricalconfiguration->symmetric  = false;
    addNodeInternal(server, (UA_Node*)hashistoricalconfiguration, UA_NODEID_NUMERIC(0, UA_NS0ID_AGGREGATES), nodeIdHasSubType);

    /**************/
    /* Data Types */
    /**************/

    UA_DataTypeNode *basedatatype = UA_Nodestore_newDataTypeNode();
    copyNames((UA_Node*)basedatatype, "BaseDataType");
    basedatatype->nodeId.identifier.numeric = UA_NS0ID_BASEDATATYPE;
    basedatatype->isAbstract = true;
    UA_RCU_LOCK();
    UA_NodestoreSwitch_insertNode(server, (UA_Node*)basedatatype, NULL);
    UA_RCU_UNLOCK();

    addDataTypeNode(server, "Boolean", UA_NS0ID_BOOLEAN, false, UA_NS0ID_BASEDATATYPE);
    addDataTypeNode(server, "Number", UA_NS0ID_NUMBER, true, UA_NS0ID_BASEDATATYPE);
    addDataTypeNode(server, "Float", UA_NS0ID_FLOAT, false, UA_NS0ID_NUMBER);
    addDataTypeNode(server, "Double", UA_NS0ID_DOUBLE, false, UA_NS0ID_NUMBER);
    addDataTypeNode(server, "Integer", UA_NS0ID_INTEGER, true, UA_NS0ID_NUMBER);
       addDataTypeNode(server, "SByte", UA_NS0ID_SBYTE, false, UA_NS0ID_INTEGER);
       addDataTypeNode(server, "Int16", UA_NS0ID_INT16, false, UA_NS0ID_INTEGER);
       addDataTypeNode(server, "Int32", UA_NS0ID_INT32, false, UA_NS0ID_INTEGER);
       addDataTypeNode(server, "Int64", UA_NS0ID_INT64, false, UA_NS0ID_INTEGER);
       addDataTypeNode(server, "UInteger", UA_NS0ID_UINTEGER, true, UA_NS0ID_INTEGER);
          addDataTypeNode(server, "Byte", UA_NS0ID_BYTE, false, UA_NS0ID_UINTEGER);
          addDataTypeNode(server, "UInt16", UA_NS0ID_UINT16, false, UA_NS0ID_UINTEGER);
          addDataTypeNode(server, "UInt32", UA_NS0ID_UINT32, false, UA_NS0ID_UINTEGER);
          addDataTypeNode(server, "UInt64", UA_NS0ID_UINT64, false, UA_NS0ID_UINTEGER);
    addDataTypeNode(server, "String", UA_NS0ID_STRING, false, UA_NS0ID_BASEDATATYPE);
    addDataTypeNode(server, "DateTime", UA_NS0ID_DATETIME, false, UA_NS0ID_BASEDATATYPE);
    addDataTypeNode(server, "Guid", UA_NS0ID_GUID, false, UA_NS0ID_BASEDATATYPE);
    addDataTypeNode(server, "ByteString", UA_NS0ID_BYTESTRING, false, UA_NS0ID_BASEDATATYPE);
    addDataTypeNode(server, "XmlElement", UA_NS0ID_XMLELEMENT, false, UA_NS0ID_BASEDATATYPE);
    addDataTypeNode(server, "NodeId", UA_NS0ID_NODEID, false, UA_NS0ID_BASEDATATYPE);
    addDataTypeNode(server, "ExpandedNodeId", UA_NS0ID_EXPANDEDNODEID, false, UA_NS0ID_BASEDATATYPE);
    addDataTypeNode(server, "StatusCode", UA_NS0ID_STATUSCODE, false, UA_NS0ID_BASEDATATYPE);
    addDataTypeNode(server, "QualifiedName", UA_NS0ID_QUALIFIEDNAME, false, UA_NS0ID_BASEDATATYPE);
    addDataTypeNode(server, "LocalizedText", UA_NS0ID_LOCALIZEDTEXT, false, UA_NS0ID_BASEDATATYPE);
    addDataTypeNode(server, "Structure", UA_NS0ID_STRUCTURE, true, UA_NS0ID_BASEDATATYPE);
       addDataTypeNode(server, "ServerStatusDataType", UA_NS0ID_SERVERSTATUSDATATYPE, false, UA_NS0ID_STRUCTURE);
       addDataTypeNode(server, "BuildInfo", UA_NS0ID_BUILDINFO, false, UA_NS0ID_STRUCTURE);
    addDataTypeNode(server, "DataValue", UA_NS0ID_DATAVALUE, false, UA_NS0ID_BASEDATATYPE);
    addDataTypeNode(server, "DiagnosticInfo", UA_NS0ID_DIAGNOSTICINFO, false, UA_NS0ID_BASEDATATYPE);
    addDataTypeNode(server, "Enumeration", UA_NS0ID_ENUMERATION, true, UA_NS0ID_BASEDATATYPE);
       addDataTypeNode(server, "ServerState", UA_NS0ID_SERVERSTATE, false, UA_NS0ID_ENUMERATION);

    /*****************/
    /* VariableTypes */
    /*****************/

    UA_VariableTypeNode *basevartype =
        createVariableTypeNode(server, "BaseVariableType", UA_NS0ID_BASEVARIABLETYPE, true);
    basevartype->valueRank = -2;
    basevartype->dataType = UA_NODEID_NUMERIC(0, UA_NS0ID_BASEDATATYPE);
    UA_RCU_LOCK();
    UA_NodestoreSwitch_insertNode(server, (UA_Node*)basevartype, NULL);
    UA_RCU_UNLOCK();

    UA_VariableTypeNode *basedatavartype =
        createVariableTypeNode(server, "BaseDataVariableType", UA_NS0ID_BASEDATAVARIABLETYPE, false);
    basedatavartype->valueRank = -2;
    basedatavartype->dataType = UA_NODEID_NUMERIC(0, UA_NS0ID_BASEDATATYPE);
    addNodeInternalWithType(server, (UA_Node*)basedatavartype,
                            UA_NODEID_NUMERIC(0, UA_NS0ID_BASEVARIABLETYPE),
                            nodeIdHasSubType, UA_NODEID_NUMERIC(0, UA_NS0ID_BASEVARIABLETYPE));

    UA_VariableTypeNode *propertytype =
        createVariableTypeNode(server, "PropertyType", UA_NS0ID_PROPERTYTYPE, false);
    propertytype->valueRank = -2;
    propertytype->dataType = UA_NODEID_NUMERIC(0, UA_NS0ID_BASEDATATYPE);
    addNodeInternalWithType(server, (UA_Node*)propertytype,
                            UA_NODEID_NUMERIC(0, UA_NS0ID_BASEVARIABLETYPE),
                            nodeIdHasSubType, UA_NODEID_NUMERIC(0, UA_NS0ID_BASEVARIABLETYPE));

    UA_VariableTypeNode *buildinfotype =
        createVariableTypeNode(server, "BuildInfoType", UA_NS0ID_BUILDINFOTYPE, false);
    buildinfotype->valueRank = -1;
    buildinfotype->dataType = UA_NODEID_NUMERIC(0, UA_NS0ID_BUILDINFO);
    addNodeInternalWithType(server, (UA_Node*)buildinfotype,
                            UA_NODEID_NUMERIC(0, UA_NS0ID_BASEDATAVARIABLETYPE),
                            nodeIdHasSubType, UA_NODEID_NUMERIC(0, UA_NS0ID_BASEDATAVARIABLETYPE));

    UA_VariableTypeNode *serverstatustype =
        createVariableTypeNode(server, "ServerStatusType", UA_NS0ID_SERVERSTATUSTYPE, false);
    serverstatustype->valueRank = -1;
    serverstatustype->dataType = UA_NODEID_NUMERIC(0, UA_NS0ID_SERVERSTATUSDATATYPE);
    addNodeInternalWithType(server, (UA_Node*)serverstatustype,
                            UA_NODEID_NUMERIC(0, UA_NS0ID_BASEDATAVARIABLETYPE),
                            nodeIdHasSubType, UA_NODEID_NUMERIC(0, UA_NS0ID_BASEDATAVARIABLETYPE));

    /**********************/
    /* Basic Object Types */
    /**********************/

    UA_ObjectTypeNode *baseobjtype =UA_Nodestore_newObjectTypeNode();
    copyNames((UA_Node*)baseobjtype, "BaseObjectType");
    baseobjtype->nodeId.identifier.numeric = UA_NS0ID_BASEOBJECTTYPE;
    UA_RCU_LOCK();
    UA_NodestoreSwitch_insertNode(server, (UA_Node*)baseobjtype, NULL);
    UA_RCU_UNLOCK();

    addObjectTypeNode(server, "FolderType", UA_NS0ID_FOLDERTYPE,
                      UA_NS0ID_BASEOBJECTTYPE, UA_NS0ID_HASSUBTYPE);
    addObjectTypeNode(server, "ServerType", UA_NS0ID_SERVERTYPE,
                      UA_NS0ID_BASEOBJECTTYPE, UA_NS0ID_HASSUBTYPE);
    addObjectTypeNode(server, "ServerDiagnosticsType", UA_NS0ID_SERVERDIAGNOSTICSTYPE,
                      UA_NS0ID_BASEOBJECTTYPE, UA_NS0ID_HASSUBTYPE);
    addObjectTypeNode(server, "ServerCapatilitiesType", UA_NS0ID_SERVERCAPABILITIESTYPE,
                      UA_NS0ID_BASEOBJECTTYPE, UA_NS0ID_HASSUBTYPE);

    /******************/
    /* Root and below */
    /******************/
    const UA_NodeId nodeIdFolderType = UA_NODEID_NUMERIC(0, UA_NS0ID_FOLDERTYPE);
    const UA_NodeId nodeIdHasTypeDefinition = UA_NODEID_NUMERIC(0, UA_NS0ID_HASTYPEDEFINITION);
    UA_ObjectNode *root = UA_Nodestore_newObjectNode();
    copyNames((UA_Node*)root, "Root");
    root->nodeId.identifier.numeric = UA_NS0ID_ROOTFOLDER;
    UA_RCU_LOCK();
    UA_NodestoreSwitch_insertNode(server, (UA_Node*)root,NULL);
    UA_RCU_UNLOCK();
    addReferenceInternal(server, UA_NODEID_NUMERIC(0, UA_NS0ID_ROOTFOLDER), nodeIdHasTypeDefinition,
                         UA_EXPANDEDNODEID_NUMERIC(0, UA_NS0ID_FOLDERTYPE), true);

    UA_ObjectNode *objects = UA_Nodestore_newObjectNode();
    copyNames((UA_Node*)objects, "Objects");
    objects->nodeId.identifier.numeric = UA_NS0ID_OBJECTSFOLDER;
    addNodeInternalWithType(server, (UA_Node*)objects, UA_NODEID_NUMERIC(0, UA_NS0ID_ROOTFOLDER),
                            nodeIdOrganizes, nodeIdFolderType);

    UA_ObjectNode *types = UA_Nodestore_newObjectNode();
    copyNames((UA_Node*)types, "Types");
    types->nodeId.identifier.numeric = UA_NS0ID_TYPESFOLDER;
    addNodeInternalWithType(server, (UA_Node*)types, UA_NODEID_NUMERIC(0, UA_NS0ID_ROOTFOLDER),
                            nodeIdOrganizes, nodeIdFolderType);

    UA_ObjectNode *referencetypes = UA_Nodestore_newObjectNode();
    copyNames((UA_Node*)referencetypes, "ReferenceTypes");
    referencetypes->nodeId.identifier.numeric = UA_NS0ID_REFERENCETYPESFOLDER;
    addNodeInternalWithType(server, (UA_Node*)referencetypes, UA_NODEID_NUMERIC(0, UA_NS0ID_TYPESFOLDER),
                            nodeIdOrganizes, nodeIdFolderType);
    addReferenceInternal(server, UA_NODEID_NUMERIC(0, UA_NS0ID_REFERENCETYPESFOLDER), nodeIdOrganizes,
                         UA_EXPANDEDNODEID_NUMERIC(0, UA_NS0ID_REFERENCES), true);

    UA_ObjectNode *datatypes = UA_Nodestore_newObjectNode();
    copyNames((UA_Node*)datatypes, "DataTypes");
    datatypes->nodeId.identifier.numeric = UA_NS0ID_DATATYPESFOLDER;
    addNodeInternalWithType(server, (UA_Node*)datatypes, UA_NODEID_NUMERIC(0, UA_NS0ID_TYPESFOLDER),
                            nodeIdOrganizes, nodeIdFolderType);
    addReferenceInternal(server, UA_NODEID_NUMERIC(0, UA_NS0ID_DATATYPESFOLDER), nodeIdOrganizes,
                         UA_EXPANDEDNODEID_NUMERIC(0, UA_NS0ID_BASEDATATYPE), true);

    UA_ObjectNode *variabletypes = UA_Nodestore_newObjectNode();
    copyNames((UA_Node*)variabletypes, "VariableTypes");
    variabletypes->nodeId.identifier.numeric = UA_NS0ID_VARIABLETYPESFOLDER;
    addNodeInternalWithType(server, (UA_Node*)variabletypes, UA_NODEID_NUMERIC(0, UA_NS0ID_TYPESFOLDER),
                            nodeIdOrganizes, nodeIdFolderType);
    addReferenceInternal(server, UA_NODEID_NUMERIC(0, UA_NS0ID_VARIABLETYPESFOLDER), nodeIdOrganizes,
                         UA_EXPANDEDNODEID_NUMERIC(0, UA_NS0ID_BASEVARIABLETYPE), true);

    UA_ObjectNode *objecttypes = UA_Nodestore_newObjectNode();
    copyNames((UA_Node*)objecttypes, "ObjectTypes");
    objecttypes->nodeId.identifier.numeric = UA_NS0ID_OBJECTTYPESFOLDER;
    addNodeInternalWithType(server, (UA_Node*)objecttypes, UA_NODEID_NUMERIC(0, UA_NS0ID_TYPESFOLDER),
                            nodeIdOrganizes, nodeIdFolderType);
    addReferenceInternal(server, UA_NODEID_NUMERIC(0, UA_NS0ID_OBJECTTYPESFOLDER), nodeIdOrganizes,
                         UA_EXPANDEDNODEID_NUMERIC(0, UA_NS0ID_BASEOBJECTTYPE), true);

    UA_ObjectNode *eventtypes = UA_Nodestore_newObjectNode();
    copyNames((UA_Node*)eventtypes, "EventTypes");
    eventtypes->nodeId.identifier.numeric = UA_NS0ID_EVENTTYPESFOLDER;
    addNodeInternalWithType(server, (UA_Node*)eventtypes, UA_NODEID_NUMERIC(0, UA_NS0ID_TYPESFOLDER),
                            nodeIdOrganizes, nodeIdFolderType);

    UA_ObjectNode *views = UA_Nodestore_newObjectNode();
    copyNames((UA_Node*)views, "Views");
    views->nodeId.identifier.numeric = UA_NS0ID_VIEWSFOLDER;
    addNodeInternalWithType(server, (UA_Node*)views, UA_NODEID_NUMERIC(0, UA_NS0ID_ROOTFOLDER),
                            nodeIdOrganizes, nodeIdFolderType);

#else
    /* load the generated namespace externally */
    ua_namespaceinit_generated(server);
#endif
#endif //UA_ENABLE_LOAD_NAMESPACE0

    /*********************/
    /* The Server Object */
    /*********************/
    
    /* Create our own server object */ 
    UA_ObjectNode *servernode = UA_Nodestore_newObjectNode();
    copyNames((UA_Node*)servernode, "Server");
    servernode->nodeId.identifier.numeric = UA_NS0ID_SERVER;
    addNodeInternalWithType(server, (UA_Node*)servernode, UA_NODEID_NUMERIC(0, UA_NS0ID_OBJECTSFOLDER),
                            nodeIdOrganizes, UA_NODEID_NUMERIC(0, UA_NS0ID_SERVERTYPE));
    
    // If we are in an UA conformant namespace, the above function just created a full ServerType object.
    // Before readding every variable, delete whatever got instantiated.
    // here we can't reuse servernode->nodeId because it may be deleted in addNodeInternalWithType if the node could not be added
    UA_NodeId serverNodeId = UA_NODEID_NUMERIC(0, UA_NS0ID_SERVER);
    deleteInstanceChildren(server, &serverNodeId);
    
    UA_VariableNode *namespaceArray = UA_Nodestore_newVariableNode();
    copyNames((UA_Node*)namespaceArray, "NamespaceArray");
    namespaceArray->nodeId.identifier.numeric = UA_NS0ID_SERVER_NAMESPACEARRAY;
    namespaceArray->valueSource = UA_VALUESOURCE_DATASOURCE;
    namespaceArray->value.dataSource.handle = server;
    namespaceArray->value.dataSource.read = readNamespaces;
    namespaceArray->value.dataSource.write = writeNamespaces;
    namespaceArray->dataType = UA_TYPES[UA_TYPES_STRING].typeId;
    namespaceArray->valueRank = 1;
    namespaceArray->minimumSamplingInterval = 1.0;
    namespaceArray->accessLevel = UA_ACCESSLEVELMASK_READ | UA_ACCESSLEVELMASK_WRITE;
    addNodeInternalWithType(server, (UA_Node*)namespaceArray, UA_NODEID_NUMERIC(0, UA_NS0ID_SERVER),
                            nodeIdHasProperty, UA_NODEID_NUMERIC(0, UA_NS0ID_PROPERTYTYPE));

    UA_VariableNode *serverArray = UA_Nodestore_newVariableNode();
    copyNames((UA_Node*)serverArray, "ServerArray");
    serverArray->nodeId.identifier.numeric = UA_NS0ID_SERVER_SERVERARRAY;
    UA_Variant_setArrayCopy(&serverArray->value.data.value.value,
                            &server->config.applicationDescription.applicationUri, 1,
                            &UA_TYPES[UA_TYPES_STRING]);
    serverArray->value.data.value.hasValue = true;
    serverArray->valueRank = 1;
    serverArray->minimumSamplingInterval = 1.0;
    addNodeInternalWithType(server, (UA_Node*)serverArray, UA_NODEID_NUMERIC(0, UA_NS0ID_SERVER),
                            nodeIdHasProperty, UA_NODEID_NUMERIC(0, UA_NS0ID_PROPERTYTYPE));

    UA_ObjectNode *servercapablities = UA_Nodestore_newObjectNode();
    copyNames((UA_Node*)servercapablities, "ServerCapabilities");
    servercapablities->nodeId.identifier.numeric = UA_NS0ID_SERVER_SERVERCAPABILITIES;
    addNodeInternalWithType(server, (UA_Node*)servercapablities, UA_NODEID_NUMERIC(0, UA_NS0ID_SERVER),
                            nodeIdHasComponent,
                            UA_NODEID_NUMERIC(0, UA_NS0ID_SERVERCAPABILITIESTYPE));
    UA_NodeId ServerCapabilitiesNodeId = UA_NODEID_NUMERIC(0, UA_NS0ID_SERVER_SERVERCAPABILITIES);
    deleteInstanceChildren(server, &ServerCapabilitiesNodeId);
    
    UA_VariableNode *localeIdArray = UA_Nodestore_newVariableNode();
    copyNames((UA_Node*)localeIdArray, "LocaleIdArray");
    localeIdArray->nodeId.identifier.numeric = UA_NS0ID_SERVER_SERVERCAPABILITIES_LOCALEIDARRAY;
    UA_String enLocale = UA_STRING("en");
    UA_Variant_setArrayCopy(&localeIdArray->value.data.value.value,
                            &enLocale, 1, &UA_TYPES[UA_TYPES_STRING]);
    localeIdArray->value.data.value.hasValue = true;
    localeIdArray->valueRank = 1;
    localeIdArray->minimumSamplingInterval = 1.0;
    addNodeInternalWithType(server, (UA_Node*)localeIdArray,
                            UA_NODEID_NUMERIC(0, UA_NS0ID_SERVER_SERVERCAPABILITIES),
                            nodeIdHasProperty, UA_NODEID_NUMERIC(0, UA_NS0ID_PROPERTYTYPE));

    UA_VariableNode *maxBrowseContinuationPoints = UA_Nodestore_newVariableNode();
    copyNames((UA_Node*)maxBrowseContinuationPoints, "MaxBrowseContinuationPoints");
    maxBrowseContinuationPoints->nodeId.identifier.numeric =
        UA_NS0ID_SERVER_SERVERCAPABILITIES_MAXBROWSECONTINUATIONPOINTS;
    UA_Variant_setScalar(&maxBrowseContinuationPoints->value.data.value.value,
                         UA_UInt16_new(), &UA_TYPES[UA_TYPES_UINT16]);
    maxBrowseContinuationPoints->value.data.value.hasValue = true;
    addNodeInternalWithType(server, (UA_Node*)maxBrowseContinuationPoints,
                            UA_NODEID_NUMERIC(0, UA_NS0ID_SERVER_SERVERCAPABILITIES),
                            nodeIdHasProperty, UA_NODEID_NUMERIC(0, UA_NS0ID_PROPERTYTYPE));

    /** ServerProfileArray **/
#define MAX_PROFILEARRAY 16 //a *magic* limit to the number of supported profiles
#define ADDPROFILEARRAY(x) profileArray[profileArraySize++] = UA_STRING_ALLOC(x)
    UA_String profileArray[MAX_PROFILEARRAY];
    UA_UInt16 profileArraySize = 0;
    ADDPROFILEARRAY("http://opcfoundation.org/UA-Profile/Server/NanoEmbeddedDevice");

#ifdef UA_ENABLE_SERVICESET_NODEMANAGEMENT
    ADDPROFILEARRAY("http://opcfoundation.org/UA-Profile/Server/NodeManagement");
#endif
#ifdef UA_ENABLE_SERVICESET_METHOD
    ADDPROFILEARRAY("http://opcfoundation.org/UA-Profile/Server/Methods");
#endif
#ifdef UA_ENABLE_SUBSCRIPTIONS
    ADDPROFILEARRAY("http://opcfoundation.org/UA-Profile/Server/EmbeddedDataChangeSubscription");
#endif

    UA_VariableNode *serverProfileArray = UA_Nodestore_newVariableNode();
    copyNames((UA_Node*)serverProfileArray, "ServerProfileArray");
    serverProfileArray->nodeId.identifier.numeric = UA_NS0ID_SERVER_SERVERCAPABILITIES_SERVERPROFILEARRAY;
    UA_Variant_setArray(&serverProfileArray->value.data.value.value,
                        UA_Array_new(profileArraySize, &UA_TYPES[UA_TYPES_STRING]),
                        profileArraySize, &UA_TYPES[UA_TYPES_STRING]);
    for(UA_UInt16 i=0;i<profileArraySize;++i)
        ((UA_String *)serverProfileArray->value.data.value.value.data)[i] = profileArray[i];
    serverProfileArray->value.data.value.hasValue = true;
    serverProfileArray->valueRank = 1;
    serverProfileArray->minimumSamplingInterval = 1.0;
    addNodeInternalWithType(server, (UA_Node*)serverProfileArray,
                            UA_NODEID_NUMERIC(0, UA_NS0ID_SERVER_SERVERCAPABILITIES),
                            nodeIdHasProperty, UA_NODEID_NUMERIC(0, UA_NS0ID_PROPERTYTYPE));

    UA_VariableNode *softwareCertificates = UA_Nodestore_newVariableNode();
    copyNames((UA_Node*)softwareCertificates, "SoftwareCertificates");
    softwareCertificates->nodeId.identifier.numeric = UA_NS0ID_SERVER_SERVERCAPABILITIES_SOFTWARECERTIFICATES;
    softwareCertificates->dataType = UA_TYPES[UA_TYPES_SIGNEDSOFTWARECERTIFICATE].typeId;
    addNodeInternalWithType(server, (UA_Node*)softwareCertificates,
                            UA_NODEID_NUMERIC(0, UA_NS0ID_SERVER_SERVERCAPABILITIES),
                            nodeIdHasProperty, UA_NODEID_NUMERIC(0, UA_NS0ID_PROPERTYTYPE));

    UA_VariableNode *maxQueryContinuationPoints = UA_Nodestore_newVariableNode();
    copyNames((UA_Node*)maxQueryContinuationPoints, "MaxQueryContinuationPoints");
    maxQueryContinuationPoints->nodeId.identifier.numeric = UA_NS0ID_SERVER_SERVERCAPABILITIES_MAXQUERYCONTINUATIONPOINTS;
    UA_Variant_setScalar(&maxQueryContinuationPoints->value.data.value.value,
                         UA_UInt16_new(), &UA_TYPES[UA_TYPES_UINT16]);
    maxQueryContinuationPoints->value.data.value.hasValue = true;
    addNodeInternalWithType(server, (UA_Node*)maxQueryContinuationPoints,
                            UA_NODEID_NUMERIC(0, UA_NS0ID_SERVER_SERVERCAPABILITIES),
                            nodeIdHasProperty, UA_NODEID_NUMERIC(0, UA_NS0ID_PROPERTYTYPE));

    UA_VariableNode *maxHistoryContinuationPoints = UA_Nodestore_newVariableNode();
    copyNames((UA_Node*)maxHistoryContinuationPoints, "MaxHistoryContinuationPoints");
    maxHistoryContinuationPoints->nodeId.identifier.numeric = UA_NS0ID_SERVER_SERVERCAPABILITIES_MAXHISTORYCONTINUATIONPOINTS;
    UA_Variant_setScalar(&maxHistoryContinuationPoints->value.data.value.value,
                         UA_UInt16_new(), &UA_TYPES[UA_TYPES_UINT16]);
    maxHistoryContinuationPoints->value.data.value.hasValue = true;
    addNodeInternalWithType(server, (UA_Node*)maxHistoryContinuationPoints,
                            UA_NODEID_NUMERIC(0, UA_NS0ID_SERVER_SERVERCAPABILITIES),
                            nodeIdHasProperty, UA_NODEID_NUMERIC(0, UA_NS0ID_PROPERTYTYPE));

    UA_VariableNode *minSupportedSampleRate = UA_Nodestore_newVariableNode();
    copyNames((UA_Node*)minSupportedSampleRate, "MinSupportedSampleRate");
    minSupportedSampleRate->nodeId.identifier.numeric = UA_NS0ID_SERVER_SERVERCAPABILITIES_MINSUPPORTEDSAMPLERATE;
    UA_Variant_setScalar(&minSupportedSampleRate->value.data.value.value,
                         UA_Double_new(), &UA_TYPES[UA_TYPES_DOUBLE]);
    minSupportedSampleRate->value.data.value.hasValue = true;
    addNodeInternalWithType(server, (UA_Node*)minSupportedSampleRate,
                            UA_NODEID_NUMERIC(0, UA_NS0ID_SERVER_SERVERCAPABILITIES),
                            nodeIdHasProperty, UA_NODEID_NUMERIC(0, UA_NS0ID_PROPERTYTYPE));

    UA_ObjectNode *modellingRules = UA_Nodestore_newObjectNode();
    copyNames((UA_Node*)modellingRules, "ModellingRules");
    modellingRules->nodeId.identifier.numeric = UA_NS0ID_SERVER_SERVERCAPABILITIES_MODELLINGRULES;
    addNodeInternalWithType(server, (UA_Node*)modellingRules,
                            UA_NODEID_NUMERIC(0, UA_NS0ID_SERVER_SERVERCAPABILITIES), nodeIdHasProperty,
                            UA_NODEID_NUMERIC(0, UA_NS0ID_FOLDERTYPE));

    UA_ObjectNode *aggregateFunctions = UA_Nodestore_newObjectNode();
    copyNames((UA_Node*)aggregateFunctions, "AggregateFunctions");
    aggregateFunctions->nodeId.identifier.numeric = UA_NS0ID_SERVER_SERVERCAPABILITIES_AGGREGATEFUNCTIONS;
    addNodeInternalWithType(server, (UA_Node*)aggregateFunctions,
                            UA_NODEID_NUMERIC(0, UA_NS0ID_SERVER_SERVERCAPABILITIES),
                            nodeIdHasProperty, UA_NODEID_NUMERIC(0, UA_NS0ID_FOLDERTYPE));

    UA_ObjectNode *serverdiagnostics = UA_Nodestore_newObjectNode();
    copyNames((UA_Node*)serverdiagnostics, "ServerDiagnostics");
    serverdiagnostics->nodeId.identifier.numeric = UA_NS0ID_SERVER_SERVERDIAGNOSTICS;
    addNodeInternalWithType(server, (UA_Node*)serverdiagnostics,
                            UA_NODEID_NUMERIC(0, UA_NS0ID_SERVER),
                            nodeIdHasComponent, UA_NODEID_NUMERIC(0, UA_NS0ID_SERVERDIAGNOSTICSTYPE));
    UA_NodeId ServerDiagnosticsNodeId = UA_NODEID_NUMERIC(0, UA_NS0ID_SERVER_SERVERDIAGNOSTICS);
    deleteInstanceChildren(server, &ServerDiagnosticsNodeId);
    
    UA_VariableNode *enabledFlag = UA_Nodestore_newVariableNode();
    copyNames((UA_Node*)enabledFlag, "EnabledFlag");
    enabledFlag->nodeId.identifier.numeric = UA_NS0ID_SERVER_SERVERDIAGNOSTICS_ENABLEDFLAG;
    UA_Variant_setScalar(&enabledFlag->value.data.value.value, UA_Boolean_new(),
                         &UA_TYPES[UA_TYPES_BOOLEAN]);
    enabledFlag->value.data.value.hasValue = true;
    enabledFlag->valueRank = 1;
    enabledFlag->minimumSamplingInterval = 1.0;
    addNodeInternalWithType(server, (UA_Node*)enabledFlag,
                            UA_NODEID_NUMERIC(0, UA_NS0ID_SERVER_SERVERDIAGNOSTICS),
                            nodeIdHasProperty, UA_NODEID_NUMERIC(0, UA_NS0ID_PROPERTYTYPE));

    UA_VariableNode *serverstatus = UA_Nodestore_newVariableNode();
    copyNames((UA_Node*)serverstatus, "ServerStatus");
    serverstatus->nodeId = UA_NODEID_NUMERIC(0, UA_NS0ID_SERVER_SERVERSTATUS);
    serverstatus->valueSource = UA_VALUESOURCE_DATASOURCE;
    serverstatus->value.dataSource.handle = server;
    serverstatus->value.dataSource.read = readStatus;
    serverstatus->value.dataSource.write = NULL;
    addNodeInternalWithType(server, (UA_Node*)serverstatus, UA_NODEID_NUMERIC(0, UA_NS0ID_SERVER),
                            nodeIdHasComponent, UA_NODEID_NUMERIC(0, UA_NS0ID_BASEDATAVARIABLETYPE));

    UA_VariableNode *starttime = UA_Nodestore_newVariableNode();
    copyNames((UA_Node*)starttime, "StartTime");
    starttime->nodeId = UA_NODEID_NUMERIC(0, UA_NS0ID_SERVER_SERVERSTATUS_STARTTIME);
    UA_Variant_setScalarCopy(&starttime->value.data.value.value,
                             &server->startTime, &UA_TYPES[UA_TYPES_DATETIME]);
    starttime->value.data.value.hasValue = true;
    addNodeInternalWithType(server, (UA_Node*)starttime,
                            UA_NODEID_NUMERIC(0, UA_NS0ID_SERVER_SERVERSTATUS),
                            nodeIdHasComponent, UA_NODEID_NUMERIC(0, UA_NS0ID_BASEDATAVARIABLETYPE));

    UA_VariableNode *currenttime = UA_Nodestore_newVariableNode();
    copyNames((UA_Node*)currenttime, "CurrentTime");
    currenttime->nodeId = UA_NODEID_NUMERIC(0, UA_NS0ID_SERVER_SERVERSTATUS_CURRENTTIME);
    currenttime->valueSource = UA_VALUESOURCE_DATASOURCE;
    currenttime->value.dataSource.handle = NULL;
    currenttime->value.dataSource.read = readCurrentTime;
    currenttime->value.dataSource.write = NULL;
    addNodeInternalWithType(server, (UA_Node*)currenttime,
                            UA_NODEID_NUMERIC(0, UA_NS0ID_SERVER_SERVERSTATUS),
                            nodeIdHasComponent, UA_NODEID_NUMERIC(0, UA_NS0ID_BASEDATAVARIABLETYPE));

    UA_VariableNode *state = UA_Nodestore_newVariableNode();
    copyNames((UA_Node*)state, "State");
    state->nodeId.identifier.numeric = UA_NS0ID_SERVER_SERVERSTATUS_STATE;
    UA_Variant_setScalar(&state->value.data.value.value, UA_ServerState_new(),
                         &UA_TYPES[UA_TYPES_SERVERSTATE]);
    state->value.data.value.hasValue = true;
    state->minimumSamplingInterval = 500.0f;
    addNodeInternalWithType(server, (UA_Node*)state, UA_NODEID_NUMERIC(0, UA_NS0ID_SERVER_SERVERSTATUS),
                            nodeIdHasComponent, UA_NODEID_NUMERIC(0, UA_NS0ID_BASEDATAVARIABLETYPE));

    UA_VariableNode *buildinfo = UA_Nodestore_newVariableNode();
    copyNames((UA_Node*)buildinfo, "BuildInfo");
    buildinfo->nodeId = UA_NODEID_NUMERIC(0, UA_NS0ID_SERVER_SERVERSTATUS_BUILDINFO);
    UA_Variant_setScalarCopy(&buildinfo->value.data.value.value,
                             &server->config.buildInfo, &UA_TYPES[UA_TYPES_BUILDINFO]);
    buildinfo->value.data.value.hasValue = true;
    addNodeInternalWithType(server, (UA_Node*)buildinfo,
                            UA_NODEID_NUMERIC(0, UA_NS0ID_SERVER_SERVERSTATUS),
                            nodeIdHasComponent, UA_NODEID_NUMERIC(0, UA_NS0ID_BUILDINFOTYPE));

    UA_VariableNode *producturi = UA_Nodestore_newVariableNode();
    copyNames((UA_Node*)producturi, "ProductUri");
    producturi->nodeId = UA_NODEID_NUMERIC(0, UA_NS0ID_SERVER_SERVERSTATUS_BUILDINFO_PRODUCTURI);
    UA_Variant_setScalarCopy(&producturi->value.data.value.value, &server->config.buildInfo.productUri,
                             &UA_TYPES[UA_TYPES_STRING]);
    producturi->value.data.value.hasValue = true;
    addNodeInternalWithType(server, (UA_Node*)producturi,
                            UA_NODEID_NUMERIC(0, UA_NS0ID_SERVER_SERVERSTATUS_BUILDINFO),
                            nodeIdHasComponent, UA_NODEID_NUMERIC(0, UA_NS0ID_BASEDATAVARIABLETYPE));

    UA_VariableNode *manufacturername = UA_Nodestore_newVariableNode();
    copyNames((UA_Node*)manufacturername, "ManufacturerName");
    manufacturername->nodeId = UA_NODEID_NUMERIC(0, UA_NS0ID_SERVER_SERVERSTATUS_BUILDINFO_MANUFACTURERNAME);
    UA_Variant_setScalarCopy(&manufacturername->value.data.value.value,
                             &server->config.buildInfo.manufacturerName,
                             &UA_TYPES[UA_TYPES_STRING]);
    manufacturername->value.data.value.hasValue = true;
    addNodeInternalWithType(server, (UA_Node*)manufacturername,
                            UA_NODEID_NUMERIC(0, UA_NS0ID_SERVER_SERVERSTATUS_BUILDINFO),
                            nodeIdHasComponent, UA_NODEID_NUMERIC(0, UA_NS0ID_BASEDATAVARIABLETYPE));

    UA_VariableNode *productname = UA_Nodestore_newVariableNode();
    copyNames((UA_Node*)productname, "ProductName");
    productname->nodeId = UA_NODEID_NUMERIC(0, UA_NS0ID_SERVER_SERVERSTATUS_BUILDINFO_PRODUCTNAME);
    UA_Variant_setScalarCopy(&productname->value.data.value.value, &server->config.buildInfo.productName,
                             &UA_TYPES[UA_TYPES_STRING]);
    productname->value.data.value.hasValue = true;
    addNodeInternalWithType(server, (UA_Node*)productname,
                            UA_NODEID_NUMERIC(0, UA_NS0ID_SERVER_SERVERSTATUS_BUILDINFO),
                            nodeIdHasComponent, UA_NODEID_NUMERIC(0, UA_NS0ID_BASEDATAVARIABLETYPE));

    UA_VariableNode *softwareversion = UA_Nodestore_newVariableNode();
    copyNames((UA_Node*)softwareversion, "SoftwareVersion");
    softwareversion->nodeId = UA_NODEID_NUMERIC(0, UA_NS0ID_SERVER_SERVERSTATUS_BUILDINFO_SOFTWAREVERSION);
    UA_Variant_setScalarCopy(&softwareversion->value.data.value.value,
                             &server->config.buildInfo.softwareVersion, &UA_TYPES[UA_TYPES_STRING]);
    softwareversion->value.data.value.hasValue = true;
    addNodeInternalWithType(server, (UA_Node*)softwareversion,
                            UA_NODEID_NUMERIC(0, UA_NS0ID_SERVER_SERVERSTATUS_BUILDINFO),
                            nodeIdHasComponent, UA_NODEID_NUMERIC(0, UA_NS0ID_BASEDATAVARIABLETYPE));

    UA_VariableNode *buildnumber = UA_Nodestore_newVariableNode();
    copyNames((UA_Node*)buildnumber, "BuildNumber");
    buildnumber->nodeId = UA_NODEID_NUMERIC(0, UA_NS0ID_SERVER_SERVERSTATUS_BUILDINFO_BUILDNUMBER);
    UA_Variant_setScalarCopy(&buildnumber->value.data.value.value, &server->config.buildInfo.buildNumber,
                             &UA_TYPES[UA_TYPES_STRING]);
    buildnumber->value.data.value.hasValue = true;
    addNodeInternalWithType(server, (UA_Node*)buildnumber,
                            UA_NODEID_NUMERIC(0, UA_NS0ID_SERVER_SERVERSTATUS_BUILDINFO),
                            nodeIdHasComponent, UA_NODEID_NUMERIC(0, UA_NS0ID_BASEDATAVARIABLETYPE));

    UA_VariableNode *builddate = UA_Nodestore_newVariableNode();
    copyNames((UA_Node*)builddate, "BuildDate");
    builddate->nodeId = UA_NODEID_NUMERIC(0, UA_NS0ID_SERVER_SERVERSTATUS_BUILDINFO_BUILDDATE);
    UA_Variant_setScalarCopy(&builddate->value.data.value.value, &server->config.buildInfo.buildDate,
                             &UA_TYPES[UA_TYPES_DATETIME]);
    builddate->value.data.value.hasValue = true;
    addNodeInternalWithType(server, (UA_Node*)builddate,
                            UA_NODEID_NUMERIC(0, UA_NS0ID_SERVER_SERVERSTATUS_BUILDINFO),
                            nodeIdHasComponent, UA_NODEID_NUMERIC(0, UA_NS0ID_BASEDATAVARIABLETYPE));

    UA_VariableNode *secondstillshutdown = UA_Nodestore_newVariableNode();
    copyNames((UA_Node*)secondstillshutdown, "SecondsTillShutdown");
    secondstillshutdown->nodeId = UA_NODEID_NUMERIC(0, UA_NS0ID_SERVER_SERVERSTATUS_SECONDSTILLSHUTDOWN);
    UA_Variant_setScalar(&secondstillshutdown->value.data.value.value, UA_UInt32_new(),
                         &UA_TYPES[UA_TYPES_UINT32]);
    secondstillshutdown->value.data.value.hasValue = true;
    addNodeInternalWithType(server, (UA_Node*)secondstillshutdown,
                            UA_NODEID_NUMERIC(0, UA_NS0ID_SERVER_SERVERSTATUS),
                            nodeIdHasComponent, UA_NODEID_NUMERIC(0, UA_NS0ID_BASEDATAVARIABLETYPE));

    UA_VariableNode *shutdownreason = UA_Nodestore_newVariableNode();
    copyNames((UA_Node*)shutdownreason, "ShutdownReason");
    shutdownreason->nodeId = UA_NODEID_NUMERIC(0, UA_NS0ID_SERVER_SERVERSTATUS_SHUTDOWNREASON);
    UA_Variant_setScalar(&shutdownreason->value.data.value.value, UA_LocalizedText_new(),
                         &UA_TYPES[UA_TYPES_LOCALIZEDTEXT]);
    shutdownreason->value.data.value.hasValue = true;
    addNodeInternalWithType(server, (UA_Node*)shutdownreason,
                            UA_NODEID_NUMERIC(0, UA_NS0ID_SERVER_SERVERSTATUS),
                            nodeIdHasComponent, UA_NODEID_NUMERIC(0, UA_NS0ID_BASEDATAVARIABLETYPE));

    UA_VariableNode *servicelevel = UA_Nodestore_newVariableNode();
    copyNames((UA_Node*)servicelevel, "ServiceLevel");
    servicelevel->nodeId = UA_NODEID_NUMERIC(0, UA_NS0ID_SERVER_SERVICELEVEL);
    servicelevel->valueSource = UA_VALUESOURCE_DATASOURCE;
    servicelevel->value.dataSource.handle = server;
    servicelevel->value.dataSource.read = readServiceLevel;
    servicelevel->value.dataSource.write = NULL;
    addNodeInternalWithType(server, (UA_Node*)servicelevel,
                            UA_NODEID_NUMERIC(0, UA_NS0ID_SERVER), nodeIdHasComponent,
                            UA_NODEID_NUMERIC(0, UA_NS0ID_PROPERTYTYPE));

    UA_VariableNode *auditing = UA_Nodestore_newVariableNode();
    copyNames((UA_Node*)auditing, "Auditing");
    auditing->nodeId = UA_NODEID_NUMERIC(0, UA_NS0ID_SERVER_AUDITING);
    auditing->valueSource = UA_VALUESOURCE_DATASOURCE;
    auditing->value.dataSource.handle = server;
    auditing->value.dataSource.read = readAuditing;
    auditing->value.dataSource.write = NULL;
    addNodeInternalWithType(server, (UA_Node*)auditing,
                            UA_NODEID_NUMERIC(0, UA_NS0ID_SERVER), nodeIdHasComponent,
                            UA_NODEID_NUMERIC(0, UA_NS0ID_PROPERTYTYPE));

    UA_ObjectNode *vendorServerInfo = UA_Nodestore_newObjectNode();
    copyNames((UA_Node*)vendorServerInfo, "VendorServerInfo");
    vendorServerInfo->nodeId.identifier.numeric = UA_NS0ID_SERVER_VENDORSERVERINFO;
    addNodeInternalWithType(server, (UA_Node*)vendorServerInfo,
                            UA_NODEID_NUMERIC(0, UA_NS0ID_SERVER), nodeIdHasProperty,
                            UA_NODEID_NUMERIC(0, UA_NS0ID_BASEOBJECTTYPE));
    /*
    addReferenceInternal(server, UA_NODEID_NUMERIC(0, UA_NS0ID_SERVER_VENDORSERVERINFO),
                         nodeIdHasTypeDefinition, UA_EXPANDEDNODEID_NUMERIC(0, UA_NS0ID_VENDORSERVERINFOTYPE), true);
    */


    UA_ObjectNode *serverRedundancy = UA_Nodestore_newObjectNode();
    copyNames((UA_Node*)serverRedundancy, "ServerRedundancy");
    serverRedundancy->nodeId.identifier.numeric = UA_NS0ID_SERVER_SERVERREDUNDANCY;
    addNodeInternalWithType(server, (UA_Node*)serverRedundancy,
                            UA_NODEID_NUMERIC(0, UA_NS0ID_SERVER), nodeIdHasProperty,
                            UA_NODEID_NUMERIC(0, UA_NS0ID_BASEOBJECTTYPE));
    /*
    addReferenceInternal(server, UA_NODEID_NUMERIC(0, UA_NS0ID_SERVER_SERVERREDUNDANCY),
                         nodeIdHasTypeDefinition, UA_EXPANDEDNODEID_NUMERIC(0, UA_NS0ID_SERVERREDUNDANCYTYPE), true);
    */

    UA_VariableNode *redundancySupport = UA_Nodestore_newVariableNode();
    copyNames((UA_Node*)redundancySupport, "RedundancySupport");
    redundancySupport->nodeId = UA_NODEID_NUMERIC(0, UA_NS0ID_SERVER_SERVERREDUNDANCY_REDUNDANCYSUPPORT);
    redundancySupport->valueRank = -1;
    redundancySupport->dataType = UA_TYPES[UA_TYPES_INT32].typeId;
    //FIXME: enum is needed for type letting it uninitialized for now
    UA_Variant_setScalar(&redundancySupport->value.data.value.value, UA_Int32_new(),
                         &UA_TYPES[UA_TYPES_INT32]);
    redundancySupport->value.data.value.hasValue = true;
    addNodeInternalWithType(server, (UA_Node*)redundancySupport,
                            UA_NODEID_NUMERIC(0, UA_NS0ID_SERVER_SERVERREDUNDANCY),
                            nodeIdHasProperty, UA_NODEID_NUMERIC(0, UA_NS0ID_PROPERTYTYPE));

#if defined(UA_ENABLE_METHODCALLS) && defined(UA_ENABLE_SUBSCRIPTIONS)
    UA_Argument inputArguments;
    UA_Argument_init(&inputArguments);
    inputArguments.dataType = UA_TYPES[UA_TYPES_UINT32].typeId;
    inputArguments.name = UA_STRING("SubscriptionId");
    inputArguments.valueRank = -1; /* scalar argument */

    UA_Argument outputArguments[2];
    UA_Argument_init(&outputArguments[0]);
    outputArguments[0].dataType = UA_TYPES[UA_TYPES_UINT32].typeId;
    outputArguments[0].name = UA_STRING("ServerHandles");
    outputArguments[0].valueRank = 1;

    UA_Argument_init(&outputArguments[1]);
    outputArguments[1].dataType = UA_TYPES[UA_TYPES_UINT32].typeId;
    outputArguments[1].name = UA_STRING("ClientHandles");
    outputArguments[1].valueRank = 1;

    UA_MethodAttributes addmethodattributes;
    UA_MethodAttributes_init(&addmethodattributes);
    addmethodattributes.displayName = UA_LOCALIZEDTEXT("", "GetMonitoredItems");
    addmethodattributes.executable = true;
    addmethodattributes.userExecutable = true;

    UA_Server_addMethodNode(server, UA_NODEID_NUMERIC(0, UA_NS0ID_SERVER_GETMONITOREDITEMS),
        UA_NODEID_NUMERIC(0, UA_NS0ID_SERVER),
        UA_NODEID_NUMERIC(0, UA_NS0ID_HASCOMPONENT),
        UA_QUALIFIEDNAME(0, "GetMonitoredItems"), addmethodattributes,
        GetMonitoredItems, /* callback of the method node */
        NULL, /* handle passed with the callback */
        1, &inputArguments, 2, outputArguments, NULL);
#endif

    return server;
}

/*************/
/* Discovery */
/*************/

#ifdef UA_ENABLE_DISCOVERY
static UA_StatusCode
register_server_with_discovery_server(UA_Server *server, const char* discoveryServerUrl,
                                      const UA_Boolean isUnregister,
                                      const char* semaphoreFilePath) {
    /* Create the client */
    UA_Client *client = UA_Client_new(UA_ClientConfig_standard);
    const char *url = discoveryServerUrl != NULL ? discoveryServerUrl : "opc.tcp://localhost:4840";
    UA_StatusCode retval = UA_Client_connect(client, url);
    if(retval != UA_STATUSCODE_GOOD) {
        UA_LOG_ERROR(server->config.logger, UA_LOGCATEGORY_CLIENT,
                     "Connecting to client failed with statuscode %s", UA_StatusCode_name(retval));
        UA_Client_delete(client);
        return retval;
    }

    /* Prepare the request. Do not cleanup the request after the service call,
     * as the members are stack-allocated or point into the server config. */
    UA_RegisterServer2Request request;
    UA_RegisterServer2Request_init(&request);
    request.requestHeader.timestamp = UA_DateTime_now();
    request.requestHeader.timeoutHint = 10000;

    request.server.isOnline = !isUnregister;
    request.server.serverUri = server->config.applicationDescription.applicationUri;
    request.server.productUri = server->config.applicationDescription.productUri;
    request.server.serverType = server->config.applicationDescription.applicationType;
    request.server.gatewayServerUri = server->config.applicationDescription.gatewayServerUri;

    if(semaphoreFilePath) {
#ifdef UA_ENABLE_DISCOVERY_SEMAPHORE
        request.server.semaphoreFilePath = UA_STRING((char*)(uintptr_t)semaphoreFilePath); /* dirty cast */
#else
        UA_LOG_WARNING(server->config.logger, UA_LOGCATEGORY_CLIENT,
                       "Ignoring semaphore file path. open62541 not compiled "
                       "with UA_ENABLE_DISCOVERY_SEMAPHORE=ON");
#endif
    }

    request.server.serverNames = &server->config.applicationDescription.applicationName;
    request.server.serverNamesSize = 1;

    /* Copy the discovery urls from the server config and the network layers*/
    size_t config_discurls = server->config.applicationDescription.discoveryUrlsSize;
    size_t nl_discurls = server->config.networkLayersSize;
    request.server.discoveryUrls = (UA_String*)UA_alloca(sizeof(UA_String) * (config_discurls + nl_discurls));
    request.server.discoveryUrlsSize = config_discurls + nl_discurls;

    for(size_t i = 0; i < config_discurls; ++i)
        request.server.discoveryUrls[i] = server->config.applicationDescription.discoveryUrls[i];

    /* TODO: Add nl only if discoveryUrl not already present */
    for(size_t i = 0; i < nl_discurls; ++i) {
        UA_ServerNetworkLayer *nl = &server->config.networkLayers[i];
        request.server.discoveryUrls[config_discurls + i] = nl->discoveryUrl;
    }

    UA_MdnsDiscoveryConfiguration mdnsConfig;
    UA_MdnsDiscoveryConfiguration_init(&mdnsConfig);

    request.discoveryConfigurationSize = 0;
    request.discoveryConfigurationSize = 1;
    request.discoveryConfiguration = UA_ExtensionObject_new();
    UA_ExtensionObject_init(&request.discoveryConfiguration[0]);
    request.discoveryConfiguration[0].encoding = UA_EXTENSIONOBJECT_DECODED_NODELETE;
    request.discoveryConfiguration[0].content.decoded.type = &UA_TYPES[UA_TYPES_MDNSDISCOVERYCONFIGURATION];
    request.discoveryConfiguration[0].content.decoded.data = &mdnsConfig;

    mdnsConfig.mdnsServerName = server->config.mdnsServerName;
    mdnsConfig.serverCapabilities = server->config.serverCapabilities;
    mdnsConfig.serverCapabilitiesSize = server->config.serverCapabilitiesSize;

    // First try with RegisterServer2, if that isn't implemented, use RegisterServer
    UA_RegisterServer2Response response;
    UA_RegisterServer2Response_init(&response);
    __UA_Client_Service(client, &request, &UA_TYPES[UA_TYPES_REGISTERSERVER2REQUEST],
                        &response, &UA_TYPES[UA_TYPES_REGISTERSERVER2RESPONSE]);

    UA_StatusCode serviceResult = response.responseHeader.serviceResult;
    UA_RegisterServer2Response_deleteMembers(&response);
    UA_ExtensionObject_delete(request.discoveryConfiguration);

    if(serviceResult == UA_STATUSCODE_BADNOTIMPLEMENTED ||
       serviceResult == UA_STATUSCODE_BADSERVICEUNSUPPORTED) {
        // try RegisterServer
        UA_RegisterServerResponse response_fallback;
        UA_RegisterServerResponse_init(&response_fallback);

        // copy from RegisterServer2 request
        UA_RegisterServerRequest request_fallback;
        UA_RegisterServerRequest_init(&request_fallback);

        request_fallback.requestHeader = request.requestHeader;
        request_fallback.server = request.server;

        __UA_Client_Service(client, &request_fallback, &UA_TYPES[UA_TYPES_REGISTERSERVERREQUEST],
                            &response_fallback, &UA_TYPES[UA_TYPES_REGISTERSERVERRESPONSE]);

        if(response_fallback.responseHeader.serviceResult != UA_STATUSCODE_GOOD) {
            UA_LOG_ERROR(server->config.logger, UA_LOGCATEGORY_CLIENT,
                         "RegisterServer failed with statuscode %s",
                         UA_StatusCode_name(response_fallback.responseHeader.serviceResult));
            serviceResult = response_fallback.responseHeader.serviceResult;
            UA_RegisterServerResponse_deleteMembers(&response_fallback);
            UA_Client_disconnect(client);
            UA_Client_delete(client);
            return serviceResult;
        }
    } else if(serviceResult != UA_STATUSCODE_GOOD) {
        UA_LOG_ERROR(server->config.logger, UA_LOGCATEGORY_CLIENT,
                     "RegisterServer2 failed with statuscode %s",
                     UA_StatusCode_name(serviceResult));
        UA_Client_disconnect(client);
        UA_Client_delete(client);
        return serviceResult;
    }

    UA_Client_disconnect(client);
    UA_Client_delete(client);

    return UA_STATUSCODE_GOOD;
}

UA_StatusCode
UA_Server_register_discovery(UA_Server *server, const char* discoveryServerUrl,
                             const char* semaphoreFilePath) {
    return register_server_with_discovery_server(server, discoveryServerUrl, UA_FALSE, semaphoreFilePath);
}

UA_StatusCode
UA_Server_unregister_discovery(UA_Server *server, const char* discoveryServerUrl) {
    return register_server_with_discovery_server(server, discoveryServerUrl, UA_TRUE, NULL);
}

#endif

/*****************/
/* Repeated Jobs */
/*****************/

UA_StatusCode
UA_Server_addRepeatedJob(UA_Server *server, UA_Job job,
                         UA_UInt32 interval, UA_Guid *jobId) {
    return UA_RepeatedJobsList_addRepeatedJob(&server->repeatedJobs, job, interval, jobId);
}

UA_StatusCode
UA_Server_removeRepeatedJob(UA_Server *server, UA_Guid jobId) {
    return UA_RepeatedJobsList_removeRepeatedJob(&server->repeatedJobs, jobId);
}<|MERGE_RESOLUTION|>--- conflicted
+++ resolved
@@ -363,43 +363,8 @@
 }
 
 // delete any children of an instance without touching the object itself
-<<<<<<< HEAD
-static void deleteInstanceChildren(UA_Server *server, UA_NodeId *objectNodeId) {
-  UA_BrowseDescription bDes;
-  UA_BrowseDescription_init(&bDes);
-  UA_NodeId_copy(objectNodeId, &bDes.nodeId );
-  bDes.browseDirection = UA_BROWSEDIRECTION_FORWARD;
-  bDes.nodeClassMask = UA_NODECLASS_OBJECT | UA_NODECLASS_VARIABLE | UA_NODECLASS_METHOD;
-  bDes.resultMask = UA_BROWSERESULTMASK_ISFORWARD | UA_BROWSERESULTMASK_NODECLASS | UA_BROWSERESULTMASK_REFERENCETYPEINFO;
-  UA_BrowseResult bRes;
-  UA_BrowseResult_init(&bRes);
-  UA_RCU_LOCK();
-  Service_Browse_single(server, &adminSession, NULL, &bDes, 0, &bRes);
-  UA_RCU_UNLOCK();
-  for(size_t i=0; i<bRes.referencesSize; ++i) {
-    UA_ReferenceDescription *rd = &bRes.references[i];
-    if((rd->nodeClass == UA_NODECLASS_OBJECT || rd->nodeClass == UA_NODECLASS_VARIABLE)) 
-    {
-      Service_DeleteNodes_single(server, &adminSession, &rd->nodeId.nodeId, UA_TRUE) ;
-    }
-    else if (rd->nodeClass == UA_NODECLASS_METHOD) 
-    {
-      UA_DeleteReferencesItem dR;
-      UA_DeleteReferencesItem_init(&dR);
-      dR.sourceNodeId = *objectNodeId;
-      dR.isForward = UA_TRUE;
-      UA_NodeId_copy(&rd->referenceTypeId, &dR.referenceTypeId);
-      UA_NodeId_copy(&rd->nodeId.nodeId, &dR.targetNodeId.nodeId);
-      dR.deleteBidirectional = UA_TRUE;
-      Service_DeleteReferences_single(server, &adminSession, &dR);
-      UA_DeleteReferencesItem_deleteMembers(&dR);
-    }
-  }
-  UA_BrowseResult_deleteMembers(&bRes); 
-=======
 static void
 deleteInstanceChildren(UA_Server *server, UA_NodeId *objectNodeId) {
-    UA_RCU_LOCK();
     UA_BrowseDescription bDes;
     UA_BrowseDescription_init(&bDes);
     UA_NodeId_copy(objectNodeId, &bDes.nodeId );
@@ -409,7 +374,9 @@
         UA_BROWSERESULTMASK_REFERENCETYPEINFO;
     UA_BrowseResult bRes;
     UA_BrowseResult_init(&bRes);
+    UA_RCU_LOCK();
     Service_Browse_single(server, &adminSession, NULL, &bDes, 0, &bRes);
+    UA_RCU_unLOCK();
     for(size_t i=0; i<bRes.referencesSize; ++i) {
         UA_ReferenceDescription *rd = &bRes.references[i];
         if((rd->nodeClass == UA_NODECLASS_OBJECT || rd->nodeClass == UA_NODECLASS_VARIABLE)) {
@@ -428,7 +395,6 @@
     }
     UA_BrowseResult_deleteMembers(&bRes);
     UA_RCU_UNLOCK();
->>>>>>> de0c7075
 }
 
 /**********/
@@ -716,10 +682,6 @@
         return NULL;
 
     server->config = config;
-<<<<<<< HEAD
-    LIST_INIT(&server->repeatedJobs);
-=======
-    server->nodestore = UA_NodeStore_new();
 
     /* Initialize the handling of repeated jobs */
 #ifdef UA_ENABLE_MULTITHREADING
@@ -731,7 +693,6 @@
                              (UA_RepeatedJobsListProcessCallback)UA_Server_processJob,
                              server);
 #endif
->>>>>>> de0c7075
 
 #ifdef UA_ENABLE_MULTITHREADING
     rcu_init();
