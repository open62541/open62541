--- conflicted
+++ resolved
@@ -1,6 +1,6 @@
 /* This Source Code Form is subject to the terms of the Mozilla Public
  * License, v. 2.0. If a copy of the MPL was not distributed with this
- * file, You can obtain one at http://mozilla.org/MPL/2.0/. 
+ * file, You can obtain one at http://mozilla.org/MPL/2.0/.
  *
  *    Copyright 2015-2016 (c) Sten Grüner
  *    Copyright 2015-2017 (c) Julius Pfrommer, Fraunhofer IOSB
@@ -33,16 +33,8 @@
     LIST_ENTRY(UA_Client_MonitoredItem) listEntry;
     UA_UInt32 monitoredItemId;
     UA_UInt32 clientHandle;
-<<<<<<< HEAD
-    UA_Double samplingInterval;
-    UA_UInt32 queueSize;
-    UA_Boolean discardOldest;
-
-    UA_Boolean isEventMonitoredItem; /* Otherwise a DataChange MonitoredItem */
-=======
     void *context;
     UA_Client_DeleteMonitoredItemCallback deleteCallback;
->>>>>>> cbdbe13e
     union {
         UA_Client_DataChangeNotificationCallback dataChangeCallback;
         UA_Client_EventNotificationCallback eventCallback;
