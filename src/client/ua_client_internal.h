/* This Source Code Form is subject to the terms of the Mozilla Public 
*  License, v. 2.0. If a copy of the MPL was not distributed with this 
*  file, You can obtain one at http://mozilla.org/MPL/2.0/. */

#ifndef UA_CLIENT_INTERNAL_H_
#define UA_CLIENT_INTERNAL_H_

#include "ua_securechannel.h"
#include "queue.h"

/**************************/
/* Subscriptions Handling */
/**************************/

#ifdef UA_ENABLE_SUBSCRIPTIONS

typedef struct UA_Client_NotificationsAckNumber {
    LIST_ENTRY(UA_Client_NotificationsAckNumber) listEntry;
    UA_SubscriptionAcknowledgement subAck;
} UA_Client_NotificationsAckNumber;

typedef struct UA_Client_MonitoredItem {
    LIST_ENTRY(UA_Client_MonitoredItem)  listEntry;
    UA_UInt32 monitoredItemId;
    UA_UInt32 monitoringMode;
    UA_NodeId monitoredNodeId;
    UA_UInt32 attributeID;
    UA_UInt32 clientHandle;
    UA_Double samplingInterval;
    UA_UInt32 queueSize;
    UA_Boolean discardOldest;
    void (*handler)(UA_UInt32 monId, UA_DataValue *value, void *context);
    void *handlerContext;
} UA_Client_MonitoredItem;

typedef struct UA_Client_Subscription {
    LIST_ENTRY(UA_Client_Subscription) listEntry;
    UA_UInt32 lifeTime;
    UA_UInt32 keepAliveCount;
    UA_Double publishingInterval;
    UA_UInt32 subscriptionID;
    UA_UInt32 notificationsPerPublish;
    UA_UInt32 priority;
    LIST_HEAD(UA_ListOfClientMonitoredItems, UA_Client_MonitoredItem) monitoredItems;
} UA_Client_Subscription;

void UA_Client_Subscriptions_forceDelete(UA_Client *client, UA_Client_Subscription *sub);

#endif

/**********/
/* Client */
/**********/

typedef enum {
    UA_CLIENTAUTHENTICATION_NONE,
    UA_CLIENTAUTHENTICATION_USERNAME
} UA_Client_Authentication;

struct UA_Client {
    /* State */
    UA_ClientState state;
    UA_ClientConfig config;

    /* Connection */
    UA_Connection connection;
    UA_String endpointUrl;

    /* SecureChannel */
    UA_SecureChannel channel;
    UA_UInt32 requestId;
    UA_DateTime nextChannelRenewal;

    /* Authentication */
    UA_Client_Authentication authenticationMethod;
    UA_String username;
    UA_String password;

    /* Session */
    UA_UserTokenPolicy token;
    UA_NodeId authenticationToken;
    UA_UInt32 requestHandle;
    
    /* Subscriptions */
#ifdef UA_ENABLE_SUBSCRIPTIONS
    UA_UInt32 monitoredItemHandles;
    LIST_HEAD(ListOfUnacknowledgedNotifications, UA_Client_NotificationsAckNumber) pendingNotificationsAcks;
    LIST_HEAD(ListOfClientSubscriptionItems, UA_Client_Subscription) subscriptions;
#endif
<<<<<<< HEAD
    
    /* Config */
    UA_ClientConfig config;
    size_t namespacesSize;
    UA_Namespace *namespaces;
    UA_DateTime scRenewAt;
=======
>>>>>>> ad31a12b
};

#endif /* UA_CLIENT_INTERNAL_H_ */<|MERGE_RESOLUTION|>--- conflicted
+++ resolved
@@ -87,15 +87,10 @@
     LIST_HEAD(ListOfUnacknowledgedNotifications, UA_Client_NotificationsAckNumber) pendingNotificationsAcks;
     LIST_HEAD(ListOfClientSubscriptionItems, UA_Client_Subscription) subscriptions;
 #endif
-<<<<<<< HEAD
     
-    /* Config */
-    UA_ClientConfig config;
+    /* Namespace Config */
     size_t namespacesSize;
     UA_Namespace *namespaces;
-    UA_DateTime scRenewAt;
-=======
->>>>>>> ad31a12b
 };
 
 #endif /* UA_CLIENT_INTERNAL_H_ */