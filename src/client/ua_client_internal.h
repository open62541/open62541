/* This Source Code Form is subject to the terms of the Mozilla Public
 * License, v. 2.0. If a copy of the MPL was not distributed with this
 * file, You can obtain one at http://mozilla.org/MPL/2.0/. */

#ifndef UA_CLIENT_INTERNAL_H_
#define UA_CLIENT_INTERNAL_H_

#include "ua_securechannel.h"
#include "ua_client_highlevel.h"
#include "queue.h"
#include "ua_timer.h"
/**************************/
/* Subscriptions Handling */
/**************************/

#ifdef UA_ENABLE_SUBSCRIPTIONS

typedef struct UA_Client_NotificationsAckNumber {
	LIST_ENTRY(UA_Client_NotificationsAckNumber)
	listEntry;
	UA_SubscriptionAcknowledgement subAck;
} UA_Client_NotificationsAckNumber;

typedef struct UA_Client_MonitoredItem {
<<<<<<< HEAD
	LIST_ENTRY(UA_Client_MonitoredItem)
	listEntry;
	UA_UInt32 monitoredItemId;
	UA_UInt32 monitoringMode;
	UA_NodeId monitoredNodeId;
	UA_UInt32 attributeID;
	UA_UInt32 clientHandle;
	UA_Double samplingInterval;
	UA_UInt32 queueSize;
	UA_Boolean discardOldest;
	void (*handler)(UA_UInt32 monId, UA_DataValue *value, void *context);
	void *handlerContext;
	void (*handlerEvents)(const UA_UInt32 monId, const size_t nEventFields,
			const UA_Variant *eventFields, void *context);
	void *handlerEventsContext;
=======
    LIST_ENTRY(UA_Client_MonitoredItem)  listEntry;
    UA_UInt32 monitoredItemId;
    UA_UInt32 monitoringMode;
    UA_NodeId monitoredNodeId;
    UA_UInt32 attributeID;
    UA_UInt32 clientHandle;
    UA_Double samplingInterval;
    UA_UInt32 queueSize;
    UA_Boolean discardOldest;

    UA_Boolean isEventMonitoredItem; /* Otherwise a DataChange MoniitoredItem */
    union {
        UA_MonitoredItemHandlingFunction dataChangeHandler;
        UA_MonitoredEventHandlingFunction eventHandler;
    } handler;
    void *handlerContext;
>>>>>>> b4a72aad
} UA_Client_MonitoredItem;

typedef struct UA_Client_Subscription {
	LIST_ENTRY(UA_Client_Subscription)
	listEntry;
	UA_UInt32 lifeTime;
	UA_UInt32 keepAliveCount;
	UA_Double publishingInterval;
	UA_UInt32 subscriptionID;
	UA_UInt32 notificationsPerPublish;
	UA_UInt32 priority;LIST_HEAD(UA_ListOfClientMonitoredItems, UA_Client_MonitoredItem) monitoredItems;
} UA_Client_Subscription;

void UA_Client_Subscriptions_forceDelete(UA_Client *client,
		UA_Client_Subscription *sub);

void UA_Client_Subscriptions_clean(UA_Client *client);

#endif

/**********/
/* Client */
/**********/

typedef struct AsyncServiceCall {
	LIST_ENTRY(AsyncServiceCall)
	pointers;
	UA_UInt32 requestId;
	UA_ClientAsyncServiceCallback callback;
	const UA_DataType *responseType;
	void *userdata;
	void *responsedata;
} AsyncServiceCall;

typedef struct CustomCallback {
	LIST_ENTRY(CustomCallback)
	pointers;
	//to find the correct callback
	UA_UInt32 callbackId;

	UA_ClientAsyncServiceCallback callback;

	UA_AttributeId attributeId;
	const UA_DataType *outDataType;
} CustomCallback;

typedef enum {
	UA_CHUNK_COMPLETED, UA_CHUNK_NOT_COMPLETED
} UA_ChunkState;

typedef enum {
	UA_CLIENTAUTHENTICATION_NONE, UA_CLIENTAUTHENTICATION_USERNAME
} UA_Client_Authentication;

struct UA_Client {
    /* State */
    UA_ClientState state;

    UA_ClientConfig config;
    UA_Timer timer;
    UA_StatusCode connectStatus;

    /* Connection */
    UA_Connection connection;
    UA_String endpointUrl;

    /* SecureChannel */
    UA_SecurityPolicy securityPolicy;
    UA_SecureChannel channel;
    UA_UInt32 requestId;
    UA_DateTime nextChannelRenewal;

    /* Authentication */
    UA_Client_Authentication authenticationMethod;
    UA_String username;
    UA_String password;

    /* Session */
    UA_UserTokenPolicy token;
    UA_NodeId authenticationToken;
    UA_UInt32 requestHandle;
	/* Connection Establishment (async) */
	UA_Connection_processChunk ackResponseCallback;
	UA_Connection_processChunk openSecureChannelResponseCallback;
	UA_Boolean endpointsHandshake;

    /* Async Service */
	AsyncServiceCall asyncConnectCall;
    LIST_HEAD(ListOfAsyncServiceCall, AsyncServiceCall) asyncServiceCalls;
    /*When using highlevel functions these are the callbacks that can be accessed by the user*/
	LIST_HEAD(ListOfCustomCallback, CustomCallback) customCallbacks;

	/* Delayed callbacks */
	SLIST_HEAD(DelayedCallbacksList, UA_DelayedCallback) delayedCallbacks;
    /* Subscriptions */
#ifdef UA_ENABLE_SUBSCRIPTIONS
    UA_UInt32 monitoredItemHandles;
    LIST_HEAD(ListOfUnacknowledgedNotifications, UA_Client_NotificationsAckNumber) pendingNotificationsAcks;
    LIST_HEAD(ListOfClientSubscriptionItems, UA_Client_Subscription) subscriptions;
    UA_UInt16 currentlyOutStandingPublishRequests;
#endif
};

UA_StatusCode
UA_Client_connectInternal(UA_Client *client, const char *endpointUrl,
		UA_Boolean endpointsHandshake, UA_Boolean createNewSession);

UA_StatusCode
UA_Client_connectInternalAsync(UA_Client *client, const char *endpointUrl,
		UA_ClientAsyncServiceCallback callback, void *userdata,
		UA_Boolean endpointsHandshake, UA_Boolean createNewSession);

UA_StatusCode
UA_Client_getEndpointsInternal(UA_Client *client,
		size_t* endpointDescriptionsSize,
		UA_EndpointDescription** endpointDescriptions);

UA_StatusCode receivePacket_async(UA_Client *client);

UA_StatusCode
receiveServiceResponse(UA_Client *client, void *response,
		const UA_DataType *responseType, UA_DateTime maxDate,
		UA_UInt32 *synchronousRequestId);

UA_StatusCode
receiveServiceResponse_async(UA_Client *client, void *response,
		const UA_DataType *responseType);
void
UA_Client_workerCallback(UA_Client *client, UA_ClientCallback callback,
		void *data);
UA_StatusCode
UA_Client_delayedCallback(UA_Client *client, UA_ClientCallback callback,
		void *data);
UA_StatusCode UA_Client_connect_iterate(UA_Client *client);
#endif /* UA_CLIENT_INTERNAL_H_ */<|MERGE_RESOLUTION|>--- conflicted
+++ resolved
@@ -6,39 +6,21 @@
 #define UA_CLIENT_INTERNAL_H_
 
 #include "ua_securechannel.h"
-#include "ua_client_highlevel.h"
 #include "queue.h"
 #include "ua_timer.h"
-/**************************/
-/* Subscriptions Handling */
-/**************************/
+#include "ua_client_highlevel.h"
+ /**************************/
+ /* Subscriptions Handling */
+ /**************************/
 
 #ifdef UA_ENABLE_SUBSCRIPTIONS
 
 typedef struct UA_Client_NotificationsAckNumber {
-	LIST_ENTRY(UA_Client_NotificationsAckNumber)
-	listEntry;
-	UA_SubscriptionAcknowledgement subAck;
+    LIST_ENTRY(UA_Client_NotificationsAckNumber) listEntry;
+    UA_SubscriptionAcknowledgement subAck;
 } UA_Client_NotificationsAckNumber;
 
 typedef struct UA_Client_MonitoredItem {
-<<<<<<< HEAD
-	LIST_ENTRY(UA_Client_MonitoredItem)
-	listEntry;
-	UA_UInt32 monitoredItemId;
-	UA_UInt32 monitoringMode;
-	UA_NodeId monitoredNodeId;
-	UA_UInt32 attributeID;
-	UA_UInt32 clientHandle;
-	UA_Double samplingInterval;
-	UA_UInt32 queueSize;
-	UA_Boolean discardOldest;
-	void (*handler)(UA_UInt32 monId, UA_DataValue *value, void *context);
-	void *handlerContext;
-	void (*handlerEvents)(const UA_UInt32 monId, const size_t nEventFields,
-			const UA_Variant *eventFields, void *context);
-	void *handlerEventsContext;
-=======
     LIST_ENTRY(UA_Client_MonitoredItem)  listEntry;
     UA_UInt32 monitoredItemId;
     UA_UInt32 monitoringMode;
@@ -55,22 +37,20 @@
         UA_MonitoredEventHandlingFunction eventHandler;
     } handler;
     void *handlerContext;
->>>>>>> b4a72aad
 } UA_Client_MonitoredItem;
 
 typedef struct UA_Client_Subscription {
-	LIST_ENTRY(UA_Client_Subscription)
-	listEntry;
-	UA_UInt32 lifeTime;
-	UA_UInt32 keepAliveCount;
-	UA_Double publishingInterval;
-	UA_UInt32 subscriptionID;
-	UA_UInt32 notificationsPerPublish;
-	UA_UInt32 priority;LIST_HEAD(UA_ListOfClientMonitoredItems, UA_Client_MonitoredItem) monitoredItems;
+    LIST_ENTRY(UA_Client_Subscription) listEntry;
+    UA_UInt32 lifeTime;
+    UA_UInt32 keepAliveCount;
+    UA_Double publishingInterval;
+    UA_UInt32 subscriptionID;
+    UA_UInt32 notificationsPerPublish;
+    UA_UInt32 priority;
+    LIST_HEAD(UA_ListOfClientMonitoredItems, UA_Client_MonitoredItem) monitoredItems;
 } UA_Client_Subscription;
 
-void UA_Client_Subscriptions_forceDelete(UA_Client *client,
-		UA_Client_Subscription *sub);
+void UA_Client_Subscriptions_forceDelete(UA_Client *client, UA_Client_Subscription *sub);
 
 void UA_Client_Subscriptions_clean(UA_Client *client);
 
@@ -107,13 +87,13 @@
 } UA_ChunkState;
 
 typedef enum {
-	UA_CLIENTAUTHENTICATION_NONE, UA_CLIENTAUTHENTICATION_USERNAME
+    UA_CLIENTAUTHENTICATION_NONE,
+    UA_CLIENTAUTHENTICATION_USERNAME
 } UA_Client_Authentication;
 
 struct UA_Client {
     /* State */
     UA_ClientState state;
-
     UA_ClientConfig config;
     UA_Timer timer;
     UA_StatusCode connectStatus;
@@ -137,42 +117,43 @@
     UA_UserTokenPolicy token;
     UA_NodeId authenticationToken;
     UA_UInt32 requestHandle;
-	/* Connection Establishment (async) */
-	UA_Connection_processChunk ackResponseCallback;
-	UA_Connection_processChunk openSecureChannelResponseCallback;
-	UA_Boolean endpointsHandshake;
+    /* Connection Establishment (async) */
+    UA_Connection_processChunk ackResponseCallback;
+    UA_Connection_processChunk openSecureChannelResponseCallback;
+    UA_Boolean endpointsHandshake;
 
     /* Async Service */
 	AsyncServiceCall asyncConnectCall;
     LIST_HEAD(ListOfAsyncServiceCall, AsyncServiceCall) asyncServiceCalls;
     /*When using highlevel functions these are the callbacks that can be accessed by the user*/
-	LIST_HEAD(ListOfCustomCallback, CustomCallback) customCallbacks;
+    LIST_HEAD(ListOfCustomCallback, CustomCallback) customCallbacks;
 
-	/* Delayed callbacks */
-	SLIST_HEAD(DelayedCallbacksList, UA_DelayedCallback) delayedCallbacks;
+    /* Delayed callbacks */
+    SLIST_HEAD(DelayedCallbacksList, UA_DelayedCallback) delayedCallbacks;
     /* Subscriptions */
 #ifdef UA_ENABLE_SUBSCRIPTIONS
     UA_UInt32 monitoredItemHandles;
     LIST_HEAD(ListOfUnacknowledgedNotifications, UA_Client_NotificationsAckNumber) pendingNotificationsAcks;
     LIST_HEAD(ListOfClientSubscriptionItems, UA_Client_Subscription) subscriptions;
-    UA_UInt16 currentlyOutStandingPublishRequests;
 #endif
 };
 
 UA_StatusCode
 UA_Client_connectInternal(UA_Client *client, const char *endpointUrl,
-		UA_Boolean endpointsHandshake, UA_Boolean createNewSession);
+                          UA_Boolean endpointsHandshake, UA_Boolean createNewSession);
 
 UA_StatusCode
 UA_Client_connectInternalAsync(UA_Client *client, const char *endpointUrl,
-		UA_ClientAsyncServiceCallback callback, void *userdata,
-		UA_Boolean endpointsHandshake, UA_Boolean createNewSession);
+                UA_ClientAsyncServiceCallback callback, void *userdata,
+                UA_Boolean endpointsHandshake, UA_Boolean createNewSession);
+
 
 UA_StatusCode
-UA_Client_getEndpointsInternal(UA_Client *client,
-		size_t* endpointDescriptionsSize,
-		UA_EndpointDescription** endpointDescriptions);
+UA_Client_getEndpointsInternal(UA_Client *client, size_t* endpointDescriptionsSize,
+                               UA_EndpointDescription** endpointDescriptions);
 
+/* Receive and process messages until a synchronous message arrives or the
+ * timout finishes */
 UA_StatusCode receivePacket_async(UA_Client *client);
 
 UA_StatusCode
@@ -182,12 +163,12 @@
 
 UA_StatusCode
 receiveServiceResponse_async(UA_Client *client, void *response,
-		const UA_DataType *responseType);
+                const UA_DataType *responseType);
 void
 UA_Client_workerCallback(UA_Client *client, UA_ClientCallback callback,
-		void *data);
+                void *data);
 UA_StatusCode
 UA_Client_delayedCallback(UA_Client *client, UA_ClientCallback callback,
-		void *data);
+                void *data);
 UA_StatusCode UA_Client_connect_iterate(UA_Client *client);
 #endif /* UA_CLIENT_INTERNAL_H_ */