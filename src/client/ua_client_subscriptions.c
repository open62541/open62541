--- conflicted
+++ resolved
@@ -1062,14 +1062,12 @@
 static void
 processDataChangeNotification(UA_Client *client, UA_Client_Subscription *sub,
                               UA_DataChangeNotification *dataChangeNotification) {
-<<<<<<< HEAD
     UA_LOCK_ASSERT(&client->clientMutex, 1);
-=======
+
     if(sub->dataChangeCallback) {
         sub->dataChangeCallback(client, sub->subscriptionId, sub->context, dataChangeNotification);
         return;
     }
->>>>>>> 2966b806
 
     for(size_t j = 0; j < dataChangeNotification->monitoredItemsSize; ++j) {
         UA_MonitoredItemNotification *min = &dataChangeNotification->monitoredItems[j];
@@ -1218,7 +1216,7 @@
     if(response->responseHeader.serviceResult == UA_STATUSCODE_BADSHUTDOWN)
         return;
 
-    if(response->responseHeader.serviceResult == UA_STATUSCODE_BADNOSUBSCRIPTION) 
+    if(response->responseHeader.serviceResult == UA_STATUSCODE_BADNOSUBSCRIPTION)
     {
         UA_LOG_WARNING(client->config.logging, UA_LOGCATEGORY_CLIENT,
                        "Received BadNoSubscription, delete internal information about subscription");
