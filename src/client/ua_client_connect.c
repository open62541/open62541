--- conflicted
+++ resolved
@@ -23,16 +23,11 @@
  /* Set client state */
  /********************/
 void
-<<<<<<< HEAD
 setClientState(UA_Client *client, UA_ClientState state)
 {
     if (client->state != state){
-=======
-setClientState(UA_Client *client, UA_ClientState state) {
-    if(client->state != state) {
->>>>>>> ba3b55ab
         client->state = state;
-        if(client->config.stateCallback)
+        if (client->config.stateCallback)
             client->config.stateCallback(client, client->state);
     }
 }
@@ -122,7 +117,7 @@
     /* Loop until we have a complete chunk */
     retval = UA_Connection_receiveChunksBlocking(conn, client, processACKResponse,
                                                  client->config.timeout);
-    if(retval != UA_STATUSCODE_GOOD) {
+    if(retval != UA_STATUSCODE_GOOD){
         UA_LOG_INFO(client->config.logger, UA_LOGCATEGORY_NETWORK,
                     "Receiving ACK message failed");
         if(retval == UA_STATUSCODE_BADCONNECTIONCLOSED)
@@ -209,7 +204,7 @@
                                     UA_DateTime_nowMonotonic() +
                                     ((UA_DateTime)client->config.timeout * UA_DATETIME_MSEC),
                                     &requestId);
-
+                                    
     if(retval != UA_STATUSCODE_GOOD) {
         UA_Client_close(client);
         return retval;
@@ -397,12 +392,8 @@
     UA_StatusCode retval = UA_STATUSCODE_GOOD;
     client->connection =
         client->config.connectionFunc(client->config.localConnectionConfig,
-<<<<<<< HEAD
-                                      endpointUrl, client->config.timeout, client->config.logger);
-=======
                                       endpointUrl, client->config.timeout,
                                       client->config.logger);
->>>>>>> ba3b55ab
     if(client->connection.state != UA_CONNECTION_OPENING) {
         retval = UA_STATUSCODE_BADCONNECTIONCLOSED;
         goto cleanup;
@@ -447,13 +438,13 @@
         if(retval == UA_STATUSCODE_BADSESSIONIDINVALID) {
             /* Could not recover an old session. Remove authenticationToken */
             UA_NodeId_deleteMembers(&client->authenticationToken);
-        } else {
+        }else{
             if(retval != UA_STATUSCODE_GOOD)
                 goto cleanup;
             setClientState(client, UA_CLIENTSTATE_SESSION_RENEWED);
             return retval;
         }
-    } else {
+    }else{
         UA_NodeId_deleteMembers(&client->authenticationToken);
     }
 #else
@@ -550,7 +541,7 @@
 UA_StatusCode
 UA_Client_disconnect(UA_Client *client) {
     /* Is a session established? */
-    if(client->state >= UA_CLIENTSTATE_SESSION) {
+    if(client->state >= UA_CLIENTSTATE_SESSION){
         client->state = UA_CLIENTSTATE_SECURECHANNEL;
         sendCloseSession(client);
     }
@@ -558,7 +549,7 @@
     client->requestHandle = 0;
 
     /* Is a secure channel established? */
-    if(client->state >= UA_CLIENTSTATE_SECURECHANNEL) {
+    if(client->state >= UA_CLIENTSTATE_SECURECHANNEL){
         client->state = UA_CLIENTSTATE_CONNECTED;
         sendCloseSecureChannel(client);
     }
@@ -581,7 +572,7 @@
 UA_Client_close(UA_Client *client) {
     client->requestHandle = 0;
 
-    if(client->state >= UA_CLIENTSTATE_SECURECHANNEL)
+    if (client->state >= UA_CLIENTSTATE_SECURECHANNEL)
         UA_SecureChannel_deleteMembersCleanup(&client->channel);
 
     /* Close the TCP connection */
