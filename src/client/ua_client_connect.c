/* This Source Code Form is subject to the terms of the Mozilla Public
 * License, v. 2.0. If a copy of the MPL was not distributed with this
 * file, You can obtain one at http://mozilla.org/MPL/2.0/.
 *
 *    Copyright 2017-2022 (c) Fraunhofer IOSB (Author: Julius Pfrommer)
 *    Copyright 2017-2019 (c) Fraunhofer IOSB (Author: Mark Giraud)
 */

#include <open62541/transport_generated.h>
#include <open62541/transport_generated_handling.h>

#include "ua_client_internal.h"
#include "ua_types_encoding_binary.h"

/* Some OPC UA servers only return all Endpoints if the EndpointURL used during
 * the HEL/ACK handshake exactly matches -- including the path following the
 * address and port! Hence for the first connection we only call FindServers and
 * reopen a new TCP connection using then EndpointURL found there.
 *
 * The overall process is this:
 * - Connect with the EndpointURL provided by the user (HEL/ACK)
 * - Call FindServers
 *   - If one of the results has an exactly matching EndpointUrl, continue.
 *   - Otherwise select a matching server, update the endpointURL member of
 *     UA_Client and reconnect. -
 * - Call GetEndpoints and select an Endpoint
 * - Open a SecureChannel and Session for that Endpoint
 */

#define UA_MINMESSAGESIZE 8192
#define UA_SESSION_LOCALNONCELENGTH 32
#define MAX_DATA_SIZE 4096

static UA_StatusCode initConnect(UA_Client *client);
static UA_StatusCode createSessionAsync(UA_Client *client);

static UA_SecurityPolicy *
getSecurityPolicy(UA_Client *client, UA_String policyUri) {
    for(size_t i = 0; i < client->config.securityPoliciesSize; i++) {
        if(UA_String_equal(&policyUri, &client->config.securityPolicies[i].policyUri))
            return &client->config.securityPolicies[i];
    }
    return NULL;
}

#ifdef UA_ENABLE_ENCRYPTION
static UA_SecurityPolicy *
getAuthSecurityPolicy(UA_Client *client, UA_String policyUri) {
    for(size_t i = 0; i < client->config.authSecurityPoliciesSize; i++) {
        if(UA_String_equal(&policyUri, &client->config.authSecurityPolicies[i].policyUri))
            return &client->config.authSecurityPolicies[i];
    }
    return NULL;
}
#endif

static UA_Boolean
endpointUnconfigured(UA_Client *client) {
    char test = 0;
    char *pos = (char *)&client->config.endpoint;
    for(size_t i = 0; i < sizeof(UA_EndpointDescription); i++)
        test = test | *(pos + i);
    pos = (char *)&client->config.userTokenPolicy;
    for(size_t i = 0; i < sizeof(UA_UserTokenPolicy); i++)
        test = test | *(pos + i);
    return (test == 0);
}

#ifdef UA_ENABLE_ENCRYPTION

/* Function to create a signature using remote certificate and nonce */
static UA_StatusCode
signActivateSessionRequest(UA_Client *client, UA_SecureChannel *channel,
                           UA_ActivateSessionRequest *request) {
    if(channel->securityMode != UA_MESSAGESECURITYMODE_SIGN &&
       channel->securityMode != UA_MESSAGESECURITYMODE_SIGNANDENCRYPT)
        return UA_STATUSCODE_GOOD;

    const UA_SecurityPolicy *sp = channel->securityPolicy;
    UA_SignatureData *sd = &request->clientSignature;

    /* Prepare the clientSignature */
    size_t signatureSize = sp->certificateSigningAlgorithm.
        getLocalSignatureSize(channel->channelContext);
    UA_StatusCode retval = UA_String_copy(&sp->certificateSigningAlgorithm.uri,
                                          &sd->algorithm);
    if(retval != UA_STATUSCODE_GOOD)
        return retval;

    retval = UA_ByteString_allocBuffer(&sd->signature, signatureSize);
    if(retval != UA_STATUSCODE_GOOD)
        return retval;

    /* Allocate a temporary buffer */
    size_t dataToSignSize = channel->remoteCertificate.length + client->remoteNonce.length;
    if(dataToSignSize > MAX_DATA_SIZE)
        return UA_STATUSCODE_BADINTERNALERROR;

    UA_ByteString dataToSign;
    retval = UA_ByteString_allocBuffer(&dataToSign, dataToSignSize);
    if(retval != UA_STATUSCODE_GOOD)
        return retval; /* sd->signature is cleaned up with the response */

    /* Sign the clientSignature */
    memcpy(dataToSign.data, channel->remoteCertificate.data,
           channel->remoteCertificate.length);
    memcpy(dataToSign.data + channel->remoteCertificate.length,
           client->remoteNonce.data, client->remoteNonce.length);
    retval = sp->certificateSigningAlgorithm.sign(channel->channelContext,
                                                  &dataToSign, &sd->signature);
    if(retval != UA_STATUSCODE_GOOD)
        return retval;

    /* Prepare the userTokenSignature */
if(client->config.userTokenPolicy.tokenType == UA_USERTOKENTYPE_CERTIFICATE) {
    UA_SignatureData *utsd = &request->userTokenSignature;
    UA_X509IdentityToken *userIdentityToken = (UA_X509IdentityToken *)
        request->userIdentityToken.content.decoded.data;

    /* Get the correct securityPolicy for authentication */
    UA_SecurityPolicy* utpSecurityPolicy;
    utpSecurityPolicy = getAuthSecurityPolicy(client, client->config.authSecurityPolicyUri);

    /* We need a channel context with the user certificate in order to reuse
    * the code for signing. */
    void *tempChannelContext;
    retval = utpSecurityPolicy->channelModule.
        newContext(utpSecurityPolicy, &userIdentityToken->certificateData, &tempChannelContext);
    if(retval != UA_STATUSCODE_GOOD)
        return UA_STATUSCODE_BADINTERNALERROR;

    size_t userTokenSignatureSize = utpSecurityPolicy->certificateSigningAlgorithm.
        getLocalSignatureSize(tempChannelContext);
    retval = UA_String_copy(&utpSecurityPolicy->certificateSigningAlgorithm.uri,
                            &utsd->algorithm);
    if(retval != UA_STATUSCODE_GOOD)
        return retval;

    retval = UA_ByteString_allocBuffer(&utsd->signature, userTokenSignatureSize);
    if(retval != UA_STATUSCODE_GOOD)
        return retval;

    /* Allocate a temporary buffer */
    size_t userTokenSignSize = channel->remoteCertificate.length + client->remoteNonce.length;
    if(dataToSignSize > MAX_DATA_SIZE)
        return UA_STATUSCODE_BADINTERNALERROR;

    UA_ByteString userTokenSign;
    retval = UA_ByteString_allocBuffer(&userTokenSign, userTokenSignSize);
    if(retval != UA_STATUSCODE_GOOD)
        return retval; /* sd->signature is cleaned up with the response */

    /* Create the userTokenSignature */
    memcpy(userTokenSign.data, channel->remoteCertificate.data,
           channel->remoteCertificate.length);
    memcpy(userTokenSign.data + channel->remoteCertificate.length,
           client->remoteNonce.data, client->remoteNonce.length);
    retval = utpSecurityPolicy->certificateSigningAlgorithm.sign(tempChannelContext,
                                                  &userTokenSign, &utsd->signature);
    /* Clean up */
    UA_ByteString_clear(&userTokenSign);
    utpSecurityPolicy->channelModule.deleteContext(tempChannelContext);
}
    /* Clean up */
    UA_ByteString_clear(&dataToSign);
    return retval;
}

static UA_StatusCode
encryptUserIdentityToken(UA_Client *client, const UA_String *userTokenSecurityPolicy,
                         UA_ExtensionObject *userIdentityToken) {
    UA_IssuedIdentityToken *iit = NULL;
    UA_UserNameIdentityToken *unit = NULL;
    UA_ByteString *tokenData;
    const UA_DataType *tokenType = userIdentityToken->content.decoded.type;
    if(tokenType == &UA_TYPES[UA_TYPES_ISSUEDIDENTITYTOKEN]) {
        iit = (UA_IssuedIdentityToken*)userIdentityToken->content.decoded.data;
        tokenData = &iit->tokenData;
    } else if(tokenType == &UA_TYPES[UA_TYPES_USERNAMEIDENTITYTOKEN]) {
        unit = (UA_UserNameIdentityToken*)userIdentityToken->content.decoded.data;
        tokenData = &unit->password;
    } else {
        return UA_STATUSCODE_GOOD;
    }

    /* No encryption */
    const UA_String none = UA_STRING("http://opcfoundation.org/UA/SecurityPolicy#None");
    if(userTokenSecurityPolicy->length == 0 ||
       UA_String_equal(userTokenSecurityPolicy, &none)) {
        return UA_STATUSCODE_GOOD;
    }

    UA_SecurityPolicy *sp = getSecurityPolicy(client, *userTokenSecurityPolicy);
    if(!sp) {
        UA_LOG_WARNING(&client->config.logger, UA_LOGCATEGORY_NETWORK,
                       "Could not find the required SecurityPolicy for the UserToken");
        return UA_STATUSCODE_BADSECURITYPOLICYREJECTED;
    }

    /* Create a temp channel context */

    void *channelContext;
    UA_StatusCode retval = sp->channelModule.
        newContext(sp, &client->config.endpoint.serverCertificate, &channelContext);
    if(retval != UA_STATUSCODE_GOOD) {
        UA_LOG_WARNING(&client->config.logger, UA_LOGCATEGORY_NETWORK,
                       "Could not instantiate the SecurityPolicy for the UserToken");
        return UA_STATUSCODE_BADINTERNALERROR;
    }

    /* Compute the encrypted length (at least one byte padding) */
    size_t plainTextBlockSize = sp->asymmetricModule.cryptoModule.
        encryptionAlgorithm.getRemotePlainTextBlockSize(channelContext);
    size_t encryptedBlockSize = sp->asymmetricModule.cryptoModule.
        encryptionAlgorithm.getRemoteBlockSize(channelContext);
    UA_UInt32 length = (UA_UInt32)(tokenData->length + client->remoteNonce.length);
    UA_UInt32 totalLength = length + 4; /* Including the length field */
    size_t blocks = totalLength / plainTextBlockSize;
    if(totalLength % plainTextBlockSize != 0)
        blocks++;
    size_t encryptedLength = blocks * encryptedBlockSize;

    /* Allocate memory for encryption overhead */
    UA_ByteString encrypted;
    retval = UA_ByteString_allocBuffer(&encrypted, encryptedLength);
    if(retval != UA_STATUSCODE_GOOD) {
        sp->channelModule.deleteContext(channelContext);
        return UA_STATUSCODE_BADOUTOFMEMORY;
    }

    UA_Byte *pos = encrypted.data;
    const UA_Byte *end = &encrypted.data[encrypted.length];
    retval = UA_UInt32_encodeBinary(&length, &pos, end);
    memcpy(pos, tokenData->data, tokenData->length);
    memcpy(&pos[tokenData->length], client->remoteNonce.data, client->remoteNonce.length);
    UA_assert(retval == UA_STATUSCODE_GOOD);

    /* Add padding
     *
     * 7.36.2.2 Legacy Encrypted Token Secret Format: A Client should not add any
     * padding after the secret. If a Client adds padding then all bytes shall
     * be zero. A Server shall check for padding added by Clients and ensure
     * that all padding bytes are zeros. */
    size_t paddedLength = plainTextBlockSize * blocks;
    for(size_t i = totalLength; i < paddedLength; i++)
        encrypted.data[i] = 0;
    encrypted.length = paddedLength;

    retval = sp->asymmetricModule.cryptoModule.encryptionAlgorithm.
        encrypt(channelContext, &encrypted);
    encrypted.length = encryptedLength;

    if(iit) {
        retval |= UA_String_copy(&sp->asymmetricModule.cryptoModule.encryptionAlgorithm.uri,
                                 &iit->encryptionAlgorithm);
    } else {
        retval |= UA_String_copy(&sp->asymmetricModule.cryptoModule.encryptionAlgorithm.uri,
                                 &unit->encryptionAlgorithm);
    }

    UA_ByteString_clear(tokenData);
    *tokenData = encrypted;

    /* Delete the temp channel context */
    sp->channelModule.deleteContext(channelContext);

    return retval;
}

/* Function to verify the signature corresponds to ClientNonce
 * using the local certificate */
static UA_StatusCode
checkCreateSessionSignature(UA_Client *client, const UA_SecureChannel *channel,
                            const UA_CreateSessionResponse *response) {
    if(channel->securityMode != UA_MESSAGESECURITYMODE_SIGN &&
       channel->securityMode != UA_MESSAGESECURITYMODE_SIGNANDENCRYPT)
        return UA_STATUSCODE_GOOD;

    if(!channel->securityPolicy)
        return UA_STATUSCODE_BADINTERNALERROR;

    const UA_SecurityPolicy *sp = channel->securityPolicy;
    const UA_ByteString *lc = &sp->localCertificate;

    size_t dataToVerifySize = lc->length + client->localNonce.length;
    UA_ByteString dataToVerify = UA_BYTESTRING_NULL;
    UA_StatusCode retval = UA_ByteString_allocBuffer(&dataToVerify, dataToVerifySize);
    if(retval != UA_STATUSCODE_GOOD)
        return retval;

    memcpy(dataToVerify.data, lc->data, lc->length);
    memcpy(dataToVerify.data + lc->length,
           client->localNonce.data, client->localNonce.length);

    retval = sp->certificateSigningAlgorithm.verify(channel->channelContext, &dataToVerify,
                                                    &response->serverSignature.signature);
    UA_ByteString_clear(&dataToVerify);
    return retval;
}

#endif

/***********************/
/* Open the Connection */
/***********************/

void
processERRResponse(UA_Client *client, const UA_ByteString *chunk) {
    client->channel.state = UA_SECURECHANNELSTATE_CLOSING;

    size_t offset = 0;
    UA_TcpErrorMessage errMessage;
    UA_StatusCode res =
        UA_decodeBinaryInternal(chunk, &offset, &errMessage,
                                &UA_TRANSPORT[UA_TRANSPORT_TCPERRORMESSAGE], NULL);
    if(res != UA_STATUSCODE_GOOD) {
        UA_LOG_ERROR_CHANNEL(&client->config.logger, &client->channel,
                             "Received an ERR response that could not be decoded "
                             "with StatusCode %s", UA_StatusCode_name(res));
        client->connectStatus = res;
        closeSecureChannel(client);
        return;
    }

    UA_LOG_ERROR_CHANNEL(&client->config.logger, &client->channel,
                         "Received an ERR response with StatusCode %s and the following "
                         "reason: %.*s", UA_StatusCode_name(errMessage.error),
                         (int)errMessage.reason.length, errMessage.reason.data);
    client->connectStatus = errMessage.error;
    closeSecureChannel(client);
    UA_TcpErrorMessage_clear(&errMessage);
}

void
processACKResponse(UA_Client *client, const UA_ByteString *chunk) {
    UA_SecureChannel *channel = &client->channel;
    if(channel->state != UA_SECURECHANNELSTATE_HEL_SENT) {
        UA_LOG_ERROR_CHANNEL(&client->config.logger, channel,
                             "SecureChannel not in the HEL-sent state");
        client->connectStatus = UA_STATUSCODE_BADSECURECHANNELCLOSED;
        closeSecureChannel(client);
        return;
    }

    /* Decode the message */
    size_t offset = 0;
    UA_TcpAcknowledgeMessage ackMessage;
    client->connectStatus =
        UA_decodeBinaryInternal(chunk, &offset, &ackMessage,
                                &UA_TRANSPORT[UA_TRANSPORT_TCPACKNOWLEDGEMESSAGE], NULL);
    if(client->connectStatus != UA_STATUSCODE_GOOD) {
        UA_LOG_INFO(&client->config.logger, UA_LOGCATEGORY_NETWORK,
                     "Decoding ACK message failed");
        closeSecureChannel(client);
        return;
    }

    client->connectStatus =
        UA_SecureChannel_processHELACK(channel, &ackMessage);
    if(client->connectStatus != UA_STATUSCODE_GOOD) {
        UA_LOG_ERROR(&client->config.logger, UA_LOGCATEGORY_NETWORK,
                     "Processing the ACK message failed with StatusCode %s",
                     UA_StatusCode_name(client->connectStatus));
        closeSecureChannel(client);
        return;
    }

    client->channel.state = UA_SECURECHANNELSTATE_ACK_RECEIVED;
}

static UA_StatusCode
sendHELMessage(UA_Client *client) {
    UA_ConnectionManager *cm = client->channel.connectionManager;
    if(!UA_SecureChannel_isConnected(&client->channel))
        return UA_STATUSCODE_BADNOTCONNECTED;

    /* Get a buffer */
    UA_ByteString message;
    UA_StatusCode retval = cm->allocNetworkBuffer(cm, client->channel.connectionId,
                                                  &message, UA_MINMESSAGESIZE);
    if(retval != UA_STATUSCODE_GOOD)
        return retval;

    /* Prepare the HEL message and encode at offset 8 */
    UA_TcpHelloMessage hello;
    hello.protocolVersion = 0;
    hello.receiveBufferSize = client->config.localConnectionConfig.recvBufferSize;
    hello.sendBufferSize = client->config.localConnectionConfig.sendBufferSize;
    hello.maxMessageSize = client->config.localConnectionConfig.localMaxMessageSize;
    hello.maxChunkCount = client->config.localConnectionConfig.localMaxChunkCount;

    /* Use the DiscoveryUrl -- if already known via FindServers */
    if(client->discoveryUrl.length > 0) {
        hello.endpointUrl = client->discoveryUrl;
    } else {
        hello.endpointUrl = client->endpointUrl;
    }

    UA_Byte *bufPos = &message.data[8]; /* skip the header */
    const UA_Byte *bufEnd = &message.data[message.length];
    client->connectStatus =
        UA_encodeBinaryInternal(&hello, &UA_TRANSPORT[UA_TRANSPORT_TCPHELLOMESSAGE],
                                &bufPos, &bufEnd, NULL, NULL);

    /* Encode the message header at offset 0 */
    UA_TcpMessageHeader messageHeader;
    messageHeader.messageTypeAndChunkType = UA_CHUNKTYPE_FINAL + UA_MESSAGETYPE_HEL;
    messageHeader.messageSize = (UA_UInt32) ((uintptr_t)bufPos - (uintptr_t)message.data);
    bufPos = message.data;
    retval = UA_encodeBinaryInternal(&messageHeader,
                                     &UA_TRANSPORT[UA_TRANSPORT_TCPMESSAGEHEADER],
                                     &bufPos, &bufEnd, NULL, NULL);
    if(retval != UA_STATUSCODE_GOOD) {
        cm->freeNetworkBuffer(cm, client->channel.connectionId, &message);
        return retval;
    }

    /* Send the HEL message */
    message.length = messageHeader.messageSize;
    retval = cm->sendWithConnection(cm, client->channel.connectionId,
                                    &UA_KEYVALUEMAP_NULL, &message);
    if(retval != UA_STATUSCODE_GOOD) {
        UA_LOG_INFO(&client->config.logger, UA_LOGCATEGORY_CLIENT, "Sending HEL failed");
        closeSecureChannel(client);
        return retval;
    }

    UA_LOG_DEBUG(&client->config.logger, UA_LOGCATEGORY_CLIENT, "Sent HEL message");
    client->channel.state = UA_SECURECHANNELSTATE_HEL_SENT;
    return UA_STATUSCODE_GOOD;
}

void
processOPNResponse(UA_Client *client, const UA_ByteString *message) {
    /* Is the content of the expected type? */
    size_t offset = 0;
    UA_NodeId responseId;
    UA_NodeId expectedId =
        UA_NODEID_NUMERIC(0, UA_NS0ID_OPENSECURECHANNELRESPONSE_ENCODING_DEFAULTBINARY);
    UA_StatusCode retval = UA_NodeId_decodeBinary(message, &offset, &responseId);
    if(retval != UA_STATUSCODE_GOOD) {
        closeSecureChannel(client);
        return;
    }

    if(!UA_NodeId_equal(&responseId, &expectedId)) {
        UA_NodeId_clear(&responseId);
        closeSecureChannel(client);
        return;
    }

    /* Decode the response */
    UA_OpenSecureChannelResponse response;
    retval = UA_decodeBinaryInternal(message, &offset, &response,
                                     &UA_TYPES[UA_TYPES_OPENSECURECHANNELRESPONSE], NULL);
    if(retval != UA_STATUSCODE_GOOD) {
        closeSecureChannel(client);
        return;
    }

    /* Check whether the nonce was reused */
    if(client->channel.securityMode != UA_MESSAGESECURITYMODE_NONE &&
       UA_ByteString_equal(&client->channel.remoteNonce,
                           &response.serverNonce)) {
        UA_LOG_ERROR_CHANNEL(&client->config.logger, &client->channel,
                             "The server reused the last nonce");
        client->connectStatus = UA_STATUSCODE_BADSECURITYCHECKSFAILED;
        closeSecureChannel(client);
        return;
    }

    /* Response.securityToken.revisedLifetime is UInt32 we need to cast it to
     * DateTime=Int64 we take 75% of lifetime to start renewing as described in
     * standard */
    client->nextChannelRenewal = UA_DateTime_nowMonotonic()
            + (UA_DateTime) (response.securityToken.revisedLifetime
                    * (UA_Double) UA_DATETIME_MSEC * 0.75);

    /* Move the nonce out of the response */
    UA_ByteString_clear(&client->channel.remoteNonce);
    client->channel.remoteNonce = response.serverNonce;
    UA_ByteString_init(&response.serverNonce);
    UA_ResponseHeader_clear(&response.responseHeader);

    /* Replace the token. Keep the current token as the old token. Messages
     * might still arrive for the old token. */
    client->channel.altSecurityToken = client->channel.securityToken;
    client->channel.securityToken = response.securityToken;
    client->channel.renewState = UA_SECURECHANNELRENEWSTATE_NEWTOKEN_CLIENT;

    /* Compute the new local keys. The remote keys are updated when a message
     * with the new SecurityToken is received. */
    retval = UA_SecureChannel_generateLocalKeys(&client->channel);
    if(retval != UA_STATUSCODE_GOOD) {
        closeSecureChannel(client);
        return;
    }

    UA_Float lifetime = (UA_Float)response.securityToken.revisedLifetime / 1000;
    UA_Boolean renew = (client->channel.state == UA_SECURECHANNELSTATE_OPEN);
    if(renew) {
        UA_LOG_INFO_CHANNEL(&client->config.logger, &client->channel, "SecureChannel "
                            "renewed with a revised lifetime of %.2fs", lifetime);
    } else {
        UA_LOG_INFO_CHANNEL(&client->config.logger, &client->channel,
                            "SecureChannel opened with SecurityPolicy %.*s "
                            "and a revised lifetime of %.2fs",
                            (int)client->channel.securityPolicy->policyUri.length,
                            client->channel.securityPolicy->policyUri.data, lifetime);
    }

    client->channel.state = UA_SECURECHANNELSTATE_OPEN;
}

/* OPN messges to renew the channel are sent asynchronous */
static UA_StatusCode
sendOPNAsync(UA_Client *client, UA_Boolean renew) {
    if(!UA_SecureChannel_isConnected(&client->channel))
        return UA_STATUSCODE_BADINTERNALERROR;

    UA_StatusCode retval = UA_SecureChannel_generateLocalNonce(&client->channel);
    if(retval != UA_STATUSCODE_GOOD)
        return retval;

    /* Prepare the OpenSecureChannelRequest */
    UA_OpenSecureChannelRequest opnSecRq;
    UA_OpenSecureChannelRequest_init(&opnSecRq);
    opnSecRq.requestHeader.timestamp = UA_DateTime_now();
    opnSecRq.requestHeader.authenticationToken = client->authenticationToken;
    opnSecRq.securityMode = client->channel.securityMode;
    opnSecRq.clientNonce = client->channel.localNonce;
    opnSecRq.requestedLifetime = client->config.secureChannelLifeTime;
    if(renew) {
        opnSecRq.requestType = UA_SECURITYTOKENREQUESTTYPE_RENEW;
        UA_LOG_DEBUG_CHANNEL(&client->config.logger, &client->channel,
                             "Requesting to renew the SecureChannel");
    } else {
        opnSecRq.requestType = UA_SECURITYTOKENREQUESTTYPE_ISSUE;
        UA_LOG_DEBUG_CHANNEL(&client->config.logger, &client->channel,
                             "Requesting to open a SecureChannel");
    }

    /* Prepare the entry for the linked list */
    UA_UInt32 requestId = ++client->requestId;

    /* Send the OPN message */
    UA_LOG_DEBUG(&client->config.logger, UA_LOGCATEGORY_SECURECHANNEL,
                 "Requesting to open a SecureChannel");
    retval =
        UA_SecureChannel_sendAsymmetricOPNMessage(&client->channel, requestId, &opnSecRq,
                                                  &UA_TYPES[UA_TYPES_OPENSECURECHANNELREQUEST]);
    if(retval != UA_STATUSCODE_GOOD) {
        UA_LOG_ERROR(&client->config.logger, UA_LOGCATEGORY_SECURECHANNEL,
                      "Sending OPN message failed with error %s",
                      UA_StatusCode_name(retval));
        client->connectStatus = retval;
        closeSecureChannel(client);
        return retval;
    }

    client->channel.renewState = UA_SECURECHANNELRENEWSTATE_SENT;
    if(client->channel.state < UA_SECURECHANNELSTATE_OPN_SENT)
        client->channel.state = UA_SECURECHANNELSTATE_OPN_SENT;
    UA_LOG_DEBUG(&client->config.logger, UA_LOGCATEGORY_SECURECHANNEL, "OPN message sent");
    return UA_STATUSCODE_GOOD;
}

UA_StatusCode
__Client_renewSecureChannel(UA_Client *client) {
    /* Check if OPN has been sent or the SecureChannel is still valid */
    if(client->channel.state != UA_SECURECHANNELSTATE_OPEN ||
       client->channel.renewState == UA_SECURECHANNELRENEWSTATE_SENT ||
       client->nextChannelRenewal > UA_DateTime_nowMonotonic())
        return UA_STATUSCODE_GOODCALLAGAIN;
    sendOPNAsync(client, true);
    return client->connectStatus;
}

UA_StatusCode
UA_Client_renewSecureChannel(UA_Client *client) {
    UA_LOCK(&client->clientMutex);
    UA_StatusCode res = __Client_renewSecureChannel(client);
    UA_UNLOCK(&client->clientMutex);
    return res;
}

static void
responseActivateSession(UA_Client *client, void *userdata,
                        UA_UInt32 requestId, void *response) {
    UA_LOCK(&client->clientMutex);

    UA_ActivateSessionResponse *ar = (UA_ActivateSessionResponse*)response;
    if(ar->responseHeader.serviceResult != UA_STATUSCODE_GOOD) {
        UA_LOG_ERROR(&client->config.logger, UA_LOGCATEGORY_CLIENT,
                     "ActivateSession failed with error code %s",
                     UA_StatusCode_name(ar->responseHeader.serviceResult));
        if(ar->responseHeader.serviceResult == UA_STATUSCODE_BADSESSIONIDINVALID ||
           ar->responseHeader.serviceResult == UA_STATUSCODE_BADSESSIONCLOSED) {
            /* The session is no longer usable. Create a brand new one. */
            cleanupSession(client);
            UA_LOG_ERROR(&client->config.logger, UA_LOGCATEGORY_CLIENT,
                         "Session cannot be activated. Create a new Session.");
            client->connectStatus = createSessionAsync(client);
        } else {
            /* Something else is wrong. Give up. */
            client->connectStatus = ar->responseHeader.serviceResult;
            closeSecureChannel(client);
        }
        UA_UNLOCK(&client->clientMutex);
        return;
    }

    /* Replace the nonce */
    UA_ByteString_clear(&client->remoteNonce);
    client->remoteNonce = ar->serverNonce;
    UA_ByteString_init(&ar->serverNonce);

    client->sessionState = UA_SESSIONSTATE_ACTIVATED;
    notifyClientState(client);

    /* Immediately check if publish requests are outstanding - for example when
     * an existing Session has been reattached / activated. */
#ifdef UA_ENABLE_SUBSCRIPTIONS
    __Client_Subscriptions_backgroundPublish(client);
#endif

    UA_UNLOCK(&client->clientMutex);
}

static UA_StatusCode
activateSessionAsync(UA_Client *client) {
    UA_LOCK_ASSERT(&client->clientMutex, 1);

    UA_ActivateSessionRequest request;
    UA_ActivateSessionRequest_init(&request);
    UA_StatusCode retval =
        UA_ExtensionObject_copy(&client->config.userIdentityToken,
                                &request.userIdentityToken);
    if(retval != UA_STATUSCODE_GOOD)
        return retval;

    if (client->config.sessionLocaleIdsSize && client->config.sessionLocaleIds) {
        retval = UA_Array_copy(client->config.sessionLocaleIds,
                               client->config.sessionLocaleIdsSize,
                               (void **)&request.localeIds, &UA_TYPES[UA_TYPES_LOCALEID]);
        if (retval != UA_STATUSCODE_GOOD)
            return retval;

        request.localeIdsSize = client->config.sessionLocaleIdsSize;
    }

    /* If not token is set, use anonymous */
    if(request.userIdentityToken.encoding == UA_EXTENSIONOBJECT_ENCODED_NOBODY) {
        UA_AnonymousIdentityToken *t = UA_AnonymousIdentityToken_new();
        if(!t) {
            UA_ActivateSessionRequest_clear(&request);
            return UA_STATUSCODE_BADOUTOFMEMORY;
        }
        request.userIdentityToken.content.decoded.data = t;
        request.userIdentityToken.content.decoded.type =
            &UA_TYPES[UA_TYPES_ANONYMOUSIDENTITYTOKEN];
        request.userIdentityToken.encoding = UA_EXTENSIONOBJECT_DECODED;
    }

    /* Set the policy-Id from the endpoint. Every IdentityToken starts with a
     * string. With an X509IdentityToken, the policy-Id is already set. */
    if(client->config.userTokenPolicy.tokenType != UA_USERTOKENTYPE_CERTIFICATE)
        retval = UA_String_copy(&client->config.userTokenPolicy.policyId,
                                (UA_String*)request.userIdentityToken.content.decoded.data);

#ifdef UA_ENABLE_ENCRYPTION
    /* Encrypt the UserIdentityToken */
    const UA_String *userTokenPolicy = &client->channel.securityPolicy->policyUri;
    if(client->config.userTokenPolicy.securityPolicyUri.length > 0)
        userTokenPolicy = &client->config.userTokenPolicy.securityPolicyUri;
    retval |= encryptUserIdentityToken(client, userTokenPolicy, &request.userIdentityToken);
    retval |= signActivateSessionRequest(client, &client->channel, &request);
#endif

    if(retval == UA_STATUSCODE_GOOD)
        retval = __Client_AsyncService(client, &request,
                                       &UA_TYPES[UA_TYPES_ACTIVATESESSIONREQUEST],
                                       (UA_ClientAsyncServiceCallback)responseActivateSession,
                                       &UA_TYPES[UA_TYPES_ACTIVATESESSIONRESPONSE],
                                       NULL, NULL);

    UA_ActivateSessionRequest_clear(&request);
    if(retval == UA_STATUSCODE_GOOD)
        client->sessionState = UA_SESSIONSTATE_ACTIVATE_REQUESTED;
    else
        UA_LOG_ERROR(&client->config.logger, UA_LOGCATEGORY_CLIENT,
                     "ActivateSession failed when sending the request with error code %s",
                     UA_StatusCode_name(retval));

    return retval;
}

/* Combination of UA_Client_getEndpointsInternal and getEndpoints */
static void
responseGetEndpoints(UA_Client *client, void *userdata,
                     UA_UInt32 requestId, void *response) {
    UA_LOCK(&client->clientMutex);

    client->endpointsHandshake = false;

    UA_LOG_DEBUG(&client->config.logger, UA_LOGCATEGORY_CLIENT,
                 "Received FindServersResponse");

    UA_GetEndpointsResponse *resp = (UA_GetEndpointsResponse*)response;

    /* GetEndpoints not possible. Fail the connection */
    if(resp->responseHeader.serviceResult != UA_STATUSCODE_GOOD) {
        /* Fail the connection attempt if the SecureChannel is still connected.
         * If the SecureChannel is (intentionally or unintentionally) closed,
         * the connectStatus should come from there. */
        if(UA_SecureChannel_isConnected(&client->channel)) {
           client->connectStatus = resp->responseHeader.serviceResult;
           closeSecureChannel(client);
           UA_LOG_ERROR(&client->config.logger, UA_LOGCATEGORY_CLIENT,
                        "GetEndpointRequest failed with error code %s",
                        UA_StatusCode_name(client->connectStatus));
        }

        UA_GetEndpointsResponse_clear(resp);
        UA_UNLOCK(&client->clientMutex);
        return;
    }

    /* Warn if the Endpoints look incomplete / don't match the EndpointUrl */
    Client_warnEndpointsResult(client, resp, &client->discoveryUrl);

    UA_Boolean endpointFound = false;
    UA_Boolean tokenFound = false;
    const UA_String binaryTransport = UA_STRING("http://opcfoundation.org/UA-Profile/"
                                                "Transport/uatcp-uasc-uabinary");

    /* Find a matching combination of Endpoint and UserTokenPolicy */
    for(size_t i = 0; i < resp->endpointsSize; ++i) {
        UA_EndpointDescription* endpoint = &resp->endpoints[i];

        /* Filter by the ApplicationURI if defined */
        if(client->config.applicationUri.length > 0 &&
           !UA_String_equal(&client->config.applicationUri,
                            &endpoint->server.applicationUri))
            continue;

        /* Look out for binary transport endpoints.
         * Note: Siemens returns empty ProfileUrl, we will accept it as binary. */
        if(endpoint->transportProfileUri.length != 0 &&
           !UA_String_equal(&endpoint->transportProfileUri, &binaryTransport))
            continue;

        /* Valid SecurityMode? */
        if(endpoint->securityMode < 1 || endpoint->securityMode > 3) {
            UA_LOG_INFO(&client->config.logger, UA_LOGCATEGORY_CLIENT,
                        "Rejecting endpoint %lu: invalid security mode",
                        (long unsigned)i);
            continue;
        }

        /* Selected SecurityMode? */
        if(client->config.securityMode > 0 &&
           client->config.securityMode != endpoint->securityMode) {
            UA_LOG_INFO(&client->config.logger, UA_LOGCATEGORY_CLIENT,
                        "Rejecting endpoint %lu: security mode doesn't match",
                        (long unsigned)i);
            continue;
        }

        /* Matching SecurityPolicy? */
        if(client->config.securityPolicyUri.length > 0 &&
           !UA_String_equal(&client->config.securityPolicyUri,
                            &endpoint->securityPolicyUri)) {
            UA_LOG_INFO(&client->config.logger, UA_LOGCATEGORY_CLIENT,
                        "Rejecting endpoint %lu: security policy doesn't match",
                        (long unsigned)i);
            continue;
        }

        /* SecurityPolicy available? */
        if(!getSecurityPolicy(client, endpoint->securityPolicyUri)) {
            UA_LOG_INFO(&client->config.logger, UA_LOGCATEGORY_CLIENT,
                        "Rejecting endpoint %lu: security policy not available",
                        (long unsigned)i);
            continue;
        }

        endpointFound = true;

        /* Look for a user token policy with an anonymous token */
        for(size_t j = 0; j < endpoint->userIdentityTokensSize; ++j) {
            UA_UserTokenPolicy* tokenPolicy = &endpoint->userIdentityTokens[j];
            const UA_DataType *tokenType =
                client->config.userIdentityToken.content.decoded.type;

            /* Usertokens also have a security policy... */
            if(tokenPolicy->tokenType != UA_USERTOKENTYPE_ANONYMOUS &&
               tokenPolicy->securityPolicyUri.length > 0 &&
               !getSecurityPolicy(client, tokenPolicy->securityPolicyUri)) {
                UA_LOG_INFO(&client->config.logger, UA_LOGCATEGORY_CLIENT,
                            "Rejecting UserTokenPolicy %lu in endpoint %lu: "
                            "security policy '%.*s' not available",
                            (long unsigned)j, (long unsigned)i,
                            (int)tokenPolicy->securityPolicyUri.length,
                            tokenPolicy->securityPolicyUri.data);
                continue;
            }

            if(tokenPolicy->tokenType > 3) {
                UA_LOG_INFO(&client->config.logger, UA_LOGCATEGORY_CLIENT,
                            "Rejecting UserTokenPolicy %lu in endpoint %lu: "
                            "invalid token type",
                            (long unsigned)j, (long unsigned)i);
                continue;
            }

            if(tokenPolicy->tokenType == UA_USERTOKENTYPE_ANONYMOUS &&
               tokenType != &UA_TYPES[UA_TYPES_ANONYMOUSIDENTITYTOKEN] &&
               tokenType != NULL) {
                UA_LOG_INFO(&client->config.logger, UA_LOGCATEGORY_CLIENT,
                            "Rejecting UserTokenPolicy %lu (anonymous) in endpoint %lu: "
                            "configuration doesn't match",
                            (long unsigned)j, (long unsigned)i);
                continue;
            }
            if(tokenPolicy->tokenType == UA_USERTOKENTYPE_USERNAME &&
               tokenType != &UA_TYPES[UA_TYPES_USERNAMEIDENTITYTOKEN]) {
                UA_LOG_INFO(&client->config.logger, UA_LOGCATEGORY_CLIENT,
                            "Rejecting UserTokenPolicy %lu (username) in endpoint %lu: "
                            "configuration doesn't match",
                            (long unsigned)j, (long unsigned)i);
                continue;
            }
            if(tokenPolicy->tokenType == UA_USERTOKENTYPE_CERTIFICATE &&
               tokenType != &UA_TYPES[UA_TYPES_X509IDENTITYTOKEN]) {
                UA_LOG_INFO(&client->config.logger, UA_LOGCATEGORY_CLIENT,
                            "Rejecting UserTokenPolicy %lu (certificate) in endpoint %lu: "
                            "configuration doesn't match",
                            (long unsigned)j, (long unsigned)i);
                continue;
            }
            if(tokenPolicy->tokenType == UA_USERTOKENTYPE_ISSUEDTOKEN &&
               tokenType != &UA_TYPES[UA_TYPES_ISSUEDIDENTITYTOKEN]) {
                UA_LOG_INFO(&client->config.logger, UA_LOGCATEGORY_CLIENT,
                            "Rejecting UserTokenPolicy %lu (token) in endpoint %lu: "
                            "configuration doesn't match",
                            (long unsigned)j, (long unsigned)i);
                continue;
            }

            /* Endpoint with matching usertokenpolicy found */

            /* If not explicit PolicyUri for authentication is configured, use
             * that from the TokenPolicy or (if that is not defined) from the
             * Endpoint SecurityPolicy. */
            UA_String *securityPolicyUri = &tokenPolicy->securityPolicyUri;
            if(securityPolicyUri->length == 0)
                securityPolicyUri = &endpoint->securityPolicyUri;
            if(UA_String_isEmpty(&client->config.authSecurityPolicyUri))
                UA_String_copy(securityPolicyUri, &client->config.authSecurityPolicyUri);

#if UA_LOGLEVEL <= 300
            const char *securityModeNames[3] = {"None", "Sign", "SignAndEncrypt"};
            const char *userTokenTypeNames[4] = {"Anonymous", "UserName",
                                                 "Certificate", "IssuedToken"};
            /* Log the selected endpoint */
            UA_LOG_INFO(&client->config.logger, UA_LOGCATEGORY_CLIENT,
<<<<<<< HEAD
                        "Selected endpoint %lu in URL %.*s with SecurityMode "
                        "%s and SecurityPolicy %.*s", (long unsigned)i,
                        (int)endpoint->endpointUrl.length, endpoint->endpointUrl.data,
=======
                        "Selected endpoint %lu in URL %.*s with SecurityMode %s and SecurityPolicy %.*s",
                        (long unsigned)i, (int)endpoint->endpointUrl.length,
                        endpoint->endpointUrl.data,
>>>>>>> 07a06f49
                        securityModeNames[endpoint->securityMode - 1],
                        (int)endpoint->securityPolicyUri.length,
                        endpoint->securityPolicyUri.data);

            /* Log the selected UserTokenPolicy */
            UA_LOG_INFO(&client->config.logger, UA_LOGCATEGORY_CLIENT,
                        "Selected UserTokenPolicy %.*s with UserTokenType %s "
                        "and SecurityPolicy %.*s",
                        (int)tokenPolicy->policyId.length, tokenPolicy->policyId.data,
                        userTokenTypeNames[tokenPolicy->tokenType],
                        (int)securityPolicyUri->length, securityPolicyUri->data);
#endif

            /* Move to the client config */
            tokenFound = true;
            UA_EndpointDescription_clear(&client->config.endpoint);
            client->config.endpoint = *endpoint;
            UA_EndpointDescription_init(endpoint);
            UA_UserTokenPolicy_clear(&client->config.userTokenPolicy);
            client->config.userTokenPolicy = *tokenPolicy;
            UA_UserTokenPolicy_init(tokenPolicy);

            break;
        }

        if(tokenFound)
            break;
    }

    if(!endpointFound) {
        UA_LOG_ERROR(&client->config.logger, UA_LOGCATEGORY_CLIENT,
                     "No suitable endpoint found");
        client->connectStatus = UA_STATUSCODE_BADINTERNALERROR;
        closeSecureChannel(client);
    } else if(!tokenFound) {
        UA_LOG_ERROR(&client->config.logger, UA_LOGCATEGORY_CLIENT,
                     "No suitable UserTokenPolicy found for the possible endpoints");
        client->connectStatus = UA_STATUSCODE_BADINTERNALERROR;
        closeSecureChannel(client);
    }

    /* Close the SecureChannel if a different SecurityPolicy is defined by the Endpoint */
    if(client->config.endpoint.securityMode != client->channel.securityMode ||
       !UA_String_equal(&client->config.endpoint.securityPolicyUri,
                        &client->channel.securityPolicy->policyUri))
        closeSecureChannel(client);
    UA_UNLOCK(&client->clientMutex);
}

static UA_StatusCode
requestGetEndpoints(UA_Client *client) {
    UA_LOCK_ASSERT(&client->clientMutex, 1);

    UA_GetEndpointsRequest request;
    UA_GetEndpointsRequest_init(&request);
<<<<<<< HEAD
    request.endpointUrl = client->endpointUrl;
=======
    request.requestHeader.timestamp = UA_DateTime_now();
    request.requestHeader.timeoutHint = 10000;
    if(client->discoveryUrl.length > 0)
        request.endpointUrl = client->discoveryUrl;
    else
        request.endpointUrl = client->endpointUrl;
>>>>>>> 07a06f49
    UA_StatusCode retval =
        __Client_AsyncService(client, &request, &UA_TYPES[UA_TYPES_GETENDPOINTSREQUEST],
                              (UA_ClientAsyncServiceCallback) responseGetEndpoints,
                              &UA_TYPES[UA_TYPES_GETENDPOINTSRESPONSE], NULL, NULL);
    if(retval == UA_STATUSCODE_GOOD)
        client->endpointsHandshake = true;
    else
        UA_LOG_ERROR(&client->config.logger, UA_LOGCATEGORY_CLIENT,
                     "RequestGetEndpoints failed when sending the request with error code %s",
                     UA_StatusCode_name(retval));
    return retval;
}

static void
responseFindServers(UA_Client *client, void *userdata,
                    UA_UInt32 requestId, void *response) {
    client->findServersHandshake = false;

    UA_LOG_DEBUG(&client->config.logger, UA_LOGCATEGORY_CLIENT,
                 "Received FindServersResponse");

    /* Error handling. Log the error but continue to connect with the current
     * EndpointURL. */
    UA_FindServersResponse *fsr = (UA_FindServersResponse*)response;
    if(fsr->responseHeader.serviceResult != UA_STATUSCODE_GOOD) {
        UA_LOG_WARNING(&client->config.logger, UA_LOGCATEGORY_CLIENT,
                       "FindServers failed with error code %s. Continue with the "
                       "EndpointURL %.*s.",
                       UA_StatusCode_name(fsr->responseHeader.serviceResult),
                       (int)client->endpointUrl.length, client->endpointUrl.data);
        UA_String_copy(&client->endpointUrl, &client->discoveryUrl);
        return;
    }

    /* Check if one of the returned servers matches the EndpointURL already used */
    for(size_t i = 0; i < fsr->serversSize; i++) {
        UA_ApplicationDescription *server = &fsr->servers[i];

        /* Filter by the ApplicationURI if defined */
        if(client->config.applicationUri.length > 0 &&
           !UA_String_equal(&client->config.applicationUri,
                            &server->applicationUri))
            continue;

        for(size_t j = 0; j < server->discoveryUrlsSize; j++) {
            if(UA_String_equal(&client->endpointUrl, &server->discoveryUrls[i])) {
                UA_LOG_INFO(&client->config.logger, UA_LOGCATEGORY_CLIENT,
                            "The initially defined EndpointURL %.*s"
                            "is valid for the server",
                            (int)client->endpointUrl.length,
                            client->endpointUrl.data);
                UA_String_copy(&client->endpointUrl, &client->discoveryUrl);
                return;
            }
        }
    }

    /* The current EndpointURL is not usable. Pick the first DiscoveryUrl of a
     * returned server. */
    for(size_t i = 0; i < fsr->serversSize; i++) {
        UA_ApplicationDescription *server = &fsr->servers[i];
        if(server->applicationType != UA_APPLICATIONTYPE_SERVER)
            continue;
        if(server->discoveryUrlsSize == 0)
            continue;

        /* Filter by the ApplicationURI if defined */
        if(client->config.applicationUri.length > 0 &&
           !UA_String_equal(&client->config.applicationUri,
                            &server->applicationUri))
            continue;

        /* Use this DiscoveryUrl in the client */
        UA_String_clear(&client->discoveryUrl);
        client->discoveryUrl = server->discoveryUrls[0];
        UA_String_init(&server->discoveryUrls[0]);

        UA_LOG_INFO(&client->config.logger, UA_LOGCATEGORY_CLIENT,
                    "Use the EndpointURL %.*s returned from FindServers",
                    (int)client->discoveryUrl.length,
                    client->discoveryUrl.data);

        /* Close the SecureChannel to build it up new with the correct
         * EndpointURL in the HEL/ACK handshake */
        closeSecureChannel(client);
        return;
    }

    /* Could not find a suitable server. Try to continue. */
    UA_LOG_WARNING(&client->config.logger, UA_LOGCATEGORY_CLIENT,
                   "FindServers did not returned a suitable DiscoveryURL. "
                   "Continue with the EndpointURL %.*s.",
                   (int)client->endpointUrl.length, client->endpointUrl.data);
    UA_String_copy(&client->endpointUrl, &client->discoveryUrl);
}

static UA_StatusCode
requestFindServers(UA_Client *client) {
    UA_FindServersRequest request;
    UA_FindServersRequest_init(&request);
    request.requestHeader.timestamp = UA_DateTime_now();
    request.requestHeader.timeoutHint = 10000;
    request.endpointUrl = client->endpointUrl;
    UA_StatusCode retval =
        UA_Client_sendAsyncRequest(client, &request, &UA_TYPES[UA_TYPES_FINDSERVERSREQUEST],
                                   (UA_ClientAsyncServiceCallback) responseFindServers,
                                   &UA_TYPES[UA_TYPES_FINDSERVERSRESPONSE], NULL, NULL);
    if(retval != UA_STATUSCODE_GOOD) {
        UA_LOG_ERROR(&client->config.logger, UA_LOGCATEGORY_CLIENT,
                     "FindServers failed when sending the request with error code %s",
                     UA_StatusCode_name(retval));
        return retval;
    }

    client->findServersHandshake = true;
    return UA_STATUSCODE_GOOD;
}

static void
responseSessionCallback(UA_Client *client, void *userdata,
                        UA_UInt32 requestId, void *response) {
    UA_LOCK(&client->clientMutex);

    UA_CreateSessionResponse *sessionResponse = (UA_CreateSessionResponse*)response;
    UA_StatusCode res = sessionResponse->responseHeader.serviceResult;
    if(res != UA_STATUSCODE_GOOD)
        goto cleanup;

#ifdef UA_ENABLE_ENCRYPTION
    if(client->channel.securityMode == UA_MESSAGESECURITYMODE_SIGN ||
       client->channel.securityMode == UA_MESSAGESECURITYMODE_SIGNANDENCRYPT) {
        /* Verify the session response was created with the same certificate as
         * the SecureChannel */
        if(!UA_ByteString_equal(&sessionResponse->serverCertificate,
                                &client->channel.remoteCertificate)) {
            res = UA_STATUSCODE_BADCERTIFICATEINVALID;
            goto cleanup;
        }

        /* Verify the client signature */
        res = checkCreateSessionSignature(client, &client->channel, sessionResponse);
        if(res != UA_STATUSCODE_GOOD)
            goto cleanup;
    }
#endif

    /* Copy nonce and AuthenticationToken */
    UA_ByteString_clear(&client->remoteNonce);
    UA_NodeId_clear(&client->authenticationToken);
    res |= UA_ByteString_copy(&sessionResponse->serverNonce, &client->remoteNonce);
    res |= UA_NodeId_copy(&sessionResponse->authenticationToken,
                          &client->authenticationToken);
    if(res != UA_STATUSCODE_GOOD)
        goto cleanup;

    /* Activate the new Session */
    client->sessionState = UA_SESSIONSTATE_CREATED;

 cleanup:
    client->connectStatus = res;
    if(client->connectStatus != UA_STATUSCODE_GOOD)
        client->sessionState = UA_SESSIONSTATE_CLOSED;

    UA_UNLOCK(&client->clientMutex);
}

static UA_StatusCode
createSessionAsync(UA_Client *client) {
    UA_LOCK_ASSERT(&client->clientMutex, 1);

    /* Generate the local nonce for the session */
    UA_StatusCode res = UA_STATUSCODE_GOOD;
    if(client->channel.securityMode == UA_MESSAGESECURITYMODE_SIGN ||
       client->channel.securityMode == UA_MESSAGESECURITYMODE_SIGNANDENCRYPT) {
        if(client->localNonce.length != UA_SESSION_LOCALNONCELENGTH) {
           UA_ByteString_clear(&client->localNonce);
            res = UA_ByteString_allocBuffer(&client->localNonce,
                                            UA_SESSION_LOCALNONCELENGTH);
            if(res != UA_STATUSCODE_GOOD)
                return res;
        }
        res = client->channel.securityPolicy->symmetricModule.
                 generateNonce(client->channel.securityPolicy->policyContext,
                               &client->localNonce);
        if(res != UA_STATUSCODE_GOOD)
            return res;
    }

    /* Prepare and send the request */
    UA_CreateSessionRequest request;
    UA_CreateSessionRequest_init(&request);
    request.clientNonce = client->localNonce;
    request.requestedSessionTimeout = client->config.requestedSessionTimeout;
    request.maxResponseMessageSize = UA_INT32_MAX;
    request.endpointUrl = client->config.endpoint.endpointUrl;
    request.clientDescription = client->config.clientDescription;
    if(client->channel.securityMode == UA_MESSAGESECURITYMODE_SIGN ||
       client->channel.securityMode == UA_MESSAGESECURITYMODE_SIGNANDENCRYPT) {
        request.clientCertificate = client->channel.securityPolicy->localCertificate;
    }

    res = __Client_AsyncService(client, &request,
                                &UA_TYPES[UA_TYPES_CREATESESSIONREQUEST],
                                (UA_ClientAsyncServiceCallback)responseSessionCallback,
                                &UA_TYPES[UA_TYPES_CREATESESSIONRESPONSE], NULL, NULL);

    if(res == UA_STATUSCODE_GOOD)
        client->sessionState = UA_SESSIONSTATE_CREATE_REQUESTED;
    else
        UA_LOG_ERROR(&client->config.logger, UA_LOGCATEGORY_CLIENT,
                     "CreateSession failed when sending the request with "
                     "error code %s", UA_StatusCode_name(res));

    return res;
}

static void
initSecurityPolicy(UA_Client *client) {
    /* Already initialized */
    if(client->channel.securityPolicy)
        return;

    client->channel.securityMode = client->config.endpoint.securityMode;

    if(client->channel.securityMode == UA_MESSAGESECURITYMODE_INVALID)
        client->channel.securityMode = UA_MESSAGESECURITYMODE_NONE;
    UA_SecurityPolicy *sp = NULL;
    if(client->config.endpoint.securityPolicyUri.length == 0) {
        sp = getSecurityPolicy(client,
                               UA_STRING("http://opcfoundation.org/UA/SecurityPolicy#None"));
    } else {
        sp = getSecurityPolicy(client, client->config.endpoint.securityPolicyUri);
    }

    client->connectStatus = UA_STATUSCODE_BADINTERNALERROR;
    if(sp) {
        client->connectStatus =
            UA_SecureChannel_setSecurityPolicy(&client->channel, sp,
                                               &client->config.endpoint.serverCertificate);
    }
}

static void
connectActivity(UA_Client *client) {
    UA_LOG_TRACE(&client->config.logger, UA_LOGCATEGORY_CLIENT,
                 "Client connect iterate");

    /* Could not connect with an error that canot be recovered from */
    if(client->connectStatus != UA_STATUSCODE_GOOD)
        return;

    /* Already connected */
    if(client->sessionState == UA_SESSIONSTATE_ACTIVATED)
        return;

    /* Switch on the SecureChannel state */
    switch(client->channel.state) {
        /* Nothing to do if the connection has not opened fully */
    case UA_SECURECHANNELSTATE_CONNECTING:
    case UA_SECURECHANNELSTATE_CLOSING:
        return;

        /* Send HEL */
    case UA_SECURECHANNELSTATE_CONNECTED:
        client->connectStatus = sendHELMessage(client);
        return;

        /* ACK receieved. Send OPN. */
    case UA_SECURECHANNELSTATE_ACK_RECEIVED:
        if(client->connectStatus == UA_STATUSCODE_GOOD)
            client->connectStatus = sendOPNAsync(client, false); /* Send OPN */
        return;

        /* The channel is open -> continue with the Session handling */
    case UA_SECURECHANNELSTATE_OPEN:
        break;

        /* The connection is closed. Reset the SecureChannel and open a new TCP
         * connection */
    case UA_SECURECHANNELSTATE_CLOSED:
        client->connectStatus = initConnect(client);
        return;

        /* These states should never occur for the client */
    default:
        client->connectStatus = UA_STATUSCODE_BADINTERNALERROR;
        return;
    }

    /* <-- The SecureChannel is open --> */

    /* Ongoing endpoints handshake? */
    if(client->endpointsHandshake)
        return;

    /* Get the endpoints in order to reset the SecureChannel with encryption */
    if(endpointUnconfigured(client)) {
        client->connectStatus = requestGetEndpoints(client);
        return;
    }

<<<<<<< HEAD
    /* Do we want to open a session? */
=======
    /* Call FindServers to see whether we need to reconnect with the correct
     * EndpointUrl */
    if(!client->findServersHandshake && client->discoveryUrl.length == 0) {
        client->connectStatus = requestFindServers(client);
        return client->connectStatus;
    }

    /* FindServers was sent out, but we are still waiting for the response */
    if(client->discoveryUrl.length == 0) {
        receiveResponseAsync(client, timeout);
        return client->connectStatus;
    }

    /* Have a SecureChannel but no session */
>>>>>>> 07a06f49
    if(client->noSession)
        return;

    /* Create and Activate the Session */
    switch(client->sessionState) {
        /* Send a CreateSessionRequest */
    case UA_SESSIONSTATE_CLOSED:
        client->connectStatus = createSessionAsync(client);
        return;

        /* Activate the Session */
    case UA_SESSIONSTATE_CREATED:
        client->connectStatus = activateSessionAsync(client);
        return;

    case UA_SESSIONSTATE_CREATE_REQUESTED:
    case UA_SESSIONSTATE_ACTIVATE_REQUESTED:
    case UA_SESSIONSTATE_ACTIVATED:
    case UA_SESSIONSTATE_CLOSING:
        return; /* Nothing to do */

        /* These states should never occur for the client */
    default:
        client->connectStatus = UA_STATUSCODE_BADINTERNALERROR;
        break;
    }
}

static UA_StatusCode
verifyClientSecurechannelHeader(void *application, UA_SecureChannel *channel,
                                const UA_AsymmetricAlgorithmSecurityHeader *asymHeader) {
    /* TODO: Verify if certificate is the same as configured in the client
     * endpoint config */
    return UA_STATUSCODE_GOOD;
}

/* The local ApplicationURI has to match the certificates of the
 * SecurityPolicies */
static void
verifyClientApplicationURI(const UA_Client *client) {
#if defined(UA_ENABLE_ENCRYPTION) && (UA_LOGLEVEL <= 400)
    for(size_t i = 0; i < client->config.securityPoliciesSize; i++) {
        UA_SecurityPolicy *sp = &client->config.securityPolicies[i];
        if(!sp->localCertificate.data) {
                UA_LOG_WARNING(&client->config.logger, UA_LOGCATEGORY_CLIENT,
                "skip verifying ApplicationURI for the SecurityPolicy %.*s",
                (int)sp->policyUri.length, sp->policyUri.data);
                continue;
        }

        UA_StatusCode retval =
            client->config.certificateVerification.
            verifyApplicationURI(&client->config.certificateVerification,
                                 &sp->localCertificate,
                                 &client->config.clientDescription.applicationUri);
        if(retval != UA_STATUSCODE_GOOD) {
            UA_LOG_WARNING(&client->config.logger, UA_LOGCATEGORY_CLIENT,
                           "The configured ApplicationURI does not match the URI "
                           "specified in the certificate for the SecurityPolicy %.*s",
                           (int)sp->policyUri.length, sp->policyUri.data);
        }
    }
#endif
}

static void
__Client_networkCallback(UA_ConnectionManager *cm, uintptr_t connectionId,
                         void *application, void **connectionContext,
                         UA_ConnectionState state, const UA_KeyValueMap *params,
                         UA_ByteString msg) {
    /* Take the client lock */
    UA_Client *client = (UA_Client*)application;
    UA_LOCK(&client->clientMutex);

    UA_LOG_TRACE(&client->config.logger, UA_LOGCATEGORY_CLIENT,
                 "Client network callback");

    /* A new connection is not yet registered */
    if(!*connectionContext) {
        /* Opening the connection failed. The client cannot recover from this. */
        if(state != UA_CONNECTIONSTATE_OPENING &&
           state != UA_CONNECTIONSTATE_ESTABLISHED) {
            goto refuse_connection;
        }

        /* Inconsistent SecureChannel state. Has to be fresh for a new
         * connection. */
        if(client->channel.state != UA_SECURECHANNELSTATE_FRESH) {
            UA_LOG_ERROR(&client->config.logger, UA_LOGCATEGORY_CLIENT,
                         "Cannot open a connection for SecureChannel that is already used");
            client->connectStatus = UA_STATUSCODE_BADINTERNALERROR;
            goto refuse_connection;
        }

        /* Initialize the client connection and attach to the EventLoop connection */
        client->channel.connectionManager = cm;
        client->channel.connectionId = connectionId;
        *connectionContext = &client->channel;

        /* If the connection is not fully established we still save the
         * connectionId in the client now so that the connection can be closed
         * before it fully opens. Wait for the connection to be established
         * before sending the HEL message. */
        if(state == UA_CONNECTIONSTATE_OPENING)
            client->channel.state = UA_SECURECHANNELSTATE_CONNECTING;
        else /* state == UA_CONNECTIONSTATE_ESTABLISHED */
            client->channel.state = UA_SECURECHANNELSTATE_CONNECTED;
        
        goto continue_connect;
    }

    /* The connection is closing in the EventLoop. This is the last callback
     * from that connection. Clean up the SecureChannel in the client. */
    if(state == UA_CONNECTIONSTATE_CLOSING) {
        /* Set to closing (could be done already in UA_SecureChannel_shutdown).
         * This impacts the handling of cancelled requests below. */
        UA_SecureChannelState oldState = client->channel.state;
        client->channel.state = UA_SECURECHANNELSTATE_CLOSING;

        /* Set the Session to CREATED if it was ACTIVATED */
        if(client->sessionState == UA_SESSIONSTATE_ACTIVATED)
            client->sessionState = UA_SESSIONSTATE_CREATED;

        /* Delete outstanding async services - the RequestId is no longer valid. Do
         * this after setting the Session state. Otherwise we send out new Publish
         * Requests immediately. */
        __Client_AsyncService_removeAll(client, UA_STATUSCODE_BADSECURECHANNELCLOSED);

        /* Clean up the channel and set the status to CLOSED */
        UA_SecureChannel_clear(&client->channel);

        /* The connection closed before it actually opened. Since we are
         * connecting asynchronously, this happens when the server does not
         * exist or is unresponsive. */
        if(oldState == UA_SECURECHANNELSTATE_CONNECTING) {
            UA_LOG_INFO_CHANNEL(&client->config.logger, &client->channel,
                                "Could not open the connection");
            goto refuse_connection; /* The client cannot recover from this */
        }

        UA_LOG_INFO_CHANNEL(&client->config.logger, &client->channel,
                            "Closed the SecureChannel");

        /* Try to reconnect */
        goto continue_connect;
    }

    /* The connection has opened on the TCP level. Set the SecureChannel state
     * to reflect this. Otherwise later consistency checks for the received
     * messages fail. */
    if(client->channel.state < UA_SECURECHANNELSTATE_CONNECTED)
        client->channel.state = UA_SECURECHANNELSTATE_CONNECTED;

    /* Received a message. Process the message with the SecureChannel. */
    UA_StatusCode res =
        UA_SecureChannel_processBuffer(&client->channel, client,
                                       processServiceResponse, &msg);
    if(res != UA_STATUSCODE_GOOD) {
        UA_LOG_ERROR(&client->config.logger, UA_LOGCATEGORY_CLIENT,
                     "Processing the message returned the error code %s",
                     UA_StatusCode_name(res));

        /* If connecting has failed before the SecureChannel has opened, then
         * the client cannot recover. Set the connectStatus to reflect this. The
         * application is notified when the socket has closed. */
        if(client->channel.state != UA_SECURECHANNELSTATE_OPEN)
            client->connectStatus = res;

        /* Close the SecureChannel, but don't notify the client right away.
         * Return immediately. notifyClientState will be called in the next
         * callback from the ConnectionManager when the connection closes with a
         * StatusCode.
         *
         * If the connectStatus is still good (the SecureChannel was fully
         * opened before), then a reconnect is attempted. */
        closeSecureChannel(client);
        UA_UNLOCK(&client->clientMutex);
        return;
    }

    /* Trigger the next action from our end to fully open up the connection */
 continue_connect:
    if(client->connectStatus == UA_STATUSCODE_GOOD &&
       ((client->noSession && client->channel.state != UA_SECURECHANNELSTATE_OPEN) ||
        client->sessionState < UA_SESSIONSTATE_ACTIVATED)) {
        connectActivity(client);
    }

    /* Notify the application if the client state has changed */
    notifyClientState(client);
    UA_UNLOCK(&client->clientMutex);
    return;

 refuse_connection:
    client->connectStatus = UA_STATUSCODE_BADCONNECTIONREJECTED;
    notifyClientState(client);
    UA_UNLOCK(&client->clientMutex);
}

/* Initialize a TCP connection. Writes the result to client->connectStatus. */
static UA_StatusCode
initConnect(UA_Client *client) {
    if(client->noReconnect)
        return UA_STATUSCODE_BADNOTCONNECTED;

    if(client->channel.state != UA_SECURECHANNELSTATE_FRESH &&
       client->channel.state != UA_SECURECHANNELSTATE_CLOSED) {
        UA_LOG_WARNING(&client->config.logger, UA_LOGCATEGORY_CLIENT,
                       "Client connection already initiated");
        return UA_STATUSCODE_GOOD;
    }

    /* Start the EventLoop if not already started */
    UA_StatusCode res = __UA_Client_startup(client);
    UA_CHECK_STATUS(res, return res);

    /* Consistency check the client's own ApplicationURI */
    verifyClientApplicationURI(client);

    /* Reset the connect status */
    client->connectStatus = UA_STATUSCODE_GOOD;
    client->channel.renewState = UA_SECURECHANNELRENEWSTATE_NORMAL;

    /* Initialize the SecureChannel */
    UA_SecureChannel_init(&client->channel);
    client->channel.config = client->config.localConnectionConfig;
    client->channel.certificateVerification = &client->config.certificateVerification;
    client->channel.processOPNHeader = verifyClientSecurechannelHeader;

    /* Initialize the SecurityPolicy */
    initSecurityPolicy(client);

    /* Extract hostname and port from the URL */
    UA_String hostname = UA_STRING_NULL;
    UA_String path = UA_STRING_NULL;
    UA_UInt16 port = 4840;

    res = UA_parseEndpointUrl(&client->endpointUrl, &hostname, &port, &path);
    if(res != UA_STATUSCODE_GOOD) {
        UA_LOG_WARNING(&client->config.logger, UA_LOGCATEGORY_NETWORK,
                       "OPC UA URL is invalid: %.*s",
                       (int)client->endpointUrl.length, client->endpointUrl.data);
        return res;
    }

    /* Initialize the TCP connection */
    UA_String tcpString = UA_STRING("tcp");
    res = UA_STATUSCODE_BADINTERNALERROR;
    for(UA_EventSource *es = client->config.eventLoop->eventSources;
        es != NULL; es = es->next) {
        /* Is this a usable connection manager? */
        if(es->eventSourceType != UA_EVENTSOURCETYPE_CONNECTIONMANAGER)
            continue;
        UA_ConnectionManager *cm = (UA_ConnectionManager*)es;
        if(!UA_String_equal(&tcpString, &cm->protocol))
            continue;

        /* Set up the parameters */
        UA_KeyValuePair params[2];
        params[0].key = UA_QUALIFIEDNAME(0, "port");
        UA_Variant_setScalar(&params[0].value, &port, &UA_TYPES[UA_TYPES_UINT16]);
        params[1].key = UA_QUALIFIEDNAME(0, "address");
        UA_Variant_setScalar(&params[1].value, &hostname, &UA_TYPES[UA_TYPES_STRING]);

        UA_KeyValueMap paramMap;
        paramMap.map = params;
        paramMap.mapSize = 2;

        /* Open the client TCP connection */
        UA_UNLOCK(&client->clientMutex);
        res = cm->openConnection(cm, &paramMap, client, NULL, __Client_networkCallback);
        UA_LOCK(&client->clientMutex);
        if(res == UA_STATUSCODE_GOOD)
            break;
    }

    /* Opening the TCP connection failed */
    if(res != UA_STATUSCODE_GOOD) {
        UA_LOG_WARNING(&client->config.logger, UA_LOGCATEGORY_CLIENT,
                       "Could not open a TCP connection to %.*s",
                       (int)client->endpointUrl.length, client->endpointUrl.data);
        res = UA_STATUSCODE_BADCONNECTIONCLOSED;
    }
    return res;
}

UA_StatusCode
UA_Client_connectAsync(UA_Client *client, const char *endpointUrl) {
    UA_LOCK(&client->clientMutex);
    client->noReconnect = false;

    /* Set the endpoint URL the client connects to */
    UA_String_clear(&client->endpointUrl);
    UA_String_clear(&client->discoveryUrl);
    client->endpointUrl = UA_STRING_ALLOC(endpointUrl);

    /* Open a Session when possible */
    client->noSession = false;

    /* Connect Async */
    client->connectStatus = initConnect(client);
    notifyClientState(client);

    UA_UNLOCK(&client->clientMutex);
    return client->connectStatus;
}

UA_StatusCode
UA_Client_connectSecureChannelAsync(UA_Client *client, const char *endpointUrl) {
    UA_LOCK(&client->clientMutex);
    client->noReconnect = false;

    /* Set the endpoint URL the client connects to */
    UA_String_clear(&client->endpointUrl);
    UA_String_clear(&client->discoveryUrl);
    client->endpointUrl = UA_STRING_ALLOC(endpointUrl);

    /* Don't open a Session */
    client->noSession = true;

    /* Connect Async */
    client->connectStatus = initConnect(client);
    notifyClientState(client);

    UA_UNLOCK(&client->clientMutex);
    return client->connectStatus;
}

void
connectSync(UA_Client *client) {
    UA_LOCK_ASSERT(&client->clientMutex, 1);

    UA_DateTime now = UA_DateTime_nowMonotonic();
    UA_DateTime maxDate = now + ((UA_DateTime)client->config.timeout * UA_DATETIME_MSEC);

    /* Initialize the connection */
    client->connectStatus = initConnect(client);
    notifyClientState(client);
    if(client->connectStatus != UA_STATUSCODE_GOOD)
        return;

<<<<<<< HEAD
    /* EventLoop is started. Otherwise initConnect would have failed. */
    UA_EventLoop *el = client->config.eventLoop;
    UA_assert(el);

    /* Run the EventLoop until connected, connect fail or timeout. Write the
     * iterate result to the connectStatus. So we do not attempt to restore a
     * failed connection during the sync connect. */
    while(true) {
        /* If the connection has aborted (bad connectStatus), wait until the
         * channel is truly closed */
        if(client->connectStatus != UA_STATUSCODE_GOOD &&
           client->channel.state == UA_SECURECHANNELSTATE_CLOSED)
            break;

        /* Sufficiently connected? */
        if(client->sessionState == UA_SESSIONSTATE_ACTIVATED)
            break;
        if(client->noSession && client->channel.state == UA_SECURECHANNELSTATE_OPEN)
=======
    while(retval == UA_STATUSCODE_GOOD) {
        if(!client->endpointsHandshake && !client->findServersHandshake &&
           client->discoveryUrl.length > 0 &&
           (client->sessionState == UA_SESSIONSTATE_ACTIVATED ||
            (client->noSession && client->channel.state == UA_SECURECHANNELSTATE_OPEN)))
>>>>>>> 07a06f49
            break;

        /* Timeout -> abort */
        now = UA_DateTime_nowMonotonic();
        if(maxDate < now) {
            if(client->connectStatus == UA_STATUSCODE_GOOD)
                client->connectStatus = UA_STATUSCODE_BADTIMEOUT;
            closeSecureChannel(client);
        }

        /* Aborting. Run the EventLoop with a zero timeout. */
        if(client->connectStatus != UA_STATUSCODE_GOOD)
            maxDate = now;

        /* Drop into the EventLoop */
        UA_UNLOCK(&client->clientMutex);
        UA_StatusCode res = el->run(el, (UA_UInt32)((maxDate - now) / UA_DATETIME_MSEC));
        UA_LOCK(&client->clientMutex);
        if(res != UA_STATUSCODE_GOOD) {
            client->connectStatus = res;
            closeSecureChannel(client);
        }
    }
}

UA_StatusCode
UA_Client_connect(UA_Client *client, const char *endpointUrl) {
    UA_LOCK(&client->clientMutex);
    client->noReconnect = false;

    /* Set the endpoint URL the client connects to */
    UA_String_clear(&client->endpointUrl);
    UA_String_clear(&client->discoveryUrl);
    client->endpointUrl = UA_STRING_ALLOC(endpointUrl);

    /* Open a Session when possible */
    client->noSession = false;

    /* Connect Synchronous */
    connectSync(client);

    UA_UNLOCK(&client->clientMutex);
    return client->connectStatus;
}

UA_StatusCode
UA_Client_connectSecureChannel(UA_Client *client, const char *endpointUrl) {
    UA_LOCK(&client->clientMutex);

    client->noReconnect = false;

    /* Set the endpoint URL the client connects to */
    UA_String_clear(&client->endpointUrl);
    UA_String_clear(&client->discoveryUrl);
    client->endpointUrl = UA_STRING_ALLOC(endpointUrl);

    /* Don't open a Session */
    client->noSession = true;

    /* Connect Synchronous */
    connectSync(client);

    UA_UNLOCK(&client->clientMutex);
    return client->connectStatus;
}

/************************/
/* Close the Connection */
/************************/

void
closeSecureChannel(UA_Client *client) {
    /* Prevent recursion */
    if(client->channel.state == UA_SECURECHANNELSTATE_CLOSING ||
       client->channel.state == UA_SECURECHANNELSTATE_CLOSED)
        return;

    UA_LOG_DEBUG_CHANNEL(&client->config.logger, &client->channel,
                         "Closing the channel");

    /* Send CLO if the SecureChannel is open */
    if(client->channel.state == UA_SECURECHANNELSTATE_OPEN) {
        UA_LOG_DEBUG_CHANNEL(&client->config.logger, &client->channel,
                             "Sending the CLO message");

        /* Manually set up the header (otherwise done in sendRequest) */
        UA_CloseSecureChannelRequest request;
        UA_CloseSecureChannelRequest_init(&request);
        request.requestHeader.requestHandle = ++client->requestHandle;
        request.requestHeader.timestamp = UA_DateTime_now();
        request.requestHeader.timeoutHint = client->config.timeout;
        request.requestHeader.authenticationToken = client->authenticationToken;
        UA_SecureChannel_sendSymmetricMessage(&client->channel, ++client->requestId,
                                              UA_MESSAGETYPE_CLO, &request,
                                              &UA_TYPES[UA_TYPES_CLOSESECURECHANNELREQUEST]);
    }

    /* The connection is eventually closed in the next callback from the
     * ConnectionManager with the appropriate status code. Don't set the
     * connection closed right away! */
    UA_SecureChannel_shutdown(&client->channel);
}

static void
sendCloseSession(UA_Client *client) {
    UA_CloseSessionRequest request;
    UA_CloseSessionRequest_init(&request);
    request.deleteSubscriptions = true;
    UA_CloseSessionResponse response;
    __Client_Service(client, &request, &UA_TYPES[UA_TYPES_CLOSESESSIONREQUEST],
                        &response, &UA_TYPES[UA_TYPES_CLOSESESSIONRESPONSE]);
    UA_CloseSessionRequest_clear(&request);
    UA_CloseSessionResponse_clear(&response);

    /* Set after sending the message to prevent immediate reoping during the
     * service call */
    client->sessionState = UA_SESSIONSTATE_CLOSING;
}

void
cleanupSession(UA_Client *client) {
    UA_NodeId_clear(&client->authenticationToken);
    client->requestHandle = 0;

#ifdef UA_ENABLE_SUBSCRIPTIONS
    /* We need to clean up the subscriptions */
    __Client_Subscriptions_clean(client);
#endif

    /* Reset so the next async connect creates a session by default */
    client->noSession = false;

    /* Delete outstanding async services */
    __Client_AsyncService_removeAll(client, UA_STATUSCODE_BADSESSIONCLOSED);

#ifdef UA_ENABLE_SUBSCRIPTIONS
    client->currentlyOutStandingPublishRequests = 0;
#endif

    client->sessionState = UA_SESSIONSTATE_CLOSED;
}

static void
closeSessionCallback(UA_Client *client, void *userdata,
                     UA_UInt32 requestId, void *response) {
    UA_LOCK(&client->clientMutex);
    cleanupSession(client);
    closeSecureChannel(client);
    notifyClientState(client);
    UA_UNLOCK(&client->clientMutex);
}

UA_StatusCode
UA_Client_disconnectAsync(UA_Client *client) {
    UA_LOCK(&client->clientMutex);

    client->noReconnect = true;

    if(client->sessionState == UA_SESSIONSTATE_CLOSED ||
       client->sessionState == UA_SESSIONSTATE_CLOSING) {
        closeSecureChannel(client);
        UA_UNLOCK(&client->clientMutex);
        return UA_STATUSCODE_GOOD;
    }

    /* Set before sending the message to prevent recursion */
    client->sessionState = UA_SESSIONSTATE_CLOSING;

    UA_CloseSessionRequest request;
    UA_CloseSessionRequest_init(&request);
    request.deleteSubscriptions = true;
    UA_StatusCode res =
        __Client_AsyncService(client, &request, &UA_TYPES[UA_TYPES_CLOSESESSIONREQUEST],
                              (UA_ClientAsyncServiceCallback)closeSessionCallback,
                              &UA_TYPES[UA_TYPES_CLOSESESSIONRESPONSE], NULL, NULL);
    if(res != UA_STATUSCODE_GOOD) {
        /* Sending the close request failed. Continue to close the connection
         * anyway. */
        cleanupSession(client);
        closeSecureChannel(client);
    }
    notifyClientState(client);

    UA_UNLOCK(&client->clientMutex);
    return res;
}

UA_StatusCode
UA_Client_disconnectSecureChannel(UA_Client *client) {
    UA_LOCK(&client->clientMutex);

    client->noReconnect = true;
    closeSecureChannel(client);

    /* Manually set the status to closed to prevent an automatic reconnection */
    if(client->connectStatus == UA_STATUSCODE_GOOD)
        client->connectStatus = UA_STATUSCODE_BADCONNECTIONCLOSED;

    /* Closing is async. Loop until the client has actually closed. */
    UA_EventLoop *el = client->config.eventLoop;
    if(el &&
       el->state != UA_EVENTLOOPSTATE_FRESH &&
       el->state != UA_EVENTLOOPSTATE_STOPPED) {
        UA_UNLOCK(&client->clientMutex);
        while(client->channel.state != UA_SECURECHANNELSTATE_CLOSED) {
            el->run(el, 100);
        }
        UA_LOCK(&client->clientMutex);
    }

    notifyClientState(client);

    UA_UNLOCK(&client->clientMutex);
    return UA_STATUSCODE_GOOD;
}

UA_StatusCode
UA_Client_disconnect(UA_Client *client) {
    UA_LOCK(&client->clientMutex);
    client->noReconnect = true;
    if(client->sessionState == UA_SESSIONSTATE_ACTIVATED)
        sendCloseSession(client);
    cleanupSession(client);
    UA_UNLOCK(&client->clientMutex);
    UA_StatusCode res = UA_Client_disconnectSecureChannel(client);
    return res;
}<|MERGE_RESOLUTION|>--- conflicted
+++ resolved
@@ -865,15 +865,9 @@
                                                  "Certificate", "IssuedToken"};
             /* Log the selected endpoint */
             UA_LOG_INFO(&client->config.logger, UA_LOGCATEGORY_CLIENT,
-<<<<<<< HEAD
                         "Selected endpoint %lu in URL %.*s with SecurityMode "
                         "%s and SecurityPolicy %.*s", (long unsigned)i,
                         (int)endpoint->endpointUrl.length, endpoint->endpointUrl.data,
-=======
-                        "Selected endpoint %lu in URL %.*s with SecurityMode %s and SecurityPolicy %.*s",
-                        (long unsigned)i, (int)endpoint->endpointUrl.length,
-                        endpoint->endpointUrl.data,
->>>>>>> 07a06f49
                         securityModeNames[endpoint->securityMode - 1],
                         (int)endpoint->securityPolicyUri.length,
                         endpoint->securityPolicyUri.data);
@@ -929,16 +923,10 @@
 
     UA_GetEndpointsRequest request;
     UA_GetEndpointsRequest_init(&request);
-<<<<<<< HEAD
-    request.endpointUrl = client->endpointUrl;
-=======
-    request.requestHeader.timestamp = UA_DateTime_now();
-    request.requestHeader.timeoutHint = 10000;
     if(client->discoveryUrl.length > 0)
         request.endpointUrl = client->discoveryUrl;
     else
         request.endpointUrl = client->endpointUrl;
->>>>>>> 07a06f49
     UA_StatusCode retval =
         __Client_AsyncService(client, &request, &UA_TYPES[UA_TYPES_GETENDPOINTSREQUEST],
                               (UA_ClientAsyncServiceCallback) responseGetEndpoints,
@@ -1043,9 +1031,9 @@
     request.requestHeader.timeoutHint = 10000;
     request.endpointUrl = client->endpointUrl;
     UA_StatusCode retval =
-        UA_Client_sendAsyncRequest(client, &request, &UA_TYPES[UA_TYPES_FINDSERVERSREQUEST],
-                                   (UA_ClientAsyncServiceCallback) responseFindServers,
-                                   &UA_TYPES[UA_TYPES_FINDSERVERSRESPONSE], NULL, NULL);
+        __Client_AsyncService(client, &request, &UA_TYPES[UA_TYPES_FINDSERVERSREQUEST],
+                              (UA_ClientAsyncServiceCallback) responseFindServers,
+                              &UA_TYPES[UA_TYPES_FINDSERVERSRESPONSE], NULL, NULL);
     if(retval != UA_STATUSCODE_GOOD) {
         UA_LOG_ERROR(&client->config.logger, UA_LOGCATEGORY_CLIENT,
                      "FindServers failed when sending the request with error code %s",
@@ -1230,9 +1218,16 @@
 
     /* <-- The SecureChannel is open --> */
 
-    /* Ongoing endpoints handshake? */
-    if(client->endpointsHandshake)
-        return;
+    /* Ongoing GetEndpoints or FindServers handshake? */
+    if(client->endpointsHandshake || client->findServersHandshake)
+        return;
+
+    /* Call FindServers to see whether we need to reconnect with the correct
+     * EndpointUrl */
+    if(client->discoveryUrl.length == 0) {
+        client->connectStatus = requestFindServers(client);
+        return;
+    }
 
     /* Get the endpoints in order to reset the SecureChannel with encryption */
     if(endpointUnconfigured(client)) {
@@ -1240,24 +1235,7 @@
         return;
     }
 
-<<<<<<< HEAD
     /* Do we want to open a session? */
-=======
-    /* Call FindServers to see whether we need to reconnect with the correct
-     * EndpointUrl */
-    if(!client->findServersHandshake && client->discoveryUrl.length == 0) {
-        client->connectStatus = requestFindServers(client);
-        return client->connectStatus;
-    }
-
-    /* FindServers was sent out, but we are still waiting for the response */
-    if(client->discoveryUrl.length == 0) {
-        receiveResponseAsync(client, timeout);
-        return client->connectStatus;
-    }
-
-    /* Have a SecureChannel but no session */
->>>>>>> 07a06f49
     if(client->noSession)
         return;
 
@@ -1599,7 +1577,6 @@
     if(client->connectStatus != UA_STATUSCODE_GOOD)
         return;
 
-<<<<<<< HEAD
     /* EventLoop is started. Otherwise initConnect would have failed. */
     UA_EventLoop *el = client->config.eventLoop;
     UA_assert(el);
@@ -1617,14 +1594,9 @@
         /* Sufficiently connected? */
         if(client->sessionState == UA_SESSIONSTATE_ACTIVATED)
             break;
-        if(client->noSession && client->channel.state == UA_SECURECHANNELSTATE_OPEN)
-=======
-    while(retval == UA_STATUSCODE_GOOD) {
         if(!client->endpointsHandshake && !client->findServersHandshake &&
            client->discoveryUrl.length > 0 &&
-           (client->sessionState == UA_SESSIONSTATE_ACTIVATED ||
-            (client->noSession && client->channel.state == UA_SECURECHANNELSTATE_OPEN)))
->>>>>>> 07a06f49
+           client->noSession && client->channel.state == UA_SECURECHANNELSTATE_OPEN)
             break;
 
         /* Timeout -> abort */
