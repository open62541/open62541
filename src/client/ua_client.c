--- conflicted
+++ resolved
@@ -7,20 +7,10 @@
 #include "ua_connection_internal.h"
 #include "ua_types_encoding_binary.h"
 #include "ua_types_generated_encoding_binary.h"
+#include "ua_transport_generated.h"
+#include "ua_transport_generated_handling.h"
+#include "ua_transport_generated_encoding_binary.h"
 #include "ua_util.h"
-<<<<<<< HEAD
-#include<stdio.h>
-/*********************/
-/* Create and Delete */
-/*********************/
-
-static UA_StatusCode
-SecureChannelHandshake(UA_Client *client, UA_Boolean renew);
-static UA_StatusCode
-requestActivateSession(UA_Client *client, size_t *requestId);
-
-static void UA_Client_init(UA_Client* client, UA_ClientConfig config) {
-=======
 #include "ua_securitypolicy_none.h"
 
  /********************/
@@ -29,22 +19,12 @@
 
 static void
 UA_Client_init(UA_Client* client, UA_ClientConfig config) {
->>>>>>> 550713d5
     memset(client, 0, sizeof(UA_Client));
     /* TODO: Select policy according to the endpoint */
     UA_SecurityPolicy_None(&client->securityPolicy, UA_BYTESTRING_NULL, config.logger);
     client->channel.securityPolicy = &client->securityPolicy;
     client->channel.securityMode = UA_MESSAGESECURITYMODE_NONE;
     client->config = config;
-    UA_Timer_init(&client->timer);
-
-    /* Retrieve complete chunks */
-    client->reply = UA_BYTESTRING_NULL;
-    client->realloced = false;
-
-    #ifndef UA_ENABLE_MULTITHREADING
-        SLIST_INIT(&client->delayedCallbacks);
-    #endif
 }
 
 UA_Client *
@@ -108,7 +88,6 @@
     return client->state;
 }
 
-<<<<<<< HEAD
 /*************************/
 /* Manage the Connection */
 /*************************/
@@ -564,681 +543,6 @@
 /*functions for async connection*/
 
 
-static UA_StatusCode
-HelAckHandshake(UA_Client *client) {
-    /* Get a buffer */
-    UA_ByteString message;
-    UA_Connection *conn = &client->connection;
-    UA_StatusCode retval = conn->getSendBuffer(conn, UA_MINMESSAGESIZE, &message);
-    if(retval != UA_STATUSCODE_GOOD)
-        return retval;
-
-    /* Prepare the HEL message and encode at offset 8 */
-    UA_TcpHelloMessage hello;
-    UA_String_copy(&client->endpointUrl, &hello.endpointUrl); /* must be less than 4096 bytes */
-    hello.maxChunkCount = conn->localConf.maxChunkCount;
-    hello.maxMessageSize = conn->localConf.maxMessageSize;
-    hello.protocolVersion = conn->localConf.protocolVersion;
-    hello.receiveBufferSize = conn->localConf.recvBufferSize;
-    hello.sendBufferSize = conn->localConf.sendBufferSize;
-
-    UA_Byte *bufPos = &message.data[8]; /* skip the header */
-    const UA_Byte *bufEnd = &message.data[message.length];
-    retval = UA_TcpHelloMessage_encodeBinary(&hello, &bufPos, &bufEnd);
-    UA_TcpHelloMessage_deleteMembers(&hello);
-
-    /* Encode the message header at offset 0 */
-    UA_TcpMessageHeader messageHeader;
-    messageHeader.messageTypeAndChunkType = UA_CHUNKTYPE_FINAL + UA_MESSAGETYPE_HEL;
-    messageHeader.messageSize = (UA_UInt32)((uintptr_t)bufPos - (uintptr_t)message.data);
-    bufPos = message.data;
-    retval |= UA_TcpMessageHeader_encodeBinary(&messageHeader, &bufPos, &bufEnd);
-    if(retval != UA_STATUSCODE_GOOD) {
-        conn->releaseSendBuffer(conn, &message);
-        return retval;
-    }
-
-    /* Send the HEL message */
-    message.length = messageHeader.messageSize;
-    retval = conn->send(conn, &message);
-    if(retval != UA_STATUSCODE_GOOD) {
-        UA_LOG_INFO(client->config.logger, UA_LOGCATEGORY_NETWORK,
-                    "Sending HEL failed");
-        return retval;
-    }
-    UA_LOG_DEBUG(client->config.logger, UA_LOGCATEGORY_NETWORK,
-                 "Sent HEL message");
-
-    /* Loop until we have a complete chunk */
-    UA_ByteString reply = UA_BYTESTRING_NULL;
-    UA_Boolean realloced = false;
-    retval = UA_Connection_receiveChunksBlocking(conn, &reply, &realloced,
-                                                 client->config.timeout);
-    if(retval != UA_STATUSCODE_GOOD) {
-        UA_LOG_INFO(client->config.logger, UA_LOGCATEGORY_NETWORK,
-                    "Receiving ACK message failed");
-        return retval;
-    }
-
-    /* Decode the message */
-    size_t offset = 0;
-    UA_TcpAcknowledgeMessage ackMessage;
-    retval = UA_TcpMessageHeader_decodeBinary(&reply, &offset, &messageHeader);
-    retval |= UA_TcpAcknowledgeMessage_decodeBinary(&reply, &offset, &ackMessage);
-
-    /* Free the message buffer */
-    if(!realloced)
-        conn->releaseRecvBuffer(conn, &reply);
-    else
-        UA_ByteString_deleteMembers(&reply);
-
-    /* Store remote connection settings and adjust local configuration to not
-       exceed the limits */
-    if(retval == UA_STATUSCODE_GOOD) {
-        UA_LOG_DEBUG(client->config.logger, UA_LOGCATEGORY_NETWORK, "Received ACK message");
-        conn->remoteConf.maxChunkCount = ackMessage.maxChunkCount; /* may be zero -> unlimited */
-        conn->remoteConf.maxMessageSize = ackMessage.maxMessageSize; /* may be zero -> unlimited */
-        conn->remoteConf.protocolVersion = ackMessage.protocolVersion;
-        conn->remoteConf.sendBufferSize = ackMessage.sendBufferSize;
-        conn->remoteConf.recvBufferSize = ackMessage.receiveBufferSize;
-        if(conn->remoteConf.recvBufferSize < conn->localConf.sendBufferSize)
-            conn->localConf.sendBufferSize = conn->remoteConf.recvBufferSize;
-        if(conn->remoteConf.sendBufferSize < conn->localConf.recvBufferSize)
-            conn->localConf.recvBufferSize = conn->remoteConf.sendBufferSize;
-        conn->state = UA_CONNECTION_ESTABLISHED;
-    } else {
-        UA_LOG_INFO(client->config.logger, UA_LOGCATEGORY_NETWORK, "Decoding ACK message failed");
-    }
-    UA_TcpAcknowledgeMessage_deleteMembers(&ackMessage);
-
-    return retval;
-}
-
-static UA_StatusCode
-SecureChannelHandshake(UA_Client *client, UA_Boolean renew) {
-    /* Check if sc is still valid */
-    if(renew && client->nextChannelRenewal - UA_DateTime_nowMonotonic() > 0)
-        return UA_STATUSCODE_GOOD;
-
-    UA_Connection *conn = &client->connection;
-    if(conn->state != UA_CONNECTION_ESTABLISHED)
-        return UA_STATUSCODE_BADSERVERNOTCONNECTED;
-
-    UA_ByteString message;
-    UA_StatusCode retval = conn->getSendBuffer(conn, conn->remoteConf.recvBufferSize, &message);
-    if(retval != UA_STATUSCODE_GOOD)
-        return retval;
-
-    /* Jump over the messageHeader that will be encoded last */
-    UA_Byte *bufPos = &message.data[12];
-    const UA_Byte *bufEnd = &message.data[message.length];
-
-    /* Encode the Asymmetric Security Header */
-    UA_AsymmetricAlgorithmSecurityHeader asymHeader;
-    UA_AsymmetricAlgorithmSecurityHeader_init(&asymHeader);
-    asymHeader.securityPolicyUri = UA_STRING("http://opcfoundation.org/UA/SecurityPolicy#None");
-    retval = UA_AsymmetricAlgorithmSecurityHeader_encodeBinary(&asymHeader, &bufPos, &bufEnd);
-
-    /* Encode the sequence header */
-    UA_SequenceHeader seqHeader;
-    seqHeader.sequenceNumber = ++client->channel.sendSequenceNumber;
-    seqHeader.requestId = ++client->requestId;
-    retval |= UA_SequenceHeader_encodeBinary(&seqHeader, &bufPos, &bufEnd);
-
-    /* Encode the NodeId of the OpenSecureChannel Service */
-    UA_NodeId requestType =
-        UA_NODEID_NUMERIC(0, UA_TYPES[UA_TYPES_OPENSECURECHANNELREQUEST].binaryEncodingId);
-    retval |= UA_NodeId_encodeBinary(&requestType, &bufPos, &bufEnd);
-
-    /* Encode the OpenSecureChannelRequest */
-    UA_OpenSecureChannelRequest opnSecRq;
-    UA_OpenSecureChannelRequest_init(&opnSecRq);
-    opnSecRq.requestHeader.timestamp = UA_DateTime_now();
-    opnSecRq.requestHeader.authenticationToken = client->authenticationToken;
-    if(renew) {
-        opnSecRq.requestType = UA_SECURITYTOKENREQUESTTYPE_RENEW;
-        UA_LOG_DEBUG(client->config.logger, UA_LOGCATEGORY_SECURECHANNEL,
-                     "Requesting to renew the SecureChannel");
-    } else {
-        opnSecRq.requestType = UA_SECURITYTOKENREQUESTTYPE_ISSUE;
-        UA_LOG_DEBUG(client->config.logger, UA_LOGCATEGORY_SECURECHANNEL,
-                     "Requesting to open a SecureChannel");
-    }
-    opnSecRq.securityMode = UA_MESSAGESECURITYMODE_NONE;
-    opnSecRq.clientNonce = client->channel.clientNonce;
-    opnSecRq.requestedLifetime = client->config.secureChannelLifeTime;
-    retval |= UA_OpenSecureChannelRequest_encodeBinary(&opnSecRq, &bufPos, &bufEnd);
-
-    /* Encode the message header at the beginning */
-    size_t length = (uintptr_t)(bufPos - message.data);
-    bufPos = message.data;
-    UA_SecureConversationMessageHeader messageHeader;
-    messageHeader.messageHeader.messageTypeAndChunkType = UA_MESSAGETYPE_OPN + UA_CHUNKTYPE_FINAL;
-    messageHeader.messageHeader.messageSize = (UA_UInt32)length;
-    if(renew)
-        messageHeader.secureChannelId = client->channel.securityToken.channelId;
-    else
-        messageHeader.secureChannelId = 0;
-    retval |= UA_SecureConversationMessageHeader_encodeBinary(&messageHeader, &bufPos, &bufEnd);
-
-    /* Clean up and return if encoding the message failed */
-    if(retval != UA_STATUSCODE_GOOD) {
-        client->connection.releaseSendBuffer(&client->connection, &message);
-        return retval;
-    }
-
-    /* Send the message */
-    message.length = length;
-    retval = conn->send(conn, &message);
-    if(retval != UA_STATUSCODE_GOOD)
-        return retval;
-
-    /* Receive the response */
-    UA_ByteString reply = UA_BYTESTRING_NULL;
-    UA_Boolean realloced = false;
-    retval = UA_Connection_receiveChunksBlocking(conn, &reply, &realloced,
-                                                 client->config.timeout);
-    if(retval != UA_STATUSCODE_GOOD) {
-        UA_LOG_DEBUG(client->config.logger, UA_LOGCATEGORY_SECURECHANNEL,
-                     "Receiving OpenSecureChannelResponse failed");
-        return retval;
-    }
-
-    /* Decode the header */
-    size_t offset = 0;
-    retval = UA_SecureConversationMessageHeader_decodeBinary(&reply, &offset, &messageHeader);
-    retval |= UA_AsymmetricAlgorithmSecurityHeader_decodeBinary(&reply, &offset, &asymHeader);
-    retval |= UA_SequenceHeader_decodeBinary(&reply, &offset, &seqHeader);
-    retval |= UA_NodeId_decodeBinary(&reply, &offset, &requestType);
-    UA_NodeId expectedRequest =
-        UA_NODEID_NUMERIC(0, UA_TYPES[UA_TYPES_OPENSECURECHANNELRESPONSE].binaryEncodingId);
-    if(retval != UA_STATUSCODE_GOOD || !UA_NodeId_equal(&requestType, &expectedRequest)) {
-        UA_ByteString_deleteMembers(&reply);
-        UA_AsymmetricAlgorithmSecurityHeader_deleteMembers(&asymHeader);
-        UA_NodeId_deleteMembers(&requestType);
-        UA_LOG_DEBUG(client->config.logger, UA_LOGCATEGORY_CLIENT,
-                     "Reply answers the wrong request. Expected OpenSecureChannelResponse.");
-        return UA_STATUSCODE_BADINTERNALERROR;
-    }
-
-    /* Save the sequence number from server */
-    client->channel.receiveSequenceNumber = seqHeader.sequenceNumber;
-
-    /* Decode the response */
-    UA_OpenSecureChannelResponse response;
-    retval = UA_OpenSecureChannelResponse_decodeBinary(&reply, &offset, &response);
-
-    /* Free the message */
-    if(!realloced)
-        conn->releaseRecvBuffer(conn, &reply);
-    else
-        UA_ByteString_deleteMembers(&reply);
-
-    /* Results in either the StatusCode of decoding or the service */
-    retval |= response.responseHeader.serviceResult;
-
-    if(retval == UA_STATUSCODE_GOOD) {
-    	//commented out because this function is called by getendpoints, changing the state disturbs working flow
-    	//client->connectState = SECURECHANNEL_ACK;
-
-        /* Response.securityToken.revisedLifetime is UInt32 we need to cast it
-         * to DateTime=Int64 we take 75% of lifetime to start renewing as
-         *  described in standard */
-        client->nextChannelRenewal = UA_DateTime_nowMonotonic() +
-            (UA_DateTime)(response.securityToken.revisedLifetime * (UA_Double)UA_MSEC_TO_DATETIME * 0.75);
-
-        /* Replace the old nonce */
-        UA_ChannelSecurityToken_deleteMembers(&client->channel.securityToken);
-        UA_ChannelSecurityToken_copy(&response.securityToken, &client->channel.securityToken);
-        UA_ByteString_deleteMembers(&client->channel.serverNonce);
-        UA_ByteString_copy(&response.serverNonce, &client->channel.serverNonce);
-
-        if(renew)
-            UA_LOG_DEBUG(client->config.logger, UA_LOGCATEGORY_SECURECHANNEL,
-                         "SecureChannel renewed");
-        else
-            UA_LOG_DEBUG(client->config.logger, UA_LOGCATEGORY_SECURECHANNEL,
-                         "SecureChannel opened");
-    } else {
-        if(renew)
-            UA_LOG_INFO(client->config.logger, UA_LOGCATEGORY_SECURECHANNEL,
-                        "SecureChannel could not be renewed "
-                        "with error code %s", UA_StatusCode_name(retval));
-        else
-            UA_LOG_INFO(client->config.logger, UA_LOGCATEGORY_SECURECHANNEL,
-                        "SecureChannel could not be opened "
-                        "with error code %s", UA_StatusCode_name(retval));
-    }
-
-    /* Clean up */
-    UA_AsymmetricAlgorithmSecurityHeader_deleteMembers(&asymHeader);
-    UA_OpenSecureChannelResponse_deleteMembers(&response);
-    return retval;
-}
-
-static UA_StatusCode
-ActivateSession(UA_Client *client) {
-    UA_ActivateSessionRequest request;
-    UA_ActivateSessionRequest_init(&request);
-    request.requestHeader.requestHandle = ++client->requestHandle;
-    request.requestHeader.timestamp = UA_DateTime_now();
-    request.requestHeader.timeoutHint = 600000;
-
-    //manual ExtensionObject encoding of the identityToken
-    if(client->authenticationMethod == UA_CLIENTAUTHENTICATION_NONE) {
-        UA_AnonymousIdentityToken* identityToken = UA_AnonymousIdentityToken_new();
-        UA_AnonymousIdentityToken_init(identityToken);
-        UA_String_copy(&client->token.policyId, &identityToken->policyId);
-        request.userIdentityToken.encoding = UA_EXTENSIONOBJECT_DECODED;
-        request.userIdentityToken.content.decoded.type = &UA_TYPES[UA_TYPES_ANONYMOUSIDENTITYTOKEN];
-        request.userIdentityToken.content.decoded.data = identityToken;
-    } else {
-        UA_UserNameIdentityToken* identityToken = UA_UserNameIdentityToken_new();
-        UA_UserNameIdentityToken_init(identityToken);
-        UA_String_copy(&client->token.policyId, &identityToken->policyId);
-        UA_String_copy(&client->username, &identityToken->userName);
-        UA_String_copy(&client->password, &identityToken->password);
-        request.userIdentityToken.encoding = UA_EXTENSIONOBJECT_DECODED;
-        request.userIdentityToken.content.decoded.type = &UA_TYPES[UA_TYPES_USERNAMEIDENTITYTOKEN];
-        request.userIdentityToken.content.decoded.data = identityToken;
-    }
-
-    UA_ActivateSessionResponse response;
-    __UA_Client_Service(client, &request, &UA_TYPES[UA_TYPES_ACTIVATESESSIONREQUEST],
-                        &response, &UA_TYPES[UA_TYPES_ACTIVATESESSIONRESPONSE]);
-
-    if(response.responseHeader.serviceResult) {
-        UA_LOG_ERROR(client->config.logger, UA_LOGCATEGORY_CLIENT,
-                     "ActivateSession failed with error code %s",
-                     UA_StatusCode_name(response.responseHeader.serviceResult));
-    }
-
-    UA_StatusCode retval = response.responseHeader.serviceResult;
-    UA_ActivateSessionRequest_deleteMembers(&request);
-    UA_ActivateSessionResponse_deleteMembers(&response);
-
-    return retval;
-}
-
-/* Gets a list of endpoints. Memory is allocated for endpointDescription array */
-UA_StatusCode
-__UA_Client_getEndpoints(UA_Client *client, size_t* endpointDescriptionsSize,
-                         UA_EndpointDescription** endpointDescriptions) {
-    UA_GetEndpointsRequest request;
-    UA_GetEndpointsRequest_init(&request);
-    request.requestHeader.timestamp = UA_DateTime_now();
-    request.requestHeader.timeoutHint = 10000;
-    // assume the endpointurl outlives the service call
-    request.endpointUrl = client->endpointUrl; 
-
-    UA_GetEndpointsResponse response;
-    UA_GetEndpointsResponse_init(&response);
-    __UA_Client_Service(client, &request, &UA_TYPES[UA_TYPES_GETENDPOINTSREQUEST],
-                        &response, &UA_TYPES[UA_TYPES_GETENDPOINTSRESPONSE]);
-
-
-    if(response.responseHeader.serviceResult != UA_STATUSCODE_GOOD) {
-        UA_StatusCode retval = response.responseHeader.serviceResult;
-        UA_LOG_ERROR(client->config.logger, UA_LOGCATEGORY_CLIENT,
-                     "GetEndpointRequest failed with error code %s",
-                     UA_StatusCode_name(retval));
-        UA_GetEndpointsResponse_deleteMembers(&response);
-        return retval;
-    }
-    *endpointDescriptions = response.endpoints;
-    *endpointDescriptionsSize = response.endpointsSize;
-    response.endpoints = NULL;
-    response.endpointsSize = 0;
-    UA_GetEndpointsResponse_deleteMembers(&response);
-    return UA_STATUSCODE_GOOD;
-}
-
-static UA_StatusCode
-EndpointsHandshake(UA_Client *client) {
-    UA_EndpointDescription* endpointArray = NULL; //description
-    size_t endpointArraySize = 0;//descriptionsSize
-    UA_StatusCode retval;
-
-
-    UA_GetEndpointsRequest request;
-    UA_GetEndpointsRequest_init(&request);
-    request.requestHeader.timestamp = UA_DateTime_now();
-    request.requestHeader.timeoutHint = 10000;
-    // assume the endpointurl outlives the service call
-    request.endpointUrl = client->endpointUrl;
-
-    UA_GetEndpointsResponse response;
-    UA_GetEndpointsResponse_init(&response);
-    __UA_Client_Service(client, &request, &UA_TYPES[UA_TYPES_GETENDPOINTSREQUEST],
-                        &response, &UA_TYPES[UA_TYPES_GETENDPOINTSRESPONSE]);
-
-
-    if(response.responseHeader.serviceResult != UA_STATUSCODE_GOOD) {
-        retval = response.responseHeader.serviceResult;
-        UA_LOG_ERROR(client->config.logger, UA_LOGCATEGORY_CLIENT,
-                     "GetEndpointRequest failed with error code %s",
-                     UA_StatusCode_name(retval));
-        UA_GetEndpointsResponse_deleteMembers(&response);
-        return retval;
-    }
-    endpointArray = response.endpoints;
-    endpointArraySize = response.endpointsSize;
-    response.endpoints = NULL;
-    response.endpointsSize = 0;
-    UA_GetEndpointsResponse_deleteMembers(&response);
-    retval =  UA_STATUSCODE_GOOD;
-
-    UA_Boolean endpointFound = false;
-    UA_Boolean tokenFound = false;
-    UA_String securityNone = UA_STRING("http://opcfoundation.org/UA/SecurityPolicy#None");
-    UA_String binaryTransport = UA_STRING("http://opcfoundation.org/UA-Profile/"
-                                          "Transport/uatcp-uasc-uabinary");
-
-    //TODO: compare endpoint information with client->endpointUri
-    for(size_t i = 0; i < endpointArraySize; ++i) {
-        UA_EndpointDescription* endpoint = &endpointArray[i];
-        /* look out for binary transport endpoints */
-        /* Note: Siemens returns empty ProfileUrl, we will accept it as binary */
-        if(endpoint->transportProfileUri.length != 0 &&
-           !UA_String_equal(&endpoint->transportProfileUri, &binaryTransport))
-            continue;
-        /* look out for an endpoint without security */
-        if(!UA_String_equal(&endpoint->securityPolicyUri, &securityNone))
-            continue;
-        
-        /* endpoint with no security found */
-        endpointFound = true;
-       
-        /* look for a user token policy with an anonymous token */
-        for(size_t j = 0; j < endpoint->userIdentityTokensSize; ++j) {
-            UA_UserTokenPolicy* userToken = &endpoint->userIdentityTokens[j];
-
-            /* Usertokens also have a security policy... */
-            if(userToken->securityPolicyUri.length > 0 &&
-               !UA_String_equal(&userToken->securityPolicyUri, &securityNone))
-                continue;
-
-            /* UA_CLIENTAUTHENTICATION_NONE == UA_USERTOKENTYPE_ANONYMOUS
-             * UA_CLIENTAUTHENTICATION_USERNAME == UA_USERTOKENTYPE_USERNAME
-             * TODO: Check equivalence for other types when adding the support */
-            if((int)client->authenticationMethod != (int)userToken->tokenType)
-                continue;
-
-            /* Endpoint with matching usertokenpolicy found */
-            tokenFound = true;
-            UA_UserTokenPolicy_copy(userToken, &client->token);
-            break;
-        }
-    }
-
-    UA_Array_delete(endpointArray, endpointArraySize,
-                    &UA_TYPES[UA_TYPES_ENDPOINTDESCRIPTION]);
-
-    if(!endpointFound) {
-        UA_LOG_ERROR(client->config.logger, UA_LOGCATEGORY_CLIENT,
-                     "No suitable endpoint found");
-        retval = UA_STATUSCODE_BADINTERNALERROR;
-    } else if(!tokenFound) {
-        UA_LOG_ERROR(client->config.logger, UA_LOGCATEGORY_CLIENT,
-                     "No suitable UserTokenPolicy found for the possible endpoints");
-        retval = UA_STATUSCODE_BADINTERNALERROR;
-    }
-
-
-    return retval;
-}
-
-static UA_StatusCode
-SessionHandshake(UA_Client *client) {
-    UA_CreateSessionRequest request;
-    UA_CreateSessionRequest_init(&request);
-
-    request.requestHeader.timestamp = UA_DateTime_now();
-    request.requestHeader.timeoutHint = 10000;
-    UA_ByteString_copy(&client->channel.clientNonce, &request.clientNonce);
-    request.requestedSessionTimeout = 1200000;
-    request.maxResponseMessageSize = UA_INT32_MAX;
-    UA_String_copy(&client->endpointUrl, &request.endpointUrl);
-
-    UA_CreateSessionResponse response;
-    UA_CreateSessionResponse_init(&response);
-    __UA_Client_Service(client, &request, &UA_TYPES[UA_TYPES_CREATESESSIONREQUEST],
-                        &response, &UA_TYPES[UA_TYPES_CREATESESSIONRESPONSE]);
-
-    UA_NodeId_copy(&response.authenticationToken, &client->authenticationToken);
-
-    UA_StatusCode retval = response.responseHeader.serviceResult;
-    UA_CreateSessionRequest_deleteMembers(&request);
-    UA_CreateSessionResponse_deleteMembers(&response);
-    //client->connectState = SESSION_ACK;
-    return retval;
-}
-
-static UA_StatusCode
-CloseSession(UA_Client *client) {
-    UA_CloseSessionRequest request;
-    UA_CloseSessionRequest_init(&request);
-
-    request.requestHeader.timestamp = UA_DateTime_now();
-    request.requestHeader.timeoutHint = 10000;
-    request.deleteSubscriptions = true;
-    UA_CloseSessionResponse response;
-    __UA_Client_Service(client, &request, &UA_TYPES[UA_TYPES_CLOSESESSIONREQUEST],
-                        &response, &UA_TYPES[UA_TYPES_CLOSESESSIONRESPONSE]);
-
-    UA_StatusCode retval = response.responseHeader.serviceResult;
-    UA_CloseSessionRequest_deleteMembers(&request);
-    UA_CloseSessionResponse_deleteMembers(&response);
-    return retval;
-}
-
-static UA_StatusCode
-CloseSecureChannel(UA_Client *client) {
-    UA_SecureChannel *channel = &client->channel;
-    UA_CloseSecureChannelRequest request;
-    UA_CloseSecureChannelRequest_init(&request);
-    request.requestHeader.requestHandle = ++client->requestHandle;
-    request.requestHeader.timestamp = UA_DateTime_now();
-    request.requestHeader.timeoutHint = 10000;
-    UA_NodeId_copy(&client->authenticationToken,
-                   &request.requestHeader.authenticationToken);
-
-    UA_SecureConversationMessageHeader msgHeader;
-    msgHeader.messageHeader.messageTypeAndChunkType = UA_MESSAGETYPE_CLO + UA_CHUNKTYPE_FINAL;
-    msgHeader.secureChannelId = channel->securityToken.channelId;
-
-    UA_SymmetricAlgorithmSecurityHeader symHeader;
-    symHeader.tokenId = channel->securityToken.tokenId;
-
-    UA_SequenceHeader seqHeader;
-    seqHeader.sequenceNumber = ++channel->sendSequenceNumber;
-    seqHeader.requestId = ++client->requestId;
-
-    UA_NodeId typeId =
-        UA_NODEID_NUMERIC(0, UA_TYPES[UA_TYPES_CLOSESECURECHANNELREQUEST].binaryEncodingId);
-
-    UA_ByteString message;
-    UA_Connection *conn = &client->connection;
-    UA_StatusCode retval = conn->getSendBuffer(conn, conn->remoteConf.recvBufferSize, &message);
-    if(retval != UA_STATUSCODE_GOOD){
-        UA_CloseSecureChannelRequest_deleteMembers(&request);
-        return retval;
-    }
-
-    /* Jump over the header */
-    UA_Byte *bufPos = &message.data[12];
-    const UA_Byte *bufEnd = &message.data[message.length];
-    
-    /* Encode some more headers and the CloseSecureChannelRequest */
-    retval |= UA_SymmetricAlgorithmSecurityHeader_encodeBinary(&symHeader, &bufPos, &bufEnd);
-    retval |= UA_SequenceHeader_encodeBinary(&seqHeader, &bufPos, &bufEnd);
-    retval |= UA_NodeId_encodeBinary(&typeId, &bufPos, &bufEnd);
-    retval |= UA_encodeBinary(&request, &UA_TYPES[UA_TYPES_CLOSESECURECHANNELREQUEST],
-                              &bufPos, &bufEnd, NULL, NULL);
-
-    /* Encode the header */
-    msgHeader.messageHeader.messageSize = (UA_UInt32)((uintptr_t)bufPos - (uintptr_t)message.data);
-    bufPos = message.data;
-    retval |= UA_SecureConversationMessageHeader_encodeBinary(&msgHeader, &bufPos, &bufEnd);
-
-    if(retval == UA_STATUSCODE_GOOD) {
-        message.length = msgHeader.messageHeader.messageSize;
-        retval = conn->send(conn, &message);
-    } else {
-        conn->releaseSendBuffer(conn, &message);
-    }
-    conn->close(conn);
-    UA_CloseSecureChannelRequest_deleteMembers(&request);
-    return retval;
-}
-
-UA_StatusCode
-UA_Client_connect_username(UA_Client *client, const char *endpointUrl,
-                           const char *username, const char *password){
-    client->authenticationMethod=UA_CLIENTAUTHENTICATION_USERNAME;
-    client->username = UA_STRING_ALLOC(username);
-    client->password = UA_STRING_ALLOC(password);
-    return UA_Client_connect(client, endpointUrl);
-}
-
-UA_StatusCode
-__UA_Client_connect(UA_Client *client, const char *endpointUrl,
-                    UA_Boolean endpointsHandshake, UA_Boolean createSession) {
-    if(client->state == UA_CLIENTSTATE_CONNECTED)
-        return UA_STATUSCODE_GOOD;
-    if(client->state == UA_CLIENTSTATE_ERRORED) {
-        UA_Client_reset(client);
-    }
-
-    UA_StatusCode retval = UA_STATUSCODE_GOOD;
-    client->connection =
-        client->config.connectionFunc(client->config.localConnectionConfig, endpointUrl);
-    if(client->connection.state != UA_CONNECTION_OPENING) {
-        retval = UA_STATUSCODE_BADCONNECTIONCLOSED;
-        goto cleanup;
-    }
-
-    client->endpointUrl = UA_STRING_ALLOC(endpointUrl);
-    if(!client->endpointUrl.data) {
-        retval = UA_STATUSCODE_BADOUTOFMEMORY;
-        goto cleanup;
-    }
-
-    client->connection.localConf = client->config.localConnectionConfig;
-    retval = HelAckHandshake(client);
-    if(retval == UA_STATUSCODE_GOOD)
-        retval = SecureChannelHandshake(client, false);
-    if(endpointsHandshake && retval == UA_STATUSCODE_GOOD)
-        retval = EndpointsHandshake(client);
-    if(endpointsHandshake && createSession && retval == UA_STATUSCODE_GOOD)
-        retval = SessionHandshake(client);
-    if(endpointsHandshake && createSession && retval == UA_STATUSCODE_GOOD)
-        retval = ActivateSession(client);
-    if(retval == UA_STATUSCODE_GOOD) {
-        client->connection.state = UA_CONNECTION_ESTABLISHED;
-        client->state = UA_CLIENTSTATE_CONNECTED;
-    } else {
-        goto cleanup;
-    }
-    return retval;
-
- cleanup:
-    UA_Client_reset(client);
-    return retval;
-}
-
-UA_StatusCode
-UA_Client_connect(UA_Client *client, const char *endpointUrl) {
-    return __UA_Client_connect(client, endpointUrl, UA_TRUE, UA_TRUE);
-}
-
-UA_StatusCode
-__UA_Client_connect_async(UA_Client *client, const char *endpointUrl, UA_Boolean endpointsHandshake,
-		UA_Boolean createSession, ConnectState *last_cs) {
-
-    UA_StatusCode retval = UA_STATUSCODE_GOOD;
-    /*does state-check only when no ack has been sent*/
-    if(client->connectState == NO_ACK){
-        if(client->state == UA_CLIENTSTATE_CONNECTED)
-            return UA_STATUSCODE_GOOD;
-        if(client->state == UA_CLIENTSTATE_ERRORED) {
-            UA_Client_reset(client);
-        }
-		client->connection =
-			client->config.connectionFunc(client->config.localConnectionConfig, endpointUrl);
-		if(client->connection.state != UA_CONNECTION_OPENING) {
-			retval = UA_STATUSCODE_BADCONNECTIONCLOSED;
-			goto cleanup;
-		}
-    }
-
-    client->endpointUrl = UA_STRING_ALLOC(endpointUrl);
-    if(!client->endpointUrl.data) {
-        retval = UA_STATUSCODE_BADOUTOFMEMORY;
-        goto cleanup;
-    }
-
-    client->connection.localConf = client->config.localConnectionConfig;
-
-    ConnectState cs;
-	cs = client->connectState;
-	/*for hello handshake*/
-	UA_TcpMessageHeader messageHeader;
-	/*for secure channel handshake*/
-	UA_SecureConversationMessageHeader secMessageHeader;
-	UA_AsymmetricAlgorithmSecurityHeader asymHeader;
-	UA_SequenceHeader seqHeader;
-	UA_NodeId requestType = UA_NODEID_NUMERIC(0, UA_TYPES[UA_TYPES_OPENSECURECHANNELREQUEST].binaryEncodingId);
-	/*for get endpoints request and response*/
-	size_t reqId;
-
-	/*compare current state with last state, if the state didn't change, try to get ack in the next run
-	 * removed getEndpoints, since */
-
-	switch(cs){
-	case NO_ACK:
-		retval = sendHelHandshake(client, &messageHeader);
-		break;
-
-	case HEL_SENT:
-		retval = recvHelAck(client, messageHeader);
-		*last_cs = HEL_SENT;
-		break;
-
-	case HEL_ACK:
-		if(*last_cs != HEL_ACK){
-			retval = sendOpenSecRequest(client, false, &secMessageHeader, &asymHeader, &seqHeader, &requestType);
-			*last_cs = HEL_ACK;
-		}
-		else{
-			retval = recvOpenSecResponse(client, false, secMessageHeader, asymHeader, seqHeader, requestType);
-		}
-		break;
-
-	case SECURECHANNEL_ACK:
-		if (*last_cs != SECURECHANNEL_ACK) {
-			retval = requestSession(client, &reqId);
-			*last_cs = SECURECHANNEL_ACK;
-		}
-		break;
-
-	default:
-		UA_Client_run_iterate(client, true);
-		break;
-	}
-
-    if(retval != UA_STATUSCODE_GOOD)
-    	goto cleanup;
-
-
-    return retval;
-
- cleanup:
-    UA_Client_reset(client);
-    return retval;
-}
-
-
 UA_StatusCode
 UA_Client_connect_async(UA_Client *client, const char *endpointUrl) {
 	UA_StatusCode retval = UA_STATUSCODE_GOOD;
@@ -1269,8 +573,6 @@
     return retval;
 }
 
-=======
->>>>>>> 550713d5
 /****************/
 /* Raw Services */
 /****************/
@@ -1291,9 +593,7 @@
 sendSymmetricServiceRequest(UA_Client *client, const void *request,
                             const UA_DataType *requestType, UA_UInt32 *requestId) {
     /* Make sure we have a valid session */
-    //UA_StatusCode retval = UA_Client_manuallyRenewSecureChannel(client);
-	UA_StatusCode retval = SecureChannelHandshake(client, true);
-
+    UA_StatusCode retval = UA_Client_manuallyRenewSecureChannel(client);
     if(retval != UA_STATUSCODE_GOOD)
         return retval;
 
@@ -1320,8 +620,9 @@
 
 /* Look for the async callback in the linked list, execute and delete it */
 static UA_StatusCode
-processAsyncResponse(UA_Client *client, UA_UInt32 requestId, UA_NodeId *responseTypeId,
-                     const UA_ByteString *responseMessage, size_t *offset) {
+processAsyncResponse(UA_Client *client, UA_UInt32 requestId,
+                  UA_NodeId *responseTypeId, UA_ByteString *responseMessage,
+                  size_t *offset) {
     /* Find the callback */
     AsyncServiceCall *ac;
     LIST_FOREACH(ac, &client->asyncServiceCalls, pointers) {
@@ -1380,7 +681,7 @@
     if(retval != UA_STATUSCODE_GOOD)
         goto finish;
 
-    /* Got an asynchronous response. Didn't expect a synchronous response
+    /* Got an asynchronous response. Don't expected a synchronous response
      * (responseType NULL) or the id does not match. */
     if(!rd->responseType || requestId != rd->requestId) {
         retval = processAsyncResponse(rd->client, requestId, &responseId, message, &offset);
@@ -1428,15 +729,6 @@
     }
     return retval;
 }
-
-/* Forward complete chunks directly to the securechannel */
-static UA_StatusCode
-client_processChunk(void *application, UA_Connection *connection, UA_ByteString *chunk) {
-    SyncResponseDescription *rd = (SyncResponseDescription*)application;
-    return UA_SecureChannel_processChunk(&rd->client->channel, chunk,
-                                         processServiceResponse,
-                                         rd);
-}
 UA_StatusCode
 receiveServiceResponse_async(UA_Client *client, void *response,
                        const UA_DataType *responseType) {
@@ -1467,6 +759,15 @@
 
 
     return UA_STATUSCODE_GOOD;
+}
+
+/* Forward complete chunks directly to the securechannel */
+static UA_StatusCode
+client_processChunk(void *application, UA_Connection *connection, UA_ByteString *chunk) {
+    SyncResponseDescription *rd = (SyncResponseDescription*)application;
+    return UA_SecureChannel_processChunk(&rd->client->channel, chunk,
+                                         processServiceResponse,
+                                         rd);
 }
 
 /* Receive and process messages until a synchronous message arrives or the
