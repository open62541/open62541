/* This Source Code Form is subject to the terms of the Mozilla Public
 * License, v. 2.0. If a copy of the MPL was not distributed with this
 * file, You can obtain one at http://mozilla.org/MPL/2.0/. 
 *
 *    Copyright 2015-2017 (c) Julius Pfrommer, Fraunhofer IOSB
 *    Copyright 2015-2016 (c) Sten Grüner
 *    Copyright 2015-2016 (c) Chris Iatrou
 *    Copyright 2015 (c) hfaham
 *    Copyright 2015-2017 (c) Florian Palm
 *    Copyright 2017 (c) Thomas Stalder, Blue Time Concept SA
 *    Copyright 2015 (c) Holger Jeromin
 *    Copyright 2015 (c) Oleksiy Vasylyev
 *    Copyright 2016 (c) TorbenD
 *    Copyright 2017 (c) Stefan Profanter, fortiss GmbH
 *    Copyright 2016 (c) Lykurg
 *    Copyright 2017 (c) Mark Giraud, Fraunhofer IOSB
 */

#include "ua_client.h"
#include "ua_client_internal.h"
#include "ua_connection_internal.h"
#include "ua_types_encoding_binary.h"
#include "ua_types_generated_encoding_binary.h"
#include "ua_util.h"
#include "ua_securitypolicy_none.h"

/********************/
/* Client Lifecycle */
/********************/

static void
UA_Client_init(UA_Client* client, UA_ClientConfig config) {
    memset(client, 0, sizeof(UA_Client));
    /* TODO: Select policy according to the endpoint */
    UA_SecurityPolicy_None(&client->securityPolicy, NULL, UA_BYTESTRING_NULL, config.logger);
    client->channel.securityPolicy = &client->securityPolicy;
    client->channel.securityMode = UA_MESSAGESECURITYMODE_NONE;
    client->config = config;
<<<<<<< HEAD
    if (client->config.stateCallback)
        client->config.stateCallback (client, client->state);
    //catch error during async connection
    client->connectStatus = UA_STATUSCODE_GOOD;

    /*needed by async client*/
    UA_Timer_init (&client->timer);

#ifndef UA_ENABLE_MULTITHREADING
    SLIST_INIT(&client->delayedClientCallbacks);
#endif
=======
    if(client->config.stateCallback)
        client->config.stateCallback(client, client->state);
>>>>>>> ba3b55ab
}

UA_Client *
UA_Client_new(UA_ClientConfig config) {
    UA_Client *client = (UA_Client*)UA_malloc(sizeof(UA_Client));
    if(!client)
        return NULL;
    UA_Client_init(client, config);
    return client;
}

static void
UA_Client_deleteMembers(UA_Client* client) {
    UA_Client_disconnect(client);
    client->securityPolicy.deleteMembers(&client->securityPolicy);
    UA_SecureChannel_deleteMembersCleanup(&client->channel);
    UA_Connection_deleteMembers(&client->connection);
    if(client->endpointUrl.data)
        UA_String_deleteMembers(&client->endpointUrl);
    UA_UserTokenPolicy_deleteMembers(&client->token);
    UA_NodeId_deleteMembers(&client->authenticationToken);
    if(client->username.data)
        UA_String_deleteMembers(&client->username);
    if(client->password.data)
        UA_String_deleteMembers(&client->password);

    /* Delete the async service calls */
    UA_Client_AsyncService_removeAll(client, UA_STATUSCODE_BADSHUTDOWN);

    /* Delete the subscriptions */
#ifdef UA_ENABLE_SUBSCRIPTIONS
    UA_Client_Subscriptions_clean(client);
#endif
}

void
UA_Client_reset(UA_Client* client) {
    UA_Client_deleteMembers(client);
    UA_Client_init(client, client->config);
}

void
UA_Client_delete(UA_Client* client) {
    UA_Client_deleteMembers(client);
    UA_free(client);
}

UA_ClientState
UA_Client_getState(UA_Client *client) {
    return client->state;
}

void *
UA_Client_getContext(UA_Client *client) {
    if(!client)
        return NULL;
    return client->config.clientContext;
}

/****************/
/* Raw Services */
/****************/

/* For synchronous service calls. Execute async responses with a callback. When
 * the response with the correct requestId turns up, return it via the
 * SyncResponseDescription pointer. */
typedef struct {
    UA_Client *client;
    UA_Boolean received;
    UA_UInt32 requestId;
    void *response;
    const UA_DataType *responseType;
} SyncResponseDescription;

/* For both synchronous and asynchronous service calls */
static UA_StatusCode
sendSymmetricServiceRequest(UA_Client *client, const void *request,
                            const UA_DataType *requestType, UA_UInt32 *requestId) {
    /* Make sure we have a valid session */
    UA_StatusCode retval = UA_Client_manuallyRenewSecureChannel(client);
    if(retval != UA_STATUSCODE_GOOD)
        return retval;

    /* Adjusting the request header. The const attribute is violated, but we
     * only touch the following members: */
    UA_RequestHeader *rr = (UA_RequestHeader*)(uintptr_t)request;
    rr->authenticationToken = client->authenticationToken; /* cleaned up at the end */
    rr->timestamp = UA_DateTime_now();
    rr->requestHandle = ++client->requestHandle;

    /* Send the request */
    UA_UInt32 rqId = ++client->requestId;
    UA_LOG_DEBUG(client->config.logger, UA_LOGCATEGORY_CLIENT,
                 "Sending a request of type %i", requestType->typeId.identifier.numeric);
    retval = UA_SecureChannel_sendSymmetricMessage(&client->channel, rqId, UA_MESSAGETYPE_MSG,
                                                   rr, requestType);
    UA_NodeId_init(&rr->authenticationToken); /* Do not return the token to the user */
    if(retval != UA_STATUSCODE_GOOD)
        return retval;

    *requestId = rqId;
    return UA_STATUSCODE_GOOD;
}

static const UA_NodeId
serviceFaultId = {0, UA_NODEIDTYPE_NUMERIC, {UA_NS0ID_SERVICEFAULT_ENCODING_DEFAULTBINARY}};

/* Look for the async callback in the linked list, execute and delete it */
static UA_StatusCode
processAsyncResponse(UA_Client *client, UA_UInt32 requestId, const UA_NodeId *responseTypeId,
                     const UA_ByteString *responseMessage, size_t *offset) {
    /* Find the callback */
    AsyncServiceCall *ac;
    LIST_FOREACH(ac, &client->asyncServiceCalls, pointers) {
        if(ac->requestId == requestId)
            break;
    }
    if(!ac)
        return UA_STATUSCODE_BADREQUESTHEADERINVALID;

    /* Allocate the response */
    void *response = UA_alloca(ac->responseType->memSize);

    /* Verify the type of the response */
    const UA_DataType *responseType = ac->responseType;
    const UA_NodeId expectedNodeId = UA_NODEID_NUMERIC(0, ac->responseType->binaryEncodingId);
    UA_StatusCode retval = UA_STATUSCODE_GOOD;
    if(!UA_NodeId_equal(responseTypeId, &expectedNodeId)) {
        UA_init(response, ac->responseType);
        if(UA_NodeId_equal(responseTypeId, &serviceFaultId)) {
            /* Decode as a ServiceFault, i.e. only the response header */
            UA_LOG_INFO(client->config.logger, UA_LOGCATEGORY_CLIENT,
                         "Received a ServiceFault response");
            responseType = &UA_TYPES[UA_TYPES_SERVICEFAULT];
        } else {
            /* Close the connection */
            UA_LOG_ERROR(client->config.logger, UA_LOGCATEGORY_CLIENT,
                         "Reply contains the wrong service response");
            retval = UA_STATUSCODE_BADCOMMUNICATIONERROR;
            goto process;
        }
    }

    /* Decode the response */
    retval = UA_decodeBinary(responseMessage, offset, response,
                             responseType, 0, NULL);

 process:
    if(retval != UA_STATUSCODE_GOOD) {
        UA_LOG_INFO(client->config.logger, UA_LOGCATEGORY_CLIENT,
                    "Could not decode the response with id %u due to %s",
                    requestId, UA_StatusCode_name(retval));
        ((UA_ResponseHeader*)response)->serviceResult = retval;
    }

    /* Call the callback */
    ac->callback(client, ac->userdata, requestId, response, ac->responseType);
    UA_deleteMembers(response, ac->responseType);

    /* Remove the callback */
    LIST_REMOVE(ac, pointers);
    UA_free(ac);
    return retval;
}

/* Processes the received service response. Either with an async callback or by
 * decoding the message and returning it "upwards" in the
 * SyncResponseDescription. */
static UA_StatusCode
processServiceResponse(void *application, UA_SecureChannel *channel,
                       UA_MessageType messageType, UA_UInt32 requestId,
                       const UA_ByteString *message) {
    SyncResponseDescription *rd = (SyncResponseDescription*)application;

    /* Must be OPN or MSG */
    if(messageType != UA_MESSAGETYPE_OPN &&
       messageType != UA_MESSAGETYPE_MSG) {
        UA_LOG_TRACE_CHANNEL(rd->client->config.logger, channel,
                             "Invalid message type");
        return UA_STATUSCODE_BADTCPMESSAGETYPEINVALID;
    }

    /* Has the SecureChannel timed out?
     * TODO: Solve this for client and server together */
    if(rd->client->state >= UA_CLIENTSTATE_SECURECHANNEL &&
       (channel->securityToken.createdAt +
        (channel->securityToken.revisedLifetime * UA_DATETIME_MSEC))
       < UA_DateTime_nowMonotonic())
        return UA_STATUSCODE_BADSECURECHANNELCLOSED;

    /* Decode the data type identifier of the response */
    size_t offset = 0;
    UA_NodeId responseId;
    UA_StatusCode retval = UA_NodeId_decodeBinary(message, &offset, &responseId);
    if(retval != UA_STATUSCODE_GOOD)
        goto finish;

    /* Got an asynchronous response. Don't expected a synchronous response
     * (responseType NULL) or the id does not match. */
    if(!rd->responseType || requestId != rd->requestId) {
        retval = processAsyncResponse(rd->client, requestId, &responseId, message, &offset);
        goto finish;
    }

    /* Got the synchronous response */
    rd->received = true;

    /* Forward declaration for the goto */
    UA_NodeId expectedNodeId = UA_NODEID_NUMERIC(0, rd->responseType->binaryEncodingId);

    /* Check that the response type matches */
    if(!UA_NodeId_equal(&responseId, &expectedNodeId)) {
        if(UA_NodeId_equal(&responseId, &serviceFaultId)) {
            UA_LOG_INFO(rd->client->config.logger, UA_LOGCATEGORY_CLIENT,
                         "Received a ServiceFault response");
            UA_init(rd->response, rd->responseType);
            retval = UA_decodeBinary(message, &offset, rd->response,
                                     &UA_TYPES[UA_TYPES_SERVICEFAULT], 0, NULL);
        } else {
            /* Close the connection */
            UA_LOG_ERROR(rd->client->config.logger, UA_LOGCATEGORY_CLIENT,
                         "Reply contains the wrong service response");
            retval = UA_STATUSCODE_BADCOMMUNICATIONERROR;
        }
        goto finish;
    }

    UA_LOG_DEBUG(rd->client->config.logger, UA_LOGCATEGORY_CLIENT,
                 "Decode a message of type %u", responseId.identifier.numeric);

    /* Decode the response */
    retval = UA_decodeBinary(message, &offset, rd->response, rd->responseType,
                             rd->client->config.customDataTypesSize,
                             rd->client->config.customDataTypes);

finish:
    UA_NodeId_deleteMembers(&responseId);
    if(retval != UA_STATUSCODE_GOOD) {
        if(retval == UA_STATUSCODE_BADENCODINGLIMITSEXCEEDED)
            retval = UA_STATUSCODE_BADRESPONSETOOLARGE;
        UA_LOG_INFO(rd->client->config.logger, UA_LOGCATEGORY_CLIENT,
                    "Error receiving the response with status code %s",
                    UA_StatusCode_name(retval));

        if(rd->response) {
            UA_ResponseHeader *respHeader = (UA_ResponseHeader*)rd->response;
            respHeader->serviceResult = retval;
        }
    }
    return retval;
}

/* Forward complete chunks directly to the securechannel */
static UA_StatusCode
client_processChunk(void *application, UA_Connection *connection, UA_ByteString *chunk) {
    SyncResponseDescription *rd = (SyncResponseDescription*)application;
    return UA_SecureChannel_processChunk(&rd->client->channel, chunk,
                                         processServiceResponse,
                                         rd);
}

/* Receive and process messages until a synchronous message arrives or the
 * timout finishes */
UA_StatusCode
receiveServiceResponse(UA_Client *client, void *response, const UA_DataType *responseType,
                       UA_DateTime maxDate, UA_UInt32 *synchronousRequestId) {
    /* Prepare the response and the structure we give into processServiceResponse */
    SyncResponseDescription rd = { client, false, 0, response, responseType };

    /* Return upon receiving the synchronized response. All other responses are
     * processed with a callback "in the background". */
    if(synchronousRequestId)
        rd.requestId = *synchronousRequestId;

    UA_StatusCode retval;
    do {
        UA_DateTime now = UA_DateTime_nowMonotonic();

        /* >= avoid timeout to be set to 0 */
        if(now >= maxDate)
            return UA_STATUSCODE_GOODNONCRITICALTIMEOUT;

        /* round always to upper value to avoid timeout to be set to 0
         * if(maxDate - now) < (UA_DATETIME_MSEC/2) */
        UA_UInt32 timeout = (UA_UInt32)(((maxDate - now) + (UA_DATETIME_MSEC - 1)) / UA_DATETIME_MSEC);

        retval = UA_Connection_receiveChunksBlocking(&client->connection, &rd, client_processChunk, timeout);

        if(retval != UA_STATUSCODE_GOOD && retval != UA_STATUSCODE_GOODNONCRITICALTIMEOUT) {
            if(retval == UA_STATUSCODE_BADCONNECTIONCLOSED)
                setClientState(client, UA_CLIENTSTATE_DISCONNECTED);
            UA_Client_close(client);
            break;
        }
    } while(!rd.received);
    return retval;
}

void
__UA_Client_Service(UA_Client *client, const void *request,
                    const UA_DataType *requestType, void *response,
                    const UA_DataType *responseType) {
    UA_init(response, responseType);
    UA_ResponseHeader *respHeader = (UA_ResponseHeader*)response;

    /* Send the request */
    UA_UInt32 requestId;
    UA_StatusCode retval = sendSymmetricServiceRequest(client, request, requestType, &requestId);
    if(retval != UA_STATUSCODE_GOOD) {
        if(retval == UA_STATUSCODE_BADENCODINGLIMITSEXCEEDED)
            respHeader->serviceResult = UA_STATUSCODE_BADREQUESTTOOLARGE;
        else
            respHeader->serviceResult = retval;
        UA_Client_close(client);
        return;
    }

    /* Retrieve the response */
    UA_DateTime maxDate = UA_DateTime_nowMonotonic() +
        (client->config.timeout * UA_DATETIME_MSEC);
    retval = receiveServiceResponse(client, response, responseType, maxDate, &requestId);
    if(retval == UA_STATUSCODE_GOODNONCRITICALTIMEOUT) {
        /* In synchronous service, if we have don't have a reply we need to close the connection */
        UA_Client_close (client);
        retval = UA_STATUSCODE_BADCONNECTIONCLOSED;
    }
    if (retval != UA_STATUSCODE_GOOD)
        respHeader->serviceResult = retval;
}

void
UA_Client_AsyncService_cancel(UA_Client *client, AsyncServiceCall *ac,
                              UA_StatusCode statusCode) {
    /* Create an empty response with the statuscode */
    void *resp = UA_alloca(ac->responseType->memSize);
    UA_init(resp, ac->responseType);
    ((UA_ResponseHeader*)resp)->serviceResult = statusCode;

    ac->callback(client, ac->userdata, ac->requestId, resp, ac->responseType);

    /* Clean up the response. Users might move data into it. For whatever reasons. */
    UA_deleteMembers(resp, ac->responseType);
}

void UA_Client_AsyncService_removeAll(UA_Client *client, UA_StatusCode statusCode) {
    AsyncServiceCall *ac, *ac_tmp;
    LIST_FOREACH_SAFE(ac, &client->asyncServiceCalls, pointers, ac_tmp) {
        LIST_REMOVE(ac, pointers);
        UA_Client_AsyncService_cancel(client, ac, statusCode);
        UA_free(ac);
    }
}

UA_StatusCode
receiveServiceResponse_async (UA_Client *client, void *response,
                              const UA_DataType *responseType) {
    SyncResponseDescription rd = { client, false, 0, response, responseType };

    UA_StatusCode retval = UA_Connection_receiveChunksNonBlocking (
            &client->connection, &rd, client_processChunk);
    /*let client run when non critical timeout*/
    if (retval != UA_STATUSCODE_GOOD
            && retval != UA_STATUSCODE_GOODNONCRITICALTIMEOUT) {
        if (retval == UA_STATUSCODE_BADCONNECTIONCLOSED)
            client->state = UA_CLIENTSTATE_DISCONNECTED;
        else
            UA_Client_disconnect (client);
    }
    return retval;
}

UA_StatusCode
receivePacket_async (UA_Client *client) {
    UA_StatusCode retval = UA_STATUSCODE_GOOD;
    if (UA_Client_getState (client) == UA_CLIENTSTATE_DISCONNECTED) {
        retval = UA_Connection_receiveChunksNonBlocking (
                &client->connection, client, client->ackResponseCallback);
    }
    else if (UA_Client_getState (client) == UA_CLIENTSTATE_CONNECTED) {
        retval = UA_Connection_receiveChunksNonBlocking (
                &client->connection, client,
                client->openSecureChannelResponseCallback);
    }
    if (retval != UA_STATUSCODE_GOOD) {
        if (retval == UA_STATUSCODE_BADCONNECTIONCLOSED)
            client->state = UA_CLIENTSTATE_DISCONNECTED;
        else
            UA_Client_disconnect (client);
    }
    return retval;
}

void
UA_Client_AsyncService_cancel(UA_Client *client, AsyncServiceCall *ac,
                              UA_StatusCode statusCode) {
    /* Create an empty response with the statuscode */
    void *resp = UA_alloca(ac->responseType->memSize);
    UA_init(resp, ac->responseType);
    ((UA_ResponseHeader*)resp)->serviceResult = statusCode;

    ac->callback(client, ac->userdata, ac->requestId, resp, ac->responseType);

    /* Clean up the response. Users might move data into it. For whatever reasons. */
    UA_deleteMembers(resp, ac->responseType);
}

void UA_Client_AsyncService_removeAll(UA_Client *client, UA_StatusCode statusCode) {
    AsyncServiceCall *ac, *ac_tmp;
    LIST_FOREACH_SAFE(ac, &client->asyncServiceCalls, pointers, ac_tmp) {
        LIST_REMOVE(ac, pointers);
        UA_Client_AsyncService_cancel(client, ac, statusCode);
        UA_free(ac);
    }
}

UA_StatusCode
__UA_Client_AsyncService(UA_Client *client, const void *request,
                         const UA_DataType *requestType,
                         UA_ClientAsyncServiceCallback callback,
                         const UA_DataType *responseType,
                         void *userdata, UA_UInt32 *requestId) {
    /* Prepare the entry for the linked list */
    AsyncServiceCall *ac = (AsyncServiceCall*)UA_malloc(sizeof(AsyncServiceCall));
    if(!ac)
        return UA_STATUSCODE_BADOUTOFMEMORY;
    ac->callback = callback;
    ac->responseType = responseType;
    ac->userdata = userdata;

    /* Call the service and set the requestId */
    UA_StatusCode retval = sendSymmetricServiceRequest(client, request, requestType, &ac->requestId);
    if(retval != UA_STATUSCODE_GOOD) {
        UA_free(ac);
        return retval;
    }

    /* Store the entry for async processing */
    LIST_INSERT_HEAD(&client->asyncServiceCalls, ac, pointers);
    if (requestId)
        *requestId = ac->requestId;
    return UA_STATUSCODE_GOOD;
}

UA_StatusCode
UA_Client_sendAsyncRequest (UA_Client *client, const void *request,
                            const UA_DataType *requestType,
                            UA_ClientAsyncServiceCallback callback,
                            const UA_DataType *responseType, void *userdata,
                            UA_UInt32 *requestId) {
    if (UA_Client_getState (client) < UA_CLIENTSTATE_SECURECHANNEL) {
        UA_LOG_INFO (client->config.logger, UA_LOGCATEGORY_CLIENT,
                     "Cient must be connected to send high-level requests");
        return UA_STATUSCODE_GOOD;
    }
    return __UA_Client_AsyncService (client, request, requestType, callback,
                                     responseType, userdata, requestId);
}

UA_StatusCode
UA_Client_runAsync(UA_Client *client, UA_UInt16 timeout) {
    /* TODO: Call repeated jobs that are scheduled */
#ifdef UA_ENABLE_SUBSCRIPTIONS
    UA_StatusCode retvalPublish = UA_Client_Subscriptions_backgroundPublish(client);
    if (retvalPublish != UA_STATUSCODE_GOOD)
        return retvalPublish;
#endif
    UA_DateTime maxDate = UA_DateTime_nowMonotonic() + (timeout * UA_DATETIME_MSEC);
    UA_StatusCode retval = receiveServiceResponse(client, NULL, NULL, maxDate, NULL);
    if(retval == UA_STATUSCODE_GOODNONCRITICALTIMEOUT)
        retval = UA_STATUSCODE_GOOD;
#ifdef UA_ENABLE_SUBSCRIPTIONS
    /* The inactivity check must be done after receiveServiceResponse */
    UA_Client_Subscriptions_backgroundPublishInactivityCheck(client);
#endif
    return retval;
}

UA_StatusCode
UA_Client_addRepeatedCallback (UA_Client *Client, UA_ClientCallback callback,
                               void *data, UA_UInt32 interval,
                               UA_UInt64 *callbackId) {
    return UA_Timer_addRepeatedCallback (&Client->timer,
                                         (UA_TimerCallback) callback, data,
                                         interval, callbackId);
}

UA_StatusCode
UA_Client_changeRepeatedCallbackInterval (UA_Client *Client,
                                          UA_UInt64 callbackId,
                                          UA_UInt32 interval) {
    return UA_Timer_changeRepeatedCallbackInterval (&Client->timer, callbackId,
                                                    interval);
}

UA_StatusCode
UA_Client_removeRepeatedCallback (UA_Client *Client, UA_UInt64 callbackId) {
    return UA_Timer_removeRepeatedCallback (&Client->timer, callbackId);
}<|MERGE_RESOLUTION|>--- conflicted
+++ resolved
@@ -36,8 +36,7 @@
     client->channel.securityPolicy = &client->securityPolicy;
     client->channel.securityMode = UA_MESSAGESECURITYMODE_NONE;
     client->config = config;
-<<<<<<< HEAD
-    if (client->config.stateCallback)
+    if(client->config.stateCallback)
         client->config.stateCallback (client, client->state);
     //catch error during async connection
     client->connectStatus = UA_STATUSCODE_GOOD;
@@ -48,10 +47,6 @@
 #ifndef UA_ENABLE_MULTITHREADING
     SLIST_INIT(&client->delayedClientCallbacks);
 #endif
-=======
-    if(client->config.stateCallback)
-        client->config.stateCallback(client, client->state);
->>>>>>> ba3b55ab
 }
 
 UA_Client *
@@ -208,7 +203,7 @@
     }
 
     /* Call the callback */
-    ac->callback(client, ac->userdata, requestId, response, ac->responseType);
+    ac->callback(client, ac->userdata, requestId, response);
     UA_deleteMembers(response, ac->responseType);
 
     /* Remove the callback */
@@ -375,34 +370,11 @@
     retval = receiveServiceResponse(client, response, responseType, maxDate, &requestId);
     if(retval == UA_STATUSCODE_GOODNONCRITICALTIMEOUT) {
         /* In synchronous service, if we have don't have a reply we need to close the connection */
-        UA_Client_close (client);
+        UA_Client_close(client);
         retval = UA_STATUSCODE_BADCONNECTIONCLOSED;
     }
-    if (retval != UA_STATUSCODE_GOOD)
+    if(retval != UA_STATUSCODE_GOOD)
         respHeader->serviceResult = retval;
-}
-
-void
-UA_Client_AsyncService_cancel(UA_Client *client, AsyncServiceCall *ac,
-                              UA_StatusCode statusCode) {
-    /* Create an empty response with the statuscode */
-    void *resp = UA_alloca(ac->responseType->memSize);
-    UA_init(resp, ac->responseType);
-    ((UA_ResponseHeader*)resp)->serviceResult = statusCode;
-
-    ac->callback(client, ac->userdata, ac->requestId, resp, ac->responseType);
-
-    /* Clean up the response. Users might move data into it. For whatever reasons. */
-    UA_deleteMembers(resp, ac->responseType);
-}
-
-void UA_Client_AsyncService_removeAll(UA_Client *client, UA_StatusCode statusCode) {
-    AsyncServiceCall *ac, *ac_tmp;
-    LIST_FOREACH_SAFE(ac, &client->asyncServiceCalls, pointers, ac_tmp) {
-        LIST_REMOVE(ac, pointers);
-        UA_Client_AsyncService_cancel(client, ac, statusCode);
-        UA_free(ac);
-    }
 }
 
 UA_StatusCode
@@ -435,7 +407,7 @@
                 &client->connection, client,
                 client->openSecureChannelResponseCallback);
     }
-    if (retval != UA_STATUSCODE_GOOD) {
+    if (retval != UA_STATUSCODE_GOOD && retval != UA_STATUSCODE_GOODNONCRITICALTIMEOUT) {
         if (retval == UA_STATUSCODE_BADCONNECTIONCLOSED)
             client->state = UA_CLIENTSTATE_DISCONNECTED;
         else
@@ -452,7 +424,7 @@
     UA_init(resp, ac->responseType);
     ((UA_ResponseHeader*)resp)->serviceResult = statusCode;
 
-    ac->callback(client, ac->userdata, ac->requestId, resp, ac->responseType);
+    ac->callback(client, ac->userdata, ac->requestId, resp);
 
     /* Clean up the response. Users might move data into it. For whatever reasons. */
     UA_deleteMembers(resp, ac->responseType);
@@ -490,7 +462,7 @@
 
     /* Store the entry for async processing */
     LIST_INSERT_HEAD(&client->asyncServiceCalls, ac, pointers);
-    if (requestId)
+    if(requestId)
         *requestId = ac->requestId;
     return UA_STATUSCODE_GOOD;
 }
@@ -538,13 +510,6 @@
                                          interval, callbackId);
 }
 
-UA_StatusCode
-UA_Client_changeRepeatedCallbackInterval (UA_Client *Client,
-                                          UA_UInt64 callbackId,
-                                          UA_UInt32 interval) {
-    return UA_Timer_changeRepeatedCallbackInterval (&Client->timer, callbackId,
-                                                    interval);
-}
 
 UA_StatusCode
 UA_Client_removeRepeatedCallback (UA_Client *Client, UA_UInt64 callbackId) {
