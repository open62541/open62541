--- conflicted
+++ resolved
@@ -630,13 +630,8 @@
     UA_LOCK_ASSERT(&client->clientMutex, 1);
 
     if(client->channel.state != UA_SECURECHANNELSTATE_OPEN) {
-<<<<<<< HEAD
-        UA_LOG_INFO0(&client->config.logger, UA_LOGCATEGORY_CLIENT,
-                    "SecureChannel must be connected before sending requests");
-=======
         UA_LOG_WARNING_CHANNEL(&client->config.logger, &client->channel,
                                "SecureChannel must be connected before sending requests");
->>>>>>> b32aa895
         return UA_STATUSCODE_BADSERVERNOTCONNECTED;
     }
 
