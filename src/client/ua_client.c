/* This Source Code Form is subject to the terms of the Mozilla Public
 * License, v. 2.0. If a copy of the MPL was not distributed with this
 * file, You can obtain one at http://mozilla.org/MPL/2.0/. */

#include "ua_client.h"
#include "ua_client_internal.h"
#include "ua_connection_internal.h"
#include "ua_types_encoding_binary.h"
#include "ua_types_generated_encoding_binary.h"
#include "ua_transport_generated.h"
#include "ua_transport_generated_handling.h"
#include "ua_transport_generated_encoding_binary.h"
#include "ua_util.h"
<<<<<<< HEAD
#include "ua_nodeids.h"
#include "ua_securitypolicy_none.h"
=======
>>>>>>> 498136ad

 /*********************/
 /* Create and Delete */
 /*********************/

static void UA_Client_init(UA_Client* client, UA_ClientConfig config) {
    memset(client, 0, sizeof(UA_Client));
    client->channel.connection = &client->connection;
    client->channel.endpoint = (UA_Endpoint*)UA_malloc(sizeof(UA_Endpoint));
    client->channel.endpoints = (UA_Endpoints*)UA_malloc(sizeof(UA_Endpoints));
    UA_EndpointDescription_init(&client->channel.endpoint->endpointDescription);
    client->channel.endpoints->endpoints = client->channel.endpoint;
    client->channel.endpoints->count = 1;
    client->channel.endpoint->securityPolicy = &UA_SecurityPolicy_None;
    UA_SecurityPolicy_None.policyContext.newContext(&UA_SecurityPolicy_None,
                                                      NULL,
                                                      NULL,
                                                      &client->channel.endpoint->securityContext);
    client->config = config;
}

UA_Client * UA_Client_new(UA_ClientConfig config) {
    UA_Client *client = (UA_Client*)UA_calloc(1, sizeof(UA_Client));
    if(!client)
        return NULL;
    UA_Client_init(client, config);
    return client;
}

static void UA_Client_deleteMembers(UA_Client* client) {
    UA_Client_disconnect(client);
    UA_SecurityPolicy_None.policyContext.deleteContext(client->channel.endpoint->securityContext);
    UA_free(client->channel.endpoint);
    UA_free(client->channel.endpoints);
    UA_SecureChannel_deleteMembersCleanup(&client->channel);
    UA_Connection_deleteMembers(&client->connection);
    if(client->endpointUrl.data)
        UA_String_deleteMembers(&client->endpointUrl);
    UA_UserTokenPolicy_deleteMembers(&client->token);
    UA_NodeId_deleteMembers(&client->authenticationToken);
    if(client->username.data)
        UA_String_deleteMembers(&client->username);
    if(client->password.data)
        UA_String_deleteMembers(&client->password);

    /* Delete the async service calls */
    AsyncServiceCall *ac, *ac_tmp;
    LIST_FOREACH_SAFE(ac, &client->asyncServiceCalls, pointers, ac_tmp) {
        LIST_REMOVE(ac, pointers);
        UA_free(ac);
    }

    /* Delete the subscriptions */
#ifdef UA_ENABLE_SUBSCRIPTIONS
    UA_Client_NotificationsAckNumber *n, *tmp;
    LIST_FOREACH_SAFE(n, &client->pendingNotificationsAcks, listEntry, tmp) {
        LIST_REMOVE(n, listEntry);
        UA_free(n);
    }
    UA_Client_Subscription *sub, *tmps;
    LIST_FOREACH_SAFE(sub, &client->subscriptions, listEntry, tmps)
        UA_Client_Subscriptions_forceDelete(client, sub); /* force local removal */
#endif
}

void UA_Client_reset(UA_Client* client) {
    UA_Client_deleteMembers(client);
    UA_Client_init(client, client->config);
}

void UA_Client_delete(UA_Client* client) {
    UA_Client_deleteMembers(client);
    UA_free(client);
}

UA_ClientState UA_Client_getState(UA_Client *client) {
    if(!client)
        return UA_CLIENTSTATE_ERRORED;
    return client->state;
}

/*************************/
/* Manage the Connection */
/*************************/

#define UA_MINMESSAGESIZE 8192

static UA_StatusCode
HelAckHandshake(UA_Client *client) {
    /* Get a buffer */
    UA_ByteString message;
    UA_Connection *conn = &client->connection;
    UA_StatusCode retval = conn->getSendBuffer(conn, UA_MINMESSAGESIZE, &message);
    if(retval != UA_STATUSCODE_GOOD)
        return retval;

    /* Prepare the HEL message and encode at offset 8 */
    UA_TcpHelloMessage hello;
    UA_String_copy(&client->endpointUrl, &hello.endpointUrl); /* must be less than 4096 bytes */
    hello.maxChunkCount = conn->localConf.maxChunkCount;
    hello.maxMessageSize = conn->localConf.maxMessageSize;
    hello.protocolVersion = conn->localConf.protocolVersion;
    hello.receiveBufferSize = conn->localConf.recvBufferSize;
    hello.sendBufferSize = conn->localConf.sendBufferSize;

    UA_Byte *bufPos = &message.data[8]; /* skip the header */
    const UA_Byte *bufEnd = &message.data[message.length];
    retval = UA_TcpHelloMessage_encodeBinary(&hello, &bufPos, &bufEnd);
    UA_TcpHelloMessage_deleteMembers(&hello);

    /* Encode the message header at offset 0 */
    UA_TcpMessageHeader messageHeader;
    messageHeader.messageTypeAndChunkType = UA_CHUNKTYPE_FINAL + UA_MESSAGETYPE_HEL;
    messageHeader.messageSize = (UA_UInt32)((uintptr_t)bufPos - (uintptr_t)message.data);
    bufPos = message.data;
    retval |= UA_TcpMessageHeader_encodeBinary(&messageHeader, &bufPos, &bufEnd);
    if(retval != UA_STATUSCODE_GOOD) {
        conn->releaseSendBuffer(conn, &message);
        return retval;
    }

    /* Send the HEL message */
    message.length = messageHeader.messageSize;
    retval = conn->send(conn, &message);
    if(retval != UA_STATUSCODE_GOOD) {
        UA_LOG_INFO(client->config.logger, UA_LOGCATEGORY_NETWORK,
                    "Sending HEL failed");
        return retval;
    }
    UA_LOG_DEBUG(client->config.logger, UA_LOGCATEGORY_NETWORK,
                 "Sent HEL message");

    /* Loop until we have a complete chunk */
    UA_ByteString reply = UA_BYTESTRING_NULL;
    UA_Boolean realloced = false;
    retval = UA_Connection_receiveChunksBlocking(conn, &reply, &realloced,
                                                 client->config.timeout);
    if(retval != UA_STATUSCODE_GOOD) {
        UA_LOG_INFO(client->config.logger, UA_LOGCATEGORY_NETWORK,
                    "Receiving ACK message failed");
        return retval;
    }

    /* Decode the message */
    size_t offset = 0;
    UA_TcpAcknowledgeMessage ackMessage;
    retval = UA_TcpMessageHeader_decodeBinary(&reply, &offset, &messageHeader);
    retval |= UA_TcpAcknowledgeMessage_decodeBinary(&reply, &offset, &ackMessage);

    /* Free the message buffer */
    if(!realloced)
        conn->releaseRecvBuffer(conn, &reply);
    else
        UA_ByteString_deleteMembers(&reply);

    /* Store remote connection settings and adjust local configuration to not
       exceed the limits */
    if(retval == UA_STATUSCODE_GOOD) {
        UA_LOG_DEBUG(client->config.logger, UA_LOGCATEGORY_NETWORK, "Received ACK message");
        conn->remoteConf.maxChunkCount = ackMessage.maxChunkCount; /* may be zero -> unlimited */
        conn->remoteConf.maxMessageSize = ackMessage.maxMessageSize; /* may be zero -> unlimited */
        conn->remoteConf.protocolVersion = ackMessage.protocolVersion;
        conn->remoteConf.sendBufferSize = ackMessage.sendBufferSize;
        conn->remoteConf.recvBufferSize = ackMessage.receiveBufferSize;
        if(conn->remoteConf.recvBufferSize < conn->localConf.sendBufferSize)
            conn->localConf.sendBufferSize = conn->remoteConf.recvBufferSize;
        if(conn->remoteConf.sendBufferSize < conn->localConf.recvBufferSize)
            conn->localConf.recvBufferSize = conn->remoteConf.sendBufferSize;
        conn->state = UA_CONNECTION_ESTABLISHED;
    } else {
        UA_LOG_INFO(client->config.logger, UA_LOGCATEGORY_NETWORK, "Decoding ACK message failed");
    }
    UA_TcpAcknowledgeMessage_deleteMembers(&ackMessage);

    return retval;
}

static UA_StatusCode
SecureChannelHandshake(UA_Client *client, UA_Boolean renew) {
    /* Check if sc is still valid */
    if(renew && client->nextChannelRenewal - UA_DateTime_nowMonotonic() > 0)
        return UA_STATUSCODE_GOOD;

    UA_Connection *conn = &client->connection;
    if(conn->state != UA_CONNECTION_ESTABLISHED)
        return UA_STATUSCODE_BADSERVERNOTCONNECTED;

    UA_ByteString message;
    UA_StatusCode retval = conn->getSendBuffer(conn, conn->remoteConf.recvBufferSize, &message);
    if(retval != UA_STATUSCODE_GOOD)
        return retval;

    /* Jump over the messageHeader that will be encoded last */
    UA_Byte *bufPos = &message.data[12];
    const UA_Byte *bufEnd = &message.data[message.length];

    /* Encode the Asymmetric Security Header */
    UA_AsymmetricAlgorithmSecurityHeader asymHeader;
    UA_AsymmetricAlgorithmSecurityHeader_init(&asymHeader);
    asymHeader.securityPolicyUri = UA_STRING("http://opcfoundation.org/UA/SecurityPolicy#None");
    retval = UA_AsymmetricAlgorithmSecurityHeader_encodeBinary(&asymHeader, &bufPos, &bufEnd);

    /* Encode the sequence header */
    UA_SequenceHeader seqHeader;
    seqHeader.sequenceNumber = ++client->channel.sendSequenceNumber;
    seqHeader.requestId = ++client->requestId;
    retval |= UA_SequenceHeader_encodeBinary(&seqHeader, &bufPos, &bufEnd);

    /* Encode the NodeId of the OpenSecureChannel Service */
    UA_NodeId requestType =
        UA_NODEID_NUMERIC(0, UA_TYPES[UA_TYPES_OPENSECURECHANNELREQUEST].binaryEncodingId);
    retval |= UA_NodeId_encodeBinary(&requestType, &bufPos, &bufEnd);

    /* Encode the OpenSecureChannelRequest */
    UA_OpenSecureChannelRequest opnSecRq;
    UA_OpenSecureChannelRequest_init(&opnSecRq);
    opnSecRq.requestHeader.timestamp = UA_DateTime_now();
    opnSecRq.requestHeader.authenticationToken = client->authenticationToken;
    if(renew) {
        opnSecRq.requestType = UA_SECURITYTOKENREQUESTTYPE_RENEW;
        UA_LOG_DEBUG(client->config.logger, UA_LOGCATEGORY_SECURECHANNEL,
                     "Requesting to renew the SecureChannel");
    } else {
        opnSecRq.requestType = UA_SECURITYTOKENREQUESTTYPE_ISSUE;
        UA_LOG_DEBUG(client->config.logger, UA_LOGCATEGORY_SECURECHANNEL,
                     "Requesting to open a SecureChannel");
    }
    opnSecRq.securityMode = UA_MESSAGESECURITYMODE_NONE;
    opnSecRq.clientNonce = client->channel.clientNonce;
    opnSecRq.requestedLifetime = client->config.secureChannelLifeTime;
    retval |= UA_OpenSecureChannelRequest_encodeBinary(&opnSecRq, &bufPos, &bufEnd);

    /* Encode the message header at the beginning */
    size_t length = (uintptr_t)(bufPos - message.data);
    bufPos = message.data;
    UA_SecureConversationMessageHeader messageHeader;
    messageHeader.messageHeader.messageTypeAndChunkType = UA_MESSAGETYPE_OPN + UA_CHUNKTYPE_FINAL;
    messageHeader.messageHeader.messageSize = (UA_UInt32)length;
    if(renew)
        messageHeader.secureChannelId = client->channel.securityToken.channelId;
    else
        messageHeader.secureChannelId = 0;
    retval |= UA_SecureConversationMessageHeader_encodeBinary(&messageHeader, &bufPos, &bufEnd);

    /* Clean up and return if encoding the message failed */
    if(retval != UA_STATUSCODE_GOOD) {
        client->connection.releaseSendBuffer(&client->connection, &message);
        return retval;
    }

    /* Send the message */
    message.length = length;
    retval = conn->send(conn, &message);
    if(retval != UA_STATUSCODE_GOOD)
        return retval;

    /* Receive the response */
    UA_ByteString reply = UA_BYTESTRING_NULL;
    UA_Boolean realloced = false;
    retval = UA_Connection_receiveChunksBlocking(conn, &reply, &realloced,
                                                 client->config.timeout);
    if(retval != UA_STATUSCODE_GOOD) {
        UA_LOG_DEBUG(client->config.logger, UA_LOGCATEGORY_SECURECHANNEL,
                     "Receiving OpenSecureChannelResponse failed");
        return retval;
    }

    /* Decode the header */
    size_t offset = 0;
    retval = UA_SecureConversationMessageHeader_decodeBinary(&reply, &offset, &messageHeader);
    retval |= UA_AsymmetricAlgorithmSecurityHeader_decodeBinary(&reply, &offset, &asymHeader);
    retval |= UA_SequenceHeader_decodeBinary(&reply, &offset, &seqHeader);
    retval |= UA_NodeId_decodeBinary(&reply, &offset, &requestType);
    UA_NodeId expectedRequest =
        UA_NODEID_NUMERIC(0, UA_TYPES[UA_TYPES_OPENSECURECHANNELRESPONSE].binaryEncodingId);
    if(retval != UA_STATUSCODE_GOOD || !UA_NodeId_equal(&requestType, &expectedRequest)) {
        UA_ByteString_deleteMembers(&reply);
        UA_AsymmetricAlgorithmSecurityHeader_deleteMembers(&asymHeader);
        UA_NodeId_deleteMembers(&requestType);
        UA_LOG_DEBUG(client->config.logger, UA_LOGCATEGORY_CLIENT,
                     "Reply answers the wrong request. Expected OpenSecureChannelResponse.");
        return UA_STATUSCODE_BADINTERNALERROR;
    }

    /* Save the sequence number from server */
    client->channel.receiveSequenceNumber = seqHeader.sequenceNumber;

    /* Decode the response */
    UA_OpenSecureChannelResponse response;
    retval = UA_OpenSecureChannelResponse_decodeBinary(&reply, &offset, &response);

    /* Free the message */
    if(!realloced)
        conn->releaseRecvBuffer(conn, &reply);
    else
        UA_ByteString_deleteMembers(&reply);

    /* Results in either the StatusCode of decoding or the service */
    retval |= response.responseHeader.serviceResult;

    if(retval == UA_STATUSCODE_GOOD) {
        /* Response.securityToken.revisedLifetime is UInt32 we need to cast it
         * to DateTime=Int64 we take 75% of lifetime to start renewing as
         *  described in standard */
        client->nextChannelRenewal = UA_DateTime_nowMonotonic() +
            (UA_DateTime)(response.securityToken.revisedLifetime * (UA_Double)UA_MSEC_TO_DATETIME * 0.75);

        /* Replace the old nonce */
        UA_ChannelSecurityToken_deleteMembers(&client->channel.securityToken);
        UA_ChannelSecurityToken_copy(&response.securityToken, &client->channel.securityToken);
        UA_ByteString_deleteMembers(&client->channel.serverNonce);
        UA_ByteString_copy(&response.serverNonce, &client->channel.serverNonce);

        if(renew)
            UA_LOG_DEBUG(client->config.logger, UA_LOGCATEGORY_SECURECHANNEL,
                         "SecureChannel renewed");
        else
            UA_LOG_DEBUG(client->config.logger, UA_LOGCATEGORY_SECURECHANNEL,
                         "SecureChannel opened");
    } else {
        if(renew)
            UA_LOG_INFO(client->config.logger, UA_LOGCATEGORY_SECURECHANNEL,
                        "SecureChannel could not be renewed "
                        "with error code %s", UA_StatusCode_name(retval));
        else
            UA_LOG_INFO(client->config.logger, UA_LOGCATEGORY_SECURECHANNEL,
                        "SecureChannel could not be opened "
                        "with error code %s", UA_StatusCode_name(retval));
    }

    /* Clean up */
    UA_AsymmetricAlgorithmSecurityHeader_deleteMembers(&asymHeader);
    UA_OpenSecureChannelResponse_deleteMembers(&response);
    return retval;
}

static UA_StatusCode
ActivateSession(UA_Client *client) {
    UA_ActivateSessionRequest request;
    UA_ActivateSessionRequest_init(&request);
    request.requestHeader.requestHandle = ++client->requestHandle;
    request.requestHeader.timestamp = UA_DateTime_now();
    request.requestHeader.timeoutHint = 600000;

    //manual ExtensionObject encoding of the identityToken
    if(client->authenticationMethod == UA_CLIENTAUTHENTICATION_NONE) {
        UA_AnonymousIdentityToken* identityToken = UA_AnonymousIdentityToken_new();
        UA_AnonymousIdentityToken_init(identityToken);
        UA_String_copy(&client->token.policyId, &identityToken->policyId);
        request.userIdentityToken.encoding = UA_EXTENSIONOBJECT_DECODED;
        request.userIdentityToken.content.decoded.type = &UA_TYPES[UA_TYPES_ANONYMOUSIDENTITYTOKEN];
        request.userIdentityToken.content.decoded.data = identityToken;
    } else {
        UA_UserNameIdentityToken* identityToken = UA_UserNameIdentityToken_new();
        UA_UserNameIdentityToken_init(identityToken);
        UA_String_copy(&client->token.policyId, &identityToken->policyId);
        UA_String_copy(&client->username, &identityToken->userName);
        UA_String_copy(&client->password, &identityToken->password);
        request.userIdentityToken.encoding = UA_EXTENSIONOBJECT_DECODED;
        request.userIdentityToken.content.decoded.type = &UA_TYPES[UA_TYPES_USERNAMEIDENTITYTOKEN];
        request.userIdentityToken.content.decoded.data = identityToken;
    }

    UA_ActivateSessionResponse response;
    __UA_Client_Service(client, &request, &UA_TYPES[UA_TYPES_ACTIVATESESSIONREQUEST],
                        &response, &UA_TYPES[UA_TYPES_ACTIVATESESSIONRESPONSE]);

    if(response.responseHeader.serviceResult) {
        UA_LOG_ERROR(client->config.logger, UA_LOGCATEGORY_CLIENT,
                     "ActivateSession failed with error code %s",
                     UA_StatusCode_name(response.responseHeader.serviceResult));
    }

    UA_StatusCode retval = response.responseHeader.serviceResult;
    UA_ActivateSessionRequest_deleteMembers(&request);
    UA_ActivateSessionResponse_deleteMembers(&response);
    return retval;
}

/* Gets a list of endpoints. Memory is allocated for endpointDescription array */
UA_StatusCode
__UA_Client_getEndpoints(UA_Client *client, size_t* endpointDescriptionsSize,
                         UA_EndpointDescription** endpointDescriptions) {
    UA_GetEndpointsRequest request;
    UA_GetEndpointsRequest_init(&request);
    request.requestHeader.timestamp = UA_DateTime_now();
    request.requestHeader.timeoutHint = 10000;
    // assume the endpointurl outlives the service call
    request.endpointUrl = client->endpointUrl;

    UA_GetEndpointsResponse response;
    UA_GetEndpointsResponse_init(&response);
    __UA_Client_Service(client, &request, &UA_TYPES[UA_TYPES_GETENDPOINTSREQUEST],
                        &response, &UA_TYPES[UA_TYPES_GETENDPOINTSRESPONSE]);

    if(response.responseHeader.serviceResult != UA_STATUSCODE_GOOD) {
        UA_StatusCode retval = response.responseHeader.serviceResult;
        UA_LOG_ERROR(client->config.logger, UA_LOGCATEGORY_CLIENT,
                     "GetEndpointRequest failed with error code %s",
                     UA_StatusCode_name(retval));
        UA_GetEndpointsResponse_deleteMembers(&response);
        return retval;
    }
    *endpointDescriptions = response.endpoints;
    *endpointDescriptionsSize = response.endpointsSize;
    response.endpoints = NULL;
    response.endpointsSize = 0;
    UA_GetEndpointsResponse_deleteMembers(&response);
    return UA_STATUSCODE_GOOD;
}

static UA_StatusCode
EndpointsHandshake(UA_Client *client) {
    UA_EndpointDescription* endpointArray = NULL;
    size_t endpointArraySize = 0;
    UA_StatusCode retval = __UA_Client_getEndpoints(client, &endpointArraySize, &endpointArray);
    if(retval != UA_STATUSCODE_GOOD)
        return retval;

    UA_Boolean endpointFound = false;
    UA_Boolean tokenFound = false;
    UA_String securityNone = UA_STRING("http://opcfoundation.org/UA/SecurityPolicy#None");
    UA_String binaryTransport = UA_STRING("http://opcfoundation.org/UA-Profile/"
                                          "Transport/uatcp-uasc-uabinary");

    //TODO: compare endpoint information with client->endpointUri
    for(size_t i = 0; i < endpointArraySize; ++i) {
        UA_EndpointDescription* endpoint = &endpointArray[i];
        /* look out for binary transport endpoints */
        /* Note: Siemens returns empty ProfileUrl, we will accept it as binary */
        if(endpoint->transportProfileUri.length != 0 &&
           !UA_String_equal(&endpoint->transportProfileUri, &binaryTransport))
            continue;
        /* look out for an endpoint without security */
        if(!UA_String_equal(&endpoint->securityPolicyUri, &securityNone))
            continue;

        /* endpoint with no security found */
        endpointFound = true;

        /* look for a user token policy with an anonymous token */
        for(size_t j = 0; j < endpoint->userIdentityTokensSize; ++j) {
            UA_UserTokenPolicy* userToken = &endpoint->userIdentityTokens[j];

            /* Usertokens also have a security policy... */
            if(userToken->securityPolicyUri.length > 0 &&
               !UA_String_equal(&userToken->securityPolicyUri, &securityNone))
                continue;

            /* UA_CLIENTAUTHENTICATION_NONE == UA_USERTOKENTYPE_ANONYMOUS
             * UA_CLIENTAUTHENTICATION_USERNAME == UA_USERTOKENTYPE_USERNAME
             * TODO: Check equivalence for other types when adding the support */
            if((int)client->authenticationMethod != (int)userToken->tokenType)
                continue;

            /* Endpoint with matching usertokenpolicy found */
            tokenFound = true;
            UA_UserTokenPolicy_copy(userToken, &client->token);
            break;
        }
    }

    UA_Array_delete(endpointArray, endpointArraySize,
                    &UA_TYPES[UA_TYPES_ENDPOINTDESCRIPTION]);

    if(!endpointFound) {
        UA_LOG_ERROR(client->config.logger, UA_LOGCATEGORY_CLIENT,
                     "No suitable endpoint found");
        retval = UA_STATUSCODE_BADINTERNALERROR;
    } else if(!tokenFound) {
        UA_LOG_ERROR(client->config.logger, UA_LOGCATEGORY_CLIENT,
                     "No suitable UserTokenPolicy found for the possible endpoints");
        retval = UA_STATUSCODE_BADINTERNALERROR;
    }
    return retval;
}

static UA_StatusCode
SessionHandshake(UA_Client *client) {
    UA_CreateSessionRequest request;
    UA_CreateSessionRequest_init(&request);

    request.requestHeader.timestamp = UA_DateTime_now();
    request.requestHeader.timeoutHint = 10000;
    UA_ByteString_copy(&client->channel.clientNonce, &request.clientNonce);
    request.requestedSessionTimeout = 1200000;
    request.maxResponseMessageSize = UA_INT32_MAX;
    UA_String_copy(&client->endpointUrl, &request.endpointUrl);

    UA_CreateSessionResponse response;
    UA_CreateSessionResponse_init(&response);
    __UA_Client_Service(client, &request, &UA_TYPES[UA_TYPES_CREATESESSIONREQUEST],
                        &response, &UA_TYPES[UA_TYPES_CREATESESSIONRESPONSE]);

    UA_NodeId_copy(&response.authenticationToken, &client->authenticationToken);

    UA_StatusCode retval = response.responseHeader.serviceResult;
    UA_CreateSessionRequest_deleteMembers(&request);
    UA_CreateSessionResponse_deleteMembers(&response);
    return retval;
}

static UA_StatusCode
CloseSession(UA_Client *client) {
    UA_CloseSessionRequest request;
    UA_CloseSessionRequest_init(&request);

    request.requestHeader.timestamp = UA_DateTime_now();
    request.requestHeader.timeoutHint = 10000;
    request.deleteSubscriptions = true;
    UA_CloseSessionResponse response;
    __UA_Client_Service(client, &request, &UA_TYPES[UA_TYPES_CLOSESESSIONREQUEST],
                        &response, &UA_TYPES[UA_TYPES_CLOSESESSIONRESPONSE]);

    UA_StatusCode retval = response.responseHeader.serviceResult;
    UA_CloseSessionRequest_deleteMembers(&request);
    UA_CloseSessionResponse_deleteMembers(&response);
    return retval;
}

static UA_StatusCode
CloseSecureChannel(UA_Client *client) {
    UA_SecureChannel *channel = &client->channel;
    UA_CloseSecureChannelRequest request;
    UA_CloseSecureChannelRequest_init(&request);
    request.requestHeader.requestHandle = ++client->requestHandle;
    request.requestHeader.timestamp = UA_DateTime_now();
    request.requestHeader.timeoutHint = 10000;
    UA_NodeId_copy(&client->authenticationToken,
                   &request.requestHeader.authenticationToken);

    UA_SecureConversationMessageHeader msgHeader;
    msgHeader.messageHeader.messageTypeAndChunkType = UA_MESSAGETYPE_CLO + UA_CHUNKTYPE_FINAL;
    msgHeader.secureChannelId = channel->securityToken.channelId;

    UA_SymmetricAlgorithmSecurityHeader symHeader;
    symHeader.tokenId = channel->securityToken.tokenId;

    UA_SequenceHeader seqHeader;
    seqHeader.sequenceNumber = ++channel->sendSequenceNumber;
    seqHeader.requestId = ++client->requestId;

    UA_NodeId typeId =
        UA_NODEID_NUMERIC(0, UA_TYPES[UA_TYPES_CLOSESECURECHANNELREQUEST].binaryEncodingId);

    UA_ByteString message;
    UA_Connection *conn = &client->connection;
    UA_StatusCode retval = conn->getSendBuffer(conn, conn->remoteConf.recvBufferSize, &message);
    if(retval != UA_STATUSCODE_GOOD) {
        UA_CloseSecureChannelRequest_deleteMembers(&request);
        return retval;
    }

    /* Jump over the header */
    UA_Byte *bufPos = &message.data[UA_SECURE_CONVERSATION_MESSAGE_HEADER_LENGTH];

    const UA_Byte *bufEnd = &message.data[message.length];

    /* Encode some more headers and the CloseSecureChannelRequest */
    retval |= UA_SymmetricAlgorithmSecurityHeader_encodeBinary(&symHeader, &bufPos, &bufEnd);
    retval |= UA_SequenceHeader_encodeBinary(&seqHeader, &bufPos, &bufEnd);
    retval |= UA_NodeId_encodeBinary(&typeId, &bufPos, &bufEnd);
    retval |= UA_encodeBinary(&request, &UA_TYPES[UA_TYPES_CLOSESECURECHANNELREQUEST],
                              &bufPos, &bufEnd, NULL, NULL);

    /* Encode the header */
    msgHeader.messageHeader.messageSize = (UA_UInt32)((uintptr_t)bufPos - (uintptr_t)message.data);
    bufPos = message.data;
    retval |= UA_SecureConversationMessageHeader_encodeBinary(&msgHeader, &bufPos, &bufEnd);

    if(retval == UA_STATUSCODE_GOOD) {
        message.length = msgHeader.messageHeader.messageSize;
        retval = conn->send(conn, &message);
    } else {
        conn->releaseSendBuffer(conn, &message);
    }
    conn->close(conn);
    UA_CloseSecureChannelRequest_deleteMembers(&request);
    return retval;
}

UA_StatusCode
UA_Client_connect_username(UA_Client *client, const char *endpointUrl,
                           const char *username, const char *password) {
    client->authenticationMethod = UA_CLIENTAUTHENTICATION_USERNAME;
    client->username = UA_STRING_ALLOC(username);
    client->password = UA_STRING_ALLOC(password);
    return UA_Client_connect(client, endpointUrl);
}

UA_StatusCode
__UA_Client_connect(UA_Client *client, const char *endpointUrl,
                    UA_Boolean endpointsHandshake, UA_Boolean createSession) {
    if(client->state == UA_CLIENTSTATE_CONNECTED)
        return UA_STATUSCODE_GOOD;
    if(client->state == UA_CLIENTSTATE_ERRORED) {
        UA_Client_reset(client);
    }

    UA_StatusCode retval = UA_STATUSCODE_GOOD;
    client->connection =
        client->config.connectionFunc(client->config.localConnectionConfig, endpointUrl);
    if(client->connection.state != UA_CONNECTION_OPENING) {
        retval = UA_STATUSCODE_BADCONNECTIONCLOSED;
        goto cleanup;
    }

    client->endpointUrl = UA_STRING_ALLOC(endpointUrl);
    if(!client->endpointUrl.data) {
        retval = UA_STATUSCODE_BADOUTOFMEMORY;
        goto cleanup;
    }

    client->connection.localConf = client->config.localConnectionConfig;
    retval = HelAckHandshake(client);
    if(retval == UA_STATUSCODE_GOOD)
        retval = SecureChannelHandshake(client, false);
    if(endpointsHandshake && retval == UA_STATUSCODE_GOOD)
        retval = EndpointsHandshake(client);
    if(endpointsHandshake && createSession && retval == UA_STATUSCODE_GOOD)
        retval = SessionHandshake(client);
    if(endpointsHandshake && createSession && retval == UA_STATUSCODE_GOOD)
        retval = ActivateSession(client);
    if(retval == UA_STATUSCODE_GOOD) {
        client->connection.state = UA_CONNECTION_ESTABLISHED;
        client->state = UA_CLIENTSTATE_CONNECTED;
    } else {
        goto cleanup;
    }
    return retval;

cleanup:
    UA_Client_reset(client);
    return retval;
}

UA_StatusCode
UA_Client_connect(UA_Client *client, const char *endpointUrl) {
    return __UA_Client_connect(client, endpointUrl, UA_TRUE, UA_TRUE);
}

UA_StatusCode UA_Client_disconnect(UA_Client *client) {
    if(client->state == UA_CLIENTSTATE_READY)
        return UA_STATUSCODE_BADNOTCONNECTED;
    UA_StatusCode retval = UA_STATUSCODE_GOOD;
    /* Is a session established? */
    if(client->connection.state == UA_CONNECTION_ESTABLISHED &&
       !UA_NodeId_equal(&client->authenticationToken, &UA_NODEID_NULL))
        retval = CloseSession(client);
    /* Is a secure channel established? */
    if(client->connection.state == UA_CONNECTION_ESTABLISHED)
        retval |= CloseSecureChannel(client);
    return retval;
}

UA_StatusCode UA_Client_manuallyRenewSecureChannel(UA_Client *client) {
    UA_StatusCode retval = SecureChannelHandshake(client, true);
    if(retval == UA_STATUSCODE_GOOD)
        client->state = UA_CLIENTSTATE_CONNECTED;
    return retval;
}

/****************/
/* Raw Services */
/****************/

/* For both synchronous and asynchronous service calls */
static UA_StatusCode
sendServiceRequest(UA_Client *client, const void *request,
                   const UA_DataType *requestType, UA_UInt32 *requestId) {
    /* Make sure we have a valid session */
    UA_StatusCode retval = UA_Client_manuallyRenewSecureChannel(client);
    if(retval != UA_STATUSCODE_GOOD)
        return retval;

    /* Adjusting the request header. The const attribute is violated, but we
     * only touch the following members: */
    UA_RequestHeader *rr = (UA_RequestHeader*)(uintptr_t)request;
    rr->authenticationToken = client->authenticationToken; /* cleaned up at the end */
    rr->timestamp = UA_DateTime_now();
    rr->requestHandle = ++client->requestHandle;

    /* Send the request */
    UA_UInt32 rqId = ++client->requestId;
    UA_LOG_DEBUG(client->config.logger, UA_LOGCATEGORY_CLIENT,
                 "Sending a request of type %i", requestType->typeId.identifier.numeric);
    retval = UA_SecureChannel_sendBinaryMessage(&client->channel, rqId, rr, requestType);
    UA_NodeId_init(&rr->authenticationToken);
    if(retval != UA_STATUSCODE_GOOD)
        return retval;

    *requestId = rqId;
    return UA_STATUSCODE_GOOD;
}

/* Look for the async callback in the linked list, execute and delete it */
static UA_StatusCode
processAsyncResponse(UA_Client *client, UA_UInt32 requestId,
                  UA_NodeId *responseTypeId, UA_ByteString *responseMessage,
                  size_t *offset) {
    /* Find the callback */
    AsyncServiceCall *ac;
    LIST_FOREACH(ac, &client->asyncServiceCalls, pointers) {
        if(ac->requestId == requestId)
            break;
    }
    if(!ac)
        return UA_STATUSCODE_BADREQUESTHEADERINVALID;

    /* Decode the response */
    void *response = UA_alloca(ac->responseType->memSize);
    UA_StatusCode retval = UA_decodeBinary(responseMessage, offset, response,
                                           ac->responseType, 0, NULL);

    /* Call the callback */
    if(retval == UA_STATUSCODE_GOOD) {
        ac->callback(client, ac->userdata, requestId, response);
        UA_deleteMembers(response, ac->responseType);
    } else {
        UA_LOG_INFO(client->config.logger, UA_LOGCATEGORY_CLIENT,
                    "Could not decodee the response with Id %u", requestId);
    }

    /* Remove the callback */
    LIST_REMOVE(ac, pointers);
    UA_free(ac);
    return retval;
}

/* For synchronous service calls. Execute async responses until the response
 * with the correct requestId turns up. Then, the response is decoded into the
 * "response" pointer. If the responseType is NULL, just process responses as
 * async. */
typedef struct {
    UA_Client *client;
    UA_Boolean received;
    UA_UInt32 requestId;
    void *response;
    const UA_DataType *responseType;
} SyncResponseDescription;

static void
processServiceResponse(SyncResponseDescription *rd, UA_SecureChannel *channel,
                       UA_MessageType messageType, UA_UInt32 requestId,
                       UA_ByteString *message) {
    UA_StatusCode retval = UA_STATUSCODE_GOOD;
    UA_NodeId expectedNodeId;
    const UA_NodeId serviceFaultNodeId =
        UA_NODEID_NUMERIC(0, UA_TYPES[UA_TYPES_SERVICEFAULT].binaryEncodingId);

    UA_ResponseHeader *respHeader = (UA_ResponseHeader*)rd->response;

    /* Forward declaration for the goto */
    size_t offset = 0;
    UA_NodeId responseId;
    UA_NodeId_init(&responseId);

    /* Got an error.
     * TODO: Return as part of the response header */
    if(messageType == UA_MESSAGETYPE_ERR) {
        UA_TcpErrorMessage *msg = (UA_TcpErrorMessage*)message;
        UA_LOG_ERROR(rd->client->config.logger, UA_LOGCATEGORY_CLIENT,
                     "Server replied with an error message: %s %.*s",
                     UA_StatusCode_name(msg->error), msg->reason.length,
                     msg->reason.data);
        retval = msg->error;
        goto finish;
    }

    /* Unexpected response type.
     * TODO: How to process valid OPN responses? */
    if(messageType != UA_MESSAGETYPE_MSG) {
        UA_LOG_ERROR(rd->client->config.logger, UA_LOGCATEGORY_CLIENT,
                     "Server replied with the wrong message type");
        retval = UA_STATUSCODE_BADTCPMESSAGETYPEINVALID;
        goto finish;
    }

    /* Decode the data type identifier of the response */
    retval = UA_NodeId_decodeBinary(message, &offset, &responseId);
    if(retval != UA_STATUSCODE_GOOD)
        goto finish;

    /* Got an asynchronous response. Don't expected a synchronous response
     * (responseType NULL) or the id does not match. */
    if(!rd->responseType || requestId != rd->requestId) {
        retval = processAsyncResponse(rd->client, requestId, &responseId, message, &offset);
        goto finish;
    }

    /* Got the synchronous response */
    rd->received= true;

    /* Check that the response type matches */
    expectedNodeId = UA_NODEID_NUMERIC(0, rd->responseType->binaryEncodingId);
    if(!UA_NodeId_equal(&responseId, &expectedNodeId)) {
        if(UA_NodeId_equal(&responseId, &serviceFaultNodeId)) {
            /* Take the statuscode from the servicefault */
            retval = UA_decodeBinary(message, &offset, rd->response,
                                     &UA_TYPES[UA_TYPES_SERVICEFAULT], 0, NULL);
        } else {
            UA_LOG_ERROR(rd->client->config.logger, UA_LOGCATEGORY_CLIENT,
                         "Reply answers the wrong request. Expected ns=%i,i=%i."
                         "But retrieved ns=%i,i=%i", expectedNodeId.namespaceIndex,
                         expectedNodeId.identifier.numeric, responseId.namespaceIndex,
                         responseId.identifier.numeric);
            retval = UA_STATUSCODE_BADINTERNALERROR;
        }
        goto finish;
    }

    /* Decode the response */
    retval = UA_decodeBinary(message, &offset, rd->response, rd->responseType,
                             rd->client->config.customDataTypesSize,
                             rd->client->config.customDataTypes);

<<<<<<< HEAD
finish:
=======
 finish:
    UA_NodeId_deleteMembers(&responseId);
>>>>>>> 498136ad
    if(retval == UA_STATUSCODE_GOOD) {
        UA_LOG_DEBUG(rd->client->config.logger, UA_LOGCATEGORY_CLIENT,
                     "Received a response of type %i", responseId.identifier.numeric);
    } else {
        if(retval == UA_STATUSCODE_BADENCODINGLIMITSEXCEEDED)
            retval = UA_STATUSCODE_BADRESPONSETOOLARGE;
        UA_LOG_INFO(rd->client->config.logger, UA_LOGCATEGORY_CLIENT,
                    "Error receiving the response");
        respHeader->serviceResult = retval;
    }
}

static UA_StatusCode
receiveServiceResponse(UA_Client *client, void *response,
                       const UA_DataType *responseType, UA_DateTime maxDate,
                       UA_UInt32 *synchronousRequestId) {
    /* Prepare the response and the structure we give into processServiceResponse */
<<<<<<< HEAD
    UA_init(response, responseType);
    struct ResponseDescription rd = { client, false, requestId, response, responseType };
=======
    SyncResponseDescription rd = {client, false, 0, response, responseType};

    /* Return upon receiving the synchronized response. All other responses are
     * processed with a callback "in the background". */
    if(synchronousRequestId)
        rd.requestId = *synchronousRequestId;
>>>>>>> 498136ad

    do {
        /* Retrieve complete chunks */
        UA_ByteString reply = UA_BYTESTRING_NULL;
        UA_Boolean realloced = false;
        UA_DateTime now = UA_DateTime_nowMonotonic();
        if(now > maxDate)
            return UA_STATUSCODE_GOODNONCRITICALTIMEOUT;
        UA_UInt32 timeout = (UA_UInt32)((maxDate - now) / UA_MSEC_TO_DATETIME);
        UA_StatusCode retval =
            UA_Connection_receiveChunksBlocking(&client->connection, &reply,
                                                &realloced, timeout);
        if(retval != UA_STATUSCODE_GOOD)
            return retval;

        /* ProcessChunks and call processServiceResponse for complete messages */
        UA_SecureChannel_processChunks(&client->channel, &reply,
            (UA_ProcessMessageCallback*)processServiceResponse, &rd);
        /* Free the received buffer */
        if(!realloced)
            client->connection.releaseRecvBuffer(&client->connection, &reply);
        else
            UA_ByteString_deleteMembers(&reply);
    } while(!rd.received);

    return UA_STATUSCODE_GOOD;
}

void
__UA_Client_Service(UA_Client *client, const void *request,
                    const UA_DataType *requestType, void *response,
                    const UA_DataType *responseType) {
    UA_init(response, responseType);
    UA_ResponseHeader *respHeader = (UA_ResponseHeader*)response;

    /* Send the request */
    UA_UInt32 requestId;
    UA_StatusCode retval = sendServiceRequest(client, request, requestType, &requestId);
    if(retval != UA_STATUSCODE_GOOD) {
        if(retval == UA_STATUSCODE_BADENCODINGLIMITSEXCEEDED)
            respHeader->serviceResult = UA_STATUSCODE_BADREQUESTTOOLARGE;
        else
            respHeader->serviceResult = retval;
        client->state = UA_CLIENTSTATE_FAULTED;
        return;
    }

    /* Retrieve the response */
    UA_DateTime maxDate = UA_DateTime_nowMonotonic() +
        (client->config.timeout * UA_MSEC_TO_DATETIME);
    retval = receiveServiceResponse(client, response, responseType, maxDate, &requestId);
    if(retval != UA_STATUSCODE_GOOD)
        respHeader->serviceResult = retval;
}

UA_StatusCode
__UA_Client_AsyncService(UA_Client *client, const void *request,
                         const UA_DataType *requestType,
                         UA_ClientAsyncServiceCallback callback,
                         const UA_DataType *responseType,
                         void *userdata, UA_UInt32 *requestId) {
    /* Prepare the entry for the linked list */
    AsyncServiceCall *ac = (AsyncServiceCall*)UA_malloc(sizeof(AsyncServiceCall));
    if(!ac)
        return UA_STATUSCODE_BADOUTOFMEMORY;
    ac->callback = callback;
    ac->responseType = responseType;
    ac->userdata = userdata;

    /* Call the service and set the requestId */
    UA_StatusCode retval = sendServiceRequest(client, request, requestType, &ac->requestId);
    if(retval != UA_STATUSCODE_GOOD) {
        UA_free(ac);
        return retval;
    }

    /* Store the entry for async processing */
    LIST_INSERT_HEAD(&client->asyncServiceCalls, ac, pointers);
    if(requestId)
        *requestId = ac->requestId;
    return UA_STATUSCODE_GOOD;
}

UA_StatusCode
UA_Client_runAsync(UA_Client *client, UA_UInt16 timeout) {
    /* TODO: Call repeated jobs that are scheduled */
    UA_DateTime maxDate = UA_DateTime_nowMonotonic() +
        (timeout * UA_MSEC_TO_DATETIME);
    UA_StatusCode retval = receiveServiceResponse(client, NULL, NULL, maxDate, NULL);
    if(retval == UA_STATUSCODE_GOODNONCRITICALTIMEOUT)
        retval = UA_STATUSCODE_GOOD;
    return retval;
}<|MERGE_RESOLUTION|>--- conflicted
+++ resolved
@@ -11,11 +11,8 @@
 #include "ua_transport_generated_handling.h"
 #include "ua_transport_generated_encoding_binary.h"
 #include "ua_util.h"
-<<<<<<< HEAD
 #include "ua_nodeids.h"
 #include "ua_securitypolicy_none.h"
-=======
->>>>>>> 498136ad
 
  /*********************/
  /* Create and Delete */
@@ -832,12 +829,9 @@
                              rd->client->config.customDataTypesSize,
                              rd->client->config.customDataTypes);
 
-<<<<<<< HEAD
 finish:
-=======
- finish:
     UA_NodeId_deleteMembers(&responseId);
->>>>>>> 498136ad
+
     if(retval == UA_STATUSCODE_GOOD) {
         UA_LOG_DEBUG(rd->client->config.logger, UA_LOGCATEGORY_CLIENT,
                      "Received a response of type %i", responseId.identifier.numeric);
@@ -855,17 +849,12 @@
                        const UA_DataType *responseType, UA_DateTime maxDate,
                        UA_UInt32 *synchronousRequestId) {
     /* Prepare the response and the structure we give into processServiceResponse */
-<<<<<<< HEAD
-    UA_init(response, responseType);
-    struct ResponseDescription rd = { client, false, requestId, response, responseType };
-=======
     SyncResponseDescription rd = {client, false, 0, response, responseType};
 
     /* Return upon receiving the synchronized response. All other responses are
      * processed with a callback "in the background". */
     if(synchronousRequestId)
         rd.requestId = *synchronousRequestId;
->>>>>>> 498136ad
 
     do {
         /* Retrieve complete chunks */
