--- conflicted
+++ resolved
@@ -579,7 +579,10 @@
     return response;
 }
 
-<<<<<<< HEAD
+
+/**********************************/
+/* User-Facing Macros-Function    */
+/**********************************/
 #ifdef ENABLE_METHODCALLS
 UA_CallResponse UA_Client_call(UA_Client *client, UA_CallRequest *request) {
     UA_CallResponse response;
@@ -635,10 +638,7 @@
     return outArgs->callResult;
 }
 #endif
-=======
-/**********************************/
-/* User-Facing Macros-Function    */
-/**********************************/
+
 #define ADDNODES_COPYDEFAULTATTRIBUTES(REQUEST,ATTRIBUTES) do {                           \
     ATTRIBUTES.specifiedAttributes = 0;                                                   \
     if(! UA_LocalizedText_copy(&description, &(ATTRIBUTES.description)))                  \
@@ -804,5 +804,4 @@
     ADDNODES_PACK_AND_SEND(adReq,vAtt,OBJECTTYPE);
     
     return adRes;
-}
->>>>>>> 67840c9f
+}