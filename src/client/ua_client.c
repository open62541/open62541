/* This Source Code Form is subject to the terms of the Mozilla Public
 * License, v. 2.0. If a copy of the MPL was not distributed with this
 * file, You can obtain one at http://mozilla.org/MPL/2.0/. */

#include "ua_client.h"
#include "ua_client_highlevel.h"
#include "ua_client_internal.h"
#include "ua_connection_internal.h"
#include "ua_types_generated.h"
#include "ua_types_encoding_binary.h"
#include "ua_types_generated_encoding_binary.h"
#include "ua_nodeids.h"
#include "ua_transport_generated.h"
#include "ua_transport_generated_handling.h"
#include "ua_transport_generated_encoding_binary.h"
#include "ua_util.h"

/*********************/
/* Create and Delete */
/*********************/

static void UA_Client_init(UA_Client* client, UA_ClientConfig config) {
    memset(client, 0, sizeof(UA_Client));
    client->channel.connection = &client->connection;
    client->config = config;
    //delete old namespaces
    for(size_t i = 0; i<client->namespacesSize; ++i){
        UA_Namespace_deleteMembers(&client->namespaces[i]);
    }
    UA_free(client->namespaces);
    //Add namespace 0, because it is always supported
    client->namespaces = UA_Namespace_newFromChar("http://opcfoundation.org/UA/");
    //TODO Namespace_0 as define/std config in ua_namespace? (Watchout will overwrite index with undefined value)
    client->namespaces->dataTypes = UA_TYPES;
    client->namespaces->dataTypesSize = UA_TYPES_COUNT;
    client->namespaces->index = 0;
    client->namespacesSize = 1;
    //Add other supported namespaces from config
    for(size_t i = 0; i < config.namespacesSize; ++i){
        UA_Client_addNamespace(client, &config.namespaces[i]);
    }
}

UA_Client * UA_Client_new(UA_ClientConfig config) {
    UA_Client *client = (UA_Client*)UA_calloc(1, sizeof(UA_Client));
    if(!client)
        return NULL;
    UA_Client_init(client, config);
    return client;
}

static void UA_Client_deleteMembers(UA_Client* client) {
    UA_Client_disconnect(client);
    UA_SecureChannel_deleteMembersCleanup(&client->channel);
    UA_Connection_deleteMembers(&client->connection);
    if(client->endpointUrl.data)
        UA_String_deleteMembers(&client->endpointUrl);
    UA_UserTokenPolicy_deleteMembers(&client->token);
    UA_NodeId_deleteMembers(&client->authenticationToken);
    if(client->username.data)
        UA_String_deleteMembers(&client->username);
    if(client->password.data)
        UA_String_deleteMembers(&client->password);
<<<<<<< HEAD
    for(size_t i = 0 ; i < client->namespacesSize ; i++){
        UA_Namespace_deleteMembers(&client->namespaces[i]);
    }
    UA_free(client->namespaces);
=======

    /* Delete the async service calls */
    AsyncServiceCall *ac, *ac_tmp;
    LIST_FOREACH_SAFE(ac, &client->asyncServiceCalls, pointers, ac_tmp) {
        LIST_REMOVE(ac, pointers);
        UA_free(ac);
    }

    /* Delete the subscriptions */
>>>>>>> b1ebf84f
#ifdef UA_ENABLE_SUBSCRIPTIONS
    UA_Client_NotificationsAckNumber *n, *tmp;
    LIST_FOREACH_SAFE(n, &client->pendingNotificationsAcks, listEntry, tmp) {
        LIST_REMOVE(n, listEntry);
        UA_free(n);
    }
    UA_Client_Subscription *sub, *tmps;
    LIST_FOREACH_SAFE(sub, &client->subscriptions, listEntry, tmps)
        UA_Client_Subscriptions_forceDelete(client, sub); /* force local removal */
#endif
}

void UA_Client_reset(UA_Client* client){
    UA_Client_deleteMembers(client);
    UA_Client_init(client, client->config);
}

void UA_Client_delete(UA_Client* client){
    UA_Client_deleteMembers(client);
    UA_free(client);
}

UA_ClientState UA_Client_getState(UA_Client *client) {
    if(!client)
        return UA_CLIENTSTATE_ERRORED;
    return client->state;
}

/*************************/
/* Manage the Connection */
/*************************/

#define UA_MINMESSAGESIZE 8192

static UA_StatusCode
HelAckHandshake(UA_Client *client) {
    /* Get a buffer */
    UA_ByteString message;
    UA_Connection *conn = &client->connection;
    UA_StatusCode retval = conn->getSendBuffer(conn, UA_MINMESSAGESIZE, &message);
    if(retval != UA_STATUSCODE_GOOD)
        return retval;

    /* Prepare the HEL message and encode at offset 8 */
    UA_TcpHelloMessage hello;
    UA_String_copy(&client->endpointUrl, &hello.endpointUrl); /* must be less than 4096 bytes */
    hello.maxChunkCount = conn->localConf.maxChunkCount;
    hello.maxMessageSize = conn->localConf.maxMessageSize;
    hello.protocolVersion = conn->localConf.protocolVersion;
    hello.receiveBufferSize = conn->localConf.recvBufferSize;
    hello.sendBufferSize = conn->localConf.sendBufferSize;

    UA_Byte *bufPos = &message.data[8]; /* skip the header */
    const UA_Byte *bufEnd = &message.data[message.length];
    retval = UA_TcpHelloMessage_encodeBinary(&hello, &bufPos, &bufEnd);
    UA_TcpHelloMessage_deleteMembers(&hello);

    /* Encode the message header at offset 0 */
    UA_TcpMessageHeader messageHeader;
    messageHeader.messageTypeAndChunkType = UA_CHUNKTYPE_FINAL + UA_MESSAGETYPE_HEL;
    messageHeader.messageSize = (UA_UInt32)((uintptr_t)bufPos - (uintptr_t)message.data);
    bufPos = message.data;
    retval |= UA_TcpMessageHeader_encodeBinary(&messageHeader, &bufPos, &bufEnd);
    if(retval != UA_STATUSCODE_GOOD) {
        conn->releaseSendBuffer(conn, &message);
        return retval;
    }

    /* Send the HEL message */
    message.length = messageHeader.messageSize;
    retval = conn->send(conn, &message);
    if(retval != UA_STATUSCODE_GOOD) {
        UA_LOG_INFO(client->config.logger, UA_LOGCATEGORY_NETWORK,
                    "Sending HEL failed");
        return retval;
    }
    UA_LOG_DEBUG(client->config.logger, UA_LOGCATEGORY_NETWORK,
                 "Sent HEL message");

    /* Loop until we have a complete chunk */
    UA_ByteString reply = UA_BYTESTRING_NULL;
    UA_Boolean realloced = false;
    retval = UA_Connection_receiveChunksBlocking(conn, &reply, &realloced,
                                                 client->config.timeout);
    if(retval != UA_STATUSCODE_GOOD) {
        UA_LOG_INFO(client->config.logger, UA_LOGCATEGORY_NETWORK,
                    "Receiving ACK message failed");
        return retval;
    }

    /* Decode the message */
    size_t offset = 0;
    UA_TcpAcknowledgeMessage ackMessage;
    retval = UA_TcpMessageHeader_decodeBinary(&reply, &offset, &messageHeader);
    retval |= UA_TcpAcknowledgeMessage_decodeBinary(&reply, &offset, &ackMessage);

    /* Free the message buffer */
    if(!realloced)
        conn->releaseRecvBuffer(conn, &reply);
    else
        UA_ByteString_deleteMembers(&reply);

    /* Store remote connection settings and adjust local configuration to not
       exceed the limits */
    if(retval == UA_STATUSCODE_GOOD) {
        UA_LOG_DEBUG(client->config.logger, UA_LOGCATEGORY_NETWORK, "Received ACK message");
        conn->remoteConf.maxChunkCount = ackMessage.maxChunkCount; /* may be zero -> unlimited */
        conn->remoteConf.maxMessageSize = ackMessage.maxMessageSize; /* may be zero -> unlimited */
        conn->remoteConf.protocolVersion = ackMessage.protocolVersion;
        conn->remoteConf.sendBufferSize = ackMessage.sendBufferSize;
        conn->remoteConf.recvBufferSize = ackMessage.receiveBufferSize;
        if(conn->remoteConf.recvBufferSize < conn->localConf.sendBufferSize)
            conn->localConf.sendBufferSize = conn->remoteConf.recvBufferSize;
        if(conn->remoteConf.sendBufferSize < conn->localConf.recvBufferSize)
            conn->localConf.recvBufferSize = conn->remoteConf.sendBufferSize;
        conn->state = UA_CONNECTION_ESTABLISHED;
    } else {
        UA_LOG_INFO(client->config.logger, UA_LOGCATEGORY_NETWORK, "Decoding ACK message failed");
    }
    UA_TcpAcknowledgeMessage_deleteMembers(&ackMessage);

    return retval;
}

static UA_StatusCode
SecureChannelHandshake(UA_Client *client, UA_Boolean renew) {
    /* Check if sc is still valid */
    if(renew && client->nextChannelRenewal - UA_DateTime_nowMonotonic() > 0)
        return UA_STATUSCODE_GOOD;

    UA_Connection *conn = &client->connection;
    if(conn->state != UA_CONNECTION_ESTABLISHED)
        return UA_STATUSCODE_BADSERVERNOTCONNECTED;

    UA_ByteString message;
    UA_StatusCode retval = conn->getSendBuffer(conn, conn->remoteConf.recvBufferSize, &message);
    if(retval != UA_STATUSCODE_GOOD)
        return retval;

    /* Jump over the messageHeader that will be encoded last */
    UA_Byte *bufPos = &message.data[12];
    const UA_Byte *bufEnd = &message.data[message.length];

    /* Encode the Asymmetric Security Header */
    UA_AsymmetricAlgorithmSecurityHeader asymHeader;
    UA_AsymmetricAlgorithmSecurityHeader_init(&asymHeader);
    asymHeader.securityPolicyUri = UA_STRING("http://opcfoundation.org/UA/SecurityPolicy#None");
    retval = UA_AsymmetricAlgorithmSecurityHeader_encodeBinary(&asymHeader, &bufPos, &bufEnd);

    /* Encode the sequence header */
    UA_SequenceHeader seqHeader;
    seqHeader.sequenceNumber = ++client->channel.sendSequenceNumber;
    seqHeader.requestId = ++client->requestId;
    retval |= UA_SequenceHeader_encodeBinary(&seqHeader, &bufPos, &bufEnd);

    /* Encode the NodeId of the OpenSecureChannel Service */
    UA_NodeId requestType =
        UA_NODEID_NUMERIC(0, UA_TYPES[UA_TYPES_OPENSECURECHANNELREQUEST].binaryEncodingId);
    retval |= UA_NodeId_encodeBinary(&requestType, &bufPos, &bufEnd);

    /* Encode the OpenSecureChannelRequest */
    UA_OpenSecureChannelRequest opnSecRq;
    UA_OpenSecureChannelRequest_init(&opnSecRq);
    opnSecRq.requestHeader.timestamp = UA_DateTime_now();
    opnSecRq.requestHeader.authenticationToken = client->authenticationToken;
    if(renew) {
        opnSecRq.requestType = UA_SECURITYTOKENREQUESTTYPE_RENEW;
        UA_LOG_DEBUG(client->config.logger, UA_LOGCATEGORY_SECURECHANNEL,
                     "Requesting to renew the SecureChannel");
    } else {
        opnSecRq.requestType = UA_SECURITYTOKENREQUESTTYPE_ISSUE;
        UA_LOG_DEBUG(client->config.logger, UA_LOGCATEGORY_SECURECHANNEL,
                     "Requesting to open a SecureChannel");
    }
    opnSecRq.securityMode = UA_MESSAGESECURITYMODE_NONE;
    opnSecRq.clientNonce = client->channel.clientNonce;
    opnSecRq.requestedLifetime = client->config.secureChannelLifeTime;
    retval |= UA_OpenSecureChannelRequest_encodeBinary(&opnSecRq, &bufPos, &bufEnd);

    /* Encode the message header at the beginning */
    size_t length = (uintptr_t)(bufPos - message.data);
    bufPos = message.data;
    UA_SecureConversationMessageHeader messageHeader;
    messageHeader.messageHeader.messageTypeAndChunkType = UA_MESSAGETYPE_OPN + UA_CHUNKTYPE_FINAL;
    messageHeader.messageHeader.messageSize = (UA_UInt32)length;
    if(renew)
        messageHeader.secureChannelId = client->channel.securityToken.channelId;
    else
        messageHeader.secureChannelId = 0;
    retval |= UA_SecureConversationMessageHeader_encodeBinary(&messageHeader, &bufPos, &bufEnd);

    /* Clean up and return if encoding the message failed */
    if(retval != UA_STATUSCODE_GOOD) {
        client->connection.releaseSendBuffer(&client->connection, &message);
        return retval;
    }

    /* Send the message */
    message.length = length;
    retval = conn->send(conn, &message);
    if(retval != UA_STATUSCODE_GOOD)
        return retval;

    /* Receive the response */
    UA_ByteString reply = UA_BYTESTRING_NULL;
    UA_Boolean realloced = false;
    retval = UA_Connection_receiveChunksBlocking(conn, &reply, &realloced,
                                                 client->config.timeout);
    if(retval != UA_STATUSCODE_GOOD) {
        UA_LOG_DEBUG(client->config.logger, UA_LOGCATEGORY_SECURECHANNEL,
                     "Receiving OpenSecureChannelResponse failed");
        return retval;
    }

    /* Decode the header */
    size_t offset = 0;
    retval = UA_SecureConversationMessageHeader_decodeBinary(&reply, &offset, &messageHeader);
    retval |= UA_AsymmetricAlgorithmSecurityHeader_decodeBinary(&reply, &offset, &asymHeader);
    retval |= UA_SequenceHeader_decodeBinary(&reply, &offset, &seqHeader);
    retval |= UA_NodeId_decodeBinary(&reply, &offset, &requestType);
    UA_NodeId expectedRequest =
        UA_NODEID_NUMERIC(0, UA_TYPES[UA_TYPES_OPENSECURECHANNELRESPONSE].binaryEncodingId);
    if(retval != UA_STATUSCODE_GOOD || !UA_NodeId_equal(&requestType, &expectedRequest)) {
        UA_ByteString_deleteMembers(&reply);
        UA_AsymmetricAlgorithmSecurityHeader_deleteMembers(&asymHeader);
        UA_NodeId_deleteMembers(&requestType);
        UA_LOG_DEBUG(client->config.logger, UA_LOGCATEGORY_CLIENT,
                     "Reply answers the wrong request. Expected OpenSecureChannelResponse.");
        return UA_STATUSCODE_BADINTERNALERROR;
    }

    /* Save the sequence number from server */
    client->channel.receiveSequenceNumber = seqHeader.sequenceNumber;

    /* Decode the response */
    UA_OpenSecureChannelResponse response;
    retval = UA_OpenSecureChannelResponse_decodeBinary(&reply, &offset, &response);

    /* Free the message */
    if(!realloced)
        conn->releaseRecvBuffer(conn, &reply);
    else
        UA_ByteString_deleteMembers(&reply);

    /* Results in either the StatusCode of decoding or the service */
    retval |= response.responseHeader.serviceResult;

    if(retval == UA_STATUSCODE_GOOD) {
        /* Response.securityToken.revisedLifetime is UInt32 we need to cast it
         * to DateTime=Int64 we take 75% of lifetime to start renewing as
         *  described in standard */
        client->nextChannelRenewal = UA_DateTime_nowMonotonic() +
            (UA_DateTime)(response.securityToken.revisedLifetime * (UA_Double)UA_MSEC_TO_DATETIME * 0.75);

        /* Replace the old nonce */
        UA_ChannelSecurityToken_deleteMembers(&client->channel.securityToken);
        UA_ChannelSecurityToken_copy(&response.securityToken, &client->channel.securityToken);
        UA_ByteString_deleteMembers(&client->channel.serverNonce);
        UA_ByteString_copy(&response.serverNonce, &client->channel.serverNonce);

        if(renew)
            UA_LOG_DEBUG(client->config.logger, UA_LOGCATEGORY_SECURECHANNEL,
                         "SecureChannel renewed");
        else
            UA_LOG_DEBUG(client->config.logger, UA_LOGCATEGORY_SECURECHANNEL,
                         "SecureChannel opened");
    } else {
        if(renew)
            UA_LOG_INFO(client->config.logger, UA_LOGCATEGORY_SECURECHANNEL,
                        "SecureChannel could not be renewed "
                        "with error code %s", UA_StatusCode_name(retval));
        else
            UA_LOG_INFO(client->config.logger, UA_LOGCATEGORY_SECURECHANNEL,
                        "SecureChannel could not be opened "
                        "with error code %s", UA_StatusCode_name(retval));
    }

    /* Clean up */
    UA_AsymmetricAlgorithmSecurityHeader_deleteMembers(&asymHeader);
    UA_OpenSecureChannelResponse_deleteMembers(&response);
    return retval;
}

static UA_StatusCode
ActivateSession(UA_Client *client) {
    UA_ActivateSessionRequest request;
    UA_ActivateSessionRequest_init(&request);
    request.requestHeader.requestHandle = ++client->requestHandle;
    request.requestHeader.timestamp = UA_DateTime_now();
    request.requestHeader.timeoutHint = 600000;

    //manual ExtensionObject encoding of the identityToken
    if(client->authenticationMethod == UA_CLIENTAUTHENTICATION_NONE) {
        UA_AnonymousIdentityToken* identityToken = UA_AnonymousIdentityToken_new();
        UA_AnonymousIdentityToken_init(identityToken);
        UA_String_copy(&client->token.policyId, &identityToken->policyId);
        request.userIdentityToken.encoding = UA_EXTENSIONOBJECT_DECODED;
        request.userIdentityToken.content.decoded.type = &UA_TYPES[UA_TYPES_ANONYMOUSIDENTITYTOKEN];
        request.userIdentityToken.content.decoded.data = identityToken;
    } else {
        UA_UserNameIdentityToken* identityToken = UA_UserNameIdentityToken_new();
        UA_UserNameIdentityToken_init(identityToken);
        UA_String_copy(&client->token.policyId, &identityToken->policyId);
        UA_String_copy(&client->username, &identityToken->userName);
        UA_String_copy(&client->password, &identityToken->password);
        request.userIdentityToken.encoding = UA_EXTENSIONOBJECT_DECODED;
        request.userIdentityToken.content.decoded.type = &UA_TYPES[UA_TYPES_USERNAMEIDENTITYTOKEN];
        request.userIdentityToken.content.decoded.data = identityToken;
    }

    UA_ActivateSessionResponse response;
    __UA_Client_Service(client, &request, &UA_TYPES[UA_TYPES_ACTIVATESESSIONREQUEST],
                        &response, &UA_TYPES[UA_TYPES_ACTIVATESESSIONRESPONSE]);

    if(response.responseHeader.serviceResult) {
        UA_LOG_ERROR(client->config.logger, UA_LOGCATEGORY_CLIENT,
                     "ActivateSession failed with error code %s",
                     UA_StatusCode_name(response.responseHeader.serviceResult));
    }

    UA_StatusCode retval = response.responseHeader.serviceResult;
    UA_ActivateSessionRequest_deleteMembers(&request);
    UA_ActivateSessionResponse_deleteMembers(&response);
    return retval;
}

static UA_StatusCode UpdateNamespaceIndices(UA_Client* client){
    if(client->state != UA_CLIENTSTATE_CONNECTED){
        return UA_STATUSCODE_BADNOTCONNECTED;
    }

    UA_Variant value;
    UA_Variant_init(&value);

    UA_StatusCode retval = UA_Client_readValueAttribute(client, UA_NODEID_NUMERIC(0, UA_NS0ID_SERVER_NAMESPACEARRAY), &value);
    if(retval != UA_STATUSCODE_GOOD){
        return retval;
    }
    for(size_t i = 0; i < client->namespacesSize; i++){
        client->namespaces[i].index = UA_NAMESPACE_UNDEFINED;
        //Search if namespace is in Server
        for(size_t newIdx = 0; newIdx< value.arrayLength; newIdx++){
            if(UA_String_equal(&client->namespaces[i].uri,&(((UA_String*)value.data)[newIdx]))){
                // Update index of supported namespace
                client->namespaces[i].index = (UA_UInt16)i;
                break;
            }
        }
        UA_Namespace_updateDataTypes(&client->namespaces[i], NULL, (UA_UInt16)i);
    }
    UA_Variant_deleteMembers(&value);
    return UA_STATUSCODE_GOOD;
}

/* Gets a list of endpoints. Memory is allocated for endpointDescription array */
UA_StatusCode
__UA_Client_getEndpoints(UA_Client *client, size_t* endpointDescriptionsSize,
                         UA_EndpointDescription** endpointDescriptions) {
    UA_GetEndpointsRequest request;
    UA_GetEndpointsRequest_init(&request);
    request.requestHeader.timestamp = UA_DateTime_now();
    request.requestHeader.timeoutHint = 10000;
    // assume the endpointurl outlives the service call
    request.endpointUrl = client->endpointUrl; 

    UA_GetEndpointsResponse response;
    UA_GetEndpointsResponse_init(&response);
    __UA_Client_Service(client, &request, &UA_TYPES[UA_TYPES_GETENDPOINTSREQUEST],
                        &response, &UA_TYPES[UA_TYPES_GETENDPOINTSRESPONSE]);

    if(response.responseHeader.serviceResult != UA_STATUSCODE_GOOD) {
        UA_StatusCode retval = response.responseHeader.serviceResult;
        UA_LOG_ERROR(client->config.logger, UA_LOGCATEGORY_CLIENT,
                     "GetEndpointRequest failed with error code %s",
                     UA_StatusCode_name(retval));
        UA_GetEndpointsResponse_deleteMembers(&response);
        return retval;
    }
    *endpointDescriptions = response.endpoints;
    *endpointDescriptionsSize = response.endpointsSize;
    response.endpoints = NULL;
    response.endpointsSize = 0;
    UA_GetEndpointsResponse_deleteMembers(&response);
    return UA_STATUSCODE_GOOD;
}

static UA_StatusCode
EndpointsHandshake(UA_Client *client) {
    UA_EndpointDescription* endpointArray = NULL;
    size_t endpointArraySize = 0;
    UA_StatusCode retval = __UA_Client_getEndpoints(client, &endpointArraySize, &endpointArray);
    if(retval != UA_STATUSCODE_GOOD)
        return retval;

    UA_Boolean endpointFound = false;
    UA_Boolean tokenFound = false;
    UA_String securityNone = UA_STRING("http://opcfoundation.org/UA/SecurityPolicy#None");
    UA_String binaryTransport = UA_STRING("http://opcfoundation.org/UA-Profile/"
                                          "Transport/uatcp-uasc-uabinary");

    //TODO: compare endpoint information with client->endpointUri
    for(size_t i = 0; i < endpointArraySize; ++i) {
        UA_EndpointDescription* endpoint = &endpointArray[i];
        /* look out for binary transport endpoints */
        /* Note: Siemens returns empty ProfileUrl, we will accept it as binary */
        if(endpoint->transportProfileUri.length != 0 &&
           !UA_String_equal(&endpoint->transportProfileUri, &binaryTransport))
            continue;
        /* look out for an endpoint without security */
        if(!UA_String_equal(&endpoint->securityPolicyUri, &securityNone))
            continue;
        
        /* endpoint with no security found */
        endpointFound = true;
       
        /* look for a user token policy with an anonymous token */
        for(size_t j = 0; j < endpoint->userIdentityTokensSize; ++j) {
            UA_UserTokenPolicy* userToken = &endpoint->userIdentityTokens[j];

            /* Usertokens also have a security policy... */
            if(userToken->securityPolicyUri.length > 0 &&
               !UA_String_equal(&userToken->securityPolicyUri, &securityNone))
                continue;

            /* UA_CLIENTAUTHENTICATION_NONE == UA_USERTOKENTYPE_ANONYMOUS
             * UA_CLIENTAUTHENTICATION_USERNAME == UA_USERTOKENTYPE_USERNAME
             * TODO: Check equivalence for other types when adding the support */
            if((int)client->authenticationMethod != (int)userToken->tokenType)
                continue;

            /* Endpoint with matching usertokenpolicy found */
            tokenFound = true;
            UA_UserTokenPolicy_copy(userToken, &client->token);
            break;
        }
    }

    UA_Array_delete(endpointArray, endpointArraySize,
                    &UA_TYPES[UA_TYPES_ENDPOINTDESCRIPTION]);

    if(!endpointFound) {
        UA_LOG_ERROR(client->config.logger, UA_LOGCATEGORY_CLIENT,
                     "No suitable endpoint found");
        retval = UA_STATUSCODE_BADINTERNALERROR;
    } else if(!tokenFound) {
        UA_LOG_ERROR(client->config.logger, UA_LOGCATEGORY_CLIENT,
                     "No suitable UserTokenPolicy found for the possible endpoints");
        retval = UA_STATUSCODE_BADINTERNALERROR;
    }
    return retval;
}

static UA_StatusCode
SessionHandshake(UA_Client *client) {
    UA_CreateSessionRequest request;
    UA_CreateSessionRequest_init(&request);

    request.requestHeader.timestamp = UA_DateTime_now();
    request.requestHeader.timeoutHint = 10000;
    UA_ByteString_copy(&client->channel.clientNonce, &request.clientNonce);
    request.requestedSessionTimeout = 1200000;
    request.maxResponseMessageSize = UA_INT32_MAX;
    UA_String_copy(&client->endpointUrl, &request.endpointUrl);

    UA_CreateSessionResponse response;
    UA_CreateSessionResponse_init(&response);
    __UA_Client_Service(client, &request, &UA_TYPES[UA_TYPES_CREATESESSIONREQUEST],
                        &response, &UA_TYPES[UA_TYPES_CREATESESSIONRESPONSE]);

    UA_NodeId_copy(&response.authenticationToken, &client->authenticationToken);

    UA_StatusCode retval = response.responseHeader.serviceResult;
    UA_CreateSessionRequest_deleteMembers(&request);
    UA_CreateSessionResponse_deleteMembers(&response);
    return retval;
}

static UA_StatusCode
CloseSession(UA_Client *client) {
    UA_CloseSessionRequest request;
    UA_CloseSessionRequest_init(&request);

    request.requestHeader.timestamp = UA_DateTime_now();
    request.requestHeader.timeoutHint = 10000;
    request.deleteSubscriptions = true;
    UA_CloseSessionResponse response;
    __UA_Client_Service(client, &request, &UA_TYPES[UA_TYPES_CLOSESESSIONREQUEST],
                        &response, &UA_TYPES[UA_TYPES_CLOSESESSIONRESPONSE]);

    UA_StatusCode retval = response.responseHeader.serviceResult;
    UA_CloseSessionRequest_deleteMembers(&request);
    UA_CloseSessionResponse_deleteMembers(&response);
    return retval;
}

static UA_StatusCode
CloseSecureChannel(UA_Client *client) {
    UA_SecureChannel *channel = &client->channel;
    UA_CloseSecureChannelRequest request;
    UA_CloseSecureChannelRequest_init(&request);
    request.requestHeader.requestHandle = ++client->requestHandle;
    request.requestHeader.timestamp = UA_DateTime_now();
    request.requestHeader.timeoutHint = 10000;
    UA_NodeId_copy(&client->authenticationToken,
                   &request.requestHeader.authenticationToken);

    UA_SecureConversationMessageHeader msgHeader;
    msgHeader.messageHeader.messageTypeAndChunkType = UA_MESSAGETYPE_CLO + UA_CHUNKTYPE_FINAL;
    msgHeader.secureChannelId = channel->securityToken.channelId;

    UA_SymmetricAlgorithmSecurityHeader symHeader;
    symHeader.tokenId = channel->securityToken.tokenId;

    UA_SequenceHeader seqHeader;
    seqHeader.sequenceNumber = ++channel->sendSequenceNumber;
    seqHeader.requestId = ++client->requestId;

    UA_NodeId typeId =
        UA_NODEID_NUMERIC(0, UA_TYPES[UA_TYPES_CLOSESECURECHANNELREQUEST].binaryEncodingId);

    UA_ByteString message;
    UA_Connection *conn = &client->connection;
    UA_StatusCode retval = conn->getSendBuffer(conn, conn->remoteConf.recvBufferSize, &message);
    if(retval != UA_STATUSCODE_GOOD){
        UA_CloseSecureChannelRequest_deleteMembers(&request);
        return retval;
    }

    /* Jump over the header */
    UA_Byte *bufPos = &message.data[12];
    const UA_Byte *bufEnd = &message.data[message.length];
    
    /* Encode some more headers and the CloseSecureChannelRequest */
    retval |= UA_SymmetricAlgorithmSecurityHeader_encodeBinary(&symHeader, &bufPos, &bufEnd);
    retval |= UA_SequenceHeader_encodeBinary(&seqHeader, &bufPos, &bufEnd);
    retval |= UA_NodeId_encodeBinary(&typeId, &bufPos, &bufEnd);
    retval |= UA_encodeBinary(&request, &UA_TYPES[UA_TYPES_CLOSESECURECHANNELREQUEST],
                              &bufPos, &bufEnd, NULL, NULL);

    /* Encode the header */
    msgHeader.messageHeader.messageSize = (UA_UInt32)((uintptr_t)bufPos - (uintptr_t)message.data);
    bufPos = message.data;
    retval |= UA_SecureConversationMessageHeader_encodeBinary(&msgHeader, &bufPos, &bufEnd);

    if(retval == UA_STATUSCODE_GOOD) {
        message.length = msgHeader.messageHeader.messageSize;
        retval = conn->send(conn, &message);
    } else {
        conn->releaseSendBuffer(conn, &message);
    }
    conn->close(conn);
    UA_CloseSecureChannelRequest_deleteMembers(&request);
    return retval;
}

static void changeNamespace_client(UA_Client *client, UA_Namespace* namespacePtr, size_t nsArrayIdx){
    UA_UInt16 newNsIdx = UA_NAMESPACE_UNDEFINED;
    //update namespace array indices
    if(UpdateNamespaceIndices(client) == UA_STATUSCODE_GOOD){
        newNsIdx = client->namespaces[nsArrayIdx].index;
    }
    //Overwrite values from given namespace
    UA_Namespace_updateDataTypes(&client->namespaces[nsArrayIdx], namespacePtr, newNsIdx);
    namespacePtr->index = newNsIdx;
    client->namespaces[nsArrayIdx].index = newNsIdx;
}

UA_StatusCode
UA_Client_addNamespace(UA_Client* client, UA_Namespace * namespacePtr){
    /* Check if the namespace already exists in the server's namespace array */
    for(size_t i = 0; i < client->namespacesSize; ++i) {
        if(UA_String_equal(&namespacePtr->uri, &client->namespaces[i].uri)){
            changeNamespace_client(client, namespacePtr, i);
            return UA_STATUSCODE_GOOD;
        }
    }
    /* Namespace doesn't exist alloc space in namespaces array */
    UA_Namespace *newNsArray = (UA_Namespace*)UA_realloc(client->namespaces,
                                      sizeof(UA_Namespace) * (client->namespacesSize + 1));
    if(!newNsArray)
            return UA_STATUSCODE_BADOUTOFMEMORY;
    client->namespaces = newNsArray;

    /* Fill new namespace with values */
    UA_Namespace_init(&client->namespaces[client->namespacesSize], &namespacePtr->uri);
    changeNamespace_client(client, namespacePtr, client->namespacesSize);

    /* Announce the change (otherwise, the array appears unchanged) */
    client->namespacesSize++;
    return UA_STATUSCODE_GOOD;
}

UA_StatusCode
UA_Client_connect_username(UA_Client *client, const char *endpointUrl,
                           const char *username, const char *password){
    client->authenticationMethod=UA_CLIENTAUTHENTICATION_USERNAME;
    client->username = UA_STRING_ALLOC(username);
    client->password = UA_STRING_ALLOC(password);
    return UA_Client_connect(client, endpointUrl);
}

UA_StatusCode
__UA_Client_connect(UA_Client *client, const char *endpointUrl,
                    UA_Boolean endpointsHandshake, UA_Boolean createSession) {
    if(client->state == UA_CLIENTSTATE_CONNECTED)
        return UA_STATUSCODE_GOOD;
    if(client->state == UA_CLIENTSTATE_ERRORED) {
        UA_Client_reset(client);
    }

    UA_StatusCode retval = UA_STATUSCODE_GOOD;
    client->connection =
        client->config.connectionFunc(client->config.localConnectionConfig, endpointUrl);
    if(client->connection.state != UA_CONNECTION_OPENING) {
        retval = UA_STATUSCODE_BADCONNECTIONCLOSED;
        goto cleanup;
    }

    client->endpointUrl = UA_STRING_ALLOC(endpointUrl);
    if(!client->endpointUrl.data) {
        retval = UA_STATUSCODE_BADOUTOFMEMORY;
        goto cleanup;
    }

    client->connection.localConf = client->config.localConnectionConfig;
    retval = HelAckHandshake(client);
    if(retval == UA_STATUSCODE_GOOD)
        retval = SecureChannelHandshake(client, false);
    if(endpointsHandshake && retval == UA_STATUSCODE_GOOD)
        retval = EndpointsHandshake(client);
    if(endpointsHandshake && createSession && retval == UA_STATUSCODE_GOOD)
        retval = SessionHandshake(client);
    if(endpointsHandshake && createSession && retval == UA_STATUSCODE_GOOD)
        retval = ActivateSession(client);
    if(retval == UA_STATUSCODE_GOOD) {
        client->connection.state = UA_CONNECTION_ESTABLISHED;
        client->state = UA_CLIENTSTATE_CONNECTED;
        retval = UpdateNamespaceIndices(client);
    } else {
        goto cleanup;
    }
    return retval;

 cleanup:
    UA_Client_reset(client);
    return retval;
}

UA_StatusCode
UA_Client_connect(UA_Client *client, const char *endpointUrl) {
    return __UA_Client_connect(client, endpointUrl, UA_TRUE, UA_TRUE);
}

UA_StatusCode UA_Client_disconnect(UA_Client *client) {
    if(client->state == UA_CLIENTSTATE_READY)
        return UA_STATUSCODE_BADNOTCONNECTED;
    UA_StatusCode retval = UA_STATUSCODE_GOOD;
    /* Is a session established? */
    if(client->connection.state == UA_CONNECTION_ESTABLISHED &&
       !UA_NodeId_equal(&client->authenticationToken, &UA_NODEID_NULL))
        retval = CloseSession(client);
    /* Is a secure channel established? */
    if(client->connection.state == UA_CONNECTION_ESTABLISHED)
        retval |= CloseSecureChannel(client);
    return retval;
}

UA_StatusCode UA_Client_manuallyRenewSecureChannel(UA_Client *client) {
    UA_StatusCode retval = SecureChannelHandshake(client, true);
    if(retval == UA_STATUSCODE_GOOD)
        client->state = UA_CLIENTSTATE_CONNECTED;
    return retval;
}

/****************/
/* Raw Services */
/****************/

/* For both synchronous and asynchronous service calls */
static UA_StatusCode
sendServiceRequest(UA_Client *client, const void *request,
                   const UA_DataType *requestType, UA_UInt32 *requestId) {
    /* Make sure we have a valid session */
    UA_StatusCode retval = UA_Client_manuallyRenewSecureChannel(client);
    if(retval != UA_STATUSCODE_GOOD)
        return retval;

    /* Adjusting the request header. The const attribute is violated, but we
     * only touch the following members: */
    UA_RequestHeader *rr = (UA_RequestHeader*)(uintptr_t)request;
    rr->authenticationToken = client->authenticationToken; /* cleaned up at the end */
    rr->timestamp = UA_DateTime_now();
    rr->requestHandle = ++client->requestHandle;

    /* Send the request */
    UA_UInt32 rqId = ++client->requestId;
    UA_LOG_DEBUG(client->config.logger, UA_LOGCATEGORY_CLIENT,
                 "Sending a request of type %i", requestType->typeId.identifier.numeric);
    retval = UA_SecureChannel_sendBinaryMessage(&client->channel, rqId, rr, requestType);
    UA_NodeId_init(&rr->authenticationToken);
    if(retval != UA_STATUSCODE_GOOD)
        return retval;

    *requestId = rqId;
    return UA_STATUSCODE_GOOD;
}

/* Look for the async callback in the linked list, execute and delete it */
static UA_StatusCode
processAsyncResponse(UA_Client *client, UA_UInt32 requestId,
                  UA_NodeId *responseTypeId, UA_ByteString *responseMessage,
                  size_t *offset) {
    /* Find the callback */
    AsyncServiceCall *ac;
    LIST_FOREACH(ac, &client->asyncServiceCalls, pointers) {
        if(ac->requestId == requestId)
            break;
    }
    if(!ac)
        return UA_STATUSCODE_BADREQUESTHEADERINVALID;

    /* Decode the response */
    void *response = UA_alloca(ac->responseType->memSize);
    UA_StatusCode retval = UA_decodeBinary(responseMessage, offset, response,
                                           ac->responseType, 0, NULL);

    /* Call the callback */
    if(retval == UA_STATUSCODE_GOOD) {
        ac->callback(client, ac->userdata, requestId, response);
        UA_deleteMembers(response, ac->responseType);
    } else {
        UA_LOG_INFO(client->config.logger, UA_LOGCATEGORY_CLIENT,
                    "Could not decodee the response with Id %u", requestId);
    }

    /* Remove the callback */
    LIST_REMOVE(ac, pointers);
    UA_free(ac);
    return retval;
}

/* For synchronous service calls. Execute async responses until the response
 * with the correct requestId turns up. Then, the response is decoded into the
 * "response" pointer. If the responseType is NULL, just process responses as
 * async. */
typedef struct {
    UA_Client *client;
    UA_Boolean received;
    UA_UInt32 requestId;
    void *response;
    const UA_DataType *responseType;
} SyncResponseDescription;

static void
processServiceResponse(SyncResponseDescription *rd, UA_SecureChannel *channel,
                       UA_MessageType messageType, UA_UInt32 requestId,
                       UA_ByteString *message) {
    UA_StatusCode retval = UA_STATUSCODE_GOOD;
    UA_NodeId expectedNodeId;
    const UA_NodeId serviceFaultNodeId =
        UA_NODEID_NUMERIC(0, UA_TYPES[UA_TYPES_SERVICEFAULT].binaryEncodingId);

    UA_ResponseHeader *respHeader = (UA_ResponseHeader*)rd->response;

    /* Forward declaration for the goto */
    size_t offset = 0;
    UA_NodeId responseId;
    UA_NodeId_init(&responseId);

    /* Got an error.
     * TODO: Return as part of the response header */
    if(messageType == UA_MESSAGETYPE_ERR) {
        UA_TcpErrorMessage *msg = (UA_TcpErrorMessage*)message;
        UA_LOG_ERROR(rd->client->config.logger, UA_LOGCATEGORY_CLIENT,
                     "Server replied with an error message: %s %.*s",
                     UA_StatusCode_name(msg->error), msg->reason.length,
                     msg->reason.data);
        retval = msg->error;
        goto finish;
    }

    /* Unexpected response type.
     * TODO: How to process valid OPN responses? */
    if(messageType != UA_MESSAGETYPE_MSG) {
        UA_LOG_ERROR(rd->client->config.logger, UA_LOGCATEGORY_CLIENT,
                     "Server replied with the wrong message type");
        retval = UA_STATUSCODE_BADTCPMESSAGETYPEINVALID;
        goto finish;
    }

    /* Decode the data type identifier of the response */
    retval = UA_NodeId_decodeBinary(message, &offset, &responseId);
    if(retval != UA_STATUSCODE_GOOD)
        goto finish;

    /* Got an asynchronous response. Don't expected a synchronous response
     * (responseType NULL) or the id does not match. */
    if(!rd->responseType || requestId != rd->requestId) {
        retval = processAsyncResponse(rd->client, requestId, &responseId, message, &offset);
        goto finish;
    }

    /* Got the synchronous response */
    rd->received= true;

    /* Check that the response type matches */
    expectedNodeId = UA_NODEID_NUMERIC(0, rd->responseType->binaryEncodingId);
    if(!UA_NodeId_equal(&responseId, &expectedNodeId)) {
        if(UA_NodeId_equal(&responseId, &serviceFaultNodeId)) {
            /* Take the statuscode from the servicefault */
            retval = UA_decodeBinary(message, &offset, rd->response,
                                     &UA_TYPES[UA_TYPES_SERVICEFAULT], 0, NULL);
        } else {
            UA_LOG_ERROR(rd->client->config.logger, UA_LOGCATEGORY_CLIENT,
                         "Reply answers the wrong request. Expected ns=%i,i=%i."
                         "But retrieved ns=%i,i=%i", expectedNodeId.namespaceIndex,
                         expectedNodeId.identifier.numeric, responseId.namespaceIndex,
                         responseId.identifier.numeric);
            retval = UA_STATUSCODE_BADINTERNALERROR;
        }
        goto finish;
    }

    /* Decode the response */
    retval = UA_decodeBinary(message, &offset, rd->response, rd->responseType,
                             rd->client->namespacesSize,
                             rd->client->namespaces);

 finish:
    UA_NodeId_deleteMembers(&responseId);
    if(retval == UA_STATUSCODE_GOOD) {
        UA_LOG_DEBUG(rd->client->config.logger, UA_LOGCATEGORY_CLIENT,
                     "Received a response of type %i", responseId.identifier.numeric);
    } else {
        if(retval == UA_STATUSCODE_BADENCODINGLIMITSEXCEEDED)
            retval = UA_STATUSCODE_BADRESPONSETOOLARGE;
        UA_LOG_INFO(rd->client->config.logger, UA_LOGCATEGORY_CLIENT,
                    "Error receiving the response");
        respHeader->serviceResult = retval;
    }
}

static UA_StatusCode
receiveServiceResponse(UA_Client *client, void *response,
                       const UA_DataType *responseType, UA_DateTime maxDate,
                       UA_UInt32 *synchronousRequestId) {
    /* Prepare the response and the structure we give into processServiceResponse */
    SyncResponseDescription rd = {client, false, 0, response, responseType};

    /* Return upon receiving the synchronized response. All other responses are
     * processed with a callback "in the background". */
    if(synchronousRequestId)
        rd.requestId = *synchronousRequestId;

    do {
        /* Retrieve complete chunks */
        UA_ByteString reply = UA_BYTESTRING_NULL;
        UA_Boolean realloced = false;
        UA_DateTime now = UA_DateTime_nowMonotonic();
        if(now > maxDate)
            return UA_STATUSCODE_GOODNONCRITICALTIMEOUT;
        UA_UInt32 timeout = (UA_UInt32)((maxDate - now) / UA_MSEC_TO_DATETIME);
        UA_StatusCode retval =
            UA_Connection_receiveChunksBlocking(&client->connection, &reply,
                                                &realloced, timeout);
        if(retval != UA_STATUSCODE_GOOD)
            return retval;

        /* ProcessChunks and call processServiceResponse for complete messages */
        UA_SecureChannel_processChunks(&client->channel, &reply,
                                       (UA_ProcessMessageCallback*)processServiceResponse, &rd);
        /* Free the received buffer */
        if(!realloced)
            client->connection.releaseRecvBuffer(&client->connection, &reply);
        else
            UA_ByteString_deleteMembers(&reply);
    } while(!rd.received);

    return UA_STATUSCODE_GOOD;
}

void
__UA_Client_Service(UA_Client *client, const void *request,
                    const UA_DataType *requestType, void *response,
                    const UA_DataType *responseType) {
    UA_init(response, responseType);
    UA_ResponseHeader *respHeader = (UA_ResponseHeader*)response;

    /* Send the request */
    UA_UInt32 requestId;
    UA_StatusCode retval = sendServiceRequest(client, request, requestType, &requestId);
    if(retval != UA_STATUSCODE_GOOD) {
        if(retval == UA_STATUSCODE_BADENCODINGLIMITSEXCEEDED)
            respHeader->serviceResult = UA_STATUSCODE_BADREQUESTTOOLARGE;
        else
            respHeader->serviceResult = retval;
        client->state = UA_CLIENTSTATE_FAULTED;
        return;
    }

    /* Retrieve the response */
    UA_DateTime maxDate = UA_DateTime_nowMonotonic() +
        (client->config.timeout * UA_MSEC_TO_DATETIME);
    retval = receiveServiceResponse(client, response, responseType, maxDate, &requestId);
    if(retval != UA_STATUSCODE_GOOD)
        respHeader->serviceResult = retval;
}

UA_StatusCode
__UA_Client_AsyncService(UA_Client *client, const void *request,
                         const UA_DataType *requestType,
                         UA_ClientAsyncServiceCallback callback,
                         const UA_DataType *responseType,
                         void *userdata, UA_UInt32 *requestId) {
    /* Prepare the entry for the linked list */
    AsyncServiceCall *ac = (AsyncServiceCall*)UA_malloc(sizeof(AsyncServiceCall));
    if(!ac)
        return UA_STATUSCODE_BADOUTOFMEMORY;
    ac->callback = callback;
    ac->responseType = responseType;
    ac->userdata = userdata;

    /* Call the service and set the requestId */
    UA_StatusCode retval = sendServiceRequest(client, request, requestType, &ac->requestId);
    if(retval != UA_STATUSCODE_GOOD) {
        UA_free(ac);
        return retval;
    }

    /* Store the entry for async processing */
    LIST_INSERT_HEAD(&client->asyncServiceCalls, ac, pointers);
    if(requestId)
        *requestId = ac->requestId;
    return UA_STATUSCODE_GOOD;
}

UA_StatusCode
UA_Client_runAsync(UA_Client *client, UA_UInt16 timeout) {
    /* TODO: Call repeated jobs that are scheduled */
    UA_DateTime maxDate = UA_DateTime_nowMonotonic() +
        (timeout * UA_MSEC_TO_DATETIME);
    UA_StatusCode retval = receiveServiceResponse(client, NULL, NULL, maxDate, NULL);
    if(retval == UA_STATUSCODE_GOODNONCRITICALTIMEOUT)
        retval = UA_STATUSCODE_GOOD;
    return retval;
}<|MERGE_RESOLUTION|>--- conflicted
+++ resolved
@@ -9,7 +9,6 @@
 #include "ua_types_generated.h"
 #include "ua_types_encoding_binary.h"
 #include "ua_types_generated_encoding_binary.h"
-#include "ua_nodeids.h"
 #include "ua_transport_generated.h"
 #include "ua_transport_generated_handling.h"
 #include "ua_transport_generated_encoding_binary.h"
@@ -61,12 +60,6 @@
         UA_String_deleteMembers(&client->username);
     if(client->password.data)
         UA_String_deleteMembers(&client->password);
-<<<<<<< HEAD
-    for(size_t i = 0 ; i < client->namespacesSize ; i++){
-        UA_Namespace_deleteMembers(&client->namespaces[i]);
-    }
-    UA_free(client->namespaces);
-=======
 
     /* Delete the async service calls */
     AsyncServiceCall *ac, *ac_tmp;
@@ -74,9 +67,13 @@
         LIST_REMOVE(ac, pointers);
         UA_free(ac);
     }
+    /* Delete supported namespaces */
+    for(size_t i = 0 ; i < client->namespacesSize ; i++){
+        UA_Namespace_deleteMembers(&client->namespaces[i]);
+    }
+    UA_free(client->namespaces);
 
     /* Delete the subscriptions */
->>>>>>> b1ebf84f
 #ifdef UA_ENABLE_SUBSCRIPTIONS
     UA_Client_NotificationsAckNumber *n, *tmp;
     LIST_FOREACH_SAFE(n, &client->pendingNotificationsAcks, listEntry, tmp) {
