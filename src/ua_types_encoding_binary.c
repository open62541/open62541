#include "ua_util.h"
#include "ua_types_encoding_binary.h"
#include "ua_statuscodes.h"
#include "ua_types_generated.h"

/* All de- and encoding functions have the same signature up to the pointer type.
   So we can use a jump-table to switch into member types. */

typedef UA_Byte * UA_RESTRICT * const bufpos;
typedef UA_Byte const * bufend;

typedef UA_StatusCode (*UA_encodeBinarySignature)(const void *UA_RESTRICT src, bufpos pos, bufend end);
static const UA_encodeBinarySignature encodeBinaryJumpTable[UA_BUILTIN_TYPES_COUNT + 1];

typedef UA_StatusCode (*UA_decodeBinarySignature)(bufpos pos, bufend end, void *UA_RESTRICT dst);
static const UA_decodeBinarySignature decodeBinaryJumpTable[UA_BUILTIN_TYPES_COUNT + 1];

typedef size_t (*UA_calcSizeBinarySignature)(const void *UA_RESTRICT p, const UA_DataType *contenttype);
static const UA_calcSizeBinarySignature calcSizeBinaryJumpTable[UA_BUILTIN_TYPES_COUNT + 1];

/* Data that is passed via thread-local storage to avoid passing it through every method call */
UA_THREAD_LOCAL const UA_DataType *pass_type; // the datatype for encodeBinary and encodeArray
UA_THREAD_LOCAL UA_ByteString *encodeBuf; // the original buffer that is exchanged when full
UA_THREAD_LOCAL UA_exchangeEncodeBuffer exchangeBufferCallback;
UA_THREAD_LOCAL void *exchangeBufferCallbackHandle;

static UA_StatusCode exchangeBuffer(bufpos pos, bufend *end) {
    if(!exchangeBufferCallback)
        return UA_STATUSCODE_BADENCODINGERROR;
    size_t offset = ((uintptr_t)*pos - (uintptr_t)encodeBuf->data) / sizeof(UA_Byte);
    /* store pointers that may be overwritten within the exchangeBufferCallback */
    UA_exchangeEncodeBuffer saveExchangeBufferCallback = exchangeBufferCallback;
    void *saveExchangeBufferCallbackHandle = exchangeBufferCallbackHandle;
    UA_ByteString *buf = encodeBuf;
    UA_StatusCode retval = exchangeBufferCallback(exchangeBufferCallbackHandle, buf, offset);
    /* restore saved pointers */
    exchangeBufferCallback = saveExchangeBufferCallback;
    exchangeBufferCallbackHandle = saveExchangeBufferCallbackHandle;
    encodeBuf = buf;
    /* set pos and end in order to continue encoding */
    *pos = encodeBuf->data;
    *end = &encodeBuf->data[encodeBuf->length];
    return retval;
}

/*****************/
/* Integer Types */
/*****************/

/* Boolean */
static UA_StatusCode
Boolean_encodeBinary(const UA_Boolean *src, bufpos pos, bufend end) {
    if(*pos + sizeof(UA_Boolean) > end)
        return UA_STATUSCODE_BADENCODINGERROR;
    **pos = *(const UA_Byte*)src;
    (*pos)++;
    return UA_STATUSCODE_GOOD;
}

static UA_StatusCode
Boolean_decodeBinary(bufpos pos, bufend end, UA_Boolean *dst) {
    if(*pos + sizeof(UA_Boolean) > end)
        return UA_STATUSCODE_BADDECODINGERROR;
    *dst = (**pos > 0) ? true : false;
    (*pos)++;
    return UA_STATUSCODE_GOOD;
}

/* Byte */
static UA_StatusCode
Byte_encodeBinary(const UA_Byte *src, bufpos pos, bufend end) {
    if(*pos + sizeof(UA_Byte) > end)
        return UA_STATUSCODE_BADENCODINGERROR;
    **pos = *(const UA_Byte*)src;
    (*pos)++;
    return UA_STATUSCODE_GOOD;
}

static UA_StatusCode
Byte_decodeBinary(bufpos pos, bufend end, UA_Byte *dst) {
    if(*pos + sizeof(UA_Byte) > end)
        return UA_STATUSCODE_BADDECODINGERROR;
    *dst = **pos;
    (*pos)++;
    return UA_STATUSCODE_GOOD;
}

/* UInt16 */
static UA_StatusCode
UInt16_encodeBinary(UA_UInt16 const *src, bufpos pos, bufend end) {
    if(*pos + sizeof(UA_UInt16) > end)
        return UA_STATUSCODE_BADENCODINGERROR;
    UA_UInt16 le_uint16 = htole16(*src);
    src = &le_uint16;
    memcpy(*pos, src, sizeof(UA_UInt16));
    (*pos) += 2;
    return UA_STATUSCODE_GOOD;
}

static UA_INLINE UA_StatusCode
Int16_encodeBinary(UA_Int16 const *src, bufpos pos, bufend end) {
    return UInt16_encodeBinary((const UA_UInt16*)src, pos, end);
}

static UA_StatusCode
UInt16_decodeBinary(bufpos pos, bufend end, UA_UInt16 *dst) {
    if(*pos + sizeof(UA_UInt16) > end)
        return UA_STATUSCODE_BADDECODINGERROR;
    memcpy(dst, *pos, sizeof(UA_UInt16));
    (*pos) += 2;
    *dst = le16toh(*dst);
    return UA_STATUSCODE_GOOD;
}

static UA_INLINE UA_StatusCode
Int16_decodeBinary(bufpos pos, bufend end, UA_Int16 *dst) {
    return UInt16_decodeBinary(pos, end, (UA_UInt16*)dst);
}

/* UInt32 */
static UA_StatusCode
UInt32_encodeBinary(UA_UInt32 const *src, bufpos pos, bufend end) {
    if(*pos + sizeof(UA_UInt32) > end)
        return UA_STATUSCODE_BADENCODINGERROR;
    UA_UInt32 le_uint32 = htole32(*src);
    src = &le_uint32;
    memcpy(*pos, src, sizeof(UA_UInt32));
    (*pos) += 4;
    return UA_STATUSCODE_GOOD;
}

static UA_INLINE UA_StatusCode
Int32_encodeBinary(UA_Int32 const *src, bufpos pos, bufend end) {
    return UInt32_encodeBinary((const UA_UInt32*)src, pos, end);
}

static UA_INLINE UA_StatusCode
StatusCode_encodeBinary(UA_StatusCode const *src, bufpos pos, bufend end) {
    return UInt32_encodeBinary((const UA_UInt32*)src, pos, end);
}

static UA_StatusCode
UInt32_decodeBinary(bufpos pos, bufend end, UA_UInt32 *dst) {
    if(*pos + sizeof(UA_UInt32) > end)
        return UA_STATUSCODE_BADDECODINGERROR;
    memcpy(dst, *pos, sizeof(UA_UInt32));
    (*pos) += 4;
    *dst = le32toh(*dst);
    return UA_STATUSCODE_GOOD;
}

static UA_INLINE UA_StatusCode
Int32_decodeBinary(bufpos pos, bufend end, UA_Int32 *dst) {
    return UInt32_decodeBinary(pos, end, (UA_UInt32*)dst);
}

static UA_INLINE UA_StatusCode
StatusCode_decodeBinary(bufpos pos, bufend end, UA_StatusCode *dst) {
    return UInt32_decodeBinary(pos, end, (UA_UInt32*)dst);
}

/* UInt64 */
static UA_StatusCode
UInt64_encodeBinary(UA_UInt64 const *src, bufpos pos, bufend end) {
    if(*pos + sizeof(UA_UInt64) > end)
        return UA_STATUSCODE_BADENCODINGERROR;
    UA_UInt64 le_uint64 = htole64(*src);
    src = &le_uint64;
    memcpy(*pos, src, sizeof(UA_UInt64));
    (*pos) += 8;
    return UA_STATUSCODE_GOOD;
}

static UA_INLINE UA_StatusCode
Int64_encodeBinary(UA_Int64 const *src, bufpos pos, bufend end) {
    return UInt64_encodeBinary((const UA_UInt64*)src, pos, end);
}

static UA_INLINE UA_StatusCode
DateTime_encodeBinary(UA_DateTime const *src, bufpos pos, bufend end) {
    return UInt64_encodeBinary((const UA_UInt64*)src, pos, end);
}

static UA_StatusCode
UInt64_decodeBinary(bufpos pos, bufend end, UA_UInt64 *dst) {
    if(*pos + sizeof(UA_UInt64) > end)
        return UA_STATUSCODE_BADDECODINGERROR;
    memcpy(dst, *pos, sizeof(UA_UInt64));
    (*pos) += 8;
    *dst = le64toh(*dst);
    return UA_STATUSCODE_GOOD;
}

static UA_INLINE UA_StatusCode
Int64_decodeBinary(bufpos pos, bufend end, UA_Int64 *dst) {
    return UInt64_decodeBinary(pos, end, (UA_UInt64*)dst);
}

static UA_INLINE UA_StatusCode
DateTime_decodeBinary(bufpos pos, bufend end, UA_DateTime *dst) {
    return UInt64_decodeBinary(pos, end, (UA_UInt64*)dst);
}

#ifndef UA_MIXED_ENDIAN
# define Float_encodeBinary UInt32_encodeBinary
# define Float_decodeBinary UInt32_decodeBinary
# define Double_encodeBinary UInt64_encodeBinary
# define Double_decodeBinary UInt64_decodeBinary
#else
/* Float */
UA_Byte UA_FLOAT_ZERO[] = { 0x00, 0x00, 0x00, 0x00 };
static UA_StatusCode
Float_decodeBinary(bufpos pos, bufend end, UA_Float *dst) {
    if(*pos + sizeof(UA_Float) > end)
        return UA_STATUSCODE_BADDECODINGERROR;
    UA_Float mantissa;
    UA_UInt32 biasedExponent;
    UA_Float sign;
    if(memcmp(*pos, UA_FLOAT_ZERO, 4) == 0)
        return Int32_decodeBinary(pos, end, (UA_Int32*) dst);
    mantissa = (UA_Float)(**pos & 0xFF); // bits 0-7
    mantissa = (mantissa / 256.0) + (UA_Float)((*pos)[1] & 0xFF); // bits 8-15
    mantissa = (mantissa / 256.0) + (UA_Float)((*pos)[2] & 0x7F); // bits 16-22
    biasedExponent = ((*pos)[2] & 0x80) >> 7; // bits 23
    biasedExponent |= ((*pos)[3] & 0x7F) << 1; // bits 24-30
    sign = ((*pos)[3] & 0x80) ? -1.0 : 1.0; // bit 31
    if(biasedExponent >= 127)
        *dst = (UA_Float)sign*(1<<(biasedExponent-127))*(1.0+mantissa/128.0);
    else
        *dst = (UA_Float)sign*2.0*(1.0+mantissa/128.0)/((UA_Float)(biasedExponent-127));
    *offset += 4;
    return UA_STATUSCODE_GOOD;
}

static UA_StatusCode
Float_encodeBinary(UA_Float const *src, bufpos pos, bufend end) {
    if(*pos + sizeof(UA_Float) > end)
        return UA_STATUSCODE_BADENCODINGERROR;
    UA_Float srcFloat = *src;
    **pos = (UA_Byte) (((UA_Int32) srcFloat & 0xFF000000) >> 24); (*pos)++;
    **pos = (UA_Byte) (((UA_Int32) srcFloat & 0x00FF0000) >> 16); (*pos)++;
    **pos = (UA_Byte) (((UA_Int32) srcFloat & 0x0000FF00) >> 8); (*pos)++;
    **pos = (UA_Byte) ((UA_Int32)  srcFloat & 0x000000FF); (*pos)++;
    return UA_STATUSCODE_GOOD;
}

/* Double */
// Todo: Architecture agnostic de- and encoding, like float has it
UA_Byte UA_DOUBLE_ZERO[] = { 0x00, 0x00, 0x00, 0x00, 0x00, 0x00, 0x00, 0x00 };
static UA_StatusCode
Double_decodeBinary(UA_ByteString const *src, bufpos pos, buflen len) {
    if(*offset + sizeof(UA_Double) > src->length)
        return UA_STATUSCODE_BADDECODINGERROR;
    UA_Byte *dstBytes = (UA_Byte*)dst;
    UA_Double db = 0;
    memcpy(&db, *pos, sizeof(UA_Double));
    dstBytes[4] = **pos; (*pos)++;
    dstBytes[5] = **pos; (*pos)++;
    dstBytes[6] = **pos; (*pos)++;
    dstBytes[7] = **pos; (*pos)++;
    dstBytes[0] = **pos; (*pos)++;
    dstBytes[1] = **pos; (*pos)++;
    dstBytes[2] = **pos; (*pos)++;
    dstBytes[3] = **pos; (*pos)++;
    return UA_STATUSCODE_GOOD;
}

/* Expecting double in ieee754 format */
static UA_StatusCode
Double_encodeBinary(UA_Double const *src, bufpos pos, bufend end) {
    if(*pos + sizeof(UA_Double) > end)
        return UA_STATUSCODE_BADENCODINGERROR;
    /* ARM7TDMI Half Little Endian Byte order for Double 3 2 1 0 7 6 5 4 */
    UA_Byte srcDouble[sizeof(UA_Double)];
    memcpy(&srcDouble, src, sizeof(UA_Double));
    **pos = srcDouble[4]; (*pos)++;
    **pos = srcDouble[5]; (*pos)++;
    **pos = srcDouble[6]; (*pos)++;
    **pos = srcDouble[7]; (*pos)++;
    **pos = srcDouble[0]; (*pos)++;
    **pos = srcDouble[1]; (*pos)++;
    **pos = srcDouble[2]; (*pos)++;
    **pos = srcDouble[3]; (*pos)++;
    return UA_STATUSCODE_GOOD;
}
#endif /* UA_MIXED_ENDIAN */

/******************/
/* Array Handling */
/******************/

static UA_StatusCode
Array_encodeBinary(const void *src, size_t length, const UA_DataType *contenttype, bufpos pos, bufend end) {
    UA_Int32 signed_length = -1;
    if(length > UA_INT32_MAX)
        return UA_STATUSCODE_BADINTERNALERROR;
    if(length > 0)
        signed_length = (UA_Int32)length;
    else if(src == UA_EMPTY_ARRAY_SENTINEL)
        signed_length = 0;
    UA_StatusCode retval = Int32_encodeBinary(&signed_length, pos, end);
    if(retval != UA_STATUSCODE_GOOD || length == 0)
        return retval;

#ifndef UA_NON_LITTLEENDIAN_ARCHITECTURE
    if(contenttype->zeroCopyable) {
        size_t i = 0; // the element we are at after exchanging the buffer
        while(end < *pos + (contenttype->memSize * (length-i))) {
            // fill the remaining buffer with elements, then exchange
            size_t j = ((uintptr_t)end - (uintptr_t)*pos) / (sizeof(UA_Byte) * contenttype->memSize);
            memcpy(*pos, src, contenttype->memSize * j);
            (*pos) += contenttype->memSize * j;
            i += j;
            retval = exchangeBuffer(pos, &end);
            if(retval != UA_STATUSCODE_GOOD)
                return retval;
        }
        // encode the remaining elements
        memcpy(*pos, src, contenttype->memSize * (length-i));
        (*pos) += contenttype->memSize * (length-i);
        return UA_STATUSCODE_GOOD;
    }
#endif

    uintptr_t ptr = (uintptr_t)src;
    size_t encode_index = contenttype->builtin ? contenttype->typeIndex : UA_BUILTIN_TYPES_COUNT;
    for(size_t i = 0; i < length && retval == UA_STATUSCODE_GOOD; i++) {
        pass_type = contenttype;
        UA_Byte *oldpos = *pos;
        retval = encodeBinaryJumpTable[encode_index]((const void*)ptr, pos, end);
        ptr += contenttype->memSize;
        if(retval == UA_STATUSCODE_BADENCODINGERROR) {
            /* exchange the buffer and try to encode the same element once more */
            retval = exchangeBuffer(&oldpos, &end); // exchange the buffer at the last correct position
            *pos = oldpos; // oldpas was overwritten with the new position
            ptr -= contenttype->memSize; // re-encode the same member on the new buffer
            i--;
        }
    }
    return retval;
}

static UA_StatusCode
Array_decodeBinary(bufpos pos, bufend end, UA_Int32 signed_length, void *UA_RESTRICT *UA_RESTRICT dst,
                   size_t *out_length, const UA_DataType *contenttype) {
    *out_length = 0;
    if(signed_length <= 0) {
        *dst = NULL;
        if(signed_length == 0)
            *dst = UA_EMPTY_ARRAY_SENTINEL;
        return UA_STATUSCODE_GOOD;
    }
    size_t length = (size_t)signed_length;
        
    if(contenttype->memSize * length > MAX_ARRAY_SIZE)
        return UA_STATUSCODE_BADOUTOFMEMORY;

    /* filter out arrays that can obviously not be parsed, because the message
       is too small */
    if(*pos + ((contenttype->memSize * length) / 32) > end)
        return UA_STATUSCODE_BADDECODINGERROR;

    *dst = UA_calloc(1, contenttype->memSize * length);
    if(!*dst)
        return UA_STATUSCODE_BADOUTOFMEMORY;

#ifndef UA_NON_LITTLEENDIAN_ARCHITECTURE
    if(contenttype->zeroCopyable) {
        if(end < *pos + (contenttype->memSize * length))
            return UA_STATUSCODE_BADDECODINGERROR;
        memcpy(*dst, *pos, contenttype->memSize * length);
        (*pos) += contenttype->memSize * length;
        *out_length = length;
        return UA_STATUSCODE_GOOD;
    }
#endif

    uintptr_t ptr = (uintptr_t)*dst;
    size_t decode_index = contenttype->builtin ? contenttype->typeIndex : UA_BUILTIN_TYPES_COUNT;
    for(size_t i = 0; i < length; i++) {
        pass_type = contenttype;
        UA_StatusCode retval = decodeBinaryJumpTable[decode_index](pos, end, (void*)ptr);
        if(retval != UA_STATUSCODE_GOOD) {
            UA_Array_delete(*dst, i, contenttype);
            *dst = NULL;
            return retval;
        }
        ptr += contenttype->memSize;
    }
    *out_length = length;
    return UA_STATUSCODE_GOOD;
}

/*****************/
/* Builtin Types */
/*****************/

static UA_StatusCode
String_encodeBinary(UA_String const *src, bufpos pos, bufend end) {
    return Array_encodeBinary(src->data,src->length,&UA_TYPES[UA_TYPES_BYTE],pos,end);
    /*
    if(*pos + sizeof(UA_Int32) + src->length > end)
        return UA_STATUSCODE_BADENCODINGERROR;
    if(src->length > UA_INT32_MAX)
        return UA_STATUSCODE_BADINTERNALERROR;
    UA_StatusCode retval;
    if((void*)src->data <= UA_EMPTY_ARRAY_SENTINEL) {
        UA_Int32 signed_length = -1;
        if(src->data == UA_EMPTY_ARRAY_SENTINEL)
            signed_length = 0;
        retval = Int32_encodeBinary(&signed_length, pos, end);
    } else {
        UA_Int32 signed_length = (UA_Int32)src->length;
        retval = Int32_encodeBinary(&signed_length, pos, end);
        memcpy(*pos, src->data, src->length);
        *pos += src->length;
    }
    return retval;*/
}

static UA_INLINE UA_StatusCode
ByteString_encodeBinary(UA_ByteString const *src, bufpos pos, bufend end) {
    return String_encodeBinary((const UA_String*)src, pos, end);
}

static UA_StatusCode
String_decodeBinary(bufpos pos, bufend end, UA_String *dst) {
    UA_Int32 signed_length;
    UA_StatusCode retval = Int32_decodeBinary(pos, end, &signed_length);
    if(retval != UA_STATUSCODE_GOOD)
        return UA_STATUSCODE_BADINTERNALERROR;
    if(signed_length <= 0) {
        if(signed_length == 0)
            dst->data = UA_EMPTY_ARRAY_SENTINEL;
        else
            dst->data = NULL;
        return UA_STATUSCODE_GOOD;
    }
    size_t length = (size_t)signed_length;
    if(*pos + length > end)
        return UA_STATUSCODE_BADDECODINGERROR;
    dst->data = UA_malloc(length);
    if(!dst->data)
        return UA_STATUSCODE_BADOUTOFMEMORY;
    memcpy(dst->data, *pos, length);
    dst->length = length;
    *pos += length;
    return UA_STATUSCODE_GOOD;
}

static UA_INLINE UA_StatusCode
ByteString_decodeBinary(bufpos pos, bufend end, UA_ByteString *dst) {
    return String_decodeBinary(pos, end, (UA_ByteString*)dst);
}

/* Guid */
static UA_StatusCode
Guid_encodeBinary(UA_Guid const *src, bufpos pos, bufend end) {
    UA_StatusCode retval = UInt32_encodeBinary(&src->data1, pos, end);
    retval |= UInt16_encodeBinary(&src->data2, pos, end);
    retval |= UInt16_encodeBinary(&src->data3, pos, end);
    for(UA_Int32 i = 0; i < 8; i++)
        retval |= Byte_encodeBinary(&src->data4[i], pos, end);
    return retval;
}

static UA_StatusCode
Guid_decodeBinary(bufpos pos, bufend end, UA_Guid *dst) {
    UA_StatusCode retval = UInt32_decodeBinary(pos, end, &dst->data1);
    retval |= UInt16_decodeBinary(pos, end, &dst->data2);
    retval |= UInt16_decodeBinary(pos, end, &dst->data3);
    for(size_t i = 0; i < 8; i++)
        retval |= Byte_decodeBinary(pos, end, &dst->data4[i]);
    if(retval != UA_STATUSCODE_GOOD)
        UA_Guid_deleteMembers(dst);
    return retval;
}

/* NodeId */
#define UA_NODEIDTYPE_NUMERIC_TWOBYTE 0
#define UA_NODEIDTYPE_NUMERIC_FOURBYTE 1
#define UA_NODEIDTYPE_NUMERIC_COMPLETE 2

static UA_StatusCode
NodeId_encodeBinary(UA_NodeId const *src, bufpos pos, bufend end) {
    UA_StatusCode retval = UA_STATUSCODE_GOOD;
    // temporary variables for endian-save code
    UA_Byte srcByte;
    UA_UInt16 srcUInt16;
    UA_UInt32 srcUInt32;
    switch (src->identifierType) {
    case UA_NODEIDTYPE_NUMERIC:
        if(src->identifier.numeric > UA_UINT16_MAX || src->namespaceIndex > UA_BYTE_MAX) {
            srcByte = UA_NODEIDTYPE_NUMERIC_COMPLETE;
            retval |= Byte_encodeBinary(&srcByte, pos, end);
            retval |= UInt16_encodeBinary(&src->namespaceIndex, pos, end);
            srcUInt32 = src->identifier.numeric;
            retval |= UInt32_encodeBinary(&srcUInt32, pos, end);
        } else if(src->identifier.numeric > UA_BYTE_MAX || src->namespaceIndex > 0) {
            srcByte = UA_NODEIDTYPE_NUMERIC_FOURBYTE;
            retval |= Byte_encodeBinary(&srcByte, pos, end);
            srcByte = (UA_Byte)src->namespaceIndex;
            srcUInt16 = (UA_UInt16)src->identifier.numeric;
            retval |= Byte_encodeBinary(&srcByte, pos, end);
            retval |= UInt16_encodeBinary(&srcUInt16, pos, end);
        } else {
            srcByte = UA_NODEIDTYPE_NUMERIC_TWOBYTE;
            retval |= Byte_encodeBinary(&srcByte, pos, end);
            srcByte = (UA_Byte)src->identifier.numeric;
            retval |= Byte_encodeBinary(&srcByte, pos, end);
        }
        break;
    case UA_NODEIDTYPE_STRING:
        srcByte = UA_NODEIDTYPE_STRING;
        retval |= Byte_encodeBinary(&srcByte, pos, end);
        retval |= UInt16_encodeBinary(&src->namespaceIndex, pos, end);
        retval |= String_encodeBinary(&src->identifier.string, pos, end);
        break;
    case UA_NODEIDTYPE_GUID:
        srcByte = UA_NODEIDTYPE_GUID;
        retval |= Byte_encodeBinary(&srcByte, pos, end);
        retval |= UInt16_encodeBinary(&src->namespaceIndex, pos, end);
        retval |= Guid_encodeBinary(&src->identifier.guid, pos, end);
        break;
    case UA_NODEIDTYPE_BYTESTRING:
        srcByte = UA_NODEIDTYPE_BYTESTRING;
        retval |= Byte_encodeBinary(&srcByte, pos, end);
        retval |= UInt16_encodeBinary(&src->namespaceIndex, pos, end);
        retval |= ByteString_encodeBinary(&src->identifier.byteString, pos, end);
        break;
    default:
        return UA_STATUSCODE_BADINTERNALERROR;
    }
    return retval;
}

static UA_StatusCode
NodeId_decodeBinary(bufpos pos, bufend end, UA_NodeId *dst) {
    UA_Byte dstByte = 0, encodingByte = 0;
    UA_UInt16 dstUInt16 = 0;
    UA_StatusCode retval = Byte_decodeBinary(pos, end, &encodingByte);
    if(retval != UA_STATUSCODE_GOOD)
        return retval;
    switch (encodingByte) {
    case UA_NODEIDTYPE_NUMERIC_TWOBYTE:
        dst->identifierType = UA_NODEIDTYPE_NUMERIC;
        retval = Byte_decodeBinary(pos, end, &dstByte);
        dst->identifier.numeric = dstByte;
        dst->namespaceIndex = 0;
        break;
    case UA_NODEIDTYPE_NUMERIC_FOURBYTE:
        dst->identifierType = UA_NODEIDTYPE_NUMERIC;
        retval |= Byte_decodeBinary(pos, end, &dstByte);
        dst->namespaceIndex = dstByte;
        retval |= UInt16_decodeBinary(pos, end, &dstUInt16);
        dst->identifier.numeric = dstUInt16;
        break;
    case UA_NODEIDTYPE_NUMERIC_COMPLETE:
        dst->identifierType = UA_NODEIDTYPE_NUMERIC;
        retval |= UInt16_decodeBinary(pos, end, &dst->namespaceIndex);
        retval |= UInt32_decodeBinary(pos, end, &dst->identifier.numeric);
        break;
    case UA_NODEIDTYPE_STRING:
        dst->identifierType = UA_NODEIDTYPE_STRING;
        retval |= UInt16_decodeBinary(pos, end, &dst->namespaceIndex);
        retval |= String_decodeBinary(pos, end, &dst->identifier.string);
        break;
    case UA_NODEIDTYPE_GUID:
        dst->identifierType = UA_NODEIDTYPE_GUID;
        retval |= UInt16_decodeBinary(pos, end, &dst->namespaceIndex);
        retval |= Guid_decodeBinary(pos, end, &dst->identifier.guid);
        break;
    case UA_NODEIDTYPE_BYTESTRING:
        dst->identifierType = UA_NODEIDTYPE_BYTESTRING;
        retval |= UInt16_decodeBinary(pos, end, &dst->namespaceIndex);
        retval |= ByteString_decodeBinary(pos, end, &dst->identifier.byteString);
        break;
    default:
        retval |= UA_STATUSCODE_BADINTERNALERROR; // the client sends an encodingByte we do not recognize
        break;
    }
    if(retval != UA_STATUSCODE_GOOD)
        UA_NodeId_deleteMembers(dst);
    return retval;
}

/* ExpandedNodeId */
#define UA_EXPANDEDNODEID_NAMESPACEURI_FLAG 0x80
#define UA_EXPANDEDNODEID_SERVERINDEX_FLAG 0x40

static UA_StatusCode
ExpandedNodeId_encodeBinary(UA_ExpandedNodeId const *src, bufpos pos, bufend end) {
    UA_Byte *start = *pos;
    UA_StatusCode retval = NodeId_encodeBinary(&src->nodeId, pos, end);
    if(src->namespaceUri.length > 0) {
        retval |= String_encodeBinary(&src->namespaceUri, pos, end);
        *start |= UA_EXPANDEDNODEID_NAMESPACEURI_FLAG;
    }
    if(src->serverIndex > 0) {
        retval |= UInt32_encodeBinary(&src->serverIndex, pos, end);
        *start |= UA_EXPANDEDNODEID_SERVERINDEX_FLAG;
    }
    return retval;
}

static UA_StatusCode
ExpandedNodeId_decodeBinary(bufpos pos, bufend end, UA_ExpandedNodeId *dst) {
    if(*pos >= end)
        return UA_STATUSCODE_BADDECODINGERROR;
    UA_Byte encodingByte = **pos;
    **pos = encodingByte & (UA_Byte)~(UA_EXPANDEDNODEID_NAMESPACEURI_FLAG | UA_EXPANDEDNODEID_SERVERINDEX_FLAG);
    UA_StatusCode retval = NodeId_decodeBinary(pos, end, &dst->nodeId);
    if(encodingByte & UA_EXPANDEDNODEID_NAMESPACEURI_FLAG) {
        dst->nodeId.namespaceIndex = 0;
        retval |= String_decodeBinary(pos, end, &dst->namespaceUri);
    }
    if(encodingByte & UA_EXPANDEDNODEID_SERVERINDEX_FLAG)
        retval |= UInt32_decodeBinary(pos, end, &dst->serverIndex);
    if(retval != UA_STATUSCODE_GOOD)
        UA_ExpandedNodeId_deleteMembers(dst);
    return retval;
}

/* LocalizedText */
#define UA_LOCALIZEDTEXT_ENCODINGMASKTYPE_LOCALE 0x01
#define UA_LOCALIZEDTEXT_ENCODINGMASKTYPE_TEXT 0x02

static UA_StatusCode
LocalizedText_encodeBinary(UA_LocalizedText const *src, bufpos pos, bufend end) {
    UA_Byte encodingMask = 0;
    if(src->locale.data)
        encodingMask |= UA_LOCALIZEDTEXT_ENCODINGMASKTYPE_LOCALE;
    if(src->text.data)
        encodingMask |= UA_LOCALIZEDTEXT_ENCODINGMASKTYPE_TEXT;
    UA_StatusCode retval = Byte_encodeBinary(&encodingMask, pos, end);
    if(encodingMask & UA_LOCALIZEDTEXT_ENCODINGMASKTYPE_LOCALE)
        retval |= String_encodeBinary(&src->locale, pos, end);
    if(encodingMask & UA_LOCALIZEDTEXT_ENCODINGMASKTYPE_TEXT)
        retval |= String_encodeBinary(&src->text, pos, end);
    return retval;
}

static UA_StatusCode
LocalizedText_decodeBinary(bufpos pos, bufend end, UA_LocalizedText *dst) {
    UA_Byte encodingMask = 0;
    UA_StatusCode retval = Byte_decodeBinary(pos, end, &encodingMask);
    if(encodingMask & UA_LOCALIZEDTEXT_ENCODINGMASKTYPE_LOCALE)
        retval |= String_decodeBinary(pos, end, &dst->locale);
    if(encodingMask & UA_LOCALIZEDTEXT_ENCODINGMASKTYPE_TEXT)
        retval |= String_decodeBinary(pos, end, &dst->text);
    if(retval != UA_STATUSCODE_GOOD)
        UA_LocalizedText_deleteMembers(dst);
    return retval;
}

/* ExtensionObject */
static UA_StatusCode
ExtensionObject_encodeBinary(UA_ExtensionObject const *src, bufpos pos, bufend end) {
    UA_StatusCode retval;
    UA_Byte encoding = src->encoding;
    if(encoding > UA_EXTENSIONOBJECT_ENCODED_XML) {
        if(!src->content.decoded.type || !src->content.decoded.data)
            return UA_STATUSCODE_BADENCODINGERROR;
        UA_NodeId typeId = src->content.decoded.type->typeId;
        if(typeId.identifierType != UA_NODEIDTYPE_NUMERIC)
            return UA_STATUSCODE_BADENCODINGERROR;
        typeId.identifier.numeric += UA_ENCODINGOFFSET_BINARY;
        encoding = UA_EXTENSIONOBJECT_ENCODED_BYTESTRING;
        retval = NodeId_encodeBinary(&typeId, pos, end);
        retval |= Byte_encodeBinary(&encoding, pos, end);
        UA_Byte *old_pos = *pos; // jump back to encode the length
        (*pos) += 4;
        pass_type = src->content.decoded.type;
        size_t encode_index = pass_type->builtin ? pass_type->typeIndex : UA_BUILTIN_TYPES_COUNT;
        retval |= encodeBinaryJumpTable[encode_index](src->content.decoded.data, pos, end);
        UA_Int32 length = (UA_Int32)(((uintptr_t)*pos - (uintptr_t)old_pos) / sizeof(UA_Byte)) - 4;
        retval |= Int32_encodeBinary(&length, &old_pos, end);
    } else {
        retval = NodeId_encodeBinary(&src->content.encoded.typeId, pos, end);
        retval |= Byte_encodeBinary(&encoding, pos, end);
        switch (src->encoding) {
        case UA_EXTENSIONOBJECT_ENCODED_NOBODY:
            break;
        case UA_EXTENSIONOBJECT_ENCODED_BYTESTRING:
        case UA_EXTENSIONOBJECT_ENCODED_XML:
            retval |= ByteString_encodeBinary(&src->content.encoded.body, pos, end);
            break;
        default:
            return UA_STATUSCODE_BADINTERNALERROR;
        }
    }
    return retval;
}

static UA_StatusCode findDataType(const UA_NodeId *typeId, const UA_DataType **findtype) {
    for(size_t i = 0; i < UA_TYPES_COUNT; i++) {
        if(UA_NodeId_equal(typeId, &UA_TYPES[i].typeId)) {
            *findtype = &UA_TYPES[i];
            return UA_STATUSCODE_GOOD;
        }
    }
    return UA_STATUSCODE_BADNODEIDUNKNOWN;
}

static UA_StatusCode
ExtensionObject_decodeBinary(bufpos pos, bufend end, UA_ExtensionObject *dst) {
    UA_Byte encoding = 0;
    UA_NodeId typeId;
    UA_NodeId_init(&typeId);
    UA_StatusCode retval = NodeId_decodeBinary(pos, end, &typeId);
    retval |= Byte_decodeBinary(pos, end, &encoding);
    if(typeId.namespaceIndex != 0 || typeId.identifierType != UA_NODEIDTYPE_NUMERIC)
        retval = UA_STATUSCODE_BADDECODINGERROR;
    if(retval != UA_STATUSCODE_GOOD) {
        UA_NodeId_deleteMembers(&typeId);
        return retval;
    }

    if(encoding == UA_EXTENSIONOBJECT_ENCODED_NOBODY) {
        dst->encoding = encoding;
        dst->content.encoded.typeId = typeId;
        dst->content.encoded.body = UA_BYTESTRING_NULL;
    } else if(encoding == UA_EXTENSIONOBJECT_ENCODED_XML) {
        dst->encoding = encoding;
        dst->content.encoded.typeId = typeId;
        retval = ByteString_decodeBinary(pos, end, &dst->content.encoded.body);
    } else {
        /* try to decode the content */
<<<<<<< HEAD
        pass_type = NULL;
=======
        type = NULL;
        UA_assert(typeId.identifier.byteString.data == NULL); //helping clang analyzer, typeId is numeric
        UA_assert(typeId.identifier.string.data == NULL); //helping clang analyzer, typeId is numeric
>>>>>>> f1a9cca3
        typeId.identifier.numeric -= UA_ENCODINGOFFSET_BINARY;
        findDataType(&typeId, &pass_type);
        if(pass_type) {
            /* UA_Int32 length = 0; */
            /* retval |= Int32_decodeBinary(pos, end, &length); */
            /* if(retval != UA_STATUSCODE_GOOD) */
            /*     return retval; */
            (*pos) += 4; // jump over the length
            dst->content.decoded.data = UA_new(pass_type);
            size_t decode_index = pass_type->builtin ? pass_type->typeIndex : UA_BUILTIN_TYPES_COUNT;
            if(dst->content.decoded.data) {
                dst->content.decoded.type = pass_type;
                dst->encoding = UA_EXTENSIONOBJECT_DECODED;
                retval = decodeBinaryJumpTable[decode_index](pos, end, dst->content.decoded.data);
            } else
                retval = UA_STATUSCODE_BADOUTOFMEMORY;
        } else {
            retval = ByteString_decodeBinary(pos, end, &dst->content.encoded.body);
            dst->encoding = UA_EXTENSIONOBJECT_ENCODED_BYTESTRING;
            dst->content.encoded.typeId = typeId;
        }
    }
    if(retval != UA_STATUSCODE_GOOD)
        UA_ExtensionObject_deleteMembers(dst);
    return retval;
}

/* Variant */
/* Types that are not builtin get wrapped in an ExtensionObject */

enum UA_VARIANT_ENCODINGMASKTYPE {
    UA_VARIANT_ENCODINGMASKTYPE_TYPEID_MASK = 0x3F,        // bits 0:5
    UA_VARIANT_ENCODINGMASKTYPE_DIMENSIONS  = (0x01 << 6), // bit 6
    UA_VARIANT_ENCODINGMASKTYPE_ARRAY       = (0x01 << 7)  // bit 7
};

static UA_StatusCode
Variant_encodeBinary(UA_Variant const *src, bufpos pos, bufend end) {
    if(!src->type)
        return UA_STATUSCODE_BADINTERNALERROR;
    const UA_Boolean isArray = src->arrayLength > 0 || src->data <= UA_EMPTY_ARRAY_SENTINEL;
    const UA_Boolean hasDimensions = isArray && src->arrayDimensionsSize > 0;
    const UA_Boolean isBuiltin = src->type->builtin;
    UA_Byte encodingByte = 0;
    if(isArray) {
        encodingByte |= UA_VARIANT_ENCODINGMASKTYPE_ARRAY;
        if(hasDimensions)
            encodingByte |= UA_VARIANT_ENCODINGMASKTYPE_DIMENSIONS;
    }

    UA_NodeId typeId;
    UA_NodeId_init(&typeId);
    size_t encode_index = src->type->typeIndex;
    if(isBuiltin) {
        /* Do an extra lookup. Enums are encoded as UA_UInt32. */
        encodingByte |= UA_VARIANT_ENCODINGMASKTYPE_TYPEID_MASK &
            (UA_Byte) (src->type->typeIndex + 1);
    } else {
        encode_index = UA_BUILTIN_TYPES_COUNT;
        /* wrap the datatype in an extensionobject */
        encodingByte |= UA_VARIANT_ENCODINGMASKTYPE_TYPEID_MASK & (UA_Byte) 22;
        typeId = src->type->typeId;
        if(typeId.identifierType != UA_NODEIDTYPE_NUMERIC)
            return UA_STATUSCODE_BADINTERNALERROR;
        typeId.identifier.numeric += UA_ENCODINGOFFSET_BINARY;
    }
    UA_StatusCode retval = Byte_encodeBinary(&encodingByte, pos, end);

    size_t length = src->arrayLength;
    if(!isArray) {
        length = 1;
    } else {
        if(src->arrayDimensionsSize > UA_INT32_MAX)
            return UA_STATUSCODE_BADINTERNALERROR;
        UA_Int32 encodeLength = -1;
        if(src->arrayLength > 0)
            encodeLength = (UA_Int32)src->arrayLength;
        else if(src->data == UA_EMPTY_ARRAY_SENTINEL)
            encodeLength = 0;
        retval |= Int32_encodeBinary(&encodeLength, pos, end);
    }

    uintptr_t ptr = (uintptr_t)src->data;
    const UA_UInt16 memSize = src->type->memSize;
    for(size_t i = 0; i < length; i++) {
        UA_Byte *old_pos; // before encoding the actual content
        if(!isBuiltin) {
            /* The type is wrapped inside an extensionobject */
            retval |= NodeId_encodeBinary(&typeId, pos, end);
            UA_Byte eoEncoding = UA_EXTENSIONOBJECT_ENCODED_BYTESTRING;
            retval |= Byte_encodeBinary(&eoEncoding, pos, end);
            (*pos) += 4;
            old_pos = *pos;
        }
        pass_type = src->type;
        retval |= encodeBinaryJumpTable[encode_index]((const void*)ptr, pos, end);

        if(retval == UA_STATUSCODE_BADENCODINGERROR){
            retval = exchangeBuffer(pos, &end);
            if(retval != UA_STATUSCODE_GOOD)
                return retval;
        }


        if(!isBuiltin) {
            /* Jump back and print the length of the extension object */
            UA_Int32 encodingLength = (UA_Int32)(((uintptr_t)*pos - (uintptr_t)old_pos) / sizeof(UA_Byte));
            old_pos -= 4;
            retval |= Int32_encodeBinary(&encodingLength, &old_pos, end);
        }
        ptr += memSize;

    }
    if(hasDimensions)
        retval |= Array_encodeBinary(src->arrayDimensions, src->arrayDimensionsSize,
                                     &UA_TYPES[UA_TYPES_INT32], pos, end);
    return retval;
}

/* The resulting variant always has the storagetype UA_VARIANT_DATA. Currently,
 we only support ns0 types (todo: attach typedescriptions to datatypenodes) */
static UA_StatusCode
Variant_decodeBinary(bufpos pos, bufend end, UA_Variant *dst) {
    UA_Byte encodingByte;
    UA_StatusCode retval = Byte_decodeBinary(pos, end, &encodingByte);
    if(retval != UA_STATUSCODE_GOOD)
        return retval;
    UA_Boolean isArray = encodingByte & UA_VARIANT_ENCODINGMASKTYPE_ARRAY;
    size_t typeIndex = (size_t)((encodingByte & UA_VARIANT_ENCODINGMASKTYPE_TYPEID_MASK) - 1);
    if(typeIndex > 24) /* the type must be builtin (maybe wrapped in an extensionobject) */
        return UA_STATUSCODE_BADDECODINGERROR;

    if(isArray) {
        /* an array */
        dst->type = &UA_TYPES[typeIndex];
        UA_Int32 signedLength = 0;
        retval |= Int32_decodeBinary(pos, end, &signedLength);
        if(retval != UA_STATUSCODE_GOOD)
            return retval;
        retval = Array_decodeBinary(pos, end, signedLength, &dst->data, &dst->arrayLength, dst->type);
    } else if (typeIndex != UA_TYPES_EXTENSIONOBJECT) {
        /* a builtin type */
        dst->type = &UA_TYPES[typeIndex];
        retval = Array_decodeBinary(pos, end, 1, &dst->data, &dst->arrayLength, dst->type);
        dst->arrayLength = 0;
    } else {
        /* a single extensionobject */
        UA_Byte *old_pos = *pos;
        UA_NodeId typeId;
        UA_NodeId_init(&typeId);
        retval = NodeId_decodeBinary(pos, end, &typeId);
        if(retval != UA_STATUSCODE_GOOD)
            return retval;

        UA_Byte eo_encoding;
        retval = Byte_decodeBinary(pos, end, &eo_encoding);
        if(retval != UA_STATUSCODE_GOOD) {
            UA_NodeId_deleteMembers(&typeId);
            return retval;
        }

        /* search for the datatype. use extensionobject if nothing is found */
        dst->type = &UA_TYPES[UA_TYPES_EXTENSIONOBJECT];
        if(typeId.namespaceIndex == 0 && eo_encoding == UA_EXTENSIONOBJECT_ENCODED_BYTESTRING &&
           findDataType(&typeId, &dst->type) == UA_STATUSCODE_GOOD)
            *pos = old_pos;
        UA_NodeId_deleteMembers(&typeId);

        /* decode the type */
        dst->data = UA_calloc(1, dst->type->memSize);
        if(dst->data) {
            size_t decode_index = dst->type->builtin ? dst->type->typeIndex : UA_BUILTIN_TYPES_COUNT;
            pass_type = dst->type;
            retval = decodeBinaryJumpTable[decode_index](pos, end, dst->data);
            if(retval != UA_STATUSCODE_GOOD) {
                UA_free(dst->data);
                dst->data = NULL;
            }
        } else
            retval = UA_STATUSCODE_BADOUTOFMEMORY;
    }

    /* array dimensions */
    if(isArray && (encodingByte & UA_VARIANT_ENCODINGMASKTYPE_DIMENSIONS)) {
        UA_Int32 signed_length = 0;
        retval |= Int32_decodeBinary(pos, end, &signed_length);
        if(retval == UA_STATUSCODE_GOOD)
            retval = Array_decodeBinary(pos, end, signed_length, (void**)&dst->arrayDimensions,
                                        &dst->arrayDimensionsSize, &UA_TYPES[UA_TYPES_INT32]);
    }
    if(retval != UA_STATUSCODE_GOOD)
        UA_Variant_deleteMembers(dst);
    return retval;
}

/* DataValue */
static UA_StatusCode
DataValue_encodeBinary(UA_DataValue const *src, bufpos pos, bufend end) {
    UA_StatusCode retval = Byte_encodeBinary((const UA_Byte*) src, pos, end);
    if(src->hasValue)
        retval |= Variant_encodeBinary(&src->value, pos, end);
    if(src->hasStatus)
        retval |= StatusCode_encodeBinary(&src->status, pos, end);
    if(src->hasSourceTimestamp)
        retval |= DateTime_encodeBinary(&src->sourceTimestamp, pos, end);
    if(src->hasSourcePicoseconds)
        retval |= UInt16_encodeBinary(&src->sourcePicoseconds, pos, end);
    if(src->hasServerTimestamp)
        retval |= DateTime_encodeBinary(&src->serverTimestamp, pos, end);
    if(src->hasServerPicoseconds)
        retval |= UInt16_encodeBinary(&src->serverPicoseconds, pos, end);
    return retval;
}

#define MAX_PICO_SECONDS 999
static UA_StatusCode
DataValue_decodeBinary(bufpos pos, bufend end, UA_DataValue *dst) {
    UA_StatusCode retval = Byte_decodeBinary(pos, end, (UA_Byte*) dst);
    if(retval != UA_STATUSCODE_GOOD)
        return retval;
    if(dst->hasValue)
        retval |= Variant_decodeBinary(pos, end, &dst->value);
    if(dst->hasStatus)
        retval |= StatusCode_decodeBinary(pos, end, &dst->status);
    if(dst->hasSourceTimestamp)
        retval |= DateTime_decodeBinary(pos, end, &dst->sourceTimestamp);
    if(dst->hasSourcePicoseconds) {
        retval |= UInt16_decodeBinary(pos, end, &dst->sourcePicoseconds);
        if(dst->sourcePicoseconds > MAX_PICO_SECONDS)
            dst->sourcePicoseconds = MAX_PICO_SECONDS;
    }
    if(dst->hasServerTimestamp)
        retval |= DateTime_decodeBinary(pos, end, &dst->serverTimestamp);
    if(dst->hasServerPicoseconds) {
        retval |= UInt16_decodeBinary(pos, end, &dst->serverPicoseconds);
        if(dst->serverPicoseconds > MAX_PICO_SECONDS)
            dst->serverPicoseconds = MAX_PICO_SECONDS;
    }
    if(retval != UA_STATUSCODE_GOOD)
        UA_DataValue_deleteMembers(dst);
    return retval;
}

/* DiagnosticInfo */
static UA_StatusCode
DiagnosticInfo_encodeBinary(const UA_DiagnosticInfo *src, bufpos pos, bufend end) {
    UA_StatusCode retval = Byte_encodeBinary((const UA_Byte *) src, pos, end);
    if(src->hasSymbolicId)
        retval |= Int32_encodeBinary(&src->symbolicId, pos, end);
    if(src->hasNamespaceUri)
        retval |= Int32_encodeBinary(&src->namespaceUri, pos, end);
    if(src->hasLocalizedText)
        retval |= Int32_encodeBinary(&src->localizedText, pos, end);
    if(src->hasLocale)
        retval |= Int32_encodeBinary(&src->locale, pos, end);
    if(src->hasAdditionalInfo)
        retval |= String_encodeBinary(&src->additionalInfo, pos, end);
    if(src->hasInnerStatusCode)
        retval |= StatusCode_encodeBinary(&src->innerStatusCode, pos, end);
    if(src->hasInnerDiagnosticInfo)
        retval |= DiagnosticInfo_encodeBinary(src->innerDiagnosticInfo, pos, end);
    return retval;
}

static UA_StatusCode
DiagnosticInfo_decodeBinary(bufpos pos, bufend end, UA_DiagnosticInfo *dst) {
    UA_StatusCode retval = Byte_decodeBinary(pos, end, (UA_Byte*) dst);
    if(retval != UA_STATUSCODE_GOOD)
        return retval;
    if(dst->hasSymbolicId)
        retval |= Int32_decodeBinary(pos, end, &dst->symbolicId);
    if(dst->hasNamespaceUri)
        retval |= Int32_decodeBinary(pos, end, &dst->namespaceUri);
    if(dst->hasLocalizedText)
        retval |= Int32_decodeBinary(pos, end, &dst->localizedText);
    if(dst->hasLocale)
        retval |= Int32_decodeBinary(pos, end, &dst->locale);
    if(dst->hasAdditionalInfo)
        retval |= String_decodeBinary(pos, end, &dst->additionalInfo);
    if(dst->hasInnerStatusCode)
        retval |= StatusCode_decodeBinary(pos, end, &dst->innerStatusCode);
    if(dst->hasInnerDiagnosticInfo) {
        // innerDiagnosticInfo is a pointer to struct, therefore allocate
        dst->innerDiagnosticInfo = UA_calloc(1, sizeof(UA_DiagnosticInfo));
        if(dst->innerDiagnosticInfo)
            retval |= DiagnosticInfo_decodeBinary(pos, end, dst->innerDiagnosticInfo);
        else {
            dst->hasInnerDiagnosticInfo = false;
            retval |= UA_STATUSCODE_BADOUTOFMEMORY;
        }
    }
    if(retval != UA_STATUSCODE_GOOD)
        UA_DiagnosticInfo_deleteMembers(dst);
    return retval;
}

/********************/
/* Structured Types */
/********************/

static UA_StatusCode
UA_encodeBinaryInternal(const void *src, bufpos pos, bufend end) {
    uintptr_t ptr = (uintptr_t)src;
    UA_StatusCode retval = UA_STATUSCODE_GOOD;
    UA_Byte membersSize = pass_type->membersSize;
    const UA_DataType *localtype = pass_type;
    const UA_DataType *typelists[2] = { UA_TYPES, &localtype[-localtype->typeIndex] };
    for(size_t i = 0; i < membersSize; i++) {
        const UA_DataTypeMember *member = &localtype->members[i];
        pass_type = &typelists[!member->namespaceZero][member->memberTypeIndex];
        if(!member->isArray) {
            ptr += member->padding;
            size_t encode_index = pass_type->builtin ? pass_type->typeIndex : UA_BUILTIN_TYPES_COUNT;
            size_t memSize = pass_type->memSize;
            UA_Byte *oldpos = *pos;
            retval |= encodeBinaryJumpTable[encode_index]((const void*)ptr, pos, end);
            ptr += memSize;
            if(retval == UA_STATUSCODE_BADENCODINGERROR) {
                /* exchange the buffer and try to encode the same type once more */
                retval = exchangeBuffer(&oldpos, &end); // exchange the buffer at the last correct position
                *pos = oldpos; // oldpas was overwritten with the new position
                ptr -= member->padding + memSize; // re-encode the same member on the new buffer
                i--;
            }
        } else {
            ptr += member->padding;
            const size_t length = *((const size_t*)ptr);
            ptr += sizeof(size_t);
            retval |= Array_encodeBinary(*(void *UA_RESTRICT const *)ptr, length, pass_type, pos, end);
            ptr += sizeof(void*);
        }
    }
    return retval;
}

static const UA_encodeBinarySignature encodeBinaryJumpTable[UA_BUILTIN_TYPES_COUNT + 1] = {
    (UA_encodeBinarySignature)Boolean_encodeBinary, 
    (UA_encodeBinarySignature)Byte_encodeBinary, // SByte
    (UA_encodeBinarySignature)Byte_encodeBinary, 
    (UA_encodeBinarySignature)UInt16_encodeBinary, // Int16
    (UA_encodeBinarySignature)UInt16_encodeBinary, 
    (UA_encodeBinarySignature)UInt32_encodeBinary, // Int32 
    (UA_encodeBinarySignature)UInt32_encodeBinary, 
    (UA_encodeBinarySignature)UInt64_encodeBinary, // Int64
    (UA_encodeBinarySignature)UInt64_encodeBinary, 
    (UA_encodeBinarySignature)Float_encodeBinary, 
    (UA_encodeBinarySignature)Double_encodeBinary, 
    (UA_encodeBinarySignature)String_encodeBinary,
    (UA_encodeBinarySignature)UInt64_encodeBinary, // DateTime 
    (UA_encodeBinarySignature)Guid_encodeBinary, 
    (UA_encodeBinarySignature)String_encodeBinary, // ByteString
    (UA_encodeBinarySignature)String_encodeBinary, // XmlElement
    (UA_encodeBinarySignature)NodeId_encodeBinary,
    (UA_encodeBinarySignature)ExpandedNodeId_encodeBinary,
    (UA_encodeBinarySignature)UInt32_encodeBinary, // StatusCode
    (UA_encodeBinarySignature)UA_encodeBinaryInternal, // QualifiedName
    (UA_encodeBinarySignature)LocalizedText_encodeBinary,
    (UA_encodeBinarySignature)ExtensionObject_encodeBinary,
    (UA_encodeBinarySignature)DataValue_encodeBinary,
    (UA_encodeBinarySignature)Variant_encodeBinary,
    (UA_encodeBinarySignature)DiagnosticInfo_encodeBinary,
    (UA_encodeBinarySignature)UA_encodeBinaryInternal,
};

UA_StatusCode
UA_encodeBinary(const void *src, const UA_DataType *type, UA_exchangeEncodeBuffer callback,
                void *handle, UA_ByteString *dst, size_t *offset) {
    UA_Byte *pos = &dst->data[*offset];
    UA_Byte *end = &dst->data[dst->length];
    pass_type = type;
    encodeBuf = dst;
    exchangeBufferCallback = callback;
    exchangeBufferCallbackHandle = handle;
    UA_StatusCode retval = UA_encodeBinaryInternal(src, &pos, end);
    *offset = (size_t)(pos - dst->data) / sizeof(UA_Byte);
    return retval;
}

static UA_StatusCode
UA_decodeBinaryInternal(bufpos pos, bufend end, void *dst) {
    uintptr_t ptr = (uintptr_t)dst;
    UA_StatusCode retval = UA_STATUSCODE_GOOD;
    UA_Byte membersSize = pass_type->membersSize;
    const UA_DataType *localtype = pass_type;
    const UA_DataType *typelists[2] = { UA_TYPES, &localtype[-localtype->typeIndex] };
    for(size_t i = 0; i < membersSize; i++) {
        const UA_DataTypeMember *member = &localtype->members[i];
        pass_type = &typelists[!member->namespaceZero][member->memberTypeIndex];
        if(!member->isArray) {
            ptr += member->padding;
            size_t fi = pass_type->builtin ? pass_type->typeIndex : UA_BUILTIN_TYPES_COUNT;
            size_t memSize = pass_type->memSize;
            retval |= decodeBinaryJumpTable[fi](pos, end, (void *UA_RESTRICT)ptr);
            ptr += memSize;
        } else {
            ptr += member->padding;
            size_t *length = (size_t*)ptr;
            ptr += sizeof(size_t);
            UA_Int32 slength = -1;
            retval |= Int32_decodeBinary(pos, end, &slength);
            retval |= Array_decodeBinary(pos, end, slength, (void *UA_RESTRICT *UA_RESTRICT)ptr, length, pass_type);
            ptr += sizeof(void*);
        }
    }
    if(retval != UA_STATUSCODE_GOOD)
        UA_deleteMembers(dst, localtype);
    return retval;
}

static const UA_decodeBinarySignature decodeBinaryJumpTable[UA_BUILTIN_TYPES_COUNT + 1] = {
    (UA_decodeBinarySignature)Boolean_decodeBinary, 
    (UA_decodeBinarySignature)Byte_decodeBinary, // SByte
    (UA_decodeBinarySignature)Byte_decodeBinary, 
    (UA_decodeBinarySignature)UInt16_decodeBinary, // Int16
    (UA_decodeBinarySignature)UInt16_decodeBinary, 
    (UA_decodeBinarySignature)UInt32_decodeBinary, // Int32 
    (UA_decodeBinarySignature)UInt32_decodeBinary, 
    (UA_decodeBinarySignature)UInt64_decodeBinary, // Int64
    (UA_decodeBinarySignature)UInt64_decodeBinary, 
    (UA_decodeBinarySignature)Float_decodeBinary, 
    (UA_decodeBinarySignature)Double_decodeBinary, 
    (UA_decodeBinarySignature)String_decodeBinary,
    (UA_decodeBinarySignature)UInt64_decodeBinary, // DateTime 
    (UA_decodeBinarySignature)Guid_decodeBinary, 
    (UA_decodeBinarySignature)String_decodeBinary, // ByteString
    (UA_decodeBinarySignature)String_decodeBinary, // XmlElement
    (UA_decodeBinarySignature)NodeId_decodeBinary,
    (UA_decodeBinarySignature)ExpandedNodeId_decodeBinary,
    (UA_decodeBinarySignature)UInt32_decodeBinary, // StatusCode
    (UA_decodeBinarySignature)UA_decodeBinaryInternal, // QualifiedName
    (UA_decodeBinarySignature)LocalizedText_decodeBinary,
    (UA_decodeBinarySignature)ExtensionObject_decodeBinary,
    (UA_decodeBinarySignature)DataValue_decodeBinary,
    (UA_decodeBinarySignature)Variant_decodeBinary,
    (UA_decodeBinarySignature)DiagnosticInfo_decodeBinary,
    (UA_decodeBinarySignature)UA_decodeBinaryInternal
};

UA_StatusCode
UA_decodeBinary(const UA_ByteString *src, size_t *offset, void *dst, const UA_DataType *localtype) {
    memset(dst, 0, localtype->memSize); // init
    UA_Byte *pos = &src->data[*offset];
    UA_Byte *end = &src->data[src->length];
    pass_type = localtype;
    UA_StatusCode retval = UA_decodeBinaryInternal(&pos, end, dst);
    *offset = (size_t)(pos - src->data) / sizeof(UA_Byte);
    return retval;
}

/******************/
/* CalcSizeBinary */
/******************/

static size_t
Array_calcSizeBinary(const void *src, size_t length, const UA_DataType *contenttype) {
    size_t s = 4; // length
    if(contenttype->zeroCopyable) {
        s += contenttype->memSize * length;
        return s;
    }
    uintptr_t ptr = (uintptr_t)src;
    size_t encode_index = contenttype->builtin ? contenttype->typeIndex : UA_BUILTIN_TYPES_COUNT;
    for(size_t i = 0; i < length; i++) {
        s += calcSizeBinaryJumpTable[encode_index]((const void*)ptr, contenttype);
        ptr += contenttype->memSize;
    }
    return s;
}

static size_t calcSizeBinaryMemSize(const void *UA_RESTRICT p, const UA_DataType *datatype) {
    return datatype->memSize;
}

static size_t String_calcSizeBinary(const UA_String *UA_RESTRICT p, const UA_DataType *_) {
    return 4 + p->length;
}

static size_t Guid_calcSizeBinary(const UA_Guid *UA_RESTRICT p, const UA_DataType *_) {
    return 16;
}

static size_t
NodeId_calcSizeBinary(const UA_NodeId *UA_RESTRICT src, const UA_DataType *_) {
    size_t s = 1; // encoding byte
    switch (src->identifierType) {
    case UA_NODEIDTYPE_NUMERIC:
        if(src->identifier.numeric > UA_UINT16_MAX || src->namespaceIndex > UA_BYTE_MAX) {
            s += 6;
        } else if(src->identifier.numeric > UA_BYTE_MAX || src->namespaceIndex > 0) {
            s += 3;
        } else {
            s += 1;
        }
        break;
    case UA_NODEIDTYPE_BYTESTRING:
    case UA_NODEIDTYPE_STRING:
        s += 2;
        s += String_calcSizeBinary(&src->identifier.string, NULL);
        break;
    case UA_NODEIDTYPE_GUID:
        s += 18;
        break;
    default:
        return 0;
    }
    return s;
}

static size_t
ExpandedNodeId_calcSizeBinary(const UA_ExpandedNodeId *src, const UA_DataType *_) {
    size_t s = NodeId_calcSizeBinary(&src->nodeId, NULL);
    if(src->namespaceUri.length > 0)
        s += String_calcSizeBinary(&src->namespaceUri, NULL);
    if(src->serverIndex > 0)
        s += 4;
    return s;
}

static size_t
LocalizedText_calcSizeBinary(const UA_LocalizedText *src, UA_DataType *_) {
    size_t s = 1; // encoding byte
    if(src->locale.data)
        s += String_calcSizeBinary(&src->locale, NULL);
    if(src->text.data)
        s += String_calcSizeBinary(&src->text, NULL);
    return s;
}

static size_t
ExtensionObject_calcSizeBinary(const UA_ExtensionObject *src, UA_DataType *_) {
    size_t s = 1; // encoding byte
    if(src->encoding > UA_EXTENSIONOBJECT_ENCODED_XML) {
        if(!src->content.decoded.type || !src->content.decoded.data)
            return 0;
        if(src->content.decoded.type->typeId.identifierType != UA_NODEIDTYPE_NUMERIC)
            return 0;
        s += NodeId_calcSizeBinary(&src->content.decoded.type->typeId, NULL);
        s += 4; // length
        size_t encode_index = pass_type->builtin ? pass_type->typeIndex : UA_BUILTIN_TYPES_COUNT;
        s += calcSizeBinaryJumpTable[encode_index](src->content.decoded.data, src->content.decoded.type);
    } else {
        s += NodeId_calcSizeBinary(&src->content.encoded.typeId, NULL);
        switch (src->encoding) {
        case UA_EXTENSIONOBJECT_ENCODED_NOBODY:
            break;
        case UA_EXTENSIONOBJECT_ENCODED_BYTESTRING:
        case UA_EXTENSIONOBJECT_ENCODED_XML:
            s += String_calcSizeBinary(&src->content.encoded.body, NULL);
            break;
        default:
            return 0;
        }
    }
    return s;
}

static size_t
Variant_calcSizeBinary(UA_Variant const *src, UA_DataType *_) {
    size_t s = 1; // encoding byte

    if(!src->type)
        return 0;
    UA_Boolean isArray = src->arrayLength > 0 || src->data <= UA_EMPTY_ARRAY_SENTINEL;
    UA_Boolean hasDimensions = isArray && src->arrayDimensionsSize > 0;
    UA_Boolean isBuiltin = src->type->builtin;

    UA_NodeId typeId;
    UA_NodeId_init(&typeId);
    size_t encode_index = src->type->typeIndex;
    if(!isBuiltin) {
        encode_index = UA_BUILTIN_TYPES_COUNT;
        typeId = src->type->typeId;
        if(typeId.identifierType != UA_NODEIDTYPE_NUMERIC)
            return 0;
    }

    size_t length = src->arrayLength;
    if(isArray) {
        s += 4;
    } else
        length = 1;

    uintptr_t ptr = (uintptr_t)src->data;
    size_t memSize = src->type->memSize;
    for(size_t i = 0; i < length; i++) {
        if(!isBuiltin) {
            /* The type is wrapped inside an extensionobject */
            s += NodeId_calcSizeBinary(&typeId, NULL);
            s += 1 + 4; // encoding byte + length
        }
        s += calcSizeBinaryJumpTable[encode_index]((const void*)ptr, src->type);
        ptr += memSize;
    }

    if(hasDimensions)
        s += Array_calcSizeBinary(src->arrayDimensions, src->arrayDimensionsSize,
                                  &UA_TYPES[UA_TYPES_INT32]);
    return s;
}

static size_t
DataValue_calcSizeBinary(const UA_DataValue *src, UA_DataType *_) {
    size_t s = 1; // encoding byte
    if(src->hasValue)
        s += Variant_calcSizeBinary(&src->value, NULL);
    if(src->hasStatus)
        s += 4;
    if(src->hasSourceTimestamp)
        s += 8;
    if(src->hasSourcePicoseconds)
        s += 2;
    if(src->hasServerTimestamp)
        s += 8;
    if(src->hasServerPicoseconds)
        s += 2;
    return s;
}

static size_t
DiagnosticInfo_calcSizeBinary(const UA_DiagnosticInfo *src, UA_DataType *_) {
    size_t s = 1; // encoding byte
    if(src->hasSymbolicId)
        s += 4;
    if(src->hasNamespaceUri)
        s += 4;
    if(src->hasLocalizedText)
        s += 4;
    if(src->hasLocale)
        s += 4;
    if(src->hasAdditionalInfo)
        s += String_calcSizeBinary(&src->additionalInfo, NULL);
    if(src->hasInnerStatusCode)
        s += 4;
    if(src->hasInnerDiagnosticInfo)
        s += DiagnosticInfo_calcSizeBinary(src->innerDiagnosticInfo, NULL);
    return s;
}

static const UA_calcSizeBinarySignature calcSizeBinaryJumpTable[UA_BUILTIN_TYPES_COUNT + 1] = {
    (UA_calcSizeBinarySignature)calcSizeBinaryMemSize, // Boolean
    (UA_calcSizeBinarySignature)calcSizeBinaryMemSize, // Byte
    (UA_calcSizeBinarySignature)calcSizeBinaryMemSize,
    (UA_calcSizeBinarySignature)calcSizeBinaryMemSize, // Int16
    (UA_calcSizeBinarySignature)calcSizeBinaryMemSize,
    (UA_calcSizeBinarySignature)calcSizeBinaryMemSize, // Int32
    (UA_calcSizeBinarySignature)calcSizeBinaryMemSize,
    (UA_calcSizeBinarySignature)calcSizeBinaryMemSize, // Int64
    (UA_calcSizeBinarySignature)calcSizeBinaryMemSize,
    (UA_calcSizeBinarySignature)calcSizeBinaryMemSize, // Float
    (UA_calcSizeBinarySignature)calcSizeBinaryMemSize, // Double
    (UA_calcSizeBinarySignature)String_calcSizeBinary,
    (UA_calcSizeBinarySignature)calcSizeBinaryMemSize, // DateTime
    (UA_calcSizeBinarySignature)Guid_calcSizeBinary, 
    (UA_calcSizeBinarySignature)String_calcSizeBinary, // ByteString
    (UA_calcSizeBinarySignature)String_calcSizeBinary, // XmlElement
    (UA_calcSizeBinarySignature)NodeId_calcSizeBinary,
    (UA_calcSizeBinarySignature)ExpandedNodeId_calcSizeBinary,
    (UA_calcSizeBinarySignature)calcSizeBinaryMemSize, // StatusCode
    (UA_calcSizeBinarySignature)UA_calcSizeBinary, // QualifiedName
    (UA_calcSizeBinarySignature)LocalizedText_calcSizeBinary,
    (UA_calcSizeBinarySignature)ExtensionObject_calcSizeBinary,
    (UA_calcSizeBinarySignature)DataValue_calcSizeBinary,
    (UA_calcSizeBinarySignature)Variant_calcSizeBinary,
    (UA_calcSizeBinarySignature)DiagnosticInfo_calcSizeBinary,
    (UA_calcSizeBinarySignature)UA_calcSizeBinary
};

size_t UA_calcSizeBinary(void *p, const UA_DataType *contenttype) {
    size_t s = 0;
    uintptr_t ptr = (uintptr_t)p;
    UA_Byte membersSize = contenttype->membersSize;
    const UA_DataType *typelists[2] = { UA_TYPES, &contenttype[-contenttype->typeIndex] };
    for(size_t i = 0; i < membersSize; i++) {
        const UA_DataTypeMember *member = &contenttype->members[i];
        const UA_DataType *membertype = &typelists[!member->namespaceZero][member->memberTypeIndex];
        if(!member->isArray) {
            ptr += member->padding;
            size_t encode_index = membertype->builtin ? membertype->typeIndex : UA_BUILTIN_TYPES_COUNT;
            s += calcSizeBinaryJumpTable[encode_index]((const void*)ptr, membertype);
            ptr += membertype->memSize;
        } else {
            ptr += member->padding;
            const size_t length = *((const size_t*)ptr);
            ptr += sizeof(size_t);
            s += Array_calcSizeBinary(*(void *UA_RESTRICT const *)ptr, length, membertype);
            ptr += sizeof(void*);
        }
    }
    return s;
}<|MERGE_RESOLUTION|>--- conflicted
+++ resolved
@@ -726,13 +726,7 @@
         retval = ByteString_decodeBinary(pos, end, &dst->content.encoded.body);
     } else {
         /* try to decode the content */
-<<<<<<< HEAD
         pass_type = NULL;
-=======
-        type = NULL;
-        UA_assert(typeId.identifier.byteString.data == NULL); //helping clang analyzer, typeId is numeric
-        UA_assert(typeId.identifier.string.data == NULL); //helping clang analyzer, typeId is numeric
->>>>>>> f1a9cca3
         typeId.identifier.numeric -= UA_ENCODINGOFFSET_BINARY;
         findDataType(&typeId, &pass_type);
         if(pass_type) {
