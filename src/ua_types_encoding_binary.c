--- conflicted
+++ resolved
@@ -82,30 +82,25 @@
  * DiagnosticInfo_encodeBinary */
 
 /* Thread-local buffers used for exchanging the buffer for chunking */
-<<<<<<< HEAD
-UA_THREAD_LOCAL UA_ExchangeEncodeBuffer_func exchangeBufferCallback;
-UA_THREAD_LOCAL void *exchangeBufferCallbackHandle;
-=======
-static UA_THREAD_LOCAL UA_exchangeEncodeBuffer exchangeBufferCallback;
+static UA_THREAD_LOCAL UA_ExchangeEncodeBuffer_func exchangeBufferCallback;
 static UA_THREAD_LOCAL void *exchangeBufferCallbackHandle;
->>>>>>> b1ebf84f
 
 /* Send the current chunk and replace the buffer */
 static UA_StatusCode
-exchangeBuffer(void) {
-    if(!exchangeBufferCallback)
-        return UA_STATUSCODE_BADENCODINGERROR;
-
-    /* Store context variables since exchangeBuffer might call UA_encode itself */
-    UA_ExchangeEncodeBuffer_func store_exchangeBufferCallback = exchangeBufferCallback;
-    void *store_exchangeBufferCallbackHandle = exchangeBufferCallbackHandle;
-
-    UA_StatusCode retval = exchangeBufferCallback(exchangeBufferCallbackHandle, &pos, &end);
-
-    /* Restore context variables */
-    exchangeBufferCallback = store_exchangeBufferCallback;
-    exchangeBufferCallbackHandle = store_exchangeBufferCallbackHandle;
-    return retval;
+exchangeBuffer(void) {
+    if(!exchangeBufferCallback)
+        return UA_STATUSCODE_BADENCODINGERROR;
+
+    /* Store context variables since exchangeBuffer might call UA_encode itself */
+    UA_ExchangeEncodeBuffer_func store_exchangeBufferCallback = exchangeBufferCallback;
+    void *store_exchangeBufferCallbackHandle = exchangeBufferCallbackHandle;
+
+    UA_StatusCode retval = exchangeBufferCallback(exchangeBufferCallbackHandle, &pos, &end);
+
+    /* Restore context variables */
+    exchangeBufferCallback = store_exchangeBufferCallback;
+    exchangeBufferCallbackHandle = store_exchangeBufferCallbackHandle;
+    return retval;
 }
 
 /*****************/
@@ -1419,21 +1414,21 @@
 }
 
 UA_StatusCode
-UA_encodeBinary(const void *src, const UA_DataType *type,
-                UA_Byte **bufPos, const UA_Byte **bufEnd,
-                UA_ExchangeEncodeBuffer_func exchangeCallback, void *exchangeHandle) {
-    /* Set the (thread-local) pointers to save function arguments */
-    pos = *bufPos;
-    end = *bufEnd;
-    exchangeBufferCallback = exchangeCallback;
-    exchangeBufferCallbackHandle = exchangeHandle;
-    UA_StatusCode retval = UA_encodeBinaryInternal(src, type);
-
-    /* Set the current buffer position. Beware that the buffer might have been
-    * exchanged internally. */
-    *bufPos = pos;
-    *bufEnd = end;
-    return retval;
+UA_encodeBinary(const void *src, const UA_DataType *type,
+                UA_Byte **bufPos, const UA_Byte **bufEnd,
+                UA_ExchangeEncodeBuffer_func exchangeCallback, void *exchangeHandle) {
+    /* Set the (thread-local) pointers to save function arguments */
+    pos = *bufPos;
+    end = *bufEnd;
+    exchangeBufferCallback = exchangeCallback;
+    exchangeBufferCallbackHandle = exchangeHandle;
+    UA_StatusCode retval = UA_encodeBinaryInternal(src, type);
+
+    /* Set the current buffer position. Beware that the buffer might have been
+    * exchanged internally. */
+    *bufPos = pos;
+    *bufEnd = end;
+    return retval;
 }
 
 const UA_decodeBinarySignature decodeBinaryJumpTable[UA_BUILTIN_TYPES_COUNT + 1] = {
