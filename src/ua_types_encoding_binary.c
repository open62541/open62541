--- conflicted
+++ resolved
@@ -1,4 +1,3 @@
-<<<<<<< HEAD
 /* This Source Code Form is subject to the terms of the Mozilla Public
  * License, v. 2.0. If a copy of the MPL was not distributed with this
  * file, You can obtain one at http://mozilla.org/MPL/2.0/. */
@@ -88,3417 +87,1676 @@
 
 /* Send the current chunk and replace the buffer */
 static UA_StatusCode
-=======
-/* This Source Code Form is subject to the terms of the Mozilla Public
- * License, v. 2.0. If a copy of the MPL was not distributed with this
- * file, You can obtain one at http://mozilla.org/MPL/2.0/. */
-
-#include "ua_util.h"
-#include "ua_types_encoding_binary.h"
-#include "ua_types_generated.h"
-#include "ua_types_generated_handling.h"
-
-/* Type Encoding
- * -------------
- * This file contains encoding functions for the builtin data types and generic
- * functions that operate on all types and arrays. This requires the type
- * description from a UA_DataType structure. Note that some internal (static)
- * deocidng functions may abort and leave the type in an inconsistent state. But
- * this is always handled in UA_decodeBinary, where the error is caught and the
- * type cleaned up.
- *
- * Breaking a message into chunks is integrated with the encoding. When the end
- * of a buffer is reached, a callback is executed that sends the current buffer
- * as a chunk and exchanges the encoding buffer "underneath" the ongoing
- * encoding. This enables fast sending of large messages as spurious copying is
- * avoided. */
-
-#if defined(__clang__)
-# pragma GCC diagnostic push
-# pragma GCC diagnostic warning "-W#warnings"
-#endif
-
-#ifndef UA_BINARY_OVERLAYABLE_INTEGER
-# warning Integer endianness could not be detected to be little endian. Use slow generic encoding.
-#endif
-
-/* There is no robust way to detect float endianness in clang. This warning can be removed
- * if the target is known to be little endian with floats in the IEEE 754 format. */
-#ifndef UA_BINARY_OVERLAYABLE_FLOAT
-# warning Float endianness could not be detected to be little endian in the IEEE 754 format. Use slow generic encoding.
-#endif
-
-#if defined(__clang__)
-# pragma GCC diagnostic pop
-#endif
-
-/* Jumptables for de-/encoding and computing the buffer length */
-typedef UA_StatusCode (*UA_encodeBinarySignature)(const void *UA_RESTRICT src, const UA_DataType *type);
-extern const UA_encodeBinarySignature encodeBinaryJumpTable[UA_BUILTIN_TYPES_COUNT + 1];
-
-typedef UA_StatusCode (*UA_decodeBinarySignature)(void *UA_RESTRICT dst, const UA_DataType *type);
-extern const UA_decodeBinarySignature decodeBinaryJumpTable[UA_BUILTIN_TYPES_COUNT + 1];
-
-typedef size_t (*UA_calcSizeBinarySignature)(const void *UA_RESTRICT p, const UA_DataType *contenttype);
-extern const UA_calcSizeBinarySignature calcSizeBinaryJumpTable[UA_BUILTIN_TYPES_COUNT + 1];
-
-/* Pointer to custom datatypes in the server or client. Set inside
- * UA_decodeBinary */
-static UA_THREAD_LOCAL size_t customTypesArraySize;
-static UA_THREAD_LOCAL const UA_DataType *customTypesArray;
-
-/* Pointers to the current position and the last position in the buffer */
-static UA_THREAD_LOCAL UA_Byte *pos;
-static UA_THREAD_LOCAL const UA_Byte *end;
-
-/* In UA_encodeBinaryInternal, we store a pointer to the last "good" position in
- * the buffer. When encoding reaches the end of the buffer, send out a chunk
- * until that position, replace the buffer and retry encoding after the last
- * "checkpoint". The status code UA_STATUSCODE_BADENCODINGLIMITSEXCEEDED is used
- * exclusively to indicate that the end of the buffer was reached.
- *
- * In order to prevent restoring to an old buffer position (where the buffer was
- * exchanged within a call from UA_encodeBinaryInternal and is no longer
- * valied), no methods must return UA_STATUSCODE_BADENCODINGLIMITSEXCEEDED after
- * calling exchangeBuffer(). This needs to be ensured for the following methods:
- *
- * UA_encodeBinaryInternal
- * Array_encodeBinary
- * NodeId_encodeBinary
- * ExpandedNodeId_encodeBinary
- * LocalizedText_encodeBinary
- * ExtensionObject_encodeBinary
- * Variant_encodeBinary
- * DataValue_encodeBinary
- * DiagnosticInfo_encodeBinary */
-
-/* Thread-local buffers used for exchanging the buffer for chunking */
-static UA_THREAD_LOCAL UA_ExchangeEncodeBuffer_func exchangeBufferCallback;
-static UA_THREAD_LOCAL void *exchangeBufferCallbackHandle;
-
-/* Send the current chunk and replace the buffer */
-static UA_StatusCode
->>>>>>> 5d95e1e5
-exchangeBuffer(void) {
-    if(!exchangeBufferCallback)
-        return UA_STATUSCODE_BADENCODINGERROR;
-
-    /* Store context variables since exchangeBuffer might call UA_encode itself */
-    UA_ExchangeEncodeBuffer_func store_exchangeBufferCallback = exchangeBufferCallback;
-    void *store_exchangeBufferCallbackHandle = exchangeBufferCallbackHandle;
-
-    UA_StatusCode retval = exchangeBufferCallback(exchangeBufferCallbackHandle, &pos, &end);
-
-    /* Restore context variables */
-    exchangeBufferCallback = store_exchangeBufferCallback;
-    exchangeBufferCallbackHandle = store_exchangeBufferCallbackHandle;
-    return retval;
-<<<<<<< HEAD
-}
-
-/*****************/
-/* Integer Types */
-/*****************/
-
-#if !UA_BINARY_OVERLAYABLE_INTEGER
-
-/* These en/decoding functions are only used when the architecture isn't little-endian. */
-static void
-UA_encode16(const UA_UInt16 v, UA_Byte buf[2]) {
-    buf[0] = (UA_Byte)v;
-    buf[1] = (UA_Byte)(v >> 8);
-}
-
-static void
-UA_decode16(const UA_Byte buf[2], UA_UInt16 *v) {
-    *v = (UA_UInt16)((UA_UInt16)buf[0] + (((UA_UInt16)buf[1]) << 8));
-}
-
-static void
-UA_encode32(const UA_UInt32 v, UA_Byte buf[4]) {
-    buf[0] = (UA_Byte)v;
-    buf[1] = (UA_Byte)(v >> 8);
-    buf[2] = (UA_Byte)(v >> 16);
-    buf[3] = (UA_Byte)(v >> 24);
-}
-
-static void
-UA_decode32(const UA_Byte buf[4], UA_UInt32 *v) {
-    *v = (UA_UInt32)((UA_UInt32)buf[0] +
-                    (((UA_UInt32)buf[1]) << 8) +
-                    (((UA_UInt32)buf[2]) << 16) +
-                    (((UA_UInt32)buf[3]) << 24));
-}
-
-static void
-UA_encode64(const UA_UInt64 v, UA_Byte buf[8]) {
-    buf[0] = (UA_Byte)v;
-    buf[1] = (UA_Byte)(v >> 8);
-    buf[2] = (UA_Byte)(v >> 16);
-    buf[3] = (UA_Byte)(v >> 24);
-    buf[4] = (UA_Byte)(v >> 32);
-    buf[5] = (UA_Byte)(v >> 40);
-    buf[6] = (UA_Byte)(v >> 48);
-    buf[7] = (UA_Byte)(v >> 56);
-}
-
-static void
-UA_decode64(const UA_Byte buf[8], UA_UInt64 *v) {
-    *v = (UA_UInt64)((UA_UInt64)buf[0] +
-                    (((UA_UInt64)buf[1]) << 8) +
-                    (((UA_UInt64)buf[2]) << 16) +
-                    (((UA_UInt64)buf[3]) << 24) +
-                    (((UA_UInt64)buf[4]) << 32) +
-                    (((UA_UInt64)buf[5]) << 40) +
-                    (((UA_UInt64)buf[6]) << 48) +
-                    (((UA_UInt64)buf[7]) << 56));
-}
-
-#endif /* !UA_BINARY_OVERLAYABLE_INTEGER */
-
-/* Boolean */
-static UA_StatusCode
-Boolean_encodeBinary(const UA_Boolean *src, const UA_DataType *_) {
-    if(pos + sizeof(UA_Boolean) > end)
-        return UA_STATUSCODE_BADENCODINGLIMITSEXCEEDED;
-    *pos = *(const UA_Byte*)src;
-    ++pos;
-    return UA_STATUSCODE_GOOD;
-}
-
-static UA_StatusCode
-Boolean_decodeBinary(UA_Boolean *dst, const UA_DataType *_) {
-    if(pos + sizeof(UA_Boolean) > end)
-        return UA_STATUSCODE_BADDECODINGERROR;
-    *dst = (*pos > 0) ? true : false;
-    ++pos;
-    return UA_STATUSCODE_GOOD;
-}
-
-/* Byte */
-static UA_StatusCode
-Byte_encodeBinary(const UA_Byte *src, const UA_DataType *_) {
-    if(pos + sizeof(UA_Byte) > end)
-        return UA_STATUSCODE_BADENCODINGLIMITSEXCEEDED;
-    *pos = *(const UA_Byte*)src;
-    ++pos;
-    return UA_STATUSCODE_GOOD;
-}
-
-static UA_StatusCode
-Byte_decodeBinary(UA_Byte *dst, const UA_DataType *_) {
-    if(pos + sizeof(UA_Byte) > end)
-        return UA_STATUSCODE_BADDECODINGERROR;
-    *dst = *pos;
-    ++pos;
-    return UA_STATUSCODE_GOOD;
-}
-
-/* UInt16 */
-static UA_StatusCode
-UInt16_encodeBinary(UA_UInt16 const *src, const UA_DataType *_) {
-    if(pos + sizeof(UA_UInt16) > end)
-        return UA_STATUSCODE_BADENCODINGLIMITSEXCEEDED;
-#if UA_BINARY_OVERLAYABLE_INTEGER
-    memcpy(pos, src, sizeof(UA_UInt16));
-#else
-    UA_encode16(*src, pos);
-#endif
-    pos += 2;
-    return UA_STATUSCODE_GOOD;
-}
-
-static UA_StatusCode
-UInt16_decodeBinary(UA_UInt16 *dst, const UA_DataType *_) {
-    if(pos + sizeof(UA_UInt16) > end)
-        return UA_STATUSCODE_BADDECODINGERROR;
-#if UA_BINARY_OVERLAYABLE_INTEGER
-    memcpy(dst, pos, sizeof(UA_UInt16));
-#else
-    UA_decode16(pos, dst);
-#endif
-    pos += 2;
-    return UA_STATUSCODE_GOOD;
-}
-
-/* UInt32 */
-static UA_StatusCode
-UInt32_encodeBinary(UA_UInt32 const *src, const UA_DataType *_) {
-    if(pos + sizeof(UA_UInt32) > end)
-        return UA_STATUSCODE_BADENCODINGLIMITSEXCEEDED;
-#if UA_BINARY_OVERLAYABLE_INTEGER
-    memcpy(pos, src, sizeof(UA_UInt32));
-#else
-    UA_encode32(*src, pos);
-#endif
-    pos += 4;
-    return UA_STATUSCODE_GOOD;
-}
-
-static UA_INLINE UA_StatusCode
-Int32_encodeBinary(UA_Int32 const *src) {
-    return UInt32_encodeBinary((const UA_UInt32*)src, NULL);
-}
-
-static UA_StatusCode
-UInt32_decodeBinary(UA_UInt32 *dst, const UA_DataType *_) {
-    if(pos + sizeof(UA_UInt32) > end)
-        return UA_STATUSCODE_BADDECODINGERROR;
-#if UA_BINARY_OVERLAYABLE_INTEGER
-    memcpy(dst, pos, sizeof(UA_UInt32));
-#else
-    UA_decode32(pos, dst);
-#endif
-    pos += 4;
-    return UA_STATUSCODE_GOOD;
-}
-
-static UA_INLINE UA_StatusCode
-Int32_decodeBinary(UA_Int32 *dst) {
-    return UInt32_decodeBinary((UA_UInt32*)dst, NULL);
-}
-
-static UA_INLINE UA_StatusCode
-StatusCode_decodeBinary(UA_StatusCode *dst) {
-    return UInt32_decodeBinary((UA_UInt32*)dst, NULL);
-}
-
-/* UInt64 */
-static UA_StatusCode
-UInt64_encodeBinary(UA_UInt64 const *src, const UA_DataType *_) {
-    if(pos + sizeof(UA_UInt64) > end)
-        return UA_STATUSCODE_BADENCODINGLIMITSEXCEEDED;
-#if UA_BINARY_OVERLAYABLE_INTEGER
-    memcpy(pos, src, sizeof(UA_UInt64));
-#else
-    UA_encode64(*src, pos);
-#endif
-    pos += 8;
-    return UA_STATUSCODE_GOOD;
-}
-
-static UA_StatusCode
-UInt64_decodeBinary(UA_UInt64 *dst, const UA_DataType *_) {
-    if(pos + sizeof(UA_UInt64) > end)
-        return UA_STATUSCODE_BADDECODINGERROR;
-#if UA_BINARY_OVERLAYABLE_INTEGER
-    memcpy(dst, pos, sizeof(UA_UInt64));
-#else
-    UA_decode64(pos, dst);
-#endif
-    pos += 8;
-    return UA_STATUSCODE_GOOD;
-}
-
-static UA_INLINE UA_StatusCode
-DateTime_decodeBinary(UA_DateTime *dst) {
-    return UInt64_decodeBinary((UA_UInt64*)dst, NULL);
-}
-
-/************************/
-/* Floating Point Types */
-/************************/
-
-#if UA_BINARY_OVERLAYABLE_FLOAT
-# define Float_encodeBinary UInt32_encodeBinary
-# define Float_decodeBinary UInt32_decodeBinary
-# define Double_encodeBinary UInt64_encodeBinary
-# define Double_decodeBinary UInt64_decodeBinary
-#else
-
-#include <math.h>
-
-/* Handling of IEEE754 floating point values was taken from Beej's Guide to
- * Network Programming (http://beej.us/guide/bgnet/) and enhanced to cover the
- * edge cases +/-0, +/-inf and nan. */
-static uint64_t
-pack754(long double f, unsigned bits, unsigned expbits) {
-    unsigned significandbits = bits - expbits - 1;
-    long double fnorm;
-    long long sign;
-    if (f < 0) { sign = 1; fnorm = -f; }
-    else { sign = 0; fnorm = f; }
-    int shift = 0;
-    while(fnorm >= 2.0) { fnorm /= 2.0; ++shift; }
-    while(fnorm < 1.0) { fnorm *= 2.0; --shift; }
-    fnorm = fnorm - 1.0;
-    long long significand = (long long)(fnorm * ((float)(1LL<<significandbits) + 0.5f));
-    long long exponent = shift + ((1<<(expbits-1)) - 1);
-    return (uint64_t)((sign<<(bits-1)) | (exponent<<(bits-expbits-1)) | significand);
-}
-
-static long double
-unpack754(uint64_t i, unsigned bits, unsigned expbits) {
-    unsigned significandbits = bits - expbits - 1;
-    long double result = (long double)(i&(uint64_t)((1LL<<significandbits)-1));
-    result /= (1LL<<significandbits);
-    result += 1.0f;
-    unsigned bias = (unsigned)(1<<(expbits-1)) - 1;
-    long long shift = (long long)((i>>significandbits) & (uint64_t)((1LL<<expbits)-1)) - bias;
-    while(shift > 0) { result *= 2.0; --shift; }
-    while(shift < 0) { result /= 2.0; ++shift; }
-    result *= ((i>>(bits-1))&1)? -1.0: 1.0;
-    return result;
-}
-
-/* Float */
-#define FLOAT_NAN 0xffc00000
-#define FLOAT_INF 0x7f800000
-#define FLOAT_NEG_INF 0xff800000
-#define FLOAT_NEG_ZERO 0x80000000
-
-static UA_StatusCode
-Float_encodeBinary(UA_Float const *src, const UA_DataType *_) {
-    UA_Float f = *src;
-    UA_UInt32 encoded;
-    //cppcheck-suppress duplicateExpression
-    if(f != f) encoded = FLOAT_NAN;
-    else if(f == 0.0f) encoded = signbit(f) ? FLOAT_NEG_ZERO : 0;
-    //cppcheck-suppress duplicateExpression
-    else if(f/f != f/f) encoded = f > 0 ? FLOAT_INF : FLOAT_NEG_INF;
-    else encoded = (UA_UInt32)pack754(f, 32, 8);
-    return UInt32_encodeBinary(&encoded, NULL);
-}
-
-static UA_StatusCode
-Float_decodeBinary(UA_Float *dst, const UA_DataType *_) {
-    UA_UInt32 decoded;
-    UA_StatusCode retval = UInt32_decodeBinary(&decoded, NULL);
-    if(retval != UA_STATUSCODE_GOOD)
-        return retval;
-    if(decoded == 0) *dst = 0.0f;
-    else if(decoded == FLOAT_NEG_ZERO) *dst = -0.0f;
-    else if(decoded == FLOAT_INF) *dst = INFINITY;
-    else if(decoded == FLOAT_NEG_INF) *dst = -INFINITY;
-    if((decoded >= 0x7f800001 && decoded <= 0x7fffffff) ||
-       (decoded >= 0xff800001 && decoded <= 0xffffffff)) *dst = NAN;
-    else *dst = (UA_Float)unpack754(decoded, 32, 8);
-    return UA_STATUSCODE_GOOD;
-}
-
-/* Double */
-#define DOUBLE_NAN 0xfff8000000000000L
-#define DOUBLE_INF 0x7ff0000000000000L
-#define DOUBLE_NEG_INF 0xfff0000000000000L
-#define DOUBLE_NEG_ZERO 0x8000000000000000L
-
-static UA_StatusCode
-Double_encodeBinary(UA_Double const *src, const UA_DataType *_) {
-    UA_Double d = *src;
-    UA_UInt64 encoded;
-    //cppcheck-suppress duplicateExpression
-    if(d != d) encoded = DOUBLE_NAN;
-    else if(d == 0.0) encoded = signbit(d) ? DOUBLE_NEG_ZERO : 0;
-    //cppcheck-suppress duplicateExpression
-    else if(d/d != d/d) encoded = d > 0 ? DOUBLE_INF : DOUBLE_NEG_INF;
-    else encoded = pack754(d, 64, 11);
-    return UInt64_encodeBinary(&encoded, NULL);
-}
-
-static UA_StatusCode
-Double_decodeBinary(UA_Double *dst, const UA_DataType *_) {
-    UA_UInt64 decoded;
-    UA_StatusCode retval = UInt64_decodeBinary(&decoded, NULL);
-    if(retval != UA_STATUSCODE_GOOD)
-        return retval;
-    if(decoded == 0) *dst = 0.0;
-    else if(decoded == DOUBLE_NEG_ZERO) *dst = -0.0;
-    else if(decoded == DOUBLE_INF) *dst = INFINITY;
-    else if(decoded == DOUBLE_NEG_INF) *dst = -INFINITY;
-    //cppcheck-suppress redundantCondition
-    if((decoded >= 0x7ff0000000000001L && decoded <= 0x7fffffffffffffffL) ||
-       (decoded >= 0xfff0000000000001L && decoded <= 0xffffffffffffffffL)) *dst = NAN;
-    else *dst = (UA_Double)unpack754(decoded, 64, 11);
-    return UA_STATUSCODE_GOOD;
-}
-
-#endif
-
-/* If encoding fails, exchange the buffer and try again. It is assumed that
- * encoding of numerical types never fails on a fresh buffer. */
-static UA_StatusCode
-encodeNumericWithExchangeBuffer(const void *ptr,
-                                UA_encodeBinarySignature encodeFunc) {
-    UA_StatusCode retval = encodeFunc(ptr, NULL);
-    if(retval == UA_STATUSCODE_BADENCODINGLIMITSEXCEEDED) {
-        retval = exchangeBuffer();
-        if(retval != UA_STATUSCODE_GOOD)
-            return retval;
-        encodeFunc(ptr, NULL);
-    }
-    return UA_STATUSCODE_GOOD;
-}
-
-/* If the type is more complex, wrap encoding into the following method to
- * ensure that the buffer is exchanged with intermediate checkpoints. */
-static UA_StatusCode
-UA_encodeBinaryInternal(const void *src, const UA_DataType *type);
-
-/******************/
-/* Array Handling */
-/******************/
-
-static UA_StatusCode
-Array_encodeBinaryOverlayable(uintptr_t ptr, size_t length, size_t elementMemSize) {
-    /* Store the number of already encoded elements */
-    size_t finished = 0;
-
-    /* Loop as long as more elements remain than fit into the chunk */
-    while(end < pos + (elementMemSize * (length-finished))) {
-        size_t possible = ((uintptr_t)end - (uintptr_t)pos) / (sizeof(UA_Byte) * elementMemSize);
-        size_t possibleMem = possible * elementMemSize;
-        memcpy(pos, (void*)ptr, possibleMem);
-        pos += possibleMem;
-        ptr += possibleMem;
-        finished += possible;
-        UA_StatusCode retval = exchangeBuffer();
-        if(retval != UA_STATUSCODE_GOOD)
-            return retval;
-    }
-
-    /* Encode the remaining elements */
-    memcpy(pos, (void*)ptr, elementMemSize * (length-finished));
-    pos += elementMemSize * (length-finished);
-    return UA_STATUSCODE_GOOD;
-}
-
-static UA_StatusCode
-Array_encodeBinaryComplex(uintptr_t ptr, size_t length, const UA_DataType *type) {
-    /* Get the encoding function for the data type. The jumptable at
-     * UA_BUILTIN_TYPES_COUNT points to the generic UA_encodeBinary method */
-    size_t encode_index = type->builtin ? type->typeIndex : UA_BUILTIN_TYPES_COUNT;
-    UA_encodeBinarySignature encodeType = encodeBinaryJumpTable[encode_index];
-
-    /* Encode every element */
-    for(size_t i = 0; i < length; ++i) {
-        UA_Byte *oldpos = pos;
-        UA_StatusCode retval = encodeType((const void*)ptr, type);
-        ptr += type->memSize;
-        /* Encoding failed, switch to the next chunk when possible */
-        if(retval != UA_STATUSCODE_GOOD) {
-            if(retval == UA_STATUSCODE_BADENCODINGLIMITSEXCEEDED) {
-                pos = oldpos; /* Set buffer position to the end of the last encoded element */
-                retval = exchangeBuffer();
-                ptr -= type->memSize; /* Undo to retry encoding the ith element */
-                --i;
-            }
-            UA_assert(retval != UA_STATUSCODE_BADENCODINGLIMITSEXCEEDED);
-            if(retval != UA_STATUSCODE_GOOD)
-                return retval; /* Unrecoverable fail */
-        }
-    }
-    return UA_STATUSCODE_GOOD;
-}
-
-static UA_StatusCode
-Array_encodeBinary(const void *src, size_t length, const UA_DataType *type) {
-    /* Check and convert the array length to int32 */
-    UA_Int32 signed_length = -1;
-    if(length > UA_INT32_MAX)
-        return UA_STATUSCODE_BADINTERNALERROR;
-    if(length > 0)
-        signed_length = (UA_Int32)length;
-    else if(src == UA_EMPTY_ARRAY_SENTINEL)
-        signed_length = 0;
-
-    /* Encode the array length */
-    UA_StatusCode retval =
-        encodeNumericWithExchangeBuffer(&signed_length,
-                     (UA_encodeBinarySignature)UInt32_encodeBinary);
-
-    /* Quit early? */
-    if(retval != UA_STATUSCODE_GOOD || length == 0)
-        return retval;
-
-    /* Encode the content */
-    if(!type->overlayable)
-        return Array_encodeBinaryComplex((uintptr_t)src, length, type);
-    return Array_encodeBinaryOverlayable((uintptr_t)src, length, type->memSize);
-}
-
-static UA_StatusCode
-Array_decodeBinary(void *UA_RESTRICT *UA_RESTRICT dst,
-                   size_t *out_length, const UA_DataType *type) {
-    /* Decode the length */
-    UA_Int32 signed_length;
-    UA_StatusCode retval = Int32_decodeBinary(&signed_length);
-    if(retval != UA_STATUSCODE_GOOD)
-        return retval;
-
-    /* Return early for empty arrays */
-    if(signed_length <= 0) {
-        *out_length = 0;
-        if(signed_length < 0)
-            *dst = NULL;
-        else
-            *dst = UA_EMPTY_ARRAY_SENTINEL;
-        return UA_STATUSCODE_GOOD;
-    }
-
-    /* Filter out arrays that can obviously not be decoded, because the message
-     * is too small for the array length. This prevents the allocation of very
-     * long arrays for bogus messages.*/
-    size_t length = (size_t)signed_length;
-    if(pos + ((type->memSize * length) / 32) > end)
-        return UA_STATUSCODE_BADDECODINGERROR;
-
-    /* Allocate memory */
-    *dst = UA_calloc(length, type->memSize);
-    if(!*dst)
-        return UA_STATUSCODE_BADOUTOFMEMORY;
-
-    if(type->overlayable) {
-        /* memcpy overlayable array */
-        if(end < pos + (type->memSize * length)) {
-            UA_free(*dst);
-            *dst = NULL;
-            return UA_STATUSCODE_BADDECODINGERROR;
-        }
-        memcpy(*dst, pos, type->memSize * length);
-        pos += type->memSize * length;
-    } else {
-        /* Decode array members */
-        uintptr_t ptr = (uintptr_t)*dst;
-        size_t decode_index = type->builtin ? type->typeIndex : UA_BUILTIN_TYPES_COUNT;
-        for(size_t i = 0; i < length; ++i) {
-            retval = decodeBinaryJumpTable[decode_index]((void*)ptr, type);
-            if(retval != UA_STATUSCODE_GOOD) {
-                UA_Array_delete(*dst, i, type);
-                *dst = NULL;
-                return retval;
-            }
-            ptr += type->memSize;
-        }
-    }
-    *out_length = length;
-    return UA_STATUSCODE_GOOD;
-}
-
-/*****************/
-/* Builtin Types */
-/*****************/
-
-static UA_StatusCode
-String_encodeBinary(UA_String const *src, const UA_DataType *_) {
-    return Array_encodeBinary(src->data, src->length, &UA_TYPES[UA_TYPES_BYTE]);
-}
-
-static UA_StatusCode
-String_decodeBinary(UA_String *dst, const UA_DataType *_) {
-    return Array_decodeBinary((void**)&dst->data, &dst->length, &UA_TYPES[UA_TYPES_BYTE]);
-}
-
-static UA_INLINE UA_StatusCode
-ByteString_encodeBinary(UA_ByteString const *src) {
-    return String_encodeBinary((const UA_String*)src, NULL);
-}
-
-static UA_INLINE UA_StatusCode
-ByteString_decodeBinary(UA_ByteString *dst) {
-    return String_decodeBinary((UA_ByteString*)dst, NULL);
-}
-
-/* Guid */
-static UA_StatusCode
-Guid_encodeBinary(UA_Guid const *src, const UA_DataType *_) {
-    UA_StatusCode retval = UInt32_encodeBinary(&src->data1, NULL);
-    retval |= UInt16_encodeBinary(&src->data2, NULL);
-    retval |= UInt16_encodeBinary(&src->data3, NULL);
-    if(pos + (8*sizeof(UA_Byte)) > end)
-        return UA_STATUSCODE_BADENCODINGLIMITSEXCEEDED;
-    memcpy(pos, src->data4, 8*sizeof(UA_Byte));
-    pos += 8;
-    return retval;
-}
-
-static UA_StatusCode
-Guid_decodeBinary(UA_Guid *dst, const UA_DataType *_) {
-    UA_StatusCode retval = UInt32_decodeBinary(&dst->data1, NULL);
-    retval |= UInt16_decodeBinary(&dst->data2, NULL);
-    retval |= UInt16_decodeBinary(&dst->data3, NULL);
-    if(pos + (8*sizeof(UA_Byte)) > end)
-        return UA_STATUSCODE_BADDECODINGERROR;
-    memcpy(dst->data4, pos, 8*sizeof(UA_Byte));
-    pos += 8;
-    return retval;
-}
-
-/* NodeId */
-#define UA_NODEIDTYPE_NUMERIC_TWOBYTE 0
-#define UA_NODEIDTYPE_NUMERIC_FOURBYTE 1
-#define UA_NODEIDTYPE_NUMERIC_COMPLETE 2
-
-/* For ExpandedNodeId, we prefill the encoding mask. We can return
- * UA_STATUSCODE_BADENCODINGLIMITSEXCEEDED before encoding the string, as the
- * buffer is not replaced. */
-static UA_StatusCode
-NodeId_encodeBinaryWithEncodingMask(UA_NodeId const *src, UA_Byte encoding) {
-    UA_StatusCode retval = UA_STATUSCODE_GOOD;
-    switch(src->identifierType) {
-    case UA_NODEIDTYPE_NUMERIC:
-        if(src->identifier.numeric > UA_UINT16_MAX || src->namespaceIndex > UA_BYTE_MAX) {
-            encoding |= UA_NODEIDTYPE_NUMERIC_COMPLETE;
-            retval |= Byte_encodeBinary(&encoding, NULL);
-            retval |= UInt16_encodeBinary(&src->namespaceIndex, NULL);
-            retval |= UInt32_encodeBinary(&src->identifier.numeric, NULL);
-        } else if(src->identifier.numeric > UA_BYTE_MAX || src->namespaceIndex > 0) {
-            encoding |= UA_NODEIDTYPE_NUMERIC_FOURBYTE;
-            retval |= Byte_encodeBinary(&encoding, NULL);
-            UA_Byte nsindex = (UA_Byte)src->namespaceIndex;
-            retval |= Byte_encodeBinary(&nsindex, NULL);
-            UA_UInt16 identifier16 = (UA_UInt16)src->identifier.numeric;
-            retval |= UInt16_encodeBinary(&identifier16, NULL);
-        } else {
-            encoding |= UA_NODEIDTYPE_NUMERIC_TWOBYTE;
-            retval |= Byte_encodeBinary(&encoding, NULL);
-            UA_Byte identifier8 = (UA_Byte)src->identifier.numeric;
-            retval |= Byte_encodeBinary(&identifier8, NULL);
-        }
-        break;
-    case UA_NODEIDTYPE_STRING:
-        encoding |= UA_NODEIDTYPE_STRING;
-        retval |= Byte_encodeBinary(&encoding, NULL);
-        retval |= UInt16_encodeBinary(&src->namespaceIndex, NULL);
-        if(retval != UA_STATUSCODE_GOOD)
-            return retval;
-        retval = String_encodeBinary(&src->identifier.string, NULL);
-        break;
-    case UA_NODEIDTYPE_GUID:
-        encoding |= UA_NODEIDTYPE_GUID;
-        retval |= Byte_encodeBinary(&encoding, NULL);
-        retval |= UInt16_encodeBinary(&src->namespaceIndex, NULL);
-        retval |= Guid_encodeBinary(&src->identifier.guid, NULL);
-        break;
-    case UA_NODEIDTYPE_BYTESTRING:
-        encoding |= UA_NODEIDTYPE_BYTESTRING;
-        retval |= Byte_encodeBinary(&encoding, NULL);
-        retval |= UInt16_encodeBinary(&src->namespaceIndex, NULL);
-        if(retval != UA_STATUSCODE_GOOD)
-            return retval;
-        retval = ByteString_encodeBinary(&src->identifier.byteString);
-        break;
-    default:
-        return UA_STATUSCODE_BADINTERNALERROR;
-    }
-    return retval;
-}
-
-static UA_StatusCode
-NodeId_encodeBinary(UA_NodeId const *src, const UA_DataType *_) {
-    return NodeId_encodeBinaryWithEncodingMask(src, 0);
-}
-
-static UA_StatusCode
-NodeId_decodeBinary(UA_NodeId *dst, const UA_DataType *_) {
-    UA_Byte dstByte = 0, encodingByte = 0;
-    UA_UInt16 dstUInt16 = 0;
-    UA_StatusCode retval = Byte_decodeBinary(&encodingByte, NULL);
-    if(retval != UA_STATUSCODE_GOOD)
-        return retval;
-    switch (encodingByte) {
-    case UA_NODEIDTYPE_NUMERIC_TWOBYTE:
-        dst->identifierType = UA_NODEIDTYPE_NUMERIC;
-        retval = Byte_decodeBinary(&dstByte, NULL);
-        dst->identifier.numeric = dstByte;
-        dst->namespaceIndex = 0;
-        break;
-    case UA_NODEIDTYPE_NUMERIC_FOURBYTE:
-        dst->identifierType = UA_NODEIDTYPE_NUMERIC;
-        retval |= Byte_decodeBinary(&dstByte, NULL);
-        dst->namespaceIndex = dstByte;
-        retval |= UInt16_decodeBinary(&dstUInt16, NULL);
-        dst->identifier.numeric = dstUInt16;
-        break;
-    case UA_NODEIDTYPE_NUMERIC_COMPLETE:
-        dst->identifierType = UA_NODEIDTYPE_NUMERIC;
-        retval |= UInt16_decodeBinary(&dst->namespaceIndex, NULL);
-        retval |= UInt32_decodeBinary(&dst->identifier.numeric, NULL);
-        break;
-    case UA_NODEIDTYPE_STRING:
-        dst->identifierType = UA_NODEIDTYPE_STRING;
-        retval |= UInt16_decodeBinary(&dst->namespaceIndex, NULL);
-        retval |= String_decodeBinary(&dst->identifier.string, NULL);
-        break;
-    case UA_NODEIDTYPE_GUID:
-        dst->identifierType = UA_NODEIDTYPE_GUID;
-        retval |= UInt16_decodeBinary(&dst->namespaceIndex, NULL);
-        retval |= Guid_decodeBinary(&dst->identifier.guid, NULL);
-        break;
-    case UA_NODEIDTYPE_BYTESTRING:
-        dst->identifierType = UA_NODEIDTYPE_BYTESTRING;
-        retval |= UInt16_decodeBinary(&dst->namespaceIndex, NULL);
-        retval |= ByteString_decodeBinary(&dst->identifier.byteString);
-        break;
-    default:
-        retval |= UA_STATUSCODE_BADINTERNALERROR;
-        break;
-    }
-    return retval;
-}
-
-/* ExpandedNodeId */
-#define UA_EXPANDEDNODEID_NAMESPACEURI_FLAG 0x80
-#define UA_EXPANDEDNODEID_SERVERINDEX_FLAG 0x40
-
-static UA_StatusCode
-ExpandedNodeId_encodeBinary(UA_ExpandedNodeId const *src, const UA_DataType *_) {
-    /* Set up the encoding mask */
-    UA_Byte encoding = 0;
-    if((void*)src->namespaceUri.data > UA_EMPTY_ARRAY_SENTINEL)
-        encoding |= UA_EXPANDEDNODEID_NAMESPACEURI_FLAG;
-    if(src->serverIndex > 0)
-        encoding |= UA_EXPANDEDNODEID_SERVERINDEX_FLAG;
-
-    /* Encode the NodeId */
-    UA_StatusCode retval = NodeId_encodeBinaryWithEncodingMask(&src->nodeId, encoding);
-    if(retval != UA_STATUSCODE_GOOD)
-        return retval;
-
-    /* Encode the namespace. Do not return
-     * UA_STATUSCODE_BADENCODINGLIMITSEXCEEDED afterwards. */
-    if((void*)src->namespaceUri.data > UA_EMPTY_ARRAY_SENTINEL) {
-        retval = String_encodeBinary(&src->namespaceUri, NULL);
-        UA_assert(retval != UA_STATUSCODE_BADENCODINGLIMITSEXCEEDED);
-        if(retval != UA_STATUSCODE_GOOD)
-            return retval;
-    }
-
-    /* Encode the serverIndex */
-    if(src->serverIndex > 0)
-        retval = encodeNumericWithExchangeBuffer(&src->serverIndex,
-                              (UA_encodeBinarySignature)UInt32_encodeBinary);
-    UA_assert(retval != UA_STATUSCODE_BADENCODINGLIMITSEXCEEDED);
-    return retval;
-}
-
-static UA_StatusCode
-ExpandedNodeId_decodeBinary(UA_ExpandedNodeId *dst, const UA_DataType *_) {
-    /* Decode the encoding mask */
-    if(pos >= end)
-        return UA_STATUSCODE_BADDECODINGERROR;
-    UA_Byte encoding = *pos;
-
-    /* Mask out the encoding byte on the stream to decode the NodeId only */
-    *pos = encoding & (UA_Byte)~(UA_EXPANDEDNODEID_NAMESPACEURI_FLAG |
-                                 UA_EXPANDEDNODEID_SERVERINDEX_FLAG);
-    UA_StatusCode retval = NodeId_decodeBinary(&dst->nodeId, NULL);
-
-    /* Decode the NamespaceUri */
-    if(encoding & UA_EXPANDEDNODEID_NAMESPACEURI_FLAG) {
-        dst->nodeId.namespaceIndex = 0;
-        retval |= String_decodeBinary(&dst->namespaceUri, NULL);
-    }
-
-    /* Decode the ServerIndex */
-    if(encoding & UA_EXPANDEDNODEID_SERVERINDEX_FLAG)
-        retval |= UInt32_decodeBinary(&dst->serverIndex, NULL);
-    return retval;
-}
-
-/* LocalizedText */
-#define UA_LOCALIZEDTEXT_ENCODINGMASKTYPE_LOCALE 0x01
-#define UA_LOCALIZEDTEXT_ENCODINGMASKTYPE_TEXT 0x02
-
-static UA_StatusCode
-LocalizedText_encodeBinary(UA_LocalizedText const *src, const UA_DataType *_) {
-    /* Set up the encoding mask */
-    UA_Byte encoding = 0;
-    if(src->locale.data)
-        encoding |= UA_LOCALIZEDTEXT_ENCODINGMASKTYPE_LOCALE;
-    if(src->text.data)
-        encoding |= UA_LOCALIZEDTEXT_ENCODINGMASKTYPE_TEXT;
-
-    /* Encode the encoding byte */
-    UA_StatusCode retval = Byte_encodeBinary(&encoding, NULL);
-    if(retval != UA_STATUSCODE_GOOD)
-        return retval;
-
-    /* Encode the strings */
-    if(encoding & UA_LOCALIZEDTEXT_ENCODINGMASKTYPE_LOCALE)
-        retval |= String_encodeBinary(&src->locale, NULL);
-    if(encoding & UA_LOCALIZEDTEXT_ENCODINGMASKTYPE_TEXT)
-        retval |= String_encodeBinary(&src->text, NULL);
-    UA_assert(retval != UA_STATUSCODE_BADENCODINGLIMITSEXCEEDED);
-    return retval;
-}
-
-static UA_StatusCode
-LocalizedText_decodeBinary(UA_LocalizedText *dst, const UA_DataType *_) {
-    /* Decode the encoding mask */
-    UA_Byte encoding = 0;
-    UA_StatusCode retval = Byte_decodeBinary(&encoding, NULL);
-
-    /* Decode the content */
-    if(encoding & UA_LOCALIZEDTEXT_ENCODINGMASKTYPE_LOCALE)
-        retval |= String_decodeBinary(&dst->locale, NULL);
-    if(encoding & UA_LOCALIZEDTEXT_ENCODINGMASKTYPE_TEXT)
-        retval |= String_decodeBinary(&dst->text, NULL);
-    return retval;
-}
-
-/* The binary encoding has a different nodeid from the data type. So it is not
- * possible to reuse UA_findDataType */
-static const UA_DataType *
-findDataTypeByBinary(const UA_NodeId *typeId) {
-    /* We only store a numeric identifier for the encoding nodeid of data types */
-    if(typeId->identifierType != UA_NODEIDTYPE_NUMERIC)
-        return NULL;
-
-    /* Custom or standard data type? */
-    const UA_DataType *types = UA_TYPES;
-    size_t typesSize = UA_TYPES_COUNT;
-    if(typeId->namespaceIndex != 0) {
-        types = customTypesArray;
-        typesSize = customTypesArraySize;
-    }
-
-    /* Iterate over the array */
-    for(size_t i = 0; i < typesSize; ++i) {
-        if(types[i].binaryEncodingId == typeId->identifier.numeric &&
-           types[i].typeId.namespaceIndex == typeId->namespaceIndex)
-            return &types[i];
-    }
-    return NULL;
-}
-
-/* ExtensionObject */
-static UA_StatusCode
-ExtensionObject_encodeBinary(UA_ExtensionObject const *src, const UA_DataType *_) {
-    UA_Byte encoding = src->encoding;
-
-    /* No content or already encoded content. Do not return
-     * UA_STATUSCODE_BADENCODINGLIMITSEXCEEDED after encoding the NodeId. */
-    if(encoding <= UA_EXTENSIONOBJECT_ENCODED_XML) {
-        UA_StatusCode retval = NodeId_encodeBinary(&src->content.encoded.typeId, NULL);
-        if(retval != UA_STATUSCODE_GOOD)
-            return retval;
-        retval = encodeNumericWithExchangeBuffer(&encoding,
-                              (UA_encodeBinarySignature)Byte_encodeBinary);
-        if(retval != UA_STATUSCODE_GOOD)
-            return retval;
-        switch (src->encoding) {
-        case UA_EXTENSIONOBJECT_ENCODED_NOBODY:
-            break;
-        case UA_EXTENSIONOBJECT_ENCODED_BYTESTRING:
-        case UA_EXTENSIONOBJECT_ENCODED_XML:
-            retval = ByteString_encodeBinary(&src->content.encoded.body);
-            break;
-        default:
-            retval = UA_STATUSCODE_BADINTERNALERROR;
-        }
-        return retval;
-    }
-
-    /* Cannot encode with no data or no type description */
-    if(!src->content.decoded.type || !src->content.decoded.data)
-        return UA_STATUSCODE_BADENCODINGERROR;
-
-    /* Write the NodeId for the binary encoded type. The NodeId is always
-     * numeric, so no buffer replacement is taking place. */
-    UA_NodeId typeId = src->content.decoded.type->typeId;
-    if(typeId.identifierType != UA_NODEIDTYPE_NUMERIC)
-        return UA_STATUSCODE_BADENCODINGERROR;
-    typeId.identifier.numeric = src->content.decoded.type->binaryEncodingId;
-    UA_StatusCode retval = NodeId_encodeBinary(&typeId, NULL);
-
-    /* Write the encoding byte */
-    encoding = UA_EXTENSIONOBJECT_ENCODED_BYTESTRING;
-    retval |= Byte_encodeBinary(&encoding, NULL);
-
-    /* Compute the content length */
-    const UA_DataType *type = src->content.decoded.type;
-    size_t len = UA_calcSizeBinary(src->content.decoded.data, type);
-
-    /* Encode the content length */
-    if(len > UA_INT32_MAX)
-        return UA_STATUSCODE_BADENCODINGERROR;
-    UA_Int32 signed_len = (UA_Int32)len;
-    retval |= Int32_encodeBinary(&signed_len);
-
-    /* Return early upon failures (no buffer exchange until here) */
-    if(retval != UA_STATUSCODE_GOOD)
-        return retval;
-
-    /* Encode the content */
-    return UA_encodeBinaryInternal(src->content.decoded.data, type);
-}
-
-static UA_StatusCode
-ExtensionObject_decodeBinaryContent(UA_ExtensionObject *dst, const UA_NodeId *typeId) {
-    /* Lookup the datatype */
-    const UA_DataType *type = findDataTypeByBinary(typeId);
-
-    /* Unknown type, just take the binary content */
-    if(!type) {
-        dst->encoding = UA_EXTENSIONOBJECT_ENCODED_BYTESTRING;
-        dst->content.encoded.typeId = *typeId;
-        return ByteString_decodeBinary(&dst->content.encoded.body);
-    }
-
-    /* Allocate memory */
-    dst->content.decoded.data = UA_new(type);
-    if(!dst->content.decoded.data)
-        return UA_STATUSCODE_BADOUTOFMEMORY;
-
-    /* Jump over the length field (TODO: check if the decoded length matches) */
-    pos += 4;
-        
-    /* Decode */
-    dst->encoding = UA_EXTENSIONOBJECT_DECODED;
-    dst->content.decoded.type = type;
-    size_t decode_index = type->builtin ? type->typeIndex : UA_BUILTIN_TYPES_COUNT;
-    return decodeBinaryJumpTable[decode_index](dst->content.decoded.data, type);
-}
-
-static UA_StatusCode
-ExtensionObject_decodeBinary(UA_ExtensionObject *dst, const UA_DataType *_) {
-    UA_Byte encoding = 0;
-    UA_NodeId typeId;
-    UA_NodeId_init(&typeId);
-    UA_StatusCode retval = NodeId_decodeBinary(&typeId, NULL);
-    retval |= Byte_decodeBinary(&encoding, NULL);
-    if(typeId.identifierType != UA_NODEIDTYPE_NUMERIC)
-        retval = UA_STATUSCODE_BADDECODINGERROR;
-    if(retval != UA_STATUSCODE_GOOD) {
-        UA_NodeId_deleteMembers(&typeId);
-        return retval;
-    }
-
-    if(encoding == UA_EXTENSIONOBJECT_ENCODED_BYTESTRING) {
-        retval = ExtensionObject_decodeBinaryContent(dst, &typeId);
-    } else if(encoding == UA_EXTENSIONOBJECT_ENCODED_NOBODY) {
-        dst->encoding = (UA_ExtensionObjectEncoding)encoding;
-        dst->content.encoded.typeId = typeId;
-        dst->content.encoded.body = UA_BYTESTRING_NULL;
-    } else if(encoding == UA_EXTENSIONOBJECT_ENCODED_XML) {
-        dst->encoding = (UA_ExtensionObjectEncoding)encoding;
-        dst->content.encoded.typeId = typeId;
-        retval = ByteString_decodeBinary(&dst->content.encoded.body);
-    } else {
-        retval = UA_STATUSCODE_BADDECODINGERROR;
-    }
-    return retval;
-}
-
-/* Variant */
-
-/* Never returns UA_STATUSCODE_BADENCODINGLIMITSEXCEEDED */
-static UA_StatusCode
-Variant_encodeBinaryWrapExtensionObject(const UA_Variant *src, const UA_Boolean isArray) {
-    /* Default to 1 for a scalar. */
-    size_t length = 1;
-
-    /* Encode the array length if required */
-    UA_StatusCode retval = UA_STATUSCODE_GOOD;
-    if(isArray) {
-        if(src->arrayLength > UA_INT32_MAX)
-            return UA_STATUSCODE_BADENCODINGERROR;
-        length = src->arrayLength;
-        UA_Int32 encodedLength = (UA_Int32)src->arrayLength;
-        retval = Int32_encodeBinary(&encodedLength);
-        if(retval != UA_STATUSCODE_GOOD)
-            return retval;
-    }
-
-    /* Set up the ExtensionObject */
-    UA_ExtensionObject eo;
-    UA_ExtensionObject_init(&eo);
-    eo.encoding = UA_EXTENSIONOBJECT_DECODED;
-    eo.content.decoded.type = src->type;
-    const UA_UInt16 memSize = src->type->memSize;
-    uintptr_t ptr = (uintptr_t)src->data;
-
-    /* Iterate over the array */
-    for(size_t i = 0; i < length && retval == UA_STATUSCODE_GOOD; ++i) {
-        eo.content.decoded.data = (void*)ptr;
-        retval = UA_encodeBinaryInternal(&eo, &UA_TYPES[UA_TYPES_EXTENSIONOBJECT]);
-        ptr += memSize;
-    }
-    return retval;
-}
-
-enum UA_VARIANT_ENCODINGMASKTYPE {
-    UA_VARIANT_ENCODINGMASKTYPE_TYPEID_MASK = 0x3F,        // bits 0:5
-    UA_VARIANT_ENCODINGMASKTYPE_DIMENSIONS  = (0x01 << 6), // bit 6
-    UA_VARIANT_ENCODINGMASKTYPE_ARRAY       = (0x01 << 7)  // bit 7
-};
-
-static UA_StatusCode
-Variant_encodeBinary(const UA_Variant *src, const UA_DataType *_) {
-    /* Quit early for the empty variant */
-    UA_Byte encoding = 0;
-    if(!src->type)
-        return Byte_encodeBinary(&encoding, NULL);
-
-    /* Set the content type in the encoding mask */
-    const UA_Boolean isBuiltin = src->type->builtin;
-    if(isBuiltin)
-        encoding |= UA_VARIANT_ENCODINGMASKTYPE_TYPEID_MASK & (UA_Byte)(src->type->typeIndex + 1);
-    else
-        encoding |= UA_VARIANT_ENCODINGMASKTYPE_TYPEID_MASK & (UA_Byte)(UA_TYPES_EXTENSIONOBJECT + 1);
-
-    /* Set the array type in the encoding mask */
-    const UA_Boolean isArray = src->arrayLength > 0 || src->data <= UA_EMPTY_ARRAY_SENTINEL;
-    const UA_Boolean hasDimensions = isArray && src->arrayDimensionsSize > 0;
-    if(isArray) {
-        encoding |= UA_VARIANT_ENCODINGMASKTYPE_ARRAY;
-        if(hasDimensions)
-            encoding |= UA_VARIANT_ENCODINGMASKTYPE_DIMENSIONS;
-    }
-
-    /* Encode the encoding byte */
-    UA_StatusCode retval = Byte_encodeBinary(&encoding, NULL);
-    if(retval != UA_STATUSCODE_GOOD)
-        return retval;
-
-    /* Encode the content */
-    if(!isBuiltin)
-        retval = Variant_encodeBinaryWrapExtensionObject(src, isArray);
-    else if(!isArray)
-        retval = UA_encodeBinaryInternal(src->data, src->type);
-    else
-        retval = Array_encodeBinary(src->data, src->arrayLength, src->type);
-
-    /* Encode the array dimensions */
-    if(hasDimensions && retval == UA_STATUSCODE_GOOD)
-        retval = Array_encodeBinary(src->arrayDimensions, src->arrayDimensionsSize,
-                                    &UA_TYPES[UA_TYPES_INT32]);
-    return retval;
-}
-
-static UA_StatusCode
-Variant_decodeBinaryUnwrapExtensionObject(UA_Variant *dst) {
-    /* Save the position in the ByteString. If unwrapping is not possible, start
-     * from here to decode a normal ExtensionObject. */
-    UA_Byte *old_pos = pos;
-
-    /* Decode the DataType */
-    UA_NodeId typeId;
-    UA_NodeId_init(&typeId);
-    UA_StatusCode retval = NodeId_decodeBinary(&typeId, NULL);
-    if(retval != UA_STATUSCODE_GOOD)
-        return retval;
-
-    /* Decode the EncodingByte */
-    UA_Byte encoding;
-    retval = Byte_decodeBinary(&encoding, NULL);
-    if(retval != UA_STATUSCODE_GOOD) {
-        UA_NodeId_deleteMembers(&typeId);
-        return retval;
-    }
-
-    /* Search for the datatype. Default to ExtensionObject. */
-    if(encoding == UA_EXTENSIONOBJECT_ENCODED_BYTESTRING &&
-       (dst->type = findDataTypeByBinary(&typeId)) != NULL) {
-        /* Jump over the length field (TODO: check if length matches) */
-        pos += 4; 
-    } else {
-        /* Reset and decode as ExtensionObject */
-        dst->type = &UA_TYPES[UA_TYPES_EXTENSIONOBJECT];
-        pos = old_pos;
-        UA_NodeId_deleteMembers(&typeId);
-    }
-
-    /* Allocate memory */
-    dst->data = UA_new(dst->type);
-    if(!dst->data)
-        return UA_STATUSCODE_BADOUTOFMEMORY;
-
-    /* Decode the content */
-    size_t decode_index = dst->type->builtin ? dst->type->typeIndex : UA_BUILTIN_TYPES_COUNT;
-    retval = decodeBinaryJumpTable[decode_index](dst->data, dst->type);
-    if(retval != UA_STATUSCODE_GOOD) {
-        UA_free(dst->data);
-        dst->data = NULL;
-    }
-    return retval;
-}
-
-/* The resulting variant always has the storagetype UA_VARIANT_DATA. */
-static UA_StatusCode
-Variant_decodeBinary(UA_Variant *dst, const UA_DataType *_) {
-    /* Decode the encoding byte */
-    UA_Byte encodingByte;
-    UA_StatusCode retval = Byte_decodeBinary(&encodingByte, NULL);
-    if(retval != UA_STATUSCODE_GOOD)
-        return retval;
-
-    /* Return early for an empty variant (was already _inited) */
-    if(encodingByte == 0)
-        return UA_STATUSCODE_GOOD;
-
-    /* Does the variant contain an array? */
-    const UA_Boolean isArray = (encodingByte & UA_VARIANT_ENCODINGMASKTYPE_ARRAY) > 0;
-
-    /* Get the datatype of the content. The type must be a builtin data type.
-     * All not-builtin types are wrapped in an ExtensionObject. */
-    size_t typeIndex = (size_t)((encodingByte & UA_VARIANT_ENCODINGMASKTYPE_TYPEID_MASK) - 1);
-    if(typeIndex > UA_TYPES_DIAGNOSTICINFO)
-        return UA_STATUSCODE_BADDECODINGERROR;
-    dst->type = &UA_TYPES[typeIndex];
-
-    /* Decode the content */
-    if(isArray) {
-        retval = Array_decodeBinary(&dst->data, &dst->arrayLength, dst->type);
-    } else if(typeIndex != UA_TYPES_EXTENSIONOBJECT) {
-        dst->data = UA_new(dst->type);
-        if(!dst->data)
-            return UA_STATUSCODE_BADOUTOFMEMORY;
-        retval = decodeBinaryJumpTable[typeIndex](dst->data, dst->type);
-    } else {
-        retval = Variant_decodeBinaryUnwrapExtensionObject(dst);
-    }
-
-    /* Decode array dimensions */
-    if(isArray && (encodingByte & UA_VARIANT_ENCODINGMASKTYPE_DIMENSIONS) > 0)
-        retval |= Array_decodeBinary((void**)&dst->arrayDimensions,
-                                     &dst->arrayDimensionsSize, &UA_TYPES[UA_TYPES_INT32]);
-    return retval;
-}
-
-/* DataValue */
-static UA_StatusCode
-DataValue_encodeBinary(UA_DataValue const *src, const UA_DataType *_) {
-    /* Set up the encoding mask */
-    UA_Byte encodingMask = (UA_Byte)
-        (((UA_Byte)src->hasValue) |
-         ((UA_Byte)src->hasStatus << 1) |
-         ((UA_Byte)src->hasSourceTimestamp << 2) |
-         ((UA_Byte)src->hasServerTimestamp << 3) |
-         ((UA_Byte)src->hasSourcePicoseconds << 4) |
-         ((UA_Byte)src->hasServerPicoseconds << 5));
-
-    /* Encode the encoding byte */
-    UA_StatusCode retval = Byte_encodeBinary(&encodingMask, NULL);
-    if(retval != UA_STATUSCODE_GOOD)
-        return retval;
-
-    /* Encode the variant. Afterwards, do not return
-     * UA_STATUSCODE_BADENCODINGLIMITSEXCEEDED, as the buffer might have been
-     * exchanged during encoding of the variant. */
-    if(src->hasValue) {
-        retval = Variant_encodeBinary(&src->value, NULL);
-        if(retval != UA_STATUSCODE_GOOD)
-            return retval;
-    }
-
-    if(src->hasStatus)
-        retval |= encodeNumericWithExchangeBuffer(&src->status,
-                               (UA_encodeBinarySignature)UInt32_encodeBinary);
-    if(src->hasSourceTimestamp)
-        retval |= encodeNumericWithExchangeBuffer(&src->sourceTimestamp,
-                               (UA_encodeBinarySignature)UInt64_encodeBinary);
-    if(src->hasSourcePicoseconds)
-        retval |= encodeNumericWithExchangeBuffer(&src->sourcePicoseconds,
-                               (UA_encodeBinarySignature)UInt16_encodeBinary);
-    if(src->hasServerTimestamp)
-        retval |= encodeNumericWithExchangeBuffer(&src->serverTimestamp,
-                               (UA_encodeBinarySignature)UInt64_encodeBinary);
-    if(src->hasServerPicoseconds)
-        retval |= encodeNumericWithExchangeBuffer(&src->serverPicoseconds,
-                               (UA_encodeBinarySignature)UInt16_encodeBinary);
-    UA_assert(retval != UA_STATUSCODE_BADENCODINGLIMITSEXCEEDED);
-    return retval;
-}
-
-#define MAX_PICO_SECONDS 9999
-
-static UA_StatusCode
-DataValue_decodeBinary(UA_DataValue *dst, const UA_DataType *_) {
-    /* Decode the encoding mask */
-    UA_Byte encodingMask;
-    UA_StatusCode retval = Byte_decodeBinary(&encodingMask, NULL);
-    if(retval != UA_STATUSCODE_GOOD)
-        return retval;
-
-    /* Decode the content */
-    if(encodingMask & 0x01) {
-        dst->hasValue = true;
-        retval |= Variant_decodeBinary(&dst->value, NULL);
-    }
-    if(encodingMask & 0x02) {
-        dst->hasStatus = true;
-        retval |= StatusCode_decodeBinary(&dst->status);
-    }
-    if(encodingMask & 0x04) {
-        dst->hasSourceTimestamp = true;
-        retval |= DateTime_decodeBinary(&dst->sourceTimestamp);
-    }
-    if(encodingMask & 0x10) {
-        dst->hasSourcePicoseconds = true;
-        retval |= UInt16_decodeBinary(&dst->sourcePicoseconds, NULL);
-        if(dst->sourcePicoseconds > MAX_PICO_SECONDS)
-            dst->sourcePicoseconds = MAX_PICO_SECONDS;
-    }
-    if(encodingMask & 0x08) {
-        dst->hasServerTimestamp = true;
-        retval |= DateTime_decodeBinary(&dst->serverTimestamp);
-    }
-    if(encodingMask & 0x20) {
-        dst->hasServerPicoseconds = true;
-        retval |= UInt16_decodeBinary(&dst->serverPicoseconds, NULL);
-        if(dst->serverPicoseconds > MAX_PICO_SECONDS)
-            dst->serverPicoseconds = MAX_PICO_SECONDS;
-    }
-    return retval;
-}
-
-/* DiagnosticInfo */
-static UA_StatusCode
-DiagnosticInfo_encodeBinary(const UA_DiagnosticInfo *src, const UA_DataType *_) {
-    /* Set up the encoding mask */
-    UA_Byte encodingMask = (UA_Byte)
-        ((UA_Byte)src->hasSymbolicId | ((UA_Byte)src->hasNamespaceUri << 1) |
-        ((UA_Byte)src->hasLocalizedText << 2) | ((UA_Byte)src->hasLocale << 3) |
-        ((UA_Byte)src->hasAdditionalInfo << 4) | ((UA_Byte)src->hasInnerDiagnosticInfo << 5));
-
-    /* Encode the numeric content */
-    UA_StatusCode retval = Byte_encodeBinary(&encodingMask, NULL);
-    if(src->hasSymbolicId)
-        retval |= Int32_encodeBinary(&src->symbolicId);
-    if(src->hasNamespaceUri)
-        retval |= Int32_encodeBinary(&src->namespaceUri);
-    if(src->hasLocalizedText)
-        retval |= Int32_encodeBinary(&src->localizedText);
-    if(src->hasLocale)
-        retval |= Int32_encodeBinary(&src->locale);
-    if(retval != UA_STATUSCODE_GOOD)
-        return retval;
-
-    /* Encode the additional info */
-    if(src->hasAdditionalInfo) {
-        retval = String_encodeBinary(&src->additionalInfo, NULL);
-        if(retval != UA_STATUSCODE_GOOD)
-            return retval;
-    }
-
-    /* From here on, do not return UA_STATUSCODE_BADENCODINGLIMITSEXCEEDED, as
-     * the buffer might have been exchanged during encoding of the string. */
-
-    /* Encode the inner status code */
-    if(src->hasInnerStatusCode) {
-        retval = encodeNumericWithExchangeBuffer(&src->innerStatusCode,
-                              (UA_encodeBinarySignature)UInt32_encodeBinary);
-        UA_assert(retval != UA_STATUSCODE_BADENCODINGLIMITSEXCEEDED);
-        if(retval != UA_STATUSCODE_GOOD)
-            return retval;
-    }
-
-    /* Encode the inner diagnostic info */
-    if(src->hasInnerDiagnosticInfo)
-        retval = UA_encodeBinaryInternal(src->innerDiagnosticInfo, &UA_TYPES[UA_TYPES_DIAGNOSTICINFO]);
-
-    UA_assert(retval != UA_STATUSCODE_BADENCODINGLIMITSEXCEEDED);
-    return retval;
-}
-
-static UA_StatusCode
-DiagnosticInfo_decodeBinary(UA_DiagnosticInfo *dst, const UA_DataType *_) {
-    /* Decode the encoding mask */
-    UA_Byte encodingMask;
-    UA_StatusCode retval = Byte_decodeBinary(&encodingMask, NULL);
-    if(retval != UA_STATUSCODE_GOOD)
-        return retval;
-
-    /* Decode the content */
-    if(encodingMask & 0x01) {
-        dst->hasSymbolicId = true;
-        retval |= Int32_decodeBinary(&dst->symbolicId);
-    }
-    if(encodingMask & 0x02) {
-        dst->hasNamespaceUri = true;
-        retval |= Int32_decodeBinary(&dst->namespaceUri);
-    }
-    if(encodingMask & 0x04) {
-        dst->hasLocalizedText = true;
-        retval |= Int32_decodeBinary(&dst->localizedText);
-    }
-    if(encodingMask & 0x08) {
-        dst->hasLocale = true;
-        retval |= Int32_decodeBinary(&dst->locale);
-    }
-    if(encodingMask & 0x10) {
-        dst->hasAdditionalInfo = true;
-        retval |= String_decodeBinary(&dst->additionalInfo, NULL);
-    }
-    if(encodingMask & 0x20) {
-        dst->hasInnerStatusCode = true;
-        retval |= StatusCode_decodeBinary(&dst->innerStatusCode);
-    }
-    if(encodingMask & 0x40) {
-        /* innerDiagnosticInfo is allocated on the heap */
-        dst->innerDiagnosticInfo = (UA_DiagnosticInfo*)UA_calloc(1, sizeof(UA_DiagnosticInfo));
-        if(!dst->innerDiagnosticInfo)
-            return UA_STATUSCODE_BADOUTOFMEMORY;
-        dst->hasInnerDiagnosticInfo = true;
-        retval |= DiagnosticInfo_decodeBinary(dst->innerDiagnosticInfo, NULL);
-    }
-    return retval;
-}
-
-/********************/
-/* Structured Types */
-/********************/
-
-static UA_StatusCode
-UA_decodeBinaryInternal(void *dst, const UA_DataType *type);
-
-const UA_encodeBinarySignature encodeBinaryJumpTable[UA_BUILTIN_TYPES_COUNT + 1] = {
-    (UA_encodeBinarySignature)Boolean_encodeBinary,
-    (UA_encodeBinarySignature)Byte_encodeBinary, // SByte
-    (UA_encodeBinarySignature)Byte_encodeBinary,
-    (UA_encodeBinarySignature)UInt16_encodeBinary, // Int16
-    (UA_encodeBinarySignature)UInt16_encodeBinary,
-    (UA_encodeBinarySignature)UInt32_encodeBinary, // Int32
-    (UA_encodeBinarySignature)UInt32_encodeBinary,
-    (UA_encodeBinarySignature)UInt64_encodeBinary, // Int64
-    (UA_encodeBinarySignature)UInt64_encodeBinary,
-    (UA_encodeBinarySignature)Float_encodeBinary,
-    (UA_encodeBinarySignature)Double_encodeBinary,
-    (UA_encodeBinarySignature)String_encodeBinary,
-    (UA_encodeBinarySignature)UInt64_encodeBinary, // DateTime
-    (UA_encodeBinarySignature)Guid_encodeBinary,
-    (UA_encodeBinarySignature)String_encodeBinary, // ByteString
-    (UA_encodeBinarySignature)String_encodeBinary, // XmlElement
-    (UA_encodeBinarySignature)NodeId_encodeBinary,
-    (UA_encodeBinarySignature)ExpandedNodeId_encodeBinary,
-    (UA_encodeBinarySignature)UInt32_encodeBinary, // StatusCode
-    (UA_encodeBinarySignature)UA_encodeBinaryInternal, // QualifiedName
-    (UA_encodeBinarySignature)LocalizedText_encodeBinary,
-    (UA_encodeBinarySignature)ExtensionObject_encodeBinary,
-    (UA_encodeBinarySignature)DataValue_encodeBinary,
-    (UA_encodeBinarySignature)Variant_encodeBinary,
-    (UA_encodeBinarySignature)DiagnosticInfo_encodeBinary,
-    (UA_encodeBinarySignature)UA_encodeBinaryInternal,
-};
-
-static UA_StatusCode
-UA_encodeBinaryInternal(const void *src, const UA_DataType *type) {
-    uintptr_t ptr = (uintptr_t)src;
-    UA_StatusCode retval = UA_STATUSCODE_GOOD;
-    UA_Byte membersSize = type->membersSize;
-    const UA_DataType *typelists[2] = { UA_TYPES, &type[-type->typeIndex] };
-    for(size_t i = 0; i < membersSize && retval == UA_STATUSCODE_GOOD; ++i) {
-        const UA_DataTypeMember *member = &type->members[i];
-        const UA_DataType *membertype = &typelists[!member->namespaceZero][member->memberTypeIndex];
-        if(!member->isArray) {
-            ptr += member->padding;
-            size_t encode_index = membertype->builtin ? membertype->typeIndex : UA_BUILTIN_TYPES_COUNT;
-            size_t memSize = membertype->memSize;
-            UA_Byte *oldpos = pos;
-            retval = encodeBinaryJumpTable[encode_index]((const void*)ptr, membertype);
-            ptr += memSize;
-            if(retval == UA_STATUSCODE_BADENCODINGLIMITSEXCEEDED) {
-                pos = oldpos; /* exchange/send the buffer */
-                retval = exchangeBuffer();
-                ptr -= member->padding + memSize; /* encode the same member in the next iteration */
-                --i;
-            }
-        } else {
-            ptr += member->padding;
-            const size_t length = *((const size_t*)ptr);
-            ptr += sizeof(size_t);
-            retval = Array_encodeBinary(*(void *UA_RESTRICT const *)ptr, length, membertype);
-            ptr += sizeof(void*);
-        }
-    }
-    UA_assert(retval != UA_STATUSCODE_BADENCODINGLIMITSEXCEEDED);
-    return retval;
-}
-
-UA_StatusCode
-=======
-}
-
-/*****************/
-/* Integer Types */
-/*****************/
-
-#if !UA_BINARY_OVERLAYABLE_INTEGER
-
-/* These en/decoding functions are only used when the architecture isn't little-endian. */
-static void
-UA_encode16(const UA_UInt16 v, UA_Byte buf[2]) {
-    buf[0] = (UA_Byte)v;
-    buf[1] = (UA_Byte)(v >> 8);
-}
-
-static void
-UA_decode16(const UA_Byte buf[2], UA_UInt16 *v) {
-    *v = (UA_UInt16)((UA_UInt16)buf[0] + (((UA_UInt16)buf[1]) << 8));
-}
-
-static void
-UA_encode32(const UA_UInt32 v, UA_Byte buf[4]) {
-    buf[0] = (UA_Byte)v;
-    buf[1] = (UA_Byte)(v >> 8);
-    buf[2] = (UA_Byte)(v >> 16);
-    buf[3] = (UA_Byte)(v >> 24);
-}
-
-static void
-UA_decode32(const UA_Byte buf[4], UA_UInt32 *v) {
-    *v = (UA_UInt32)((UA_UInt32)buf[0] +
-                    (((UA_UInt32)buf[1]) << 8) +
-                    (((UA_UInt32)buf[2]) << 16) +
-                    (((UA_UInt32)buf[3]) << 24));
-}
-
-static void
-UA_encode64(const UA_UInt64 v, UA_Byte buf[8]) {
-    buf[0] = (UA_Byte)v;
-    buf[1] = (UA_Byte)(v >> 8);
-    buf[2] = (UA_Byte)(v >> 16);
-    buf[3] = (UA_Byte)(v >> 24);
-    buf[4] = (UA_Byte)(v >> 32);
-    buf[5] = (UA_Byte)(v >> 40);
-    buf[6] = (UA_Byte)(v >> 48);
-    buf[7] = (UA_Byte)(v >> 56);
-}
-
-static void
-UA_decode64(const UA_Byte buf[8], UA_UInt64 *v) {
-    *v = (UA_UInt64)((UA_UInt64)buf[0] +
-                    (((UA_UInt64)buf[1]) << 8) +
-                    (((UA_UInt64)buf[2]) << 16) +
-                    (((UA_UInt64)buf[3]) << 24) +
-                    (((UA_UInt64)buf[4]) << 32) +
-                    (((UA_UInt64)buf[5]) << 40) +
-                    (((UA_UInt64)buf[6]) << 48) +
-                    (((UA_UInt64)buf[7]) << 56));
-}
-
-#endif /* !UA_BINARY_OVERLAYABLE_INTEGER */
-
-/* Boolean */
-static UA_StatusCode
-Boolean_encodeBinary(const UA_Boolean *src, const UA_DataType *_) {
-    if(pos + sizeof(UA_Boolean) > end)
-        return UA_STATUSCODE_BADENCODINGLIMITSEXCEEDED;
-    *pos = *(const UA_Byte*)src;
-    ++pos;
-    return UA_STATUSCODE_GOOD;
-}
-
-static UA_StatusCode
-Boolean_decodeBinary(UA_Boolean *dst, const UA_DataType *_) {
-    if(pos + sizeof(UA_Boolean) > end)
-        return UA_STATUSCODE_BADDECODINGERROR;
-    *dst = (*pos > 0) ? true : false;
-    ++pos;
-    return UA_STATUSCODE_GOOD;
-}
-
-/* Byte */
-static UA_StatusCode
-Byte_encodeBinary(const UA_Byte *src, const UA_DataType *_) {
-    if(pos + sizeof(UA_Byte) > end)
-        return UA_STATUSCODE_BADENCODINGLIMITSEXCEEDED;
-    *pos = *(const UA_Byte*)src;
-    ++pos;
-    return UA_STATUSCODE_GOOD;
-}
-
-static UA_StatusCode
-Byte_decodeBinary(UA_Byte *dst, const UA_DataType *_) {
-    if(pos + sizeof(UA_Byte) > end)
-        return UA_STATUSCODE_BADDECODINGERROR;
-    *dst = *pos;
-    ++pos;
-    return UA_STATUSCODE_GOOD;
-}
-
-/* UInt16 */
-static UA_StatusCode
-UInt16_encodeBinary(UA_UInt16 const *src, const UA_DataType *_) {
-    if(pos + sizeof(UA_UInt16) > end)
-        return UA_STATUSCODE_BADENCODINGLIMITSEXCEEDED;
-#if UA_BINARY_OVERLAYABLE_INTEGER
-    memcpy(pos, src, sizeof(UA_UInt16));
-#else
-    UA_encode16(*src, pos);
-#endif
-    pos += 2;
-    return UA_STATUSCODE_GOOD;
-}
-
-static UA_StatusCode
-UInt16_decodeBinary(UA_UInt16 *dst, const UA_DataType *_) {
-    if(pos + sizeof(UA_UInt16) > end)
-        return UA_STATUSCODE_BADDECODINGERROR;
-#if UA_BINARY_OVERLAYABLE_INTEGER
-    memcpy(dst, pos, sizeof(UA_UInt16));
-#else
-    UA_decode16(pos, dst);
-#endif
-    pos += 2;
-    return UA_STATUSCODE_GOOD;
-}
-
-/* UInt32 */
-static UA_StatusCode
-UInt32_encodeBinary(UA_UInt32 const *src, const UA_DataType *_) {
-    if(pos + sizeof(UA_UInt32) > end)
-        return UA_STATUSCODE_BADENCODINGLIMITSEXCEEDED;
-#if UA_BINARY_OVERLAYABLE_INTEGER
-    memcpy(pos, src, sizeof(UA_UInt32));
-#else
-    UA_encode32(*src, pos);
-#endif
-    pos += 4;
-    return UA_STATUSCODE_GOOD;
-}
-
-static UA_INLINE UA_StatusCode
-Int32_encodeBinary(UA_Int32 const *src) {
-    return UInt32_encodeBinary((const UA_UInt32*)src, NULL);
-}
-
-static UA_StatusCode
-UInt32_decodeBinary(UA_UInt32 *dst, const UA_DataType *_) {
-    if(pos + sizeof(UA_UInt32) > end)
-        return UA_STATUSCODE_BADDECODINGERROR;
-#if UA_BINARY_OVERLAYABLE_INTEGER
-    memcpy(dst, pos, sizeof(UA_UInt32));
-#else
-    UA_decode32(pos, dst);
-#endif
-    pos += 4;
-    return UA_STATUSCODE_GOOD;
-}
-
-static UA_INLINE UA_StatusCode
-Int32_decodeBinary(UA_Int32 *dst) {
-    return UInt32_decodeBinary((UA_UInt32*)dst, NULL);
-}
-
-static UA_INLINE UA_StatusCode
-StatusCode_decodeBinary(UA_StatusCode *dst) {
-    return UInt32_decodeBinary((UA_UInt32*)dst, NULL);
-}
-
-/* UInt64 */
-static UA_StatusCode
-UInt64_encodeBinary(UA_UInt64 const *src, const UA_DataType *_) {
-    if(pos + sizeof(UA_UInt64) > end)
-        return UA_STATUSCODE_BADENCODINGLIMITSEXCEEDED;
-#if UA_BINARY_OVERLAYABLE_INTEGER
-    memcpy(pos, src, sizeof(UA_UInt64));
-#else
-    UA_encode64(*src, pos);
-#endif
-    pos += 8;
-    return UA_STATUSCODE_GOOD;
-}
-
-static UA_StatusCode
-UInt64_decodeBinary(UA_UInt64 *dst, const UA_DataType *_) {
-    if(pos + sizeof(UA_UInt64) > end)
-        return UA_STATUSCODE_BADDECODINGERROR;
-#if UA_BINARY_OVERLAYABLE_INTEGER
-    memcpy(dst, pos, sizeof(UA_UInt64));
-#else
-    UA_decode64(pos, dst);
-#endif
-    pos += 8;
-    return UA_STATUSCODE_GOOD;
-}
-
-static UA_INLINE UA_StatusCode
-DateTime_decodeBinary(UA_DateTime *dst) {
-    return UInt64_decodeBinary((UA_UInt64*)dst, NULL);
-}
-
-/************************/
-/* Floating Point Types */
-/************************/
-
-#if UA_BINARY_OVERLAYABLE_FLOAT
-# define Float_encodeBinary UInt32_encodeBinary
-# define Float_decodeBinary UInt32_decodeBinary
-# define Double_encodeBinary UInt64_encodeBinary
-# define Double_decodeBinary UInt64_decodeBinary
-#else
-
-#include <math.h>
-
-/* Handling of IEEE754 floating point values was taken from Beej's Guide to
- * Network Programming (http://beej.us/guide/bgnet/) and enhanced to cover the
- * edge cases +/-0, +/-inf and nan. */
-static uint64_t
-pack754(long double f, unsigned bits, unsigned expbits) {
-    unsigned significandbits = bits - expbits - 1;
-    long double fnorm;
-    long long sign;
-    if (f < 0) { sign = 1; fnorm = -f; }
-    else { sign = 0; fnorm = f; }
-    int shift = 0;
-    while(fnorm >= 2.0) { fnorm /= 2.0; ++shift; }
-    while(fnorm < 1.0) { fnorm *= 2.0; --shift; }
-    fnorm = fnorm - 1.0;
-    long long significand = (long long)(fnorm * ((float)(1LL<<significandbits) + 0.5f));
-    long long exponent = shift + ((1<<(expbits-1)) - 1);
-    return (uint64_t)((sign<<(bits-1)) | (exponent<<(bits-expbits-1)) | significand);
-}
-
-static long double
-unpack754(uint64_t i, unsigned bits, unsigned expbits) {
-    unsigned significandbits = bits - expbits - 1;
-    long double result = (long double)(i&(uint64_t)((1LL<<significandbits)-1));
-    result /= (1LL<<significandbits);
-    result += 1.0f;
-    unsigned bias = (unsigned)(1<<(expbits-1)) - 1;
-    long long shift = (long long)((i>>significandbits) & (uint64_t)((1LL<<expbits)-1)) - bias;
-    while(shift > 0) { result *= 2.0; --shift; }
-    while(shift < 0) { result /= 2.0; ++shift; }
-    result *= ((i>>(bits-1))&1)? -1.0: 1.0;
-    return result;
-}
-
-/* Float */
-#define FLOAT_NAN 0xffc00000
-#define FLOAT_INF 0x7f800000
-#define FLOAT_NEG_INF 0xff800000
-#define FLOAT_NEG_ZERO 0x80000000
-
-static UA_StatusCode
-Float_encodeBinary(UA_Float const *src, const UA_DataType *_) {
-    UA_Float f = *src;
-    UA_UInt32 encoded;
-    //cppcheck-suppress duplicateExpression
-    if(f != f) encoded = FLOAT_NAN;
-    else if(f == 0.0f) encoded = signbit(f) ? FLOAT_NEG_ZERO : 0;
-    //cppcheck-suppress duplicateExpression
-    else if(f/f != f/f) encoded = f > 0 ? FLOAT_INF : FLOAT_NEG_INF;
-    else encoded = (UA_UInt32)pack754(f, 32, 8);
-    return UInt32_encodeBinary(&encoded, NULL);
-}
-
-static UA_StatusCode
-Float_decodeBinary(UA_Float *dst, const UA_DataType *_) {
-    UA_UInt32 decoded;
-    UA_StatusCode retval = UInt32_decodeBinary(&decoded, NULL);
-    if(retval != UA_STATUSCODE_GOOD)
-        return retval;
-    if(decoded == 0) *dst = 0.0f;
-    else if(decoded == FLOAT_NEG_ZERO) *dst = -0.0f;
-    else if(decoded == FLOAT_INF) *dst = INFINITY;
-    else if(decoded == FLOAT_NEG_INF) *dst = -INFINITY;
-    if((decoded >= 0x7f800001 && decoded <= 0x7fffffff) ||
-       (decoded >= 0xff800001 && decoded <= 0xffffffff)) *dst = NAN;
-    else *dst = (UA_Float)unpack754(decoded, 32, 8);
-    return UA_STATUSCODE_GOOD;
-}
-
-/* Double */
-#define DOUBLE_NAN 0xfff8000000000000L
-#define DOUBLE_INF 0x7ff0000000000000L
-#define DOUBLE_NEG_INF 0xfff0000000000000L
-#define DOUBLE_NEG_ZERO 0x8000000000000000L
-
-static UA_StatusCode
-Double_encodeBinary(UA_Double const *src, const UA_DataType *_) {
-    UA_Double d = *src;
-    UA_UInt64 encoded;
-    //cppcheck-suppress duplicateExpression
-    if(d != d) encoded = DOUBLE_NAN;
-    else if(d == 0.0) encoded = signbit(d) ? DOUBLE_NEG_ZERO : 0;
-    //cppcheck-suppress duplicateExpression
-    else if(d/d != d/d) encoded = d > 0 ? DOUBLE_INF : DOUBLE_NEG_INF;
-    else encoded = pack754(d, 64, 11);
-    return UInt64_encodeBinary(&encoded, NULL);
-}
-
-static UA_StatusCode
-Double_decodeBinary(UA_Double *dst, const UA_DataType *_) {
-    UA_UInt64 decoded;
-    UA_StatusCode retval = UInt64_decodeBinary(&decoded, NULL);
-    if(retval != UA_STATUSCODE_GOOD)
-        return retval;
-    if(decoded == 0) *dst = 0.0;
-    else if(decoded == DOUBLE_NEG_ZERO) *dst = -0.0;
-    else if(decoded == DOUBLE_INF) *dst = INFINITY;
-    else if(decoded == DOUBLE_NEG_INF) *dst = -INFINITY;
-    //cppcheck-suppress redundantCondition
-    if((decoded >= 0x7ff0000000000001L && decoded <= 0x7fffffffffffffffL) ||
-       (decoded >= 0xfff0000000000001L && decoded <= 0xffffffffffffffffL)) *dst = NAN;
-    else *dst = (UA_Double)unpack754(decoded, 64, 11);
-    return UA_STATUSCODE_GOOD;
-}
-
-#endif
-
-/* If encoding fails, exchange the buffer and try again. It is assumed that
- * encoding of numerical types never fails on a fresh buffer. */
-static UA_StatusCode
-encodeNumericWithExchangeBuffer(const void *ptr,
-                                UA_encodeBinarySignature encodeFunc) {
-    UA_StatusCode retval = encodeFunc(ptr, NULL);
-    if(retval == UA_STATUSCODE_BADENCODINGLIMITSEXCEEDED) {
-        retval = exchangeBuffer();
-        if(retval != UA_STATUSCODE_GOOD)
-            return retval;
-        encodeFunc(ptr, NULL);
-    }
-    return UA_STATUSCODE_GOOD;
-}
-
-/* If the type is more complex, wrap encoding into the following method to
- * ensure that the buffer is exchanged with intermediate checkpoints. */
-static UA_StatusCode
-UA_encodeBinaryInternal(const void *src, const UA_DataType *type);
-
-/******************/
-/* Array Handling */
-/******************/
-
-static UA_StatusCode
-Array_encodeBinaryOverlayable(uintptr_t ptr, size_t length, size_t elementMemSize) {
-    /* Store the number of already encoded elements */
-    size_t finished = 0;
-
-    /* Loop as long as more elements remain than fit into the chunk */
-    while(end < pos + (elementMemSize * (length-finished))) {
-        size_t possible = ((uintptr_t)end - (uintptr_t)pos) / (sizeof(UA_Byte) * elementMemSize);
-        size_t possibleMem = possible * elementMemSize;
-        memcpy(pos, (void*)ptr, possibleMem);
-        pos += possibleMem;
-        ptr += possibleMem;
-        finished += possible;
-        UA_StatusCode retval = exchangeBuffer();
-        if(retval != UA_STATUSCODE_GOOD)
-            return retval;
-    }
-
-    /* Encode the remaining elements */
-    memcpy(pos, (void*)ptr, elementMemSize * (length-finished));
-    pos += elementMemSize * (length-finished);
-    return UA_STATUSCODE_GOOD;
-}
-
-static UA_StatusCode
-Array_encodeBinaryComplex(uintptr_t ptr, size_t length, const UA_DataType *type) {
-    /* Get the encoding function for the data type. The jumptable at
-     * UA_BUILTIN_TYPES_COUNT points to the generic UA_encodeBinary method */
-    size_t encode_index = type->builtin ? type->typeIndex : UA_BUILTIN_TYPES_COUNT;
-    UA_encodeBinarySignature encodeType = encodeBinaryJumpTable[encode_index];
-
-    /* Encode every element */
-    for(size_t i = 0; i < length; ++i) {
-        UA_Byte *oldpos = pos;
-        UA_StatusCode retval = encodeType((const void*)ptr, type);
-        ptr += type->memSize;
-        /* Encoding failed, switch to the next chunk when possible */
-        if(retval != UA_STATUSCODE_GOOD) {
-            if(retval == UA_STATUSCODE_BADENCODINGLIMITSEXCEEDED) {
-                pos = oldpos; /* Set buffer position to the end of the last encoded element */
-                retval = exchangeBuffer();
-                ptr -= type->memSize; /* Undo to retry encoding the ith element */
-                --i;
-            }
-            UA_assert(retval != UA_STATUSCODE_BADENCODINGLIMITSEXCEEDED);
-            if(retval != UA_STATUSCODE_GOOD)
-                return retval; /* Unrecoverable fail */
-        }
-    }
-    return UA_STATUSCODE_GOOD;
-}
-
-static UA_StatusCode
-Array_encodeBinary(const void *src, size_t length, const UA_DataType *type) {
-    /* Check and convert the array length to int32 */
-    UA_Int32 signed_length = -1;
-    if(length > UA_INT32_MAX)
-        return UA_STATUSCODE_BADINTERNALERROR;
-    if(length > 0)
-        signed_length = (UA_Int32)length;
-    else if(src == UA_EMPTY_ARRAY_SENTINEL)
-        signed_length = 0;
-
-    /* Encode the array length */
-    UA_StatusCode retval =
-        encodeNumericWithExchangeBuffer(&signed_length,
-                     (UA_encodeBinarySignature)UInt32_encodeBinary);
-
-    /* Quit early? */
-    if(retval != UA_STATUSCODE_GOOD || length == 0)
-        return retval;
-
-    /* Encode the content */
-    if(!type->overlayable)
-        return Array_encodeBinaryComplex((uintptr_t)src, length, type);
-    return Array_encodeBinaryOverlayable((uintptr_t)src, length, type->memSize);
-}
-
-static UA_StatusCode
-Array_decodeBinary(void *UA_RESTRICT *UA_RESTRICT dst,
-                   size_t *out_length, const UA_DataType *type) {
-    /* Decode the length */
-    UA_Int32 signed_length;
-    UA_StatusCode retval = Int32_decodeBinary(&signed_length);
-    if(retval != UA_STATUSCODE_GOOD)
-        return retval;
-
-    /* Return early for empty arrays */
-    if(signed_length <= 0) {
-        *out_length = 0;
-        if(signed_length < 0)
-            *dst = NULL;
-        else
-            *dst = UA_EMPTY_ARRAY_SENTINEL;
-        return UA_STATUSCODE_GOOD;
-    }
-
-    /* Filter out arrays that can obviously not be decoded, because the message
-     * is too small for the array length. This prevents the allocation of very
-     * long arrays for bogus messages.*/
-    size_t length = (size_t)signed_length;
-    if(pos + ((type->memSize * length) / 32) > end)
-        return UA_STATUSCODE_BADDECODINGERROR;
-
-    /* Allocate memory */
-    *dst = UA_calloc(length, type->memSize);
-    if(!*dst)
-        return UA_STATUSCODE_BADOUTOFMEMORY;
-
-    if(type->overlayable) {
-        /* memcpy overlayable array */
-        if(end < pos + (type->memSize * length)) {
-            UA_free(*dst);
-            *dst = NULL;
-            return UA_STATUSCODE_BADDECODINGERROR;
-        }
-        memcpy(*dst, pos, type->memSize * length);
-        pos += type->memSize * length;
-    } else {
-        /* Decode array members */
-        uintptr_t ptr = (uintptr_t)*dst;
-        size_t decode_index = type->builtin ? type->typeIndex : UA_BUILTIN_TYPES_COUNT;
-        for(size_t i = 0; i < length; ++i) {
-            retval = decodeBinaryJumpTable[decode_index]((void*)ptr, type);
-            if(retval != UA_STATUSCODE_GOOD) {
-                UA_Array_delete(*dst, i, type);
-                *dst = NULL;
-                return retval;
-            }
-            ptr += type->memSize;
-        }
-    }
-    *out_length = length;
-    return UA_STATUSCODE_GOOD;
-}
-
-/*****************/
-/* Builtin Types */
-/*****************/
-
-static UA_StatusCode
-String_encodeBinary(UA_String const *src, const UA_DataType *_) {
-    return Array_encodeBinary(src->data, src->length, &UA_TYPES[UA_TYPES_BYTE]);
-}
-
-static UA_StatusCode
-String_decodeBinary(UA_String *dst, const UA_DataType *_) {
-    return Array_decodeBinary((void**)&dst->data, &dst->length, &UA_TYPES[UA_TYPES_BYTE]);
-}
-
-static UA_INLINE UA_StatusCode
-ByteString_encodeBinary(UA_ByteString const *src) {
-    return String_encodeBinary((const UA_String*)src, NULL);
-}
-
-static UA_INLINE UA_StatusCode
-ByteString_decodeBinary(UA_ByteString *dst) {
-    return String_decodeBinary((UA_ByteString*)dst, NULL);
-}
-
-/* Guid */
-static UA_StatusCode
-Guid_encodeBinary(UA_Guid const *src, const UA_DataType *_) {
-    UA_StatusCode retval = UInt32_encodeBinary(&src->data1, NULL);
-    retval |= UInt16_encodeBinary(&src->data2, NULL);
-    retval |= UInt16_encodeBinary(&src->data3, NULL);
-    if(pos + (8*sizeof(UA_Byte)) > end)
-        return UA_STATUSCODE_BADENCODINGLIMITSEXCEEDED;
-    memcpy(pos, src->data4, 8*sizeof(UA_Byte));
-    pos += 8;
-    return retval;
-}
-
-static UA_StatusCode
-Guid_decodeBinary(UA_Guid *dst, const UA_DataType *_) {
-    UA_StatusCode retval = UInt32_decodeBinary(&dst->data1, NULL);
-    retval |= UInt16_decodeBinary(&dst->data2, NULL);
-    retval |= UInt16_decodeBinary(&dst->data3, NULL);
-    if(pos + (8*sizeof(UA_Byte)) > end)
-        return UA_STATUSCODE_BADDECODINGERROR;
-    memcpy(dst->data4, pos, 8*sizeof(UA_Byte));
-    pos += 8;
-    return retval;
-}
-
-/* NodeId */
-#define UA_NODEIDTYPE_NUMERIC_TWOBYTE 0
-#define UA_NODEIDTYPE_NUMERIC_FOURBYTE 1
-#define UA_NODEIDTYPE_NUMERIC_COMPLETE 2
-
-/* For ExpandedNodeId, we prefill the encoding mask. We can return
- * UA_STATUSCODE_BADENCODINGLIMITSEXCEEDED before encoding the string, as the
- * buffer is not replaced. */
-static UA_StatusCode
-NodeId_encodeBinaryWithEncodingMask(UA_NodeId const *src, UA_Byte encoding) {
-    UA_StatusCode retval = UA_STATUSCODE_GOOD;
-    switch(src->identifierType) {
-    case UA_NODEIDTYPE_NUMERIC:
-        if(src->identifier.numeric > UA_UINT16_MAX || src->namespaceIndex > UA_BYTE_MAX) {
-            encoding |= UA_NODEIDTYPE_NUMERIC_COMPLETE;
-            retval |= Byte_encodeBinary(&encoding, NULL);
-            retval |= UInt16_encodeBinary(&src->namespaceIndex, NULL);
-            retval |= UInt32_encodeBinary(&src->identifier.numeric, NULL);
-        } else if(src->identifier.numeric > UA_BYTE_MAX || src->namespaceIndex > 0) {
-            encoding |= UA_NODEIDTYPE_NUMERIC_FOURBYTE;
-            retval |= Byte_encodeBinary(&encoding, NULL);
-            UA_Byte nsindex = (UA_Byte)src->namespaceIndex;
-            retval |= Byte_encodeBinary(&nsindex, NULL);
-            UA_UInt16 identifier16 = (UA_UInt16)src->identifier.numeric;
-            retval |= UInt16_encodeBinary(&identifier16, NULL);
-        } else {
-            encoding |= UA_NODEIDTYPE_NUMERIC_TWOBYTE;
-            retval |= Byte_encodeBinary(&encoding, NULL);
-            UA_Byte identifier8 = (UA_Byte)src->identifier.numeric;
-            retval |= Byte_encodeBinary(&identifier8, NULL);
-        }
-        break;
-    case UA_NODEIDTYPE_STRING:
-        encoding |= UA_NODEIDTYPE_STRING;
-        retval |= Byte_encodeBinary(&encoding, NULL);
-        retval |= UInt16_encodeBinary(&src->namespaceIndex, NULL);
-        if(retval != UA_STATUSCODE_GOOD)
-            return retval;
-        retval = String_encodeBinary(&src->identifier.string, NULL);
-        break;
-    case UA_NODEIDTYPE_GUID:
-        encoding |= UA_NODEIDTYPE_GUID;
-        retval |= Byte_encodeBinary(&encoding, NULL);
-        retval |= UInt16_encodeBinary(&src->namespaceIndex, NULL);
-        retval |= Guid_encodeBinary(&src->identifier.guid, NULL);
-        break;
-    case UA_NODEIDTYPE_BYTESTRING:
-        encoding |= UA_NODEIDTYPE_BYTESTRING;
-        retval |= Byte_encodeBinary(&encoding, NULL);
-        retval |= UInt16_encodeBinary(&src->namespaceIndex, NULL);
-        if(retval != UA_STATUSCODE_GOOD)
-            return retval;
-        retval = ByteString_encodeBinary(&src->identifier.byteString);
-        break;
-    default:
-        return UA_STATUSCODE_BADINTERNALERROR;
-    }
-    return retval;
-}
-
-static UA_StatusCode
-NodeId_encodeBinary(UA_NodeId const *src, const UA_DataType *_) {
-    return NodeId_encodeBinaryWithEncodingMask(src, 0);
-}
-
-static UA_StatusCode
-NodeId_decodeBinary(UA_NodeId *dst, const UA_DataType *_) {
-    UA_Byte dstByte = 0, encodingByte = 0;
-    UA_UInt16 dstUInt16 = 0;
-    UA_StatusCode retval = Byte_decodeBinary(&encodingByte, NULL);
-    if(retval != UA_STATUSCODE_GOOD)
-        return retval;
-    switch (encodingByte) {
-    case UA_NODEIDTYPE_NUMERIC_TWOBYTE:
-        dst->identifierType = UA_NODEIDTYPE_NUMERIC;
-        retval = Byte_decodeBinary(&dstByte, NULL);
-        dst->identifier.numeric = dstByte;
-        dst->namespaceIndex = 0;
-        break;
-    case UA_NODEIDTYPE_NUMERIC_FOURBYTE:
-        dst->identifierType = UA_NODEIDTYPE_NUMERIC;
-        retval |= Byte_decodeBinary(&dstByte, NULL);
-        dst->namespaceIndex = dstByte;
-        retval |= UInt16_decodeBinary(&dstUInt16, NULL);
-        dst->identifier.numeric = dstUInt16;
-        break;
-    case UA_NODEIDTYPE_NUMERIC_COMPLETE:
-        dst->identifierType = UA_NODEIDTYPE_NUMERIC;
-        retval |= UInt16_decodeBinary(&dst->namespaceIndex, NULL);
-        retval |= UInt32_decodeBinary(&dst->identifier.numeric, NULL);
-        break;
-    case UA_NODEIDTYPE_STRING:
-        dst->identifierType = UA_NODEIDTYPE_STRING;
-        retval |= UInt16_decodeBinary(&dst->namespaceIndex, NULL);
-        retval |= String_decodeBinary(&dst->identifier.string, NULL);
-        break;
-    case UA_NODEIDTYPE_GUID:
-        dst->identifierType = UA_NODEIDTYPE_GUID;
-        retval |= UInt16_decodeBinary(&dst->namespaceIndex, NULL);
-        retval |= Guid_decodeBinary(&dst->identifier.guid, NULL);
-        break;
-    case UA_NODEIDTYPE_BYTESTRING:
-        dst->identifierType = UA_NODEIDTYPE_BYTESTRING;
-        retval |= UInt16_decodeBinary(&dst->namespaceIndex, NULL);
-        retval |= ByteString_decodeBinary(&dst->identifier.byteString);
-        break;
-    default:
-        retval |= UA_STATUSCODE_BADINTERNALERROR;
-        break;
-    }
-    return retval;
-}
-
-/* ExpandedNodeId */
-#define UA_EXPANDEDNODEID_NAMESPACEURI_FLAG 0x80
-#define UA_EXPANDEDNODEID_SERVERINDEX_FLAG 0x40
-
-static UA_StatusCode
-ExpandedNodeId_encodeBinary(UA_ExpandedNodeId const *src, const UA_DataType *_) {
-    /* Set up the encoding mask */
-    UA_Byte encoding = 0;
-    if((void*)src->namespaceUri.data > UA_EMPTY_ARRAY_SENTINEL)
-        encoding |= UA_EXPANDEDNODEID_NAMESPACEURI_FLAG;
-    if(src->serverIndex > 0)
-        encoding |= UA_EXPANDEDNODEID_SERVERINDEX_FLAG;
-
-    /* Encode the NodeId */
-    UA_StatusCode retval = NodeId_encodeBinaryWithEncodingMask(&src->nodeId, encoding);
-    if(retval != UA_STATUSCODE_GOOD)
-        return retval;
-
-    /* Encode the namespace. Do not return
-     * UA_STATUSCODE_BADENCODINGLIMITSEXCEEDED afterwards. */
-    if((void*)src->namespaceUri.data > UA_EMPTY_ARRAY_SENTINEL) {
-        retval = String_encodeBinary(&src->namespaceUri, NULL);
-        UA_assert(retval != UA_STATUSCODE_BADENCODINGLIMITSEXCEEDED);
-        if(retval != UA_STATUSCODE_GOOD)
-            return retval;
-    }
-
-    /* Encode the serverIndex */
-    if(src->serverIndex > 0)
-        retval = encodeNumericWithExchangeBuffer(&src->serverIndex,
-                              (UA_encodeBinarySignature)UInt32_encodeBinary);
-    UA_assert(retval != UA_STATUSCODE_BADENCODINGLIMITSEXCEEDED);
-    return retval;
-}
-
-static UA_StatusCode
-ExpandedNodeId_decodeBinary(UA_ExpandedNodeId *dst, const UA_DataType *_) {
-    /* Decode the encoding mask */
-    if(pos >= end)
-        return UA_STATUSCODE_BADDECODINGERROR;
-    UA_Byte encoding = *pos;
-
-    /* Mask out the encoding byte on the stream to decode the NodeId only */
-    *pos = encoding & (UA_Byte)~(UA_EXPANDEDNODEID_NAMESPACEURI_FLAG |
-                                 UA_EXPANDEDNODEID_SERVERINDEX_FLAG);
-    UA_StatusCode retval = NodeId_decodeBinary(&dst->nodeId, NULL);
-
-    /* Decode the NamespaceUri */
-    if(encoding & UA_EXPANDEDNODEID_NAMESPACEURI_FLAG) {
-        dst->nodeId.namespaceIndex = 0;
-        retval |= String_decodeBinary(&dst->namespaceUri, NULL);
-    }
-
-    /* Decode the ServerIndex */
-    if(encoding & UA_EXPANDEDNODEID_SERVERINDEX_FLAG)
-        retval |= UInt32_decodeBinary(&dst->serverIndex, NULL);
-    return retval;
-}
-
-/* LocalizedText */
-#define UA_LOCALIZEDTEXT_ENCODINGMASKTYPE_LOCALE 0x01
-#define UA_LOCALIZEDTEXT_ENCODINGMASKTYPE_TEXT 0x02
-
-static UA_StatusCode
-LocalizedText_encodeBinary(UA_LocalizedText const *src, const UA_DataType *_) {
-    /* Set up the encoding mask */
-    UA_Byte encoding = 0;
-    if(src->locale.data)
-        encoding |= UA_LOCALIZEDTEXT_ENCODINGMASKTYPE_LOCALE;
-    if(src->text.data)
-        encoding |= UA_LOCALIZEDTEXT_ENCODINGMASKTYPE_TEXT;
-
-    /* Encode the encoding byte */
-    UA_StatusCode retval = Byte_encodeBinary(&encoding, NULL);
-    if(retval != UA_STATUSCODE_GOOD)
-        return retval;
-
-    /* Encode the strings */
-    if(encoding & UA_LOCALIZEDTEXT_ENCODINGMASKTYPE_LOCALE)
-        retval |= String_encodeBinary(&src->locale, NULL);
-    if(encoding & UA_LOCALIZEDTEXT_ENCODINGMASKTYPE_TEXT)
-        retval |= String_encodeBinary(&src->text, NULL);
-    UA_assert(retval != UA_STATUSCODE_BADENCODINGLIMITSEXCEEDED);
-    return retval;
-}
-
-static UA_StatusCode
-LocalizedText_decodeBinary(UA_LocalizedText *dst, const UA_DataType *_) {
-    /* Decode the encoding mask */
-    UA_Byte encoding = 0;
-    UA_StatusCode retval = Byte_decodeBinary(&encoding, NULL);
-
-    /* Decode the content */
-    if(encoding & UA_LOCALIZEDTEXT_ENCODINGMASKTYPE_LOCALE)
-        retval |= String_decodeBinary(&dst->locale, NULL);
-    if(encoding & UA_LOCALIZEDTEXT_ENCODINGMASKTYPE_TEXT)
-        retval |= String_decodeBinary(&dst->text, NULL);
-    return retval;
-}
-
-/* The binary encoding has a different nodeid from the data type. So it is not
- * possible to reuse UA_findDataType */
-static const UA_DataType *
-findDataTypeByBinary(const UA_NodeId *typeId) {
-    /* We only store a numeric identifier for the encoding nodeid of data types */
-    if(typeId->identifierType != UA_NODEIDTYPE_NUMERIC)
-        return NULL;
-
-    /* Custom or standard data type? */
-    const UA_DataType *types = UA_TYPES;
-    size_t typesSize = UA_TYPES_COUNT;
-    if(typeId->namespaceIndex != 0) {
-        types = customTypesArray;
-        typesSize = customTypesArraySize;
-    }
-
-    /* Iterate over the array */
-    for(size_t i = 0; i < typesSize; ++i) {
-        if(types[i].binaryEncodingId == typeId->identifier.numeric &&
-           types[i].typeId.namespaceIndex == typeId->namespaceIndex)
-            return &types[i];
-    }
-    return NULL;
-}
-
-/* ExtensionObject */
-static UA_StatusCode
-ExtensionObject_encodeBinary(UA_ExtensionObject const *src, const UA_DataType *_) {
-    UA_Byte encoding = src->encoding;
-
-    /* No content or already encoded content. Do not return
-     * UA_STATUSCODE_BADENCODINGLIMITSEXCEEDED after encoding the NodeId. */
-    if(encoding <= UA_EXTENSIONOBJECT_ENCODED_XML) {
-        UA_StatusCode retval = NodeId_encodeBinary(&src->content.encoded.typeId, NULL);
-        if(retval != UA_STATUSCODE_GOOD)
-            return retval;
-        retval = encodeNumericWithExchangeBuffer(&encoding,
-                              (UA_encodeBinarySignature)Byte_encodeBinary);
-        if(retval != UA_STATUSCODE_GOOD)
-            return retval;
-        switch (src->encoding) {
-        case UA_EXTENSIONOBJECT_ENCODED_NOBODY:
-            break;
-        case UA_EXTENSIONOBJECT_ENCODED_BYTESTRING:
-        case UA_EXTENSIONOBJECT_ENCODED_XML:
-            retval = ByteString_encodeBinary(&src->content.encoded.body);
-            break;
-        default:
-            retval = UA_STATUSCODE_BADINTERNALERROR;
-        }
-        return retval;
-    }
-
-    /* Cannot encode with no data or no type description */
-    if(!src->content.decoded.type || !src->content.decoded.data)
-        return UA_STATUSCODE_BADENCODINGERROR;
-
-    /* Write the NodeId for the binary encoded type. The NodeId is always
-     * numeric, so no buffer replacement is taking place. */
-    UA_NodeId typeId = src->content.decoded.type->typeId;
-    if(typeId.identifierType != UA_NODEIDTYPE_NUMERIC)
-        return UA_STATUSCODE_BADENCODINGERROR;
-    typeId.identifier.numeric = src->content.decoded.type->binaryEncodingId;
-    UA_StatusCode retval = NodeId_encodeBinary(&typeId, NULL);
-
-    /* Write the encoding byte */
-    encoding = UA_EXTENSIONOBJECT_ENCODED_BYTESTRING;
-    retval |= Byte_encodeBinary(&encoding, NULL);
-
-    /* Compute the content length */
-    const UA_DataType *type = src->content.decoded.type;
-    size_t len = UA_calcSizeBinary(src->content.decoded.data, type);
-
-    /* Encode the content length */
-    if(len > UA_INT32_MAX)
-        return UA_STATUSCODE_BADENCODINGERROR;
-    UA_Int32 signed_len = (UA_Int32)len;
-    retval |= Int32_encodeBinary(&signed_len);
-
-    /* Return early upon failures (no buffer exchange until here) */
-    if(retval != UA_STATUSCODE_GOOD)
-        return retval;
-
-    /* Encode the content */
-    return UA_encodeBinaryInternal(src->content.decoded.data, type);
-}
-
-static UA_StatusCode
-ExtensionObject_decodeBinaryContent(UA_ExtensionObject *dst, const UA_NodeId *typeId) {
-    /* Lookup the datatype */
-    const UA_DataType *type = findDataTypeByBinary(typeId);
-
-    /* Unknown type, just take the binary content */
-    if(!type) {
-        dst->encoding = UA_EXTENSIONOBJECT_ENCODED_BYTESTRING;
-        dst->content.encoded.typeId = *typeId;
-        return ByteString_decodeBinary(&dst->content.encoded.body);
-    }
-
-    /* Allocate memory */
-    dst->content.decoded.data = UA_new(type);
-    if(!dst->content.decoded.data)
-        return UA_STATUSCODE_BADOUTOFMEMORY;
-
-    /* Jump over the length field (TODO: check if the decoded length matches) */
-    pos += 4;
-        
-    /* Decode */
-    dst->encoding = UA_EXTENSIONOBJECT_DECODED;
-    dst->content.decoded.type = type;
-    size_t decode_index = type->builtin ? type->typeIndex : UA_BUILTIN_TYPES_COUNT;
-    return decodeBinaryJumpTable[decode_index](dst->content.decoded.data, type);
-}
-
-static UA_StatusCode
-ExtensionObject_decodeBinary(UA_ExtensionObject *dst, const UA_DataType *_) {
-    UA_Byte encoding = 0;
-    UA_NodeId typeId;
-    UA_NodeId_init(&typeId);
-    UA_StatusCode retval = NodeId_decodeBinary(&typeId, NULL);
-    retval |= Byte_decodeBinary(&encoding, NULL);
-    if(typeId.identifierType != UA_NODEIDTYPE_NUMERIC)
-        retval = UA_STATUSCODE_BADDECODINGERROR;
-    if(retval != UA_STATUSCODE_GOOD) {
-        UA_NodeId_deleteMembers(&typeId);
-        return retval;
-    }
-
-    if(encoding == UA_EXTENSIONOBJECT_ENCODED_BYTESTRING) {
-        retval = ExtensionObject_decodeBinaryContent(dst, &typeId);
-    } else if(encoding == UA_EXTENSIONOBJECT_ENCODED_NOBODY) {
-        dst->encoding = (UA_ExtensionObjectEncoding)encoding;
-        dst->content.encoded.typeId = typeId;
-        dst->content.encoded.body = UA_BYTESTRING_NULL;
-    } else if(encoding == UA_EXTENSIONOBJECT_ENCODED_XML) {
-        dst->encoding = (UA_ExtensionObjectEncoding)encoding;
-        dst->content.encoded.typeId = typeId;
-        retval = ByteString_decodeBinary(&dst->content.encoded.body);
-    } else {
-        retval = UA_STATUSCODE_BADDECODINGERROR;
-    }
-    return retval;
-}
-
-/* Variant */
-
-/* Never returns UA_STATUSCODE_BADENCODINGLIMITSEXCEEDED */
-static UA_StatusCode
-Variant_encodeBinaryWrapExtensionObject(const UA_Variant *src, const UA_Boolean isArray) {
-    /* Default to 1 for a scalar. */
-    size_t length = 1;
-
-    /* Encode the array length if required */
-    UA_StatusCode retval = UA_STATUSCODE_GOOD;
-    if(isArray) {
-        if(src->arrayLength > UA_INT32_MAX)
-            return UA_STATUSCODE_BADENCODINGERROR;
-        length = src->arrayLength;
-        UA_Int32 encodedLength = (UA_Int32)src->arrayLength;
-        retval = Int32_encodeBinary(&encodedLength);
-        if(retval != UA_STATUSCODE_GOOD)
-            return retval;
-    }
-
-    /* Set up the ExtensionObject */
-    UA_ExtensionObject eo;
-    UA_ExtensionObject_init(&eo);
-    eo.encoding = UA_EXTENSIONOBJECT_DECODED;
-    eo.content.decoded.type = src->type;
-    const UA_UInt16 memSize = src->type->memSize;
-    uintptr_t ptr = (uintptr_t)src->data;
-
-    /* Iterate over the array */
-    for(size_t i = 0; i < length && retval == UA_STATUSCODE_GOOD; ++i) {
-        eo.content.decoded.data = (void*)ptr;
-        retval = UA_encodeBinaryInternal(&eo, &UA_TYPES[UA_TYPES_EXTENSIONOBJECT]);
-        ptr += memSize;
-    }
-    return retval;
-}
-
-enum UA_VARIANT_ENCODINGMASKTYPE {
-    UA_VARIANT_ENCODINGMASKTYPE_TYPEID_MASK = 0x3F,        // bits 0:5
-    UA_VARIANT_ENCODINGMASKTYPE_DIMENSIONS  = (0x01 << 6), // bit 6
-    UA_VARIANT_ENCODINGMASKTYPE_ARRAY       = (0x01 << 7)  // bit 7
-};
-
-static UA_StatusCode
-Variant_encodeBinary(const UA_Variant *src, const UA_DataType *_) {
-    /* Quit early for the empty variant */
-    UA_Byte encoding = 0;
-    if(!src->type)
-        return Byte_encodeBinary(&encoding, NULL);
-
-    /* Set the content type in the encoding mask */
-    const UA_Boolean isBuiltin = src->type->builtin;
-    if(isBuiltin)
-        encoding |= UA_VARIANT_ENCODINGMASKTYPE_TYPEID_MASK & (UA_Byte)(src->type->typeIndex + 1);
-    else
-        encoding |= UA_VARIANT_ENCODINGMASKTYPE_TYPEID_MASK & (UA_Byte)(UA_TYPES_EXTENSIONOBJECT + 1);
-
-    /* Set the array type in the encoding mask */
-    const UA_Boolean isArray = src->arrayLength > 0 || src->data <= UA_EMPTY_ARRAY_SENTINEL;
-    const UA_Boolean hasDimensions = isArray && src->arrayDimensionsSize > 0;
-    if(isArray) {
-        encoding |= UA_VARIANT_ENCODINGMASKTYPE_ARRAY;
-        if(hasDimensions)
-            encoding |= UA_VARIANT_ENCODINGMASKTYPE_DIMENSIONS;
-    }
-
-    /* Encode the encoding byte */
-    UA_StatusCode retval = Byte_encodeBinary(&encoding, NULL);
-    if(retval != UA_STATUSCODE_GOOD)
-        return retval;
-
-    /* Encode the content */
-    if(!isBuiltin)
-        retval = Variant_encodeBinaryWrapExtensionObject(src, isArray);
-    else if(!isArray)
-        retval = UA_encodeBinaryInternal(src->data, src->type);
-    else
-        retval = Array_encodeBinary(src->data, src->arrayLength, src->type);
-
-    /* Encode the array dimensions */
-    if(hasDimensions && retval == UA_STATUSCODE_GOOD)
-        retval = Array_encodeBinary(src->arrayDimensions, src->arrayDimensionsSize,
-                                    &UA_TYPES[UA_TYPES_INT32]);
-    return retval;
-}
-
-static UA_StatusCode
-Variant_decodeBinaryUnwrapExtensionObject(UA_Variant *dst) {
-    /* Save the position in the ByteString. If unwrapping is not possible, start
-     * from here to decode a normal ExtensionObject. */
-    UA_Byte *old_pos = pos;
-
-    /* Decode the DataType */
-    UA_NodeId typeId;
-    UA_NodeId_init(&typeId);
-    UA_StatusCode retval = NodeId_decodeBinary(&typeId, NULL);
-    if(retval != UA_STATUSCODE_GOOD)
-        return retval;
-
-    /* Decode the EncodingByte */
-    UA_Byte encoding;
-    retval = Byte_decodeBinary(&encoding, NULL);
-    if(retval != UA_STATUSCODE_GOOD) {
-        UA_NodeId_deleteMembers(&typeId);
-        return retval;
-    }
-
-    /* Search for the datatype. Default to ExtensionObject. */
-    if(encoding == UA_EXTENSIONOBJECT_ENCODED_BYTESTRING &&
-       (dst->type = findDataTypeByBinary(&typeId)) != NULL) {
-        /* Jump over the length field (TODO: check if length matches) */
-        pos += 4; 
-    } else {
-        /* Reset and decode as ExtensionObject */
-        dst->type = &UA_TYPES[UA_TYPES_EXTENSIONOBJECT];
-        pos = old_pos;
-        UA_NodeId_deleteMembers(&typeId);
-    }
-
-    /* Allocate memory */
-    dst->data = UA_new(dst->type);
-    if(!dst->data)
-        return UA_STATUSCODE_BADOUTOFMEMORY;
-
-    /* Decode the content */
-    size_t decode_index = dst->type->builtin ? dst->type->typeIndex : UA_BUILTIN_TYPES_COUNT;
-    retval = decodeBinaryJumpTable[decode_index](dst->data, dst->type);
-    if(retval != UA_STATUSCODE_GOOD) {
-        UA_free(dst->data);
-        dst->data = NULL;
-    }
-    return retval;
-}
-
-/* The resulting variant always has the storagetype UA_VARIANT_DATA. */
-static UA_StatusCode
-Variant_decodeBinary(UA_Variant *dst, const UA_DataType *_) {
-    /* Decode the encoding byte */
-    UA_Byte encodingByte;
-    UA_StatusCode retval = Byte_decodeBinary(&encodingByte, NULL);
-    if(retval != UA_STATUSCODE_GOOD)
-        return retval;
-
-    /* Return early for an empty variant (was already _inited) */
-    if(encodingByte == 0)
-        return UA_STATUSCODE_GOOD;
-
-    /* Does the variant contain an array? */
-    const UA_Boolean isArray = (encodingByte & UA_VARIANT_ENCODINGMASKTYPE_ARRAY) > 0;
-
-    /* Get the datatype of the content. The type must be a builtin data type.
-     * All not-builtin types are wrapped in an ExtensionObject. */
-    size_t typeIndex = (size_t)((encodingByte & UA_VARIANT_ENCODINGMASKTYPE_TYPEID_MASK) - 1);
-    if(typeIndex > UA_TYPES_DIAGNOSTICINFO)
-        return UA_STATUSCODE_BADDECODINGERROR;
-    dst->type = &UA_TYPES[typeIndex];
-
-    /* Decode the content */
-    if(isArray) {
-        retval = Array_decodeBinary(&dst->data, &dst->arrayLength, dst->type);
-    } else if(typeIndex != UA_TYPES_EXTENSIONOBJECT) {
-        dst->data = UA_new(dst->type);
-        if(!dst->data)
-            return UA_STATUSCODE_BADOUTOFMEMORY;
-        retval = decodeBinaryJumpTable[typeIndex](dst->data, dst->type);
-    } else {
-        retval = Variant_decodeBinaryUnwrapExtensionObject(dst);
-    }
-
-    /* Decode array dimensions */
-    if(isArray && (encodingByte & UA_VARIANT_ENCODINGMASKTYPE_DIMENSIONS) > 0)
-        retval |= Array_decodeBinary((void**)&dst->arrayDimensions,
-                                     &dst->arrayDimensionsSize, &UA_TYPES[UA_TYPES_INT32]);
-    return retval;
-}
-
-/* DataValue */
-static UA_StatusCode
-DataValue_encodeBinary(UA_DataValue const *src, const UA_DataType *_) {
-    /* Set up the encoding mask */
-    UA_Byte encodingMask = (UA_Byte)
-        (((UA_Byte)src->hasValue) |
-         ((UA_Byte)src->hasStatus << 1) |
-         ((UA_Byte)src->hasSourceTimestamp << 2) |
-         ((UA_Byte)src->hasServerTimestamp << 3) |
-         ((UA_Byte)src->hasSourcePicoseconds << 4) |
-         ((UA_Byte)src->hasServerPicoseconds << 5));
-
-    /* Encode the encoding byte */
-    UA_StatusCode retval = Byte_encodeBinary(&encodingMask, NULL);
-    if(retval != UA_STATUSCODE_GOOD)
-        return retval;
-
-    /* Encode the variant. Afterwards, do not return
-     * UA_STATUSCODE_BADENCODINGLIMITSEXCEEDED, as the buffer might have been
-     * exchanged during encoding of the variant. */
-    if(src->hasValue) {
-        retval = Variant_encodeBinary(&src->value, NULL);
-        if(retval != UA_STATUSCODE_GOOD)
-            return retval;
-    }
-
-    if(src->hasStatus)
-        retval |= encodeNumericWithExchangeBuffer(&src->status,
-                               (UA_encodeBinarySignature)UInt32_encodeBinary);
-    if(src->hasSourceTimestamp)
-        retval |= encodeNumericWithExchangeBuffer(&src->sourceTimestamp,
-                               (UA_encodeBinarySignature)UInt64_encodeBinary);
-    if(src->hasSourcePicoseconds)
-        retval |= encodeNumericWithExchangeBuffer(&src->sourcePicoseconds,
-                               (UA_encodeBinarySignature)UInt16_encodeBinary);
-    if(src->hasServerTimestamp)
-        retval |= encodeNumericWithExchangeBuffer(&src->serverTimestamp,
-                               (UA_encodeBinarySignature)UInt64_encodeBinary);
-    if(src->hasServerPicoseconds)
-        retval |= encodeNumericWithExchangeBuffer(&src->serverPicoseconds,
-                               (UA_encodeBinarySignature)UInt16_encodeBinary);
-    UA_assert(retval != UA_STATUSCODE_BADENCODINGLIMITSEXCEEDED);
-    return retval;
-}
-
-#define MAX_PICO_SECONDS 9999
-
-static UA_StatusCode
-DataValue_decodeBinary(UA_DataValue *dst, const UA_DataType *_) {
-    /* Decode the encoding mask */
-    UA_Byte encodingMask;
-    UA_StatusCode retval = Byte_decodeBinary(&encodingMask, NULL);
-    if(retval != UA_STATUSCODE_GOOD)
-        return retval;
-
-    /* Decode the content */
-    if(encodingMask & 0x01) {
-        dst->hasValue = true;
-        retval |= Variant_decodeBinary(&dst->value, NULL);
-    }
-    if(encodingMask & 0x02) {
-        dst->hasStatus = true;
-        retval |= StatusCode_decodeBinary(&dst->status);
-    }
-    if(encodingMask & 0x04) {
-        dst->hasSourceTimestamp = true;
-        retval |= DateTime_decodeBinary(&dst->sourceTimestamp);
-    }
-    if(encodingMask & 0x10) {
-        dst->hasSourcePicoseconds = true;
-        retval |= UInt16_decodeBinary(&dst->sourcePicoseconds, NULL);
-        if(dst->sourcePicoseconds > MAX_PICO_SECONDS)
-            dst->sourcePicoseconds = MAX_PICO_SECONDS;
-    }
-    if(encodingMask & 0x08) {
-        dst->hasServerTimestamp = true;
-        retval |= DateTime_decodeBinary(&dst->serverTimestamp);
-    }
-    if(encodingMask & 0x20) {
-        dst->hasServerPicoseconds = true;
-        retval |= UInt16_decodeBinary(&dst->serverPicoseconds, NULL);
-        if(dst->serverPicoseconds > MAX_PICO_SECONDS)
-            dst->serverPicoseconds = MAX_PICO_SECONDS;
-    }
-    return retval;
-}
-
-/* DiagnosticInfo */
-static UA_StatusCode
-DiagnosticInfo_encodeBinary(const UA_DiagnosticInfo *src, const UA_DataType *_) {
-    /* Set up the encoding mask */
-    UA_Byte encodingMask = (UA_Byte)
-        ((UA_Byte)src->hasSymbolicId | ((UA_Byte)src->hasNamespaceUri << 1) |
-        ((UA_Byte)src->hasLocalizedText << 2) | ((UA_Byte)src->hasLocale << 3) |
-        ((UA_Byte)src->hasAdditionalInfo << 4) | ((UA_Byte)src->hasInnerDiagnosticInfo << 5));
-
-    /* Encode the numeric content */
-    UA_StatusCode retval = Byte_encodeBinary(&encodingMask, NULL);
-    if(src->hasSymbolicId)
-        retval |= Int32_encodeBinary(&src->symbolicId);
-    if(src->hasNamespaceUri)
-        retval |= Int32_encodeBinary(&src->namespaceUri);
-    if(src->hasLocalizedText)
-        retval |= Int32_encodeBinary(&src->localizedText);
-    if(src->hasLocale)
-        retval |= Int32_encodeBinary(&src->locale);
-    if(retval != UA_STATUSCODE_GOOD)
-        return retval;
-
-    /* Encode the additional info */
-    if(src->hasAdditionalInfo) {
-        retval = String_encodeBinary(&src->additionalInfo, NULL);
-        if(retval != UA_STATUSCODE_GOOD)
-            return retval;
-    }
-
-    /* From here on, do not return UA_STATUSCODE_BADENCODINGLIMITSEXCEEDED, as
-     * the buffer might have been exchanged during encoding of the string. */
-
-    /* Encode the inner status code */
-    if(src->hasInnerStatusCode) {
-        retval = encodeNumericWithExchangeBuffer(&src->innerStatusCode,
-                              (UA_encodeBinarySignature)UInt32_encodeBinary);
-        UA_assert(retval != UA_STATUSCODE_BADENCODINGLIMITSEXCEEDED);
-        if(retval != UA_STATUSCODE_GOOD)
-            return retval;
-    }
-
-    /* Encode the inner diagnostic info */
-    if(src->hasInnerDiagnosticInfo)
-        retval = UA_encodeBinaryInternal(src->innerDiagnosticInfo, &UA_TYPES[UA_TYPES_DIAGNOSTICINFO]);
-
-    UA_assert(retval != UA_STATUSCODE_BADENCODINGLIMITSEXCEEDED);
-    return retval;
-}
-
-static UA_StatusCode
-DiagnosticInfo_decodeBinary(UA_DiagnosticInfo *dst, const UA_DataType *_) {
-    /* Decode the encoding mask */
-    UA_Byte encodingMask;
-    UA_StatusCode retval = Byte_decodeBinary(&encodingMask, NULL);
-    if(retval != UA_STATUSCODE_GOOD)
-        return retval;
-
-    /* Decode the content */
-    if(encodingMask & 0x01) {
-        dst->hasSymbolicId = true;
-        retval |= Int32_decodeBinary(&dst->symbolicId);
-    }
-    if(encodingMask & 0x02) {
-        dst->hasNamespaceUri = true;
-        retval |= Int32_decodeBinary(&dst->namespaceUri);
-    }
-    if(encodingMask & 0x04) {
-        dst->hasLocalizedText = true;
-        retval |= Int32_decodeBinary(&dst->localizedText);
-    }
-    if(encodingMask & 0x08) {
-        dst->hasLocale = true;
-        retval |= Int32_decodeBinary(&dst->locale);
-    }
-    if(encodingMask & 0x10) {
-        dst->hasAdditionalInfo = true;
-        retval |= String_decodeBinary(&dst->additionalInfo, NULL);
-    }
-    if(encodingMask & 0x20) {
-        dst->hasInnerStatusCode = true;
-        retval |= StatusCode_decodeBinary(&dst->innerStatusCode);
-    }
-    if(encodingMask & 0x40) {
-        /* innerDiagnosticInfo is allocated on the heap */
-        dst->innerDiagnosticInfo = (UA_DiagnosticInfo*)UA_calloc(1, sizeof(UA_DiagnosticInfo));
-        if(!dst->innerDiagnosticInfo)
-            return UA_STATUSCODE_BADOUTOFMEMORY;
-        dst->hasInnerDiagnosticInfo = true;
-        retval |= DiagnosticInfo_decodeBinary(dst->innerDiagnosticInfo, NULL);
-    }
-    return retval;
-}
-
-/********************/
-/* Structured Types */
-/********************/
-
-static UA_StatusCode
-UA_decodeBinaryInternal(void *dst, const UA_DataType *type);
-
-const UA_encodeBinarySignature encodeBinaryJumpTable[UA_BUILTIN_TYPES_COUNT + 1] = {
-    (UA_encodeBinarySignature)Boolean_encodeBinary,
-    (UA_encodeBinarySignature)Byte_encodeBinary, // SByte
-    (UA_encodeBinarySignature)Byte_encodeBinary,
-    (UA_encodeBinarySignature)UInt16_encodeBinary, // Int16
-    (UA_encodeBinarySignature)UInt16_encodeBinary,
-    (UA_encodeBinarySignature)UInt32_encodeBinary, // Int32
-    (UA_encodeBinarySignature)UInt32_encodeBinary,
-    (UA_encodeBinarySignature)UInt64_encodeBinary, // Int64
-    (UA_encodeBinarySignature)UInt64_encodeBinary,
-    (UA_encodeBinarySignature)Float_encodeBinary,
-    (UA_encodeBinarySignature)Double_encodeBinary,
-    (UA_encodeBinarySignature)String_encodeBinary,
-    (UA_encodeBinarySignature)UInt64_encodeBinary, // DateTime
-    (UA_encodeBinarySignature)Guid_encodeBinary,
-    (UA_encodeBinarySignature)String_encodeBinary, // ByteString
-    (UA_encodeBinarySignature)String_encodeBinary, // XmlElement
-    (UA_encodeBinarySignature)NodeId_encodeBinary,
-    (UA_encodeBinarySignature)ExpandedNodeId_encodeBinary,
-    (UA_encodeBinarySignature)UInt32_encodeBinary, // StatusCode
-    (UA_encodeBinarySignature)UA_encodeBinaryInternal, // QualifiedName
-    (UA_encodeBinarySignature)LocalizedText_encodeBinary,
-    (UA_encodeBinarySignature)ExtensionObject_encodeBinary,
-    (UA_encodeBinarySignature)DataValue_encodeBinary,
-    (UA_encodeBinarySignature)Variant_encodeBinary,
-    (UA_encodeBinarySignature)DiagnosticInfo_encodeBinary,
-    (UA_encodeBinarySignature)UA_encodeBinaryInternal,
-};
-
-static UA_StatusCode
-UA_encodeBinaryInternal(const void *src, const UA_DataType *type) {
-    uintptr_t ptr = (uintptr_t)src;
-    UA_StatusCode retval = UA_STATUSCODE_GOOD;
-    UA_Byte membersSize = type->membersSize;
-    const UA_DataType *typelists[2] = { UA_TYPES, &type[-type->typeIndex] };
-    for(size_t i = 0; i < membersSize && retval == UA_STATUSCODE_GOOD; ++i) {
-        const UA_DataTypeMember *member = &type->members[i];
-        const UA_DataType *membertype = &typelists[!member->namespaceZero][member->memberTypeIndex];
-        if(!member->isArray) {
-            ptr += member->padding;
-            size_t encode_index = membertype->builtin ? membertype->typeIndex : UA_BUILTIN_TYPES_COUNT;
-            size_t memSize = membertype->memSize;
-            UA_Byte *oldpos = pos;
-            retval = encodeBinaryJumpTable[encode_index]((const void*)ptr, membertype);
-            ptr += memSize;
-            if(retval == UA_STATUSCODE_BADENCODINGLIMITSEXCEEDED) {
-                pos = oldpos; /* exchange/send the buffer */
-                retval = exchangeBuffer();
-                ptr -= member->padding + memSize; /* encode the same member in the next iteration */
-                --i;
-            }
-        } else {
-            ptr += member->padding;
-            const size_t length = *((const size_t*)ptr);
-            ptr += sizeof(size_t);
-            retval = Array_encodeBinary(*(void *UA_RESTRICT const *)ptr, length, membertype);
-            ptr += sizeof(void*);
-        }
-    }
-    UA_assert(retval != UA_STATUSCODE_BADENCODINGLIMITSEXCEEDED);
-    return retval;
-}
-
-UA_StatusCode
->>>>>>> 5d95e1e5
-UA_encodeBinary(const void *src, const UA_DataType *type,
-                UA_Byte **bufPos, const UA_Byte **bufEnd,
-                UA_ExchangeEncodeBuffer_func exchangeCallback, void *exchangeHandle) {
-    /* Set the (thread-local) pointers to save function arguments */
-    pos = *bufPos;
-    end = *bufEnd;
-    exchangeBufferCallback = exchangeCallback;
-    exchangeBufferCallbackHandle = exchangeHandle;
-    UA_StatusCode retval = UA_encodeBinaryInternal(src, type);
-
-    /* Set the current buffer position. Beware that the buffer might have been
-    * exchanged internally. */
-    *bufPos = pos;
-    *bufEnd = end;
-    return retval;
-<<<<<<< HEAD
-}
-
-const UA_decodeBinarySignature decodeBinaryJumpTable[UA_BUILTIN_TYPES_COUNT + 1] = {
-    (UA_decodeBinarySignature)Boolean_decodeBinary,
-    (UA_decodeBinarySignature)Byte_decodeBinary, // SByte
-    (UA_decodeBinarySignature)Byte_decodeBinary,
-    (UA_decodeBinarySignature)UInt16_decodeBinary, // Int16
-    (UA_decodeBinarySignature)UInt16_decodeBinary,
-    (UA_decodeBinarySignature)UInt32_decodeBinary, // Int32
-    (UA_decodeBinarySignature)UInt32_decodeBinary,
-    (UA_decodeBinarySignature)UInt64_decodeBinary, // Int64
-    (UA_decodeBinarySignature)UInt64_decodeBinary,
-    (UA_decodeBinarySignature)Float_decodeBinary,
-    (UA_decodeBinarySignature)Double_decodeBinary,
-    (UA_decodeBinarySignature)String_decodeBinary,
-    (UA_decodeBinarySignature)UInt64_decodeBinary, // DateTime
-    (UA_decodeBinarySignature)Guid_decodeBinary,
-    (UA_decodeBinarySignature)String_decodeBinary, // ByteString
-    (UA_decodeBinarySignature)String_decodeBinary, // XmlElement
-    (UA_decodeBinarySignature)NodeId_decodeBinary,
-    (UA_decodeBinarySignature)ExpandedNodeId_decodeBinary,
-    (UA_decodeBinarySignature)UInt32_decodeBinary, // StatusCode
-    (UA_decodeBinarySignature)UA_decodeBinaryInternal, // QualifiedName
-    (UA_decodeBinarySignature)LocalizedText_decodeBinary,
-    (UA_decodeBinarySignature)ExtensionObject_decodeBinary,
-    (UA_decodeBinarySignature)DataValue_decodeBinary,
-    (UA_decodeBinarySignature)Variant_decodeBinary,
-    (UA_decodeBinarySignature)DiagnosticInfo_decodeBinary,
-    (UA_decodeBinarySignature)UA_decodeBinaryInternal
-};
-
-static UA_StatusCode
-UA_decodeBinaryInternal(void *dst, const UA_DataType *type) {
-    uintptr_t ptr = (uintptr_t)dst;
-    UA_StatusCode retval = UA_STATUSCODE_GOOD;
-    UA_Byte membersSize = type->membersSize;
-    const UA_DataType *typelists[2] = { UA_TYPES, &type[-type->typeIndex] };
-    for(size_t i = 0; i < membersSize; ++i) {
-        const UA_DataTypeMember *member = &type->members[i];
-        const UA_DataType *membertype = &typelists[!member->namespaceZero][member->memberTypeIndex];
-        if(!member->isArray) {
-            ptr += member->padding;
-            size_t fi = membertype->builtin ? membertype->typeIndex : UA_BUILTIN_TYPES_COUNT;
-            size_t memSize = membertype->memSize;
-            retval |= decodeBinaryJumpTable[fi]((void *UA_RESTRICT)ptr, membertype);
-            ptr += memSize;
-        } else {
-            ptr += member->padding;
-            size_t *length = (size_t*)ptr;
-            ptr += sizeof(size_t);
-            retval |= Array_decodeBinary((void *UA_RESTRICT *UA_RESTRICT)ptr, length, membertype);
-            ptr += sizeof(void*);
-        }
-    }
-    return retval;
-}
-
-UA_StatusCode
-UA_decodeBinary(const UA_ByteString *src, size_t *offset, void *dst,
-                const UA_DataType *type, size_t customTypesSize,
-                const UA_DataType *customTypes) {
-    /* Initialize the destination */
-    memset(dst, 0, type->memSize);
-
-    /* Store the pointers to the custom datatypes. They might be needed during
-     * decoding of variants. */
-    customTypesArraySize = customTypesSize;
-    customTypesArray = customTypes;
-
-    /* Set the (thread-local) position and end pointers to save function
-     * arguments */
-    pos = &src->data[*offset];
-    end = &src->data[src->length];
-
-    /* Decode */
-    UA_StatusCode retval = UA_decodeBinaryInternal(dst, type);
-
-    /* Clean up */
-    if(retval == UA_STATUSCODE_GOOD)
-        *offset = (size_t)(pos - src->data) / sizeof(UA_Byte);
-    else
-        UA_deleteMembers(dst, type);
-    return retval;
-}
-
-/******************/
-/* CalcSizeBinary */
-/******************/
-
-static size_t
-Array_calcSizeBinary(const void *src, size_t length, const UA_DataType *type) {
-    size_t s = 4; // length
-    if(type->overlayable) {
-        s += type->memSize * length;
-        return s;
-    }
-    uintptr_t ptr = (uintptr_t)src;
-    size_t encode_index = type->builtin ? type->typeIndex : UA_BUILTIN_TYPES_COUNT;
-    for(size_t i = 0; i < length; ++i) {
-        s += calcSizeBinaryJumpTable[encode_index]((const void*)ptr, type);
-        ptr += type->memSize;
-    }
-    return s;
-}
-
-static size_t
-calcSizeBinaryMemSize(const void *UA_RESTRICT p, const UA_DataType *type) {
-    return type->memSize;
-}
-
-static size_t
-String_calcSizeBinary(const UA_String *UA_RESTRICT p, const UA_DataType *_) {
-    return 4 + p->length;
-}
-
-static size_t
-Guid_calcSizeBinary(const UA_Guid *UA_RESTRICT p, const UA_DataType *_) {
-    return 16;
-}
-
-static size_t
-NodeId_calcSizeBinary(const UA_NodeId *UA_RESTRICT src, const UA_DataType *_) {
-    size_t s = 1; // encoding byte
-    switch (src->identifierType) {
-    case UA_NODEIDTYPE_NUMERIC:
-        if(src->identifier.numeric > UA_UINT16_MAX || src->namespaceIndex > UA_BYTE_MAX) {
-            s += 6;
-        } else if(src->identifier.numeric > UA_BYTE_MAX || src->namespaceIndex > 0) {
-            s += 3;
-        } else {
-            s += 1;
-        }
-        break;
-    case UA_NODEIDTYPE_BYTESTRING:
-    case UA_NODEIDTYPE_STRING:
-        s += 2;
-        s += String_calcSizeBinary(&src->identifier.string, NULL);
-        break;
-    case UA_NODEIDTYPE_GUID:
-        s += 18;
-        break;
-    default:
-        return 0;
-    }
-    return s;
-}
-
-static size_t
-ExpandedNodeId_calcSizeBinary(const UA_ExpandedNodeId *src, const UA_DataType *_) {
-    size_t s = NodeId_calcSizeBinary(&src->nodeId, NULL);
-    if(src->namespaceUri.length > 0)
-        s += String_calcSizeBinary(&src->namespaceUri, NULL);
-    if(src->serverIndex > 0)
-        s += 4;
-    return s;
-}
-
-static size_t
-LocalizedText_calcSizeBinary(const UA_LocalizedText *src, UA_DataType *_) {
-    size_t s = 1; // encoding byte
-    if(src->locale.data)
-        s += String_calcSizeBinary(&src->locale, NULL);
-    if(src->text.data)
-        s += String_calcSizeBinary(&src->text, NULL);
-    return s;
-}
-
-static size_t
-ExtensionObject_calcSizeBinary(const UA_ExtensionObject *src, UA_DataType *_) {
-    size_t s = 1; // encoding byte
-    if(src->encoding > UA_EXTENSIONOBJECT_ENCODED_XML) {
-        if(!src->content.decoded.type || !src->content.decoded.data)
-            return 0;
-        if(src->content.decoded.type->typeId.identifierType != UA_NODEIDTYPE_NUMERIC)
-            return 0;
-        s += NodeId_calcSizeBinary(&src->content.decoded.type->typeId, NULL);
-        s += 4; // length
-        const UA_DataType *type = src->content.decoded.type;
-        size_t encode_index = type->builtin ? type->typeIndex : UA_BUILTIN_TYPES_COUNT;
-        s += calcSizeBinaryJumpTable[encode_index](src->content.decoded.data, type);
-    } else {
-        s += NodeId_calcSizeBinary(&src->content.encoded.typeId, NULL);
-        switch (src->encoding) {
-        case UA_EXTENSIONOBJECT_ENCODED_NOBODY:
-            break;
-        case UA_EXTENSIONOBJECT_ENCODED_BYTESTRING:
-        case UA_EXTENSIONOBJECT_ENCODED_XML:
-            s += String_calcSizeBinary(&src->content.encoded.body, NULL);
-            break;
-        default:
-            return 0;
-        }
-    }
-    return s;
-}
-
-static size_t
-Variant_calcSizeBinary(UA_Variant const *src, UA_DataType *_) {
-    size_t s = 1; /* encoding byte */
-    if(!src->type)
-        return s;
-
-    UA_Boolean isArray = src->arrayLength > 0 || src->data <= UA_EMPTY_ARRAY_SENTINEL;
-    UA_Boolean hasDimensions = isArray && src->arrayDimensionsSize > 0;
-    UA_Boolean isBuiltin = src->type->builtin;
-
-    UA_NodeId typeId;
-    UA_NodeId_init(&typeId);
-    size_t encode_index = src->type->typeIndex;
-    if(!isBuiltin) {
-        encode_index = UA_BUILTIN_TYPES_COUNT;
-        typeId = src->type->typeId;
-        if(typeId.identifierType != UA_NODEIDTYPE_NUMERIC)
-            return 0;
-    }
-
-    size_t length = src->arrayLength;
-    if(isArray)
-        s += 4;
-    else
-        length = 1;
-
-    uintptr_t ptr = (uintptr_t)src->data;
-    size_t memSize = src->type->memSize;
-    for(size_t i = 0; i < length; ++i) {
-        if(!isBuiltin) {
-            /* The type is wrapped inside an extensionobject */
-            s += NodeId_calcSizeBinary(&typeId, NULL);
-            s += 1 + 4; // encoding byte + length
-        }
-        s += calcSizeBinaryJumpTable[encode_index]((const void*)ptr, src->type);
-        ptr += memSize;
-    }
-
-    if(hasDimensions)
-        s += Array_calcSizeBinary(src->arrayDimensions, src->arrayDimensionsSize,
-                                  &UA_TYPES[UA_TYPES_INT32]);
-    return s;
-}
-
-static size_t
-DataValue_calcSizeBinary(const UA_DataValue *src, UA_DataType *_) {
-    size_t s = 1; // encoding byte
-    if(src->hasValue)
-        s += Variant_calcSizeBinary(&src->value, NULL);
-    if(src->hasStatus)
-        s += 4;
-    if(src->hasSourceTimestamp)
-        s += 8;
-    if(src->hasSourcePicoseconds)
-        s += 2;
-    if(src->hasServerTimestamp)
-        s += 8;
-    if(src->hasServerPicoseconds)
-        s += 2;
-    return s;
-}
-
-static size_t
-DiagnosticInfo_calcSizeBinary(const UA_DiagnosticInfo *src, UA_DataType *_) {
-    size_t s = 1; // encoding byte
-    if(src->hasSymbolicId)
-        s += 4;
-    if(src->hasNamespaceUri)
-        s += 4;
-    if(src->hasLocalizedText)
-        s += 4;
-    if(src->hasLocale)
-        s += 4;
-    if(src->hasAdditionalInfo)
-        s += String_calcSizeBinary(&src->additionalInfo, NULL);
-    if(src->hasInnerStatusCode)
-        s += 4;
-    if(src->hasInnerDiagnosticInfo)
-        s += DiagnosticInfo_calcSizeBinary(src->innerDiagnosticInfo, NULL);
-    return s;
-}
-
-const UA_calcSizeBinarySignature calcSizeBinaryJumpTable[UA_BUILTIN_TYPES_COUNT + 1] = {
-    (UA_calcSizeBinarySignature)calcSizeBinaryMemSize, // Boolean
-    (UA_calcSizeBinarySignature)calcSizeBinaryMemSize, // Byte
-    (UA_calcSizeBinarySignature)calcSizeBinaryMemSize,
-    (UA_calcSizeBinarySignature)calcSizeBinaryMemSize, // Int16
-    (UA_calcSizeBinarySignature)calcSizeBinaryMemSize,
-    (UA_calcSizeBinarySignature)calcSizeBinaryMemSize, // Int32
-    (UA_calcSizeBinarySignature)calcSizeBinaryMemSize,
-    (UA_calcSizeBinarySignature)calcSizeBinaryMemSize, // Int64
-    (UA_calcSizeBinarySignature)calcSizeBinaryMemSize,
-    (UA_calcSizeBinarySignature)calcSizeBinaryMemSize, // Float
-    (UA_calcSizeBinarySignature)calcSizeBinaryMemSize, // Double
-    (UA_calcSizeBinarySignature)String_calcSizeBinary,
-    (UA_calcSizeBinarySignature)calcSizeBinaryMemSize, // DateTime
-    (UA_calcSizeBinarySignature)Guid_calcSizeBinary,
-    (UA_calcSizeBinarySignature)String_calcSizeBinary, // ByteString
-    (UA_calcSizeBinarySignature)String_calcSizeBinary, // XmlElement
-    (UA_calcSizeBinarySignature)NodeId_calcSizeBinary,
-    (UA_calcSizeBinarySignature)ExpandedNodeId_calcSizeBinary,
-    (UA_calcSizeBinarySignature)calcSizeBinaryMemSize, // StatusCode
-    (UA_calcSizeBinarySignature)UA_calcSizeBinary, // QualifiedName
-    (UA_calcSizeBinarySignature)LocalizedText_calcSizeBinary,
-    (UA_calcSizeBinarySignature)ExtensionObject_calcSizeBinary,
-    (UA_calcSizeBinarySignature)DataValue_calcSizeBinary,
-    (UA_calcSizeBinarySignature)Variant_calcSizeBinary,
-    (UA_calcSizeBinarySignature)DiagnosticInfo_calcSizeBinary,
-    (UA_calcSizeBinarySignature)UA_calcSizeBinary
-};
-
-size_t
-UA_calcSizeBinary(void *p, const UA_DataType *type) {
-    size_t s = 0;
-    uintptr_t ptr = (uintptr_t)p;
-    UA_Byte membersSize = type->membersSize;
-    const UA_DataType *typelists[2] = { UA_TYPES, &type[-type->typeIndex] };
-    for(size_t i = 0; i < membersSize; ++i) {
-        const UA_DataTypeMember *member = &type->members[i];
-        const UA_DataType *membertype = &typelists[!member->namespaceZero][member->memberTypeIndex];
-        if(!member->isArray) {
-            ptr += member->padding;
-            size_t encode_index = membertype->builtin ? membertype->typeIndex : UA_BUILTIN_TYPES_COUNT;
-            s += calcSizeBinaryJumpTable[encode_index]((const void*)ptr, membertype);
-            ptr += membertype->memSize;
-        } else {
-            ptr += member->padding;
-            const size_t length = *((const size_t*)ptr);
-            ptr += sizeof(size_t);
-            s += Array_calcSizeBinary(*(void *UA_RESTRICT const *)ptr, length, membertype);
-            ptr += sizeof(void*);
-        }
-    }
-    return s;
-}
-=======
-}
-
-const UA_decodeBinarySignature decodeBinaryJumpTable[UA_BUILTIN_TYPES_COUNT + 1] = {
-    (UA_decodeBinarySignature)Boolean_decodeBinary,
-    (UA_decodeBinarySignature)Byte_decodeBinary, // SByte
-    (UA_decodeBinarySignature)Byte_decodeBinary,
-    (UA_decodeBinarySignature)UInt16_decodeBinary, // Int16
-    (UA_decodeBinarySignature)UInt16_decodeBinary,
-    (UA_decodeBinarySignature)UInt32_decodeBinary, // Int32
-    (UA_decodeBinarySignature)UInt32_decodeBinary,
-    (UA_decodeBinarySignature)UInt64_decodeBinary, // Int64
-    (UA_decodeBinarySignature)UInt64_decodeBinary,
-    (UA_decodeBinarySignature)Float_decodeBinary,
-    (UA_decodeBinarySignature)Double_decodeBinary,
-    (UA_decodeBinarySignature)String_decodeBinary,
-    (UA_decodeBinarySignature)UInt64_decodeBinary, // DateTime
-    (UA_decodeBinarySignature)Guid_decodeBinary,
-    (UA_decodeBinarySignature)String_decodeBinary, // ByteString
-    (UA_decodeBinarySignature)String_decodeBinary, // XmlElement
-    (UA_decodeBinarySignature)NodeId_decodeBinary,
-    (UA_decodeBinarySignature)ExpandedNodeId_decodeBinary,
-    (UA_decodeBinarySignature)UInt32_decodeBinary, // StatusCode
-    (UA_decodeBinarySignature)UA_decodeBinaryInternal, // QualifiedName
-    (UA_decodeBinarySignature)LocalizedText_decodeBinary,
-    (UA_decodeBinarySignature)ExtensionObject_decodeBinary,
-    (UA_decodeBinarySignature)DataValue_decodeBinary,
-    (UA_decodeBinarySignature)Variant_decodeBinary,
-    (UA_decodeBinarySignature)DiagnosticInfo_decodeBinary,
-    (UA_decodeBinarySignature)UA_decodeBinaryInternal
-};
-
-static UA_StatusCode
-UA_decodeBinaryInternal(void *dst, const UA_DataType *type) {
-    uintptr_t ptr = (uintptr_t)dst;
-    UA_StatusCode retval = UA_STATUSCODE_GOOD;
-    UA_Byte membersSize = type->membersSize;
-    const UA_DataType *typelists[2] = { UA_TYPES, &type[-type->typeIndex] };
-    for(size_t i = 0; i < membersSize; ++i) {
-        const UA_DataTypeMember *member = &type->members[i];
-        const UA_DataType *membertype = &typelists[!member->namespaceZero][member->memberTypeIndex];
-        if(!member->isArray) {
-            ptr += member->padding;
-            size_t fi = membertype->builtin ? membertype->typeIndex : UA_BUILTIN_TYPES_COUNT;
-            size_t memSize = membertype->memSize;
-            retval |= decodeBinaryJumpTable[fi]((void *UA_RESTRICT)ptr, membertype);
-            ptr += memSize;
-        } else {
-            ptr += member->padding;
-            size_t *length = (size_t*)ptr;
-            ptr += sizeof(size_t);
-            retval |= Array_decodeBinary((void *UA_RESTRICT *UA_RESTRICT)ptr, length, membertype);
-            ptr += sizeof(void*);
-        }
-    }
-    return retval;
-}
-
-UA_StatusCode
-UA_decodeBinary(const UA_ByteString *src, size_t *offset, void *dst,
-                const UA_DataType *type, size_t customTypesSize,
-                const UA_DataType *customTypes) {
-    /* Initialize the destination */
-    memset(dst, 0, type->memSize);
-
-    /* Store the pointers to the custom datatypes. They might be needed during
-     * decoding of variants. */
-    customTypesArraySize = customTypesSize;
-    customTypesArray = customTypes;
-
-    /* Set the (thread-local) position and end pointers to save function
-     * arguments */
-    pos = &src->data[*offset];
-    end = &src->data[src->length];
-
-    /* Decode */
-    UA_StatusCode retval = UA_decodeBinaryInternal(dst, type);
-
-    /* Clean up */
-    if(retval == UA_STATUSCODE_GOOD)
-        *offset = (size_t)(pos - src->data) / sizeof(UA_Byte);
-    else
-        UA_deleteMembers(dst, type);
-    return retval;
-}
-
-/******************/
-/* CalcSizeBinary */
-/******************/
-
-static size_t
-Array_calcSizeBinary(const void *src, size_t length, const UA_DataType *type) {
-    size_t s = 4; // length
-    if(type->overlayable) {
-        s += type->memSize * length;
-        return s;
-    }
-    uintptr_t ptr = (uintptr_t)src;
-    size_t encode_index = type->builtin ? type->typeIndex : UA_BUILTIN_TYPES_COUNT;
-    for(size_t i = 0; i < length; ++i) {
-        s += calcSizeBinaryJumpTable[encode_index]((const void*)ptr, type);
-        ptr += type->memSize;
-    }
-    return s;
-}
-
-static size_t
-calcSizeBinaryMemSize(const void *UA_RESTRICT p, const UA_DataType *type) {
-    return type->memSize;
-}
-
-static size_t
-String_calcSizeBinary(const UA_String *UA_RESTRICT p, const UA_DataType *_) {
-    return 4 + p->length;
-}
-
-static size_t
-Guid_calcSizeBinary(const UA_Guid *UA_RESTRICT p, const UA_DataType *_) {
-    return 16;
-}
-
-static size_t
-NodeId_calcSizeBinary(const UA_NodeId *UA_RESTRICT src, const UA_DataType *_) {
-    size_t s = 1; // encoding byte
-    switch (src->identifierType) {
-    case UA_NODEIDTYPE_NUMERIC:
-        if(src->identifier.numeric > UA_UINT16_MAX || src->namespaceIndex > UA_BYTE_MAX) {
-            s += 6;
-        } else if(src->identifier.numeric > UA_BYTE_MAX || src->namespaceIndex > 0) {
-            s += 3;
-        } else {
-            s += 1;
-        }
-        break;
-    case UA_NODEIDTYPE_BYTESTRING:
-    case UA_NODEIDTYPE_STRING:
-        s += 2;
-        s += String_calcSizeBinary(&src->identifier.string, NULL);
-        break;
-    case UA_NODEIDTYPE_GUID:
-        s += 18;
-        break;
-    default:
-        return 0;
-    }
-    return s;
-}
-
-static size_t
-ExpandedNodeId_calcSizeBinary(const UA_ExpandedNodeId *src, const UA_DataType *_) {
-    size_t s = NodeId_calcSizeBinary(&src->nodeId, NULL);
-    if(src->namespaceUri.length > 0)
-        s += String_calcSizeBinary(&src->namespaceUri, NULL);
-    if(src->serverIndex > 0)
-        s += 4;
-    return s;
-}
-
-static size_t
-LocalizedText_calcSizeBinary(const UA_LocalizedText *src, UA_DataType *_) {
-    size_t s = 1; // encoding byte
-    if(src->locale.data)
-        s += String_calcSizeBinary(&src->locale, NULL);
-    if(src->text.data)
-        s += String_calcSizeBinary(&src->text, NULL);
-    return s;
-}
-
-static size_t
-ExtensionObject_calcSizeBinary(const UA_ExtensionObject *src, UA_DataType *_) {
-    size_t s = 1; // encoding byte
-    if(src->encoding > UA_EXTENSIONOBJECT_ENCODED_XML) {
-        if(!src->content.decoded.type || !src->content.decoded.data)
-            return 0;
-        if(src->content.decoded.type->typeId.identifierType != UA_NODEIDTYPE_NUMERIC)
-            return 0;
-        s += NodeId_calcSizeBinary(&src->content.decoded.type->typeId, NULL);
-        s += 4; // length
-        const UA_DataType *type = src->content.decoded.type;
-        size_t encode_index = type->builtin ? type->typeIndex : UA_BUILTIN_TYPES_COUNT;
-        s += calcSizeBinaryJumpTable[encode_index](src->content.decoded.data, type);
-    } else {
-        s += NodeId_calcSizeBinary(&src->content.encoded.typeId, NULL);
-        switch (src->encoding) {
-        case UA_EXTENSIONOBJECT_ENCODED_NOBODY:
-            break;
-        case UA_EXTENSIONOBJECT_ENCODED_BYTESTRING:
-        case UA_EXTENSIONOBJECT_ENCODED_XML:
-            s += String_calcSizeBinary(&src->content.encoded.body, NULL);
-            break;
-        default:
-            return 0;
-        }
-    }
-    return s;
-}
-
-static size_t
-Variant_calcSizeBinary(UA_Variant const *src, UA_DataType *_) {
-    size_t s = 1; /* encoding byte */
-    if(!src->type)
-        return s;
-
-    UA_Boolean isArray = src->arrayLength > 0 || src->data <= UA_EMPTY_ARRAY_SENTINEL;
-    UA_Boolean hasDimensions = isArray && src->arrayDimensionsSize > 0;
-    UA_Boolean isBuiltin = src->type->builtin;
-
-    UA_NodeId typeId;
-    UA_NodeId_init(&typeId);
-    size_t encode_index = src->type->typeIndex;
-    if(!isBuiltin) {
-        encode_index = UA_BUILTIN_TYPES_COUNT;
-        typeId = src->type->typeId;
-        if(typeId.identifierType != UA_NODEIDTYPE_NUMERIC)
-            return 0;
-    }
-
-    size_t length = src->arrayLength;
-    if(isArray)
-        s += 4;
-    else
-        length = 1;
-
-    uintptr_t ptr = (uintptr_t)src->data;
-    size_t memSize = src->type->memSize;
-    for(size_t i = 0; i < length; ++i) {
-        if(!isBuiltin) {
-            /* The type is wrapped inside an extensionobject */
-            s += NodeId_calcSizeBinary(&typeId, NULL);
-            s += 1 + 4; // encoding byte + length
-        }
-        s += calcSizeBinaryJumpTable[encode_index]((const void*)ptr, src->type);
-        ptr += memSize;
-    }
-
-    if(hasDimensions)
-        s += Array_calcSizeBinary(src->arrayDimensions, src->arrayDimensionsSize,
-                                  &UA_TYPES[UA_TYPES_INT32]);
-    return s;
-}
-
-static size_t
-DataValue_calcSizeBinary(const UA_DataValue *src, UA_DataType *_) {
-    size_t s = 1; // encoding byte
-    if(src->hasValue)
-        s += Variant_calcSizeBinary(&src->value, NULL);
-    if(src->hasStatus)
-        s += 4;
-    if(src->hasSourceTimestamp)
-        s += 8;
-    if(src->hasSourcePicoseconds)
-        s += 2;
-    if(src->hasServerTimestamp)
-        s += 8;
-    if(src->hasServerPicoseconds)
-        s += 2;
-    return s;
-}
-
-static size_t
-DiagnosticInfo_calcSizeBinary(const UA_DiagnosticInfo *src, UA_DataType *_) {
-    size_t s = 1; // encoding byte
-    if(src->hasSymbolicId)
-        s += 4;
-    if(src->hasNamespaceUri)
-        s += 4;
-    if(src->hasLocalizedText)
-        s += 4;
-    if(src->hasLocale)
-        s += 4;
-    if(src->hasAdditionalInfo)
-        s += String_calcSizeBinary(&src->additionalInfo, NULL);
-    if(src->hasInnerStatusCode)
-        s += 4;
-    if(src->hasInnerDiagnosticInfo)
-        s += DiagnosticInfo_calcSizeBinary(src->innerDiagnosticInfo, NULL);
-    return s;
-}
-
-const UA_calcSizeBinarySignature calcSizeBinaryJumpTable[UA_BUILTIN_TYPES_COUNT + 1] = {
-    (UA_calcSizeBinarySignature)calcSizeBinaryMemSize, // Boolean
-    (UA_calcSizeBinarySignature)calcSizeBinaryMemSize, // Byte
-    (UA_calcSizeBinarySignature)calcSizeBinaryMemSize,
-    (UA_calcSizeBinarySignature)calcSizeBinaryMemSize, // Int16
-    (UA_calcSizeBinarySignature)calcSizeBinaryMemSize,
-    (UA_calcSizeBinarySignature)calcSizeBinaryMemSize, // Int32
-    (UA_calcSizeBinarySignature)calcSizeBinaryMemSize,
-    (UA_calcSizeBinarySignature)calcSizeBinaryMemSize, // Int64
-    (UA_calcSizeBinarySignature)calcSizeBinaryMemSize,
-    (UA_calcSizeBinarySignature)calcSizeBinaryMemSize, // Float
-    (UA_calcSizeBinarySignature)calcSizeBinaryMemSize, // Double
-    (UA_calcSizeBinarySignature)String_calcSizeBinary,
-    (UA_calcSizeBinarySignature)calcSizeBinaryMemSize, // DateTime
-    (UA_calcSizeBinarySignature)Guid_calcSizeBinary,
-    (UA_calcSizeBinarySignature)String_calcSizeBinary, // ByteString
-    (UA_calcSizeBinarySignature)String_calcSizeBinary, // XmlElement
-    (UA_calcSizeBinarySignature)NodeId_calcSizeBinary,
-    (UA_calcSizeBinarySignature)ExpandedNodeId_calcSizeBinary,
-    (UA_calcSizeBinarySignature)calcSizeBinaryMemSize, // StatusCode
-    (UA_calcSizeBinarySignature)UA_calcSizeBinary, // QualifiedName
-    (UA_calcSizeBinarySignature)LocalizedText_calcSizeBinary,
-    (UA_calcSizeBinarySignature)ExtensionObject_calcSizeBinary,
-    (UA_calcSizeBinarySignature)DataValue_calcSizeBinary,
-    (UA_calcSizeBinarySignature)Variant_calcSizeBinary,
-    (UA_calcSizeBinarySignature)DiagnosticInfo_calcSizeBinary,
-    (UA_calcSizeBinarySignature)UA_calcSizeBinary
-};
-
-size_t
-UA_calcSizeBinary(void *p, const UA_DataType *type) {
-    size_t s = 0;
-    uintptr_t ptr = (uintptr_t)p;
-    UA_Byte membersSize = type->membersSize;
-    const UA_DataType *typelists[2] = { UA_TYPES, &type[-type->typeIndex] };
-    for(size_t i = 0; i < membersSize; ++i) {
-        const UA_DataTypeMember *member = &type->members[i];
-        const UA_DataType *membertype = &typelists[!member->namespaceZero][member->memberTypeIndex];
-        if(!member->isArray) {
-            ptr += member->padding;
-            size_t encode_index = membertype->builtin ? membertype->typeIndex : UA_BUILTIN_TYPES_COUNT;
-            s += calcSizeBinaryJumpTable[encode_index]((const void*)ptr, membertype);
-            ptr += membertype->memSize;
-        } else {
-            ptr += member->padding;
-            const size_t length = *((const size_t*)ptr);
-            ptr += sizeof(size_t);
-            s += Array_calcSizeBinary(*(void *UA_RESTRICT const *)ptr, length, membertype);
-            ptr += sizeof(void*);
-        }
-    }
-    return s;
-}
->>>>>>> 5d95e1e5
+exchangeBuffer(void) {
+    if(!exchangeBufferCallback)
+        return UA_STATUSCODE_BADENCODINGERROR;
+
+    /* Store context variables since exchangeBuffer might call UA_encode itself */
+    UA_ExchangeEncodeBuffer_func store_exchangeBufferCallback = exchangeBufferCallback;
+    void *store_exchangeBufferCallbackHandle = exchangeBufferCallbackHandle;
+
+    UA_StatusCode retval = exchangeBufferCallback(exchangeBufferCallbackHandle, &pos, &end);
+
+    /* Restore context variables */
+    exchangeBufferCallback = store_exchangeBufferCallback;
+    exchangeBufferCallbackHandle = store_exchangeBufferCallbackHandle;
+    return retval;
+}
+
+/*****************/
+/* Integer Types */
+/*****************/
+
+#if !UA_BINARY_OVERLAYABLE_INTEGER
+
+/* These en/decoding functions are only used when the architecture isn't little-endian. */
+static void
+UA_encode16(const UA_UInt16 v, UA_Byte buf[2]) {
+    buf[0] = (UA_Byte)v;
+    buf[1] = (UA_Byte)(v >> 8);
+}
+
+static void
+UA_decode16(const UA_Byte buf[2], UA_UInt16 *v) {
+    *v = (UA_UInt16)((UA_UInt16)buf[0] + (((UA_UInt16)buf[1]) << 8));
+}
+
+static void
+UA_encode32(const UA_UInt32 v, UA_Byte buf[4]) {
+    buf[0] = (UA_Byte)v;
+    buf[1] = (UA_Byte)(v >> 8);
+    buf[2] = (UA_Byte)(v >> 16);
+    buf[3] = (UA_Byte)(v >> 24);
+}
+
+static void
+UA_decode32(const UA_Byte buf[4], UA_UInt32 *v) {
+    *v = (UA_UInt32)((UA_UInt32)buf[0] +
+                    (((UA_UInt32)buf[1]) << 8) +
+                    (((UA_UInt32)buf[2]) << 16) +
+                    (((UA_UInt32)buf[3]) << 24));
+}
+
+static void
+UA_encode64(const UA_UInt64 v, UA_Byte buf[8]) {
+    buf[0] = (UA_Byte)v;
+    buf[1] = (UA_Byte)(v >> 8);
+    buf[2] = (UA_Byte)(v >> 16);
+    buf[3] = (UA_Byte)(v >> 24);
+    buf[4] = (UA_Byte)(v >> 32);
+    buf[5] = (UA_Byte)(v >> 40);
+    buf[6] = (UA_Byte)(v >> 48);
+    buf[7] = (UA_Byte)(v >> 56);
+}
+
+static void
+UA_decode64(const UA_Byte buf[8], UA_UInt64 *v) {
+    *v = (UA_UInt64)((UA_UInt64)buf[0] +
+                    (((UA_UInt64)buf[1]) << 8) +
+                    (((UA_UInt64)buf[2]) << 16) +
+                    (((UA_UInt64)buf[3]) << 24) +
+                    (((UA_UInt64)buf[4]) << 32) +
+                    (((UA_UInt64)buf[5]) << 40) +
+                    (((UA_UInt64)buf[6]) << 48) +
+                    (((UA_UInt64)buf[7]) << 56));
+}
+
+#endif /* !UA_BINARY_OVERLAYABLE_INTEGER */
+
+/* Boolean */
+static UA_StatusCode
+Boolean_encodeBinary(const UA_Boolean *src, const UA_DataType *_) {
+    if(pos + sizeof(UA_Boolean) > end)
+        return UA_STATUSCODE_BADENCODINGLIMITSEXCEEDED;
+    *pos = *(const UA_Byte*)src;
+    ++pos;
+    return UA_STATUSCODE_GOOD;
+}
+
+static UA_StatusCode
+Boolean_decodeBinary(UA_Boolean *dst, const UA_DataType *_) {
+    if(pos + sizeof(UA_Boolean) > end)
+        return UA_STATUSCODE_BADDECODINGERROR;
+    *dst = (*pos > 0) ? true : false;
+    ++pos;
+    return UA_STATUSCODE_GOOD;
+}
+
+/* Byte */
+static UA_StatusCode
+Byte_encodeBinary(const UA_Byte *src, const UA_DataType *_) {
+    if(pos + sizeof(UA_Byte) > end)
+        return UA_STATUSCODE_BADENCODINGLIMITSEXCEEDED;
+    *pos = *(const UA_Byte*)src;
+    ++pos;
+    return UA_STATUSCODE_GOOD;
+}
+
+static UA_StatusCode
+Byte_decodeBinary(UA_Byte *dst, const UA_DataType *_) {
+    if(pos + sizeof(UA_Byte) > end)
+        return UA_STATUSCODE_BADDECODINGERROR;
+    *dst = *pos;
+    ++pos;
+    return UA_STATUSCODE_GOOD;
+}
+
+/* UInt16 */
+static UA_StatusCode
+UInt16_encodeBinary(UA_UInt16 const *src, const UA_DataType *_) {
+    if(pos + sizeof(UA_UInt16) > end)
+        return UA_STATUSCODE_BADENCODINGLIMITSEXCEEDED;
+#if UA_BINARY_OVERLAYABLE_INTEGER
+    memcpy(pos, src, sizeof(UA_UInt16));
+#else
+    UA_encode16(*src, pos);
+#endif
+    pos += 2;
+    return UA_STATUSCODE_GOOD;
+}
+
+static UA_StatusCode
+UInt16_decodeBinary(UA_UInt16 *dst, const UA_DataType *_) {
+    if(pos + sizeof(UA_UInt16) > end)
+        return UA_STATUSCODE_BADDECODINGERROR;
+#if UA_BINARY_OVERLAYABLE_INTEGER
+    memcpy(dst, pos, sizeof(UA_UInt16));
+#else
+    UA_decode16(pos, dst);
+#endif
+    pos += 2;
+    return UA_STATUSCODE_GOOD;
+}
+
+/* UInt32 */
+static UA_StatusCode
+UInt32_encodeBinary(UA_UInt32 const *src, const UA_DataType *_) {
+    if(pos + sizeof(UA_UInt32) > end)
+        return UA_STATUSCODE_BADENCODINGLIMITSEXCEEDED;
+#if UA_BINARY_OVERLAYABLE_INTEGER
+    memcpy(pos, src, sizeof(UA_UInt32));
+#else
+    UA_encode32(*src, pos);
+#endif
+    pos += 4;
+    return UA_STATUSCODE_GOOD;
+}
+
+static UA_INLINE UA_StatusCode
+Int32_encodeBinary(UA_Int32 const *src) {
+    return UInt32_encodeBinary((const UA_UInt32*)src, NULL);
+}
+
+static UA_StatusCode
+UInt32_decodeBinary(UA_UInt32 *dst, const UA_DataType *_) {
+    if(pos + sizeof(UA_UInt32) > end)
+        return UA_STATUSCODE_BADDECODINGERROR;
+#if UA_BINARY_OVERLAYABLE_INTEGER
+    memcpy(dst, pos, sizeof(UA_UInt32));
+#else
+    UA_decode32(pos, dst);
+#endif
+    pos += 4;
+    return UA_STATUSCODE_GOOD;
+}
+
+static UA_INLINE UA_StatusCode
+Int32_decodeBinary(UA_Int32 *dst) {
+    return UInt32_decodeBinary((UA_UInt32*)dst, NULL);
+}
+
+static UA_INLINE UA_StatusCode
+StatusCode_decodeBinary(UA_StatusCode *dst) {
+    return UInt32_decodeBinary((UA_UInt32*)dst, NULL);
+}
+
+/* UInt64 */
+static UA_StatusCode
+UInt64_encodeBinary(UA_UInt64 const *src, const UA_DataType *_) {
+    if(pos + sizeof(UA_UInt64) > end)
+        return UA_STATUSCODE_BADENCODINGLIMITSEXCEEDED;
+#if UA_BINARY_OVERLAYABLE_INTEGER
+    memcpy(pos, src, sizeof(UA_UInt64));
+#else
+    UA_encode64(*src, pos);
+#endif
+    pos += 8;
+    return UA_STATUSCODE_GOOD;
+}
+
+static UA_StatusCode
+UInt64_decodeBinary(UA_UInt64 *dst, const UA_DataType *_) {
+    if(pos + sizeof(UA_UInt64) > end)
+        return UA_STATUSCODE_BADDECODINGERROR;
+#if UA_BINARY_OVERLAYABLE_INTEGER
+    memcpy(dst, pos, sizeof(UA_UInt64));
+#else
+    UA_decode64(pos, dst);
+#endif
+    pos += 8;
+    return UA_STATUSCODE_GOOD;
+}
+
+static UA_INLINE UA_StatusCode
+DateTime_decodeBinary(UA_DateTime *dst) {
+    return UInt64_decodeBinary((UA_UInt64*)dst, NULL);
+}
+
+/************************/
+/* Floating Point Types */
+/************************/
+
+#if UA_BINARY_OVERLAYABLE_FLOAT
+# define Float_encodeBinary UInt32_encodeBinary
+# define Float_decodeBinary UInt32_decodeBinary
+# define Double_encodeBinary UInt64_encodeBinary
+# define Double_decodeBinary UInt64_decodeBinary
+#else
+
+#include <math.h>
+
+/* Handling of IEEE754 floating point values was taken from Beej's Guide to
+ * Network Programming (http://beej.us/guide/bgnet/) and enhanced to cover the
+ * edge cases +/-0, +/-inf and nan. */
+static uint64_t
+pack754(long double f, unsigned bits, unsigned expbits) {
+    unsigned significandbits = bits - expbits - 1;
+    long double fnorm;
+    long long sign;
+    if (f < 0) { sign = 1; fnorm = -f; }
+    else { sign = 0; fnorm = f; }
+    int shift = 0;
+    while(fnorm >= 2.0) { fnorm /= 2.0; ++shift; }
+    while(fnorm < 1.0) { fnorm *= 2.0; --shift; }
+    fnorm = fnorm - 1.0;
+    long long significand = (long long)(fnorm * ((float)(1LL<<significandbits) + 0.5f));
+    long long exponent = shift + ((1<<(expbits-1)) - 1);
+    return (uint64_t)((sign<<(bits-1)) | (exponent<<(bits-expbits-1)) | significand);
+}
+
+static long double
+unpack754(uint64_t i, unsigned bits, unsigned expbits) {
+    unsigned significandbits = bits - expbits - 1;
+    long double result = (long double)(i&(uint64_t)((1LL<<significandbits)-1));
+    result /= (1LL<<significandbits);
+    result += 1.0f;
+    unsigned bias = (unsigned)(1<<(expbits-1)) - 1;
+    long long shift = (long long)((i>>significandbits) & (uint64_t)((1LL<<expbits)-1)) - bias;
+    while(shift > 0) { result *= 2.0; --shift; }
+    while(shift < 0) { result /= 2.0; ++shift; }
+    result *= ((i>>(bits-1))&1)? -1.0: 1.0;
+    return result;
+}
+
+/* Float */
+#define FLOAT_NAN 0xffc00000
+#define FLOAT_INF 0x7f800000
+#define FLOAT_NEG_INF 0xff800000
+#define FLOAT_NEG_ZERO 0x80000000
+
+static UA_StatusCode
+Float_encodeBinary(UA_Float const *src, const UA_DataType *_) {
+    UA_Float f = *src;
+    UA_UInt32 encoded;
+    //cppcheck-suppress duplicateExpression
+    if(f != f) encoded = FLOAT_NAN;
+    else if(f == 0.0f) encoded = signbit(f) ? FLOAT_NEG_ZERO : 0;
+    //cppcheck-suppress duplicateExpression
+    else if(f/f != f/f) encoded = f > 0 ? FLOAT_INF : FLOAT_NEG_INF;
+    else encoded = (UA_UInt32)pack754(f, 32, 8);
+    return UInt32_encodeBinary(&encoded, NULL);
+}
+
+static UA_StatusCode
+Float_decodeBinary(UA_Float *dst, const UA_DataType *_) {
+    UA_UInt32 decoded;
+    UA_StatusCode retval = UInt32_decodeBinary(&decoded, NULL);
+    if(retval != UA_STATUSCODE_GOOD)
+        return retval;
+    if(decoded == 0) *dst = 0.0f;
+    else if(decoded == FLOAT_NEG_ZERO) *dst = -0.0f;
+    else if(decoded == FLOAT_INF) *dst = INFINITY;
+    else if(decoded == FLOAT_NEG_INF) *dst = -INFINITY;
+    if((decoded >= 0x7f800001 && decoded <= 0x7fffffff) ||
+       (decoded >= 0xff800001 && decoded <= 0xffffffff)) *dst = NAN;
+    else *dst = (UA_Float)unpack754(decoded, 32, 8);
+    return UA_STATUSCODE_GOOD;
+}
+
+/* Double */
+#define DOUBLE_NAN 0xfff8000000000000L
+#define DOUBLE_INF 0x7ff0000000000000L
+#define DOUBLE_NEG_INF 0xfff0000000000000L
+#define DOUBLE_NEG_ZERO 0x8000000000000000L
+
+static UA_StatusCode
+Double_encodeBinary(UA_Double const *src, const UA_DataType *_) {
+    UA_Double d = *src;
+    UA_UInt64 encoded;
+    //cppcheck-suppress duplicateExpression
+    if(d != d) encoded = DOUBLE_NAN;
+    else if(d == 0.0) encoded = signbit(d) ? DOUBLE_NEG_ZERO : 0;
+    //cppcheck-suppress duplicateExpression
+    else if(d/d != d/d) encoded = d > 0 ? DOUBLE_INF : DOUBLE_NEG_INF;
+    else encoded = pack754(d, 64, 11);
+    return UInt64_encodeBinary(&encoded, NULL);
+}
+
+static UA_StatusCode
+Double_decodeBinary(UA_Double *dst, const UA_DataType *_) {
+    UA_UInt64 decoded;
+    UA_StatusCode retval = UInt64_decodeBinary(&decoded, NULL);
+    if(retval != UA_STATUSCODE_GOOD)
+        return retval;
+    if(decoded == 0) *dst = 0.0;
+    else if(decoded == DOUBLE_NEG_ZERO) *dst = -0.0;
+    else if(decoded == DOUBLE_INF) *dst = INFINITY;
+    else if(decoded == DOUBLE_NEG_INF) *dst = -INFINITY;
+    //cppcheck-suppress redundantCondition
+    if((decoded >= 0x7ff0000000000001L && decoded <= 0x7fffffffffffffffL) ||
+       (decoded >= 0xfff0000000000001L && decoded <= 0xffffffffffffffffL)) *dst = NAN;
+    else *dst = (UA_Double)unpack754(decoded, 64, 11);
+    return UA_STATUSCODE_GOOD;
+}
+
+#endif
+
+/* If encoding fails, exchange the buffer and try again. It is assumed that
+ * encoding of numerical types never fails on a fresh buffer. */
+static UA_StatusCode
+encodeNumericWithExchangeBuffer(const void *ptr,
+                                UA_encodeBinarySignature encodeFunc) {
+    UA_StatusCode retval = encodeFunc(ptr, NULL);
+    if(retval == UA_STATUSCODE_BADENCODINGLIMITSEXCEEDED) {
+        retval = exchangeBuffer();
+        if(retval != UA_STATUSCODE_GOOD)
+            return retval;
+        encodeFunc(ptr, NULL);
+    }
+    return UA_STATUSCODE_GOOD;
+}
+
+/* If the type is more complex, wrap encoding into the following method to
+ * ensure that the buffer is exchanged with intermediate checkpoints. */
+static UA_StatusCode
+UA_encodeBinaryInternal(const void *src, const UA_DataType *type);
+
+/******************/
+/* Array Handling */
+/******************/
+
+static UA_StatusCode
+Array_encodeBinaryOverlayable(uintptr_t ptr, size_t length, size_t elementMemSize) {
+    /* Store the number of already encoded elements */
+    size_t finished = 0;
+
+    /* Loop as long as more elements remain than fit into the chunk */
+    while(end < pos + (elementMemSize * (length-finished))) {
+        size_t possible = ((uintptr_t)end - (uintptr_t)pos) / (sizeof(UA_Byte) * elementMemSize);
+        size_t possibleMem = possible * elementMemSize;
+        memcpy(pos, (void*)ptr, possibleMem);
+        pos += possibleMem;
+        ptr += possibleMem;
+        finished += possible;
+        UA_StatusCode retval = exchangeBuffer();
+        if(retval != UA_STATUSCODE_GOOD)
+            return retval;
+    }
+
+    /* Encode the remaining elements */
+    memcpy(pos, (void*)ptr, elementMemSize * (length-finished));
+    pos += elementMemSize * (length-finished);
+    return UA_STATUSCODE_GOOD;
+}
+
+static UA_StatusCode
+Array_encodeBinaryComplex(uintptr_t ptr, size_t length, const UA_DataType *type) {
+    /* Get the encoding function for the data type. The jumptable at
+     * UA_BUILTIN_TYPES_COUNT points to the generic UA_encodeBinary method */
+    size_t encode_index = type->builtin ? type->typeIndex : UA_BUILTIN_TYPES_COUNT;
+    UA_encodeBinarySignature encodeType = encodeBinaryJumpTable[encode_index];
+
+    /* Encode every element */
+    for(size_t i = 0; i < length; ++i) {
+        UA_Byte *oldpos = pos;
+        UA_StatusCode retval = encodeType((const void*)ptr, type);
+        ptr += type->memSize;
+        /* Encoding failed, switch to the next chunk when possible */
+        if(retval != UA_STATUSCODE_GOOD) {
+            if(retval == UA_STATUSCODE_BADENCODINGLIMITSEXCEEDED) {
+                pos = oldpos; /* Set buffer position to the end of the last encoded element */
+                retval = exchangeBuffer();
+                ptr -= type->memSize; /* Undo to retry encoding the ith element */
+                --i;
+            }
+            UA_assert(retval != UA_STATUSCODE_BADENCODINGLIMITSEXCEEDED);
+            if(retval != UA_STATUSCODE_GOOD)
+                return retval; /* Unrecoverable fail */
+        }
+    }
+    return UA_STATUSCODE_GOOD;
+}
+
+static UA_StatusCode
+Array_encodeBinary(const void *src, size_t length, const UA_DataType *type) {
+    /* Check and convert the array length to int32 */
+    UA_Int32 signed_length = -1;
+    if(length > UA_INT32_MAX)
+        return UA_STATUSCODE_BADINTERNALERROR;
+    if(length > 0)
+        signed_length = (UA_Int32)length;
+    else if(src == UA_EMPTY_ARRAY_SENTINEL)
+        signed_length = 0;
+
+    /* Encode the array length */
+    UA_StatusCode retval =
+        encodeNumericWithExchangeBuffer(&signed_length,
+                     (UA_encodeBinarySignature)UInt32_encodeBinary);
+
+    /* Quit early? */
+    if(retval != UA_STATUSCODE_GOOD || length == 0)
+        return retval;
+
+    /* Encode the content */
+    if(!type->overlayable)
+        return Array_encodeBinaryComplex((uintptr_t)src, length, type);
+    return Array_encodeBinaryOverlayable((uintptr_t)src, length, type->memSize);
+}
+
+static UA_StatusCode
+Array_decodeBinary(void *UA_RESTRICT *UA_RESTRICT dst,
+                   size_t *out_length, const UA_DataType *type) {
+    /* Decode the length */
+    UA_Int32 signed_length;
+    UA_StatusCode retval = Int32_decodeBinary(&signed_length);
+    if(retval != UA_STATUSCODE_GOOD)
+        return retval;
+
+    /* Return early for empty arrays */
+    if(signed_length <= 0) {
+        *out_length = 0;
+        if(signed_length < 0)
+            *dst = NULL;
+        else
+            *dst = UA_EMPTY_ARRAY_SENTINEL;
+        return UA_STATUSCODE_GOOD;
+    }
+
+    /* Filter out arrays that can obviously not be decoded, because the message
+     * is too small for the array length. This prevents the allocation of very
+     * long arrays for bogus messages.*/
+    size_t length = (size_t)signed_length;
+    if(pos + ((type->memSize * length) / 32) > end)
+        return UA_STATUSCODE_BADDECODINGERROR;
+
+    /* Allocate memory */
+    *dst = UA_calloc(length, type->memSize);
+    if(!*dst)
+        return UA_STATUSCODE_BADOUTOFMEMORY;
+
+    if(type->overlayable) {
+        /* memcpy overlayable array */
+        if(end < pos + (type->memSize * length)) {
+            UA_free(*dst);
+            *dst = NULL;
+            return UA_STATUSCODE_BADDECODINGERROR;
+        }
+        memcpy(*dst, pos, type->memSize * length);
+        pos += type->memSize * length;
+    } else {
+        /* Decode array members */
+        uintptr_t ptr = (uintptr_t)*dst;
+        size_t decode_index = type->builtin ? type->typeIndex : UA_BUILTIN_TYPES_COUNT;
+        for(size_t i = 0; i < length; ++i) {
+            retval = decodeBinaryJumpTable[decode_index]((void*)ptr, type);
+            if(retval != UA_STATUSCODE_GOOD) {
+                UA_Array_delete(*dst, i, type);
+                *dst = NULL;
+                return retval;
+            }
+            ptr += type->memSize;
+        }
+    }
+    *out_length = length;
+    return UA_STATUSCODE_GOOD;
+}
+
+/*****************/
+/* Builtin Types */
+/*****************/
+
+static UA_StatusCode
+String_encodeBinary(UA_String const *src, const UA_DataType *_) {
+    return Array_encodeBinary(src->data, src->length, &UA_TYPES[UA_TYPES_BYTE]);
+}
+
+static UA_StatusCode
+String_decodeBinary(UA_String *dst, const UA_DataType *_) {
+    return Array_decodeBinary((void**)&dst->data, &dst->length, &UA_TYPES[UA_TYPES_BYTE]);
+}
+
+static UA_INLINE UA_StatusCode
+ByteString_encodeBinary(UA_ByteString const *src) {
+    return String_encodeBinary((const UA_String*)src, NULL);
+}
+
+static UA_INLINE UA_StatusCode
+ByteString_decodeBinary(UA_ByteString *dst) {
+    return String_decodeBinary((UA_ByteString*)dst, NULL);
+}
+
+/* Guid */
+static UA_StatusCode
+Guid_encodeBinary(UA_Guid const *src, const UA_DataType *_) {
+    UA_StatusCode retval = UInt32_encodeBinary(&src->data1, NULL);
+    retval |= UInt16_encodeBinary(&src->data2, NULL);
+    retval |= UInt16_encodeBinary(&src->data3, NULL);
+    if(pos + (8*sizeof(UA_Byte)) > end)
+        return UA_STATUSCODE_BADENCODINGLIMITSEXCEEDED;
+    memcpy(pos, src->data4, 8*sizeof(UA_Byte));
+    pos += 8;
+    return retval;
+}
+
+static UA_StatusCode
+Guid_decodeBinary(UA_Guid *dst, const UA_DataType *_) {
+    UA_StatusCode retval = UInt32_decodeBinary(&dst->data1, NULL);
+    retval |= UInt16_decodeBinary(&dst->data2, NULL);
+    retval |= UInt16_decodeBinary(&dst->data3, NULL);
+    if(pos + (8*sizeof(UA_Byte)) > end)
+        return UA_STATUSCODE_BADDECODINGERROR;
+    memcpy(dst->data4, pos, 8*sizeof(UA_Byte));
+    pos += 8;
+    return retval;
+}
+
+/* NodeId */
+#define UA_NODEIDTYPE_NUMERIC_TWOBYTE 0
+#define UA_NODEIDTYPE_NUMERIC_FOURBYTE 1
+#define UA_NODEIDTYPE_NUMERIC_COMPLETE 2
+
+/* For ExpandedNodeId, we prefill the encoding mask. We can return
+ * UA_STATUSCODE_BADENCODINGLIMITSEXCEEDED before encoding the string, as the
+ * buffer is not replaced. */
+static UA_StatusCode
+NodeId_encodeBinaryWithEncodingMask(UA_NodeId const *src, UA_Byte encoding) {
+    UA_StatusCode retval = UA_STATUSCODE_GOOD;
+    switch(src->identifierType) {
+    case UA_NODEIDTYPE_NUMERIC:
+        if(src->identifier.numeric > UA_UINT16_MAX || src->namespaceIndex > UA_BYTE_MAX) {
+            encoding |= UA_NODEIDTYPE_NUMERIC_COMPLETE;
+            retval |= Byte_encodeBinary(&encoding, NULL);
+            retval |= UInt16_encodeBinary(&src->namespaceIndex, NULL);
+            retval |= UInt32_encodeBinary(&src->identifier.numeric, NULL);
+        } else if(src->identifier.numeric > UA_BYTE_MAX || src->namespaceIndex > 0) {
+            encoding |= UA_NODEIDTYPE_NUMERIC_FOURBYTE;
+            retval |= Byte_encodeBinary(&encoding, NULL);
+            UA_Byte nsindex = (UA_Byte)src->namespaceIndex;
+            retval |= Byte_encodeBinary(&nsindex, NULL);
+            UA_UInt16 identifier16 = (UA_UInt16)src->identifier.numeric;
+            retval |= UInt16_encodeBinary(&identifier16, NULL);
+        } else {
+            encoding |= UA_NODEIDTYPE_NUMERIC_TWOBYTE;
+            retval |= Byte_encodeBinary(&encoding, NULL);
+            UA_Byte identifier8 = (UA_Byte)src->identifier.numeric;
+            retval |= Byte_encodeBinary(&identifier8, NULL);
+        }
+        break;
+    case UA_NODEIDTYPE_STRING:
+        encoding |= UA_NODEIDTYPE_STRING;
+        retval |= Byte_encodeBinary(&encoding, NULL);
+        retval |= UInt16_encodeBinary(&src->namespaceIndex, NULL);
+        if(retval != UA_STATUSCODE_GOOD)
+            return retval;
+        retval = String_encodeBinary(&src->identifier.string, NULL);
+        break;
+    case UA_NODEIDTYPE_GUID:
+        encoding |= UA_NODEIDTYPE_GUID;
+        retval |= Byte_encodeBinary(&encoding, NULL);
+        retval |= UInt16_encodeBinary(&src->namespaceIndex, NULL);
+        retval |= Guid_encodeBinary(&src->identifier.guid, NULL);
+        break;
+    case UA_NODEIDTYPE_BYTESTRING:
+        encoding |= UA_NODEIDTYPE_BYTESTRING;
+        retval |= Byte_encodeBinary(&encoding, NULL);
+        retval |= UInt16_encodeBinary(&src->namespaceIndex, NULL);
+        if(retval != UA_STATUSCODE_GOOD)
+            return retval;
+        retval = ByteString_encodeBinary(&src->identifier.byteString);
+        break;
+    default:
+        return UA_STATUSCODE_BADINTERNALERROR;
+    }
+    return retval;
+}
+
+static UA_StatusCode
+NodeId_encodeBinary(UA_NodeId const *src, const UA_DataType *_) {
+    return NodeId_encodeBinaryWithEncodingMask(src, 0);
+}
+
+static UA_StatusCode
+NodeId_decodeBinary(UA_NodeId *dst, const UA_DataType *_) {
+    UA_Byte dstByte = 0, encodingByte = 0;
+    UA_UInt16 dstUInt16 = 0;
+    UA_StatusCode retval = Byte_decodeBinary(&encodingByte, NULL);
+    if(retval != UA_STATUSCODE_GOOD)
+        return retval;
+    switch (encodingByte) {
+    case UA_NODEIDTYPE_NUMERIC_TWOBYTE:
+        dst->identifierType = UA_NODEIDTYPE_NUMERIC;
+        retval = Byte_decodeBinary(&dstByte, NULL);
+        dst->identifier.numeric = dstByte;
+        dst->namespaceIndex = 0;
+        break;
+    case UA_NODEIDTYPE_NUMERIC_FOURBYTE:
+        dst->identifierType = UA_NODEIDTYPE_NUMERIC;
+        retval |= Byte_decodeBinary(&dstByte, NULL);
+        dst->namespaceIndex = dstByte;
+        retval |= UInt16_decodeBinary(&dstUInt16, NULL);
+        dst->identifier.numeric = dstUInt16;
+        break;
+    case UA_NODEIDTYPE_NUMERIC_COMPLETE:
+        dst->identifierType = UA_NODEIDTYPE_NUMERIC;
+        retval |= UInt16_decodeBinary(&dst->namespaceIndex, NULL);
+        retval |= UInt32_decodeBinary(&dst->identifier.numeric, NULL);
+        break;
+    case UA_NODEIDTYPE_STRING:
+        dst->identifierType = UA_NODEIDTYPE_STRING;
+        retval |= UInt16_decodeBinary(&dst->namespaceIndex, NULL);
+        retval |= String_decodeBinary(&dst->identifier.string, NULL);
+        break;
+    case UA_NODEIDTYPE_GUID:
+        dst->identifierType = UA_NODEIDTYPE_GUID;
+        retval |= UInt16_decodeBinary(&dst->namespaceIndex, NULL);
+        retval |= Guid_decodeBinary(&dst->identifier.guid, NULL);
+        break;
+    case UA_NODEIDTYPE_BYTESTRING:
+        dst->identifierType = UA_NODEIDTYPE_BYTESTRING;
+        retval |= UInt16_decodeBinary(&dst->namespaceIndex, NULL);
+        retval |= ByteString_decodeBinary(&dst->identifier.byteString);
+        break;
+    default:
+        retval |= UA_STATUSCODE_BADINTERNALERROR;
+        break;
+    }
+    return retval;
+}
+
+/* ExpandedNodeId */
+#define UA_EXPANDEDNODEID_NAMESPACEURI_FLAG 0x80
+#define UA_EXPANDEDNODEID_SERVERINDEX_FLAG 0x40
+
+static UA_StatusCode
+ExpandedNodeId_encodeBinary(UA_ExpandedNodeId const *src, const UA_DataType *_) {
+    /* Set up the encoding mask */
+    UA_Byte encoding = 0;
+    if((void*)src->namespaceUri.data > UA_EMPTY_ARRAY_SENTINEL)
+        encoding |= UA_EXPANDEDNODEID_NAMESPACEURI_FLAG;
+    if(src->serverIndex > 0)
+        encoding |= UA_EXPANDEDNODEID_SERVERINDEX_FLAG;
+
+    /* Encode the NodeId */
+    UA_StatusCode retval = NodeId_encodeBinaryWithEncodingMask(&src->nodeId, encoding);
+    if(retval != UA_STATUSCODE_GOOD)
+        return retval;
+
+    /* Encode the namespace. Do not return
+     * UA_STATUSCODE_BADENCODINGLIMITSEXCEEDED afterwards. */
+    if((void*)src->namespaceUri.data > UA_EMPTY_ARRAY_SENTINEL) {
+        retval = String_encodeBinary(&src->namespaceUri, NULL);
+        UA_assert(retval != UA_STATUSCODE_BADENCODINGLIMITSEXCEEDED);
+        if(retval != UA_STATUSCODE_GOOD)
+            return retval;
+    }
+
+    /* Encode the serverIndex */
+    if(src->serverIndex > 0)
+        retval = encodeNumericWithExchangeBuffer(&src->serverIndex,
+                              (UA_encodeBinarySignature)UInt32_encodeBinary);
+    UA_assert(retval != UA_STATUSCODE_BADENCODINGLIMITSEXCEEDED);
+    return retval;
+}
+
+static UA_StatusCode
+ExpandedNodeId_decodeBinary(UA_ExpandedNodeId *dst, const UA_DataType *_) {
+    /* Decode the encoding mask */
+    if(pos >= end)
+        return UA_STATUSCODE_BADDECODINGERROR;
+    UA_Byte encoding = *pos;
+
+    /* Mask out the encoding byte on the stream to decode the NodeId only */
+    *pos = encoding & (UA_Byte)~(UA_EXPANDEDNODEID_NAMESPACEURI_FLAG |
+                                 UA_EXPANDEDNODEID_SERVERINDEX_FLAG);
+    UA_StatusCode retval = NodeId_decodeBinary(&dst->nodeId, NULL);
+
+    /* Decode the NamespaceUri */
+    if(encoding & UA_EXPANDEDNODEID_NAMESPACEURI_FLAG) {
+        dst->nodeId.namespaceIndex = 0;
+        retval |= String_decodeBinary(&dst->namespaceUri, NULL);
+    }
+
+    /* Decode the ServerIndex */
+    if(encoding & UA_EXPANDEDNODEID_SERVERINDEX_FLAG)
+        retval |= UInt32_decodeBinary(&dst->serverIndex, NULL);
+    return retval;
+}
+
+/* LocalizedText */
+#define UA_LOCALIZEDTEXT_ENCODINGMASKTYPE_LOCALE 0x01
+#define UA_LOCALIZEDTEXT_ENCODINGMASKTYPE_TEXT 0x02
+
+static UA_StatusCode
+LocalizedText_encodeBinary(UA_LocalizedText const *src, const UA_DataType *_) {
+    /* Set up the encoding mask */
+    UA_Byte encoding = 0;
+    if(src->locale.data)
+        encoding |= UA_LOCALIZEDTEXT_ENCODINGMASKTYPE_LOCALE;
+    if(src->text.data)
+        encoding |= UA_LOCALIZEDTEXT_ENCODINGMASKTYPE_TEXT;
+
+    /* Encode the encoding byte */
+    UA_StatusCode retval = Byte_encodeBinary(&encoding, NULL);
+    if(retval != UA_STATUSCODE_GOOD)
+        return retval;
+
+    /* Encode the strings */
+    if(encoding & UA_LOCALIZEDTEXT_ENCODINGMASKTYPE_LOCALE)
+        retval |= String_encodeBinary(&src->locale, NULL);
+    if(encoding & UA_LOCALIZEDTEXT_ENCODINGMASKTYPE_TEXT)
+        retval |= String_encodeBinary(&src->text, NULL);
+    UA_assert(retval != UA_STATUSCODE_BADENCODINGLIMITSEXCEEDED);
+    return retval;
+}
+
+static UA_StatusCode
+LocalizedText_decodeBinary(UA_LocalizedText *dst, const UA_DataType *_) {
+    /* Decode the encoding mask */
+    UA_Byte encoding = 0;
+    UA_StatusCode retval = Byte_decodeBinary(&encoding, NULL);
+
+    /* Decode the content */
+    if(encoding & UA_LOCALIZEDTEXT_ENCODINGMASKTYPE_LOCALE)
+        retval |= String_decodeBinary(&dst->locale, NULL);
+    if(encoding & UA_LOCALIZEDTEXT_ENCODINGMASKTYPE_TEXT)
+        retval |= String_decodeBinary(&dst->text, NULL);
+    return retval;
+}
+
+/* The binary encoding has a different nodeid from the data type. So it is not
+ * possible to reuse UA_findDataType */
+static const UA_DataType *
+findDataTypeByBinary(const UA_NodeId *typeId) {
+    /* We only store a numeric identifier for the encoding nodeid of data types */
+    if(typeId->identifierType != UA_NODEIDTYPE_NUMERIC)
+        return NULL;
+
+    /* Custom or standard data type? */
+    const UA_DataType *types = UA_TYPES;
+    size_t typesSize = UA_TYPES_COUNT;
+    if(typeId->namespaceIndex != 0) {
+        types = customTypesArray;
+        typesSize = customTypesArraySize;
+    }
+
+    /* Iterate over the array */
+    for(size_t i = 0; i < typesSize; ++i) {
+        if(types[i].binaryEncodingId == typeId->identifier.numeric &&
+           types[i].typeId.namespaceIndex == typeId->namespaceIndex)
+            return &types[i];
+    }
+    return NULL;
+}
+
+/* ExtensionObject */
+static UA_StatusCode
+ExtensionObject_encodeBinary(UA_ExtensionObject const *src, const UA_DataType *_) {
+    UA_Byte encoding = src->encoding;
+
+    /* No content or already encoded content. Do not return
+     * UA_STATUSCODE_BADENCODINGLIMITSEXCEEDED after encoding the NodeId. */
+    if(encoding <= UA_EXTENSIONOBJECT_ENCODED_XML) {
+        UA_StatusCode retval = NodeId_encodeBinary(&src->content.encoded.typeId, NULL);
+        if(retval != UA_STATUSCODE_GOOD)
+            return retval;
+        retval = encodeNumericWithExchangeBuffer(&encoding,
+                              (UA_encodeBinarySignature)Byte_encodeBinary);
+        if(retval != UA_STATUSCODE_GOOD)
+            return retval;
+        switch (src->encoding) {
+        case UA_EXTENSIONOBJECT_ENCODED_NOBODY:
+            break;
+        case UA_EXTENSIONOBJECT_ENCODED_BYTESTRING:
+        case UA_EXTENSIONOBJECT_ENCODED_XML:
+            retval = ByteString_encodeBinary(&src->content.encoded.body);
+            break;
+        default:
+            retval = UA_STATUSCODE_BADINTERNALERROR;
+        }
+        return retval;
+    }
+
+    /* Cannot encode with no data or no type description */
+    if(!src->content.decoded.type || !src->content.decoded.data)
+        return UA_STATUSCODE_BADENCODINGERROR;
+
+    /* Write the NodeId for the binary encoded type. The NodeId is always
+     * numeric, so no buffer replacement is taking place. */
+    UA_NodeId typeId = src->content.decoded.type->typeId;
+    if(typeId.identifierType != UA_NODEIDTYPE_NUMERIC)
+        return UA_STATUSCODE_BADENCODINGERROR;
+    typeId.identifier.numeric = src->content.decoded.type->binaryEncodingId;
+    UA_StatusCode retval = NodeId_encodeBinary(&typeId, NULL);
+
+    /* Write the encoding byte */
+    encoding = UA_EXTENSIONOBJECT_ENCODED_BYTESTRING;
+    retval |= Byte_encodeBinary(&encoding, NULL);
+
+    /* Compute the content length */
+    const UA_DataType *type = src->content.decoded.type;
+    size_t len = UA_calcSizeBinary(src->content.decoded.data, type);
+
+    /* Encode the content length */
+    if(len > UA_INT32_MAX)
+        return UA_STATUSCODE_BADENCODINGERROR;
+    UA_Int32 signed_len = (UA_Int32)len;
+    retval |= Int32_encodeBinary(&signed_len);
+
+    /* Return early upon failures (no buffer exchange until here) */
+    if(retval != UA_STATUSCODE_GOOD)
+        return retval;
+
+    /* Encode the content */
+    return UA_encodeBinaryInternal(src->content.decoded.data, type);
+}
+
+static UA_StatusCode
+ExtensionObject_decodeBinaryContent(UA_ExtensionObject *dst, const UA_NodeId *typeId) {
+    /* Lookup the datatype */
+    const UA_DataType *type = findDataTypeByBinary(typeId);
+
+    /* Unknown type, just take the binary content */
+    if(!type) {
+        dst->encoding = UA_EXTENSIONOBJECT_ENCODED_BYTESTRING;
+        dst->content.encoded.typeId = *typeId;
+        return ByteString_decodeBinary(&dst->content.encoded.body);
+    }
+
+    /* Allocate memory */
+    dst->content.decoded.data = UA_new(type);
+    if(!dst->content.decoded.data)
+        return UA_STATUSCODE_BADOUTOFMEMORY;
+
+    /* Jump over the length field (TODO: check if the decoded length matches) */
+    pos += 4;
+        
+    /* Decode */
+    dst->encoding = UA_EXTENSIONOBJECT_DECODED;
+    dst->content.decoded.type = type;
+    size_t decode_index = type->builtin ? type->typeIndex : UA_BUILTIN_TYPES_COUNT;
+    return decodeBinaryJumpTable[decode_index](dst->content.decoded.data, type);
+}
+
+static UA_StatusCode
+ExtensionObject_decodeBinary(UA_ExtensionObject *dst, const UA_DataType *_) {
+    UA_Byte encoding = 0;
+    UA_NodeId typeId;
+    UA_NodeId_init(&typeId);
+    UA_StatusCode retval = NodeId_decodeBinary(&typeId, NULL);
+    retval |= Byte_decodeBinary(&encoding, NULL);
+    if(typeId.identifierType != UA_NODEIDTYPE_NUMERIC)
+        retval = UA_STATUSCODE_BADDECODINGERROR;
+    if(retval != UA_STATUSCODE_GOOD) {
+        UA_NodeId_deleteMembers(&typeId);
+        return retval;
+    }
+
+    if(encoding == UA_EXTENSIONOBJECT_ENCODED_BYTESTRING) {
+        retval = ExtensionObject_decodeBinaryContent(dst, &typeId);
+    } else if(encoding == UA_EXTENSIONOBJECT_ENCODED_NOBODY) {
+        dst->encoding = (UA_ExtensionObjectEncoding)encoding;
+        dst->content.encoded.typeId = typeId;
+        dst->content.encoded.body = UA_BYTESTRING_NULL;
+    } else if(encoding == UA_EXTENSIONOBJECT_ENCODED_XML) {
+        dst->encoding = (UA_ExtensionObjectEncoding)encoding;
+        dst->content.encoded.typeId = typeId;
+        retval = ByteString_decodeBinary(&dst->content.encoded.body);
+    } else {
+        retval = UA_STATUSCODE_BADDECODINGERROR;
+    }
+    return retval;
+}
+
+/* Variant */
+
+/* Never returns UA_STATUSCODE_BADENCODINGLIMITSEXCEEDED */
+static UA_StatusCode
+Variant_encodeBinaryWrapExtensionObject(const UA_Variant *src, const UA_Boolean isArray) {
+    /* Default to 1 for a scalar. */
+    size_t length = 1;
+
+    /* Encode the array length if required */
+    UA_StatusCode retval = UA_STATUSCODE_GOOD;
+    if(isArray) {
+        if(src->arrayLength > UA_INT32_MAX)
+            return UA_STATUSCODE_BADENCODINGERROR;
+        length = src->arrayLength;
+        UA_Int32 encodedLength = (UA_Int32)src->arrayLength;
+        retval = Int32_encodeBinary(&encodedLength);
+        if(retval != UA_STATUSCODE_GOOD)
+            return retval;
+    }
+
+    /* Set up the ExtensionObject */
+    UA_ExtensionObject eo;
+    UA_ExtensionObject_init(&eo);
+    eo.encoding = UA_EXTENSIONOBJECT_DECODED;
+    eo.content.decoded.type = src->type;
+    const UA_UInt16 memSize = src->type->memSize;
+    uintptr_t ptr = (uintptr_t)src->data;
+
+    /* Iterate over the array */
+    for(size_t i = 0; i < length && retval == UA_STATUSCODE_GOOD; ++i) {
+        eo.content.decoded.data = (void*)ptr;
+        retval = UA_encodeBinaryInternal(&eo, &UA_TYPES[UA_TYPES_EXTENSIONOBJECT]);
+        ptr += memSize;
+    }
+    return retval;
+}
+
+enum UA_VARIANT_ENCODINGMASKTYPE {
+    UA_VARIANT_ENCODINGMASKTYPE_TYPEID_MASK = 0x3F,        // bits 0:5
+    UA_VARIANT_ENCODINGMASKTYPE_DIMENSIONS  = (0x01 << 6), // bit 6
+    UA_VARIANT_ENCODINGMASKTYPE_ARRAY       = (0x01 << 7)  // bit 7
+};
+
+static UA_StatusCode
+Variant_encodeBinary(const UA_Variant *src, const UA_DataType *_) {
+    /* Quit early for the empty variant */
+    UA_Byte encoding = 0;
+    if(!src->type)
+        return Byte_encodeBinary(&encoding, NULL);
+
+    /* Set the content type in the encoding mask */
+    const UA_Boolean isBuiltin = src->type->builtin;
+    if(isBuiltin)
+        encoding |= UA_VARIANT_ENCODINGMASKTYPE_TYPEID_MASK & (UA_Byte)(src->type->typeIndex + 1);
+    else
+        encoding |= UA_VARIANT_ENCODINGMASKTYPE_TYPEID_MASK & (UA_Byte)(UA_TYPES_EXTENSIONOBJECT + 1);
+
+    /* Set the array type in the encoding mask */
+    const UA_Boolean isArray = src->arrayLength > 0 || src->data <= UA_EMPTY_ARRAY_SENTINEL;
+    const UA_Boolean hasDimensions = isArray && src->arrayDimensionsSize > 0;
+    if(isArray) {
+        encoding |= UA_VARIANT_ENCODINGMASKTYPE_ARRAY;
+        if(hasDimensions)
+            encoding |= UA_VARIANT_ENCODINGMASKTYPE_DIMENSIONS;
+    }
+
+    /* Encode the encoding byte */
+    UA_StatusCode retval = Byte_encodeBinary(&encoding, NULL);
+    if(retval != UA_STATUSCODE_GOOD)
+        return retval;
+
+    /* Encode the content */
+    if(!isBuiltin)
+        retval = Variant_encodeBinaryWrapExtensionObject(src, isArray);
+    else if(!isArray)
+        retval = UA_encodeBinaryInternal(src->data, src->type);
+    else
+        retval = Array_encodeBinary(src->data, src->arrayLength, src->type);
+
+    /* Encode the array dimensions */
+    if(hasDimensions && retval == UA_STATUSCODE_GOOD)
+        retval = Array_encodeBinary(src->arrayDimensions, src->arrayDimensionsSize,
+                                    &UA_TYPES[UA_TYPES_INT32]);
+    return retval;
+}
+
+static UA_StatusCode
+Variant_decodeBinaryUnwrapExtensionObject(UA_Variant *dst) {
+    /* Save the position in the ByteString. If unwrapping is not possible, start
+     * from here to decode a normal ExtensionObject. */
+    UA_Byte *old_pos = pos;
+
+    /* Decode the DataType */
+    UA_NodeId typeId;
+    UA_NodeId_init(&typeId);
+    UA_StatusCode retval = NodeId_decodeBinary(&typeId, NULL);
+    if(retval != UA_STATUSCODE_GOOD)
+        return retval;
+
+    /* Decode the EncodingByte */
+    UA_Byte encoding;
+    retval = Byte_decodeBinary(&encoding, NULL);
+    if(retval != UA_STATUSCODE_GOOD) {
+        UA_NodeId_deleteMembers(&typeId);
+        return retval;
+    }
+
+    /* Search for the datatype. Default to ExtensionObject. */
+    if(encoding == UA_EXTENSIONOBJECT_ENCODED_BYTESTRING &&
+       (dst->type = findDataTypeByBinary(&typeId)) != NULL) {
+        /* Jump over the length field (TODO: check if length matches) */
+        pos += 4; 
+    } else {
+        /* Reset and decode as ExtensionObject */
+        dst->type = &UA_TYPES[UA_TYPES_EXTENSIONOBJECT];
+        pos = old_pos;
+        UA_NodeId_deleteMembers(&typeId);
+    }
+
+    /* Allocate memory */
+    dst->data = UA_new(dst->type);
+    if(!dst->data)
+        return UA_STATUSCODE_BADOUTOFMEMORY;
+
+    /* Decode the content */
+    size_t decode_index = dst->type->builtin ? dst->type->typeIndex : UA_BUILTIN_TYPES_COUNT;
+    retval = decodeBinaryJumpTable[decode_index](dst->data, dst->type);
+    if(retval != UA_STATUSCODE_GOOD) {
+        UA_free(dst->data);
+        dst->data = NULL;
+    }
+    return retval;
+}
+
+/* The resulting variant always has the storagetype UA_VARIANT_DATA. */
+static UA_StatusCode
+Variant_decodeBinary(UA_Variant *dst, const UA_DataType *_) {
+    /* Decode the encoding byte */
+    UA_Byte encodingByte;
+    UA_StatusCode retval = Byte_decodeBinary(&encodingByte, NULL);
+    if(retval != UA_STATUSCODE_GOOD)
+        return retval;
+
+    /* Return early for an empty variant (was already _inited) */
+    if(encodingByte == 0)
+        return UA_STATUSCODE_GOOD;
+
+    /* Does the variant contain an array? */
+    const UA_Boolean isArray = (encodingByte & UA_VARIANT_ENCODINGMASKTYPE_ARRAY) > 0;
+
+    /* Get the datatype of the content. The type must be a builtin data type.
+     * All not-builtin types are wrapped in an ExtensionObject. */
+    size_t typeIndex = (size_t)((encodingByte & UA_VARIANT_ENCODINGMASKTYPE_TYPEID_MASK) - 1);
+    if(typeIndex > UA_TYPES_DIAGNOSTICINFO)
+        return UA_STATUSCODE_BADDECODINGERROR;
+    dst->type = &UA_TYPES[typeIndex];
+
+    /* Decode the content */
+    if(isArray) {
+        retval = Array_decodeBinary(&dst->data, &dst->arrayLength, dst->type);
+    } else if(typeIndex != UA_TYPES_EXTENSIONOBJECT) {
+        dst->data = UA_new(dst->type);
+        if(!dst->data)
+            return UA_STATUSCODE_BADOUTOFMEMORY;
+        retval = decodeBinaryJumpTable[typeIndex](dst->data, dst->type);
+    } else {
+        retval = Variant_decodeBinaryUnwrapExtensionObject(dst);
+    }
+
+    /* Decode array dimensions */
+    if(isArray && (encodingByte & UA_VARIANT_ENCODINGMASKTYPE_DIMENSIONS) > 0)
+        retval |= Array_decodeBinary((void**)&dst->arrayDimensions,
+                                     &dst->arrayDimensionsSize, &UA_TYPES[UA_TYPES_INT32]);
+    return retval;
+}
+
+/* DataValue */
+static UA_StatusCode
+DataValue_encodeBinary(UA_DataValue const *src, const UA_DataType *_) {
+    /* Set up the encoding mask */
+    UA_Byte encodingMask = (UA_Byte)
+        (((UA_Byte)src->hasValue) |
+         ((UA_Byte)src->hasStatus << 1) |
+         ((UA_Byte)src->hasSourceTimestamp << 2) |
+         ((UA_Byte)src->hasServerTimestamp << 3) |
+         ((UA_Byte)src->hasSourcePicoseconds << 4) |
+         ((UA_Byte)src->hasServerPicoseconds << 5));
+
+    /* Encode the encoding byte */
+    UA_StatusCode retval = Byte_encodeBinary(&encodingMask, NULL);
+    if(retval != UA_STATUSCODE_GOOD)
+        return retval;
+
+    /* Encode the variant. Afterwards, do not return
+     * UA_STATUSCODE_BADENCODINGLIMITSEXCEEDED, as the buffer might have been
+     * exchanged during encoding of the variant. */
+    if(src->hasValue) {
+        retval = Variant_encodeBinary(&src->value, NULL);
+        if(retval != UA_STATUSCODE_GOOD)
+            return retval;
+    }
+
+    if(src->hasStatus)
+        retval |= encodeNumericWithExchangeBuffer(&src->status,
+                               (UA_encodeBinarySignature)UInt32_encodeBinary);
+    if(src->hasSourceTimestamp)
+        retval |= encodeNumericWithExchangeBuffer(&src->sourceTimestamp,
+                               (UA_encodeBinarySignature)UInt64_encodeBinary);
+    if(src->hasSourcePicoseconds)
+        retval |= encodeNumericWithExchangeBuffer(&src->sourcePicoseconds,
+                               (UA_encodeBinarySignature)UInt16_encodeBinary);
+    if(src->hasServerTimestamp)
+        retval |= encodeNumericWithExchangeBuffer(&src->serverTimestamp,
+                               (UA_encodeBinarySignature)UInt64_encodeBinary);
+    if(src->hasServerPicoseconds)
+        retval |= encodeNumericWithExchangeBuffer(&src->serverPicoseconds,
+                               (UA_encodeBinarySignature)UInt16_encodeBinary);
+    UA_assert(retval != UA_STATUSCODE_BADENCODINGLIMITSEXCEEDED);
+    return retval;
+}
+
+#define MAX_PICO_SECONDS 9999
+
+static UA_StatusCode
+DataValue_decodeBinary(UA_DataValue *dst, const UA_DataType *_) {
+    /* Decode the encoding mask */
+    UA_Byte encodingMask;
+    UA_StatusCode retval = Byte_decodeBinary(&encodingMask, NULL);
+    if(retval != UA_STATUSCODE_GOOD)
+        return retval;
+
+    /* Decode the content */
+    if(encodingMask & 0x01) {
+        dst->hasValue = true;
+        retval |= Variant_decodeBinary(&dst->value, NULL);
+    }
+    if(encodingMask & 0x02) {
+        dst->hasStatus = true;
+        retval |= StatusCode_decodeBinary(&dst->status);
+    }
+    if(encodingMask & 0x04) {
+        dst->hasSourceTimestamp = true;
+        retval |= DateTime_decodeBinary(&dst->sourceTimestamp);
+    }
+    if(encodingMask & 0x10) {
+        dst->hasSourcePicoseconds = true;
+        retval |= UInt16_decodeBinary(&dst->sourcePicoseconds, NULL);
+        if(dst->sourcePicoseconds > MAX_PICO_SECONDS)
+            dst->sourcePicoseconds = MAX_PICO_SECONDS;
+    }
+    if(encodingMask & 0x08) {
+        dst->hasServerTimestamp = true;
+        retval |= DateTime_decodeBinary(&dst->serverTimestamp);
+    }
+    if(encodingMask & 0x20) {
+        dst->hasServerPicoseconds = true;
+        retval |= UInt16_decodeBinary(&dst->serverPicoseconds, NULL);
+        if(dst->serverPicoseconds > MAX_PICO_SECONDS)
+            dst->serverPicoseconds = MAX_PICO_SECONDS;
+    }
+    return retval;
+}
+
+/* DiagnosticInfo */
+static UA_StatusCode
+DiagnosticInfo_encodeBinary(const UA_DiagnosticInfo *src, const UA_DataType *_) {
+    /* Set up the encoding mask */
+    UA_Byte encodingMask = (UA_Byte)
+        ((UA_Byte)src->hasSymbolicId | ((UA_Byte)src->hasNamespaceUri << 1) |
+        ((UA_Byte)src->hasLocalizedText << 2) | ((UA_Byte)src->hasLocale << 3) |
+        ((UA_Byte)src->hasAdditionalInfo << 4) | ((UA_Byte)src->hasInnerDiagnosticInfo << 5));
+
+    /* Encode the numeric content */
+    UA_StatusCode retval = Byte_encodeBinary(&encodingMask, NULL);
+    if(src->hasSymbolicId)
+        retval |= Int32_encodeBinary(&src->symbolicId);
+    if(src->hasNamespaceUri)
+        retval |= Int32_encodeBinary(&src->namespaceUri);
+    if(src->hasLocalizedText)
+        retval |= Int32_encodeBinary(&src->localizedText);
+    if(src->hasLocale)
+        retval |= Int32_encodeBinary(&src->locale);
+    if(retval != UA_STATUSCODE_GOOD)
+        return retval;
+
+    /* Encode the additional info */
+    if(src->hasAdditionalInfo) {
+        retval = String_encodeBinary(&src->additionalInfo, NULL);
+        if(retval != UA_STATUSCODE_GOOD)
+            return retval;
+    }
+
+    /* From here on, do not return UA_STATUSCODE_BADENCODINGLIMITSEXCEEDED, as
+     * the buffer might have been exchanged during encoding of the string. */
+
+    /* Encode the inner status code */
+    if(src->hasInnerStatusCode) {
+        retval = encodeNumericWithExchangeBuffer(&src->innerStatusCode,
+                              (UA_encodeBinarySignature)UInt32_encodeBinary);
+        UA_assert(retval != UA_STATUSCODE_BADENCODINGLIMITSEXCEEDED);
+        if(retval != UA_STATUSCODE_GOOD)
+            return retval;
+    }
+
+    /* Encode the inner diagnostic info */
+    if(src->hasInnerDiagnosticInfo)
+        retval = UA_encodeBinaryInternal(src->innerDiagnosticInfo, &UA_TYPES[UA_TYPES_DIAGNOSTICINFO]);
+
+    UA_assert(retval != UA_STATUSCODE_BADENCODINGLIMITSEXCEEDED);
+    return retval;
+}
+
+static UA_StatusCode
+DiagnosticInfo_decodeBinary(UA_DiagnosticInfo *dst, const UA_DataType *_) {
+    /* Decode the encoding mask */
+    UA_Byte encodingMask;
+    UA_StatusCode retval = Byte_decodeBinary(&encodingMask, NULL);
+    if(retval != UA_STATUSCODE_GOOD)
+        return retval;
+
+    /* Decode the content */
+    if(encodingMask & 0x01) {
+        dst->hasSymbolicId = true;
+        retval |= Int32_decodeBinary(&dst->symbolicId);
+    }
+    if(encodingMask & 0x02) {
+        dst->hasNamespaceUri = true;
+        retval |= Int32_decodeBinary(&dst->namespaceUri);
+    }
+    if(encodingMask & 0x04) {
+        dst->hasLocalizedText = true;
+        retval |= Int32_decodeBinary(&dst->localizedText);
+    }
+    if(encodingMask & 0x08) {
+        dst->hasLocale = true;
+        retval |= Int32_decodeBinary(&dst->locale);
+    }
+    if(encodingMask & 0x10) {
+        dst->hasAdditionalInfo = true;
+        retval |= String_decodeBinary(&dst->additionalInfo, NULL);
+    }
+    if(encodingMask & 0x20) {
+        dst->hasInnerStatusCode = true;
+        retval |= StatusCode_decodeBinary(&dst->innerStatusCode);
+    }
+    if(encodingMask & 0x40) {
+        /* innerDiagnosticInfo is allocated on the heap */
+        dst->innerDiagnosticInfo = (UA_DiagnosticInfo*)UA_calloc(1, sizeof(UA_DiagnosticInfo));
+        if(!dst->innerDiagnosticInfo)
+            return UA_STATUSCODE_BADOUTOFMEMORY;
+        dst->hasInnerDiagnosticInfo = true;
+        retval |= DiagnosticInfo_decodeBinary(dst->innerDiagnosticInfo, NULL);
+    }
+    return retval;
+}
+
+/********************/
+/* Structured Types */
+/********************/
+
+static UA_StatusCode
+UA_decodeBinaryInternal(void *dst, const UA_DataType *type);
+
+const UA_encodeBinarySignature encodeBinaryJumpTable[UA_BUILTIN_TYPES_COUNT + 1] = {
+    (UA_encodeBinarySignature)Boolean_encodeBinary,
+    (UA_encodeBinarySignature)Byte_encodeBinary, // SByte
+    (UA_encodeBinarySignature)Byte_encodeBinary,
+    (UA_encodeBinarySignature)UInt16_encodeBinary, // Int16
+    (UA_encodeBinarySignature)UInt16_encodeBinary,
+    (UA_encodeBinarySignature)UInt32_encodeBinary, // Int32
+    (UA_encodeBinarySignature)UInt32_encodeBinary,
+    (UA_encodeBinarySignature)UInt64_encodeBinary, // Int64
+    (UA_encodeBinarySignature)UInt64_encodeBinary,
+    (UA_encodeBinarySignature)Float_encodeBinary,
+    (UA_encodeBinarySignature)Double_encodeBinary,
+    (UA_encodeBinarySignature)String_encodeBinary,
+    (UA_encodeBinarySignature)UInt64_encodeBinary, // DateTime
+    (UA_encodeBinarySignature)Guid_encodeBinary,
+    (UA_encodeBinarySignature)String_encodeBinary, // ByteString
+    (UA_encodeBinarySignature)String_encodeBinary, // XmlElement
+    (UA_encodeBinarySignature)NodeId_encodeBinary,
+    (UA_encodeBinarySignature)ExpandedNodeId_encodeBinary,
+    (UA_encodeBinarySignature)UInt32_encodeBinary, // StatusCode
+    (UA_encodeBinarySignature)UA_encodeBinaryInternal, // QualifiedName
+    (UA_encodeBinarySignature)LocalizedText_encodeBinary,
+    (UA_encodeBinarySignature)ExtensionObject_encodeBinary,
+    (UA_encodeBinarySignature)DataValue_encodeBinary,
+    (UA_encodeBinarySignature)Variant_encodeBinary,
+    (UA_encodeBinarySignature)DiagnosticInfo_encodeBinary,
+    (UA_encodeBinarySignature)UA_encodeBinaryInternal,
+};
+
+static UA_StatusCode
+UA_encodeBinaryInternal(const void *src, const UA_DataType *type) {
+    uintptr_t ptr = (uintptr_t)src;
+    UA_StatusCode retval = UA_STATUSCODE_GOOD;
+    UA_Byte membersSize = type->membersSize;
+    const UA_DataType *typelists[2] = { UA_TYPES, &type[-type->typeIndex] };
+    for(size_t i = 0; i < membersSize && retval == UA_STATUSCODE_GOOD; ++i) {
+        const UA_DataTypeMember *member = &type->members[i];
+        const UA_DataType *membertype = &typelists[!member->namespaceZero][member->memberTypeIndex];
+        if(!member->isArray) {
+            ptr += member->padding;
+            size_t encode_index = membertype->builtin ? membertype->typeIndex : UA_BUILTIN_TYPES_COUNT;
+            size_t memSize = membertype->memSize;
+            UA_Byte *oldpos = pos;
+            retval = encodeBinaryJumpTable[encode_index]((const void*)ptr, membertype);
+            ptr += memSize;
+            if(retval == UA_STATUSCODE_BADENCODINGLIMITSEXCEEDED) {
+                pos = oldpos; /* exchange/send the buffer */
+                retval = exchangeBuffer();
+                ptr -= member->padding + memSize; /* encode the same member in the next iteration */
+                --i;
+            }
+        } else {
+            ptr += member->padding;
+            const size_t length = *((const size_t*)ptr);
+            ptr += sizeof(size_t);
+            retval = Array_encodeBinary(*(void *UA_RESTRICT const *)ptr, length, membertype);
+            ptr += sizeof(void*);
+        }
+    }
+    UA_assert(retval != UA_STATUSCODE_BADENCODINGLIMITSEXCEEDED);
+    return retval;
+}
+
+UA_StatusCode
+UA_encodeBinary(const void *src, const UA_DataType *type,
+                UA_Byte **bufPos, const UA_Byte **bufEnd,
+                UA_ExchangeEncodeBuffer_func exchangeCallback, void *exchangeHandle) {
+    /* Set the (thread-local) pointers to save function arguments */
+    pos = *bufPos;
+    end = *bufEnd;
+    exchangeBufferCallback = exchangeCallback;
+    exchangeBufferCallbackHandle = exchangeHandle;
+    UA_StatusCode retval = UA_encodeBinaryInternal(src, type);
+
+    /* Set the current buffer position. Beware that the buffer might have been
+    * exchanged internally. */
+    *bufPos = pos;
+    *bufEnd = end;
+    return retval;
+}
+
+const UA_decodeBinarySignature decodeBinaryJumpTable[UA_BUILTIN_TYPES_COUNT + 1] = {
+    (UA_decodeBinarySignature)Boolean_decodeBinary,
+    (UA_decodeBinarySignature)Byte_decodeBinary, // SByte
+    (UA_decodeBinarySignature)Byte_decodeBinary,
+    (UA_decodeBinarySignature)UInt16_decodeBinary, // Int16
+    (UA_decodeBinarySignature)UInt16_decodeBinary,
+    (UA_decodeBinarySignature)UInt32_decodeBinary, // Int32
+    (UA_decodeBinarySignature)UInt32_decodeBinary,
+    (UA_decodeBinarySignature)UInt64_decodeBinary, // Int64
+    (UA_decodeBinarySignature)UInt64_decodeBinary,
+    (UA_decodeBinarySignature)Float_decodeBinary,
+    (UA_decodeBinarySignature)Double_decodeBinary,
+    (UA_decodeBinarySignature)String_decodeBinary,
+    (UA_decodeBinarySignature)UInt64_decodeBinary, // DateTime
+    (UA_decodeBinarySignature)Guid_decodeBinary,
+    (UA_decodeBinarySignature)String_decodeBinary, // ByteString
+    (UA_decodeBinarySignature)String_decodeBinary, // XmlElement
+    (UA_decodeBinarySignature)NodeId_decodeBinary,
+    (UA_decodeBinarySignature)ExpandedNodeId_decodeBinary,
+    (UA_decodeBinarySignature)UInt32_decodeBinary, // StatusCode
+    (UA_decodeBinarySignature)UA_decodeBinaryInternal, // QualifiedName
+    (UA_decodeBinarySignature)LocalizedText_decodeBinary,
+    (UA_decodeBinarySignature)ExtensionObject_decodeBinary,
+    (UA_decodeBinarySignature)DataValue_decodeBinary,
+    (UA_decodeBinarySignature)Variant_decodeBinary,
+    (UA_decodeBinarySignature)DiagnosticInfo_decodeBinary,
+    (UA_decodeBinarySignature)UA_decodeBinaryInternal
+};
+
+static UA_StatusCode
+UA_decodeBinaryInternal(void *dst, const UA_DataType *type) {
+    uintptr_t ptr = (uintptr_t)dst;
+    UA_StatusCode retval = UA_STATUSCODE_GOOD;
+    UA_Byte membersSize = type->membersSize;
+    const UA_DataType *typelists[2] = { UA_TYPES, &type[-type->typeIndex] };
+    for(size_t i = 0; i < membersSize; ++i) {
+        const UA_DataTypeMember *member = &type->members[i];
+        const UA_DataType *membertype = &typelists[!member->namespaceZero][member->memberTypeIndex];
+        if(!member->isArray) {
+            ptr += member->padding;
+            size_t fi = membertype->builtin ? membertype->typeIndex : UA_BUILTIN_TYPES_COUNT;
+            size_t memSize = membertype->memSize;
+            retval |= decodeBinaryJumpTable[fi]((void *UA_RESTRICT)ptr, membertype);
+            ptr += memSize;
+        } else {
+            ptr += member->padding;
+            size_t *length = (size_t*)ptr;
+            ptr += sizeof(size_t);
+            retval |= Array_decodeBinary((void *UA_RESTRICT *UA_RESTRICT)ptr, length, membertype);
+            ptr += sizeof(void*);
+        }
+    }
+    return retval;
+}
+
+UA_StatusCode
+UA_decodeBinary(const UA_ByteString *src, size_t *offset, void *dst,
+                const UA_DataType *type, size_t customTypesSize,
+                const UA_DataType *customTypes) {
+    /* Initialize the destination */
+    memset(dst, 0, type->memSize);
+
+    /* Store the pointers to the custom datatypes. They might be needed during
+     * decoding of variants. */
+    customTypesArraySize = customTypesSize;
+    customTypesArray = customTypes;
+
+    /* Set the (thread-local) position and end pointers to save function
+     * arguments */
+    pos = &src->data[*offset];
+    end = &src->data[src->length];
+
+    /* Decode */
+    UA_StatusCode retval = UA_decodeBinaryInternal(dst, type);
+
+    /* Clean up */
+    if(retval == UA_STATUSCODE_GOOD)
+        *offset = (size_t)(pos - src->data) / sizeof(UA_Byte);
+    else
+        UA_deleteMembers(dst, type);
+    return retval;
+}
+
+/******************/
+/* CalcSizeBinary */
+/******************/
+
+static size_t
+Array_calcSizeBinary(const void *src, size_t length, const UA_DataType *type) {
+    size_t s = 4; // length
+    if(type->overlayable) {
+        s += type->memSize * length;
+        return s;
+    }
+    uintptr_t ptr = (uintptr_t)src;
+    size_t encode_index = type->builtin ? type->typeIndex : UA_BUILTIN_TYPES_COUNT;
+    for(size_t i = 0; i < length; ++i) {
+        s += calcSizeBinaryJumpTable[encode_index]((const void*)ptr, type);
+        ptr += type->memSize;
+    }
+    return s;
+}
+
+static size_t
+calcSizeBinaryMemSize(const void *UA_RESTRICT p, const UA_DataType *type) {
+    return type->memSize;
+}
+
+static size_t
+String_calcSizeBinary(const UA_String *UA_RESTRICT p, const UA_DataType *_) {
+    return 4 + p->length;
+}
+
+static size_t
+Guid_calcSizeBinary(const UA_Guid *UA_RESTRICT p, const UA_DataType *_) {
+    return 16;
+}
+
+static size_t
+NodeId_calcSizeBinary(const UA_NodeId *UA_RESTRICT src, const UA_DataType *_) {
+    size_t s = 1; // encoding byte
+    switch (src->identifierType) {
+    case UA_NODEIDTYPE_NUMERIC:
+        if(src->identifier.numeric > UA_UINT16_MAX || src->namespaceIndex > UA_BYTE_MAX) {
+            s += 6;
+        } else if(src->identifier.numeric > UA_BYTE_MAX || src->namespaceIndex > 0) {
+            s += 3;
+        } else {
+            s += 1;
+        }
+        break;
+    case UA_NODEIDTYPE_BYTESTRING:
+    case UA_NODEIDTYPE_STRING:
+        s += 2;
+        s += String_calcSizeBinary(&src->identifier.string, NULL);
+        break;
+    case UA_NODEIDTYPE_GUID:
+        s += 18;
+        break;
+    default:
+        return 0;
+    }
+    return s;
+}
+
+static size_t
+ExpandedNodeId_calcSizeBinary(const UA_ExpandedNodeId *src, const UA_DataType *_) {
+    size_t s = NodeId_calcSizeBinary(&src->nodeId, NULL);
+    if(src->namespaceUri.length > 0)
+        s += String_calcSizeBinary(&src->namespaceUri, NULL);
+    if(src->serverIndex > 0)
+        s += 4;
+    return s;
+}
+
+static size_t
+LocalizedText_calcSizeBinary(const UA_LocalizedText *src, UA_DataType *_) {
+    size_t s = 1; // encoding byte
+    if(src->locale.data)
+        s += String_calcSizeBinary(&src->locale, NULL);
+    if(src->text.data)
+        s += String_calcSizeBinary(&src->text, NULL);
+    return s;
+}
+
+static size_t
+ExtensionObject_calcSizeBinary(const UA_ExtensionObject *src, UA_DataType *_) {
+    size_t s = 1; // encoding byte
+    if(src->encoding > UA_EXTENSIONOBJECT_ENCODED_XML) {
+        if(!src->content.decoded.type || !src->content.decoded.data)
+            return 0;
+        if(src->content.decoded.type->typeId.identifierType != UA_NODEIDTYPE_NUMERIC)
+            return 0;
+        s += NodeId_calcSizeBinary(&src->content.decoded.type->typeId, NULL);
+        s += 4; // length
+        const UA_DataType *type = src->content.decoded.type;
+        size_t encode_index = type->builtin ? type->typeIndex : UA_BUILTIN_TYPES_COUNT;
+        s += calcSizeBinaryJumpTable[encode_index](src->content.decoded.data, type);
+    } else {
+        s += NodeId_calcSizeBinary(&src->content.encoded.typeId, NULL);
+        switch (src->encoding) {
+        case UA_EXTENSIONOBJECT_ENCODED_NOBODY:
+            break;
+        case UA_EXTENSIONOBJECT_ENCODED_BYTESTRING:
+        case UA_EXTENSIONOBJECT_ENCODED_XML:
+            s += String_calcSizeBinary(&src->content.encoded.body, NULL);
+            break;
+        default:
+            return 0;
+        }
+    }
+    return s;
+}
+
+static size_t
+Variant_calcSizeBinary(UA_Variant const *src, UA_DataType *_) {
+    size_t s = 1; /* encoding byte */
+    if(!src->type)
+        return s;
+
+    UA_Boolean isArray = src->arrayLength > 0 || src->data <= UA_EMPTY_ARRAY_SENTINEL;
+    UA_Boolean hasDimensions = isArray && src->arrayDimensionsSize > 0;
+    UA_Boolean isBuiltin = src->type->builtin;
+
+    UA_NodeId typeId;
+    UA_NodeId_init(&typeId);
+    size_t encode_index = src->type->typeIndex;
+    if(!isBuiltin) {
+        encode_index = UA_BUILTIN_TYPES_COUNT;
+        typeId = src->type->typeId;
+        if(typeId.identifierType != UA_NODEIDTYPE_NUMERIC)
+            return 0;
+    }
+
+    size_t length = src->arrayLength;
+    if(isArray)
+        s += 4;
+    else
+        length = 1;
+
+    uintptr_t ptr = (uintptr_t)src->data;
+    size_t memSize = src->type->memSize;
+    for(size_t i = 0; i < length; ++i) {
+        if(!isBuiltin) {
+            /* The type is wrapped inside an extensionobject */
+            s += NodeId_calcSizeBinary(&typeId, NULL);
+            s += 1 + 4; // encoding byte + length
+        }
+        s += calcSizeBinaryJumpTable[encode_index]((const void*)ptr, src->type);
+        ptr += memSize;
+    }
+
+    if(hasDimensions)
+        s += Array_calcSizeBinary(src->arrayDimensions, src->arrayDimensionsSize,
+                                  &UA_TYPES[UA_TYPES_INT32]);
+    return s;
+}
+
+static size_t
+DataValue_calcSizeBinary(const UA_DataValue *src, UA_DataType *_) {
+    size_t s = 1; // encoding byte
+    if(src->hasValue)
+        s += Variant_calcSizeBinary(&src->value, NULL);
+    if(src->hasStatus)
+        s += 4;
+    if(src->hasSourceTimestamp)
+        s += 8;
+    if(src->hasSourcePicoseconds)
+        s += 2;
+    if(src->hasServerTimestamp)
+        s += 8;
+    if(src->hasServerPicoseconds)
+        s += 2;
+    return s;
+}
+
+static size_t
+DiagnosticInfo_calcSizeBinary(const UA_DiagnosticInfo *src, UA_DataType *_) {
+    size_t s = 1; // encoding byte
+    if(src->hasSymbolicId)
+        s += 4;
+    if(src->hasNamespaceUri)
+        s += 4;
+    if(src->hasLocalizedText)
+        s += 4;
+    if(src->hasLocale)
+        s += 4;
+    if(src->hasAdditionalInfo)
+        s += String_calcSizeBinary(&src->additionalInfo, NULL);
+    if(src->hasInnerStatusCode)
+        s += 4;
+    if(src->hasInnerDiagnosticInfo)
+        s += DiagnosticInfo_calcSizeBinary(src->innerDiagnosticInfo, NULL);
+    return s;
+}
+
+const UA_calcSizeBinarySignature calcSizeBinaryJumpTable[UA_BUILTIN_TYPES_COUNT + 1] = {
+    (UA_calcSizeBinarySignature)calcSizeBinaryMemSize, // Boolean
+    (UA_calcSizeBinarySignature)calcSizeBinaryMemSize, // Byte
+    (UA_calcSizeBinarySignature)calcSizeBinaryMemSize,
+    (UA_calcSizeBinarySignature)calcSizeBinaryMemSize, // Int16
+    (UA_calcSizeBinarySignature)calcSizeBinaryMemSize,
+    (UA_calcSizeBinarySignature)calcSizeBinaryMemSize, // Int32
+    (UA_calcSizeBinarySignature)calcSizeBinaryMemSize,
+    (UA_calcSizeBinarySignature)calcSizeBinaryMemSize, // Int64
+    (UA_calcSizeBinarySignature)calcSizeBinaryMemSize,
+    (UA_calcSizeBinarySignature)calcSizeBinaryMemSize, // Float
+    (UA_calcSizeBinarySignature)calcSizeBinaryMemSize, // Double
+    (UA_calcSizeBinarySignature)String_calcSizeBinary,
+    (UA_calcSizeBinarySignature)calcSizeBinaryMemSize, // DateTime
+    (UA_calcSizeBinarySignature)Guid_calcSizeBinary,
+    (UA_calcSizeBinarySignature)String_calcSizeBinary, // ByteString
+    (UA_calcSizeBinarySignature)String_calcSizeBinary, // XmlElement
+    (UA_calcSizeBinarySignature)NodeId_calcSizeBinary,
+    (UA_calcSizeBinarySignature)ExpandedNodeId_calcSizeBinary,
+    (UA_calcSizeBinarySignature)calcSizeBinaryMemSize, // StatusCode
+    (UA_calcSizeBinarySignature)UA_calcSizeBinary, // QualifiedName
+    (UA_calcSizeBinarySignature)LocalizedText_calcSizeBinary,
+    (UA_calcSizeBinarySignature)ExtensionObject_calcSizeBinary,
+    (UA_calcSizeBinarySignature)DataValue_calcSizeBinary,
+    (UA_calcSizeBinarySignature)Variant_calcSizeBinary,
+    (UA_calcSizeBinarySignature)DiagnosticInfo_calcSizeBinary,
+    (UA_calcSizeBinarySignature)UA_calcSizeBinary
+};
+
+size_t
+UA_calcSizeBinary(void *p, const UA_DataType *type) {
+    size_t s = 0;
+    uintptr_t ptr = (uintptr_t)p;
+    UA_Byte membersSize = type->membersSize;
+    const UA_DataType *typelists[2] = { UA_TYPES, &type[-type->typeIndex] };
+    for(size_t i = 0; i < membersSize; ++i) {
+        const UA_DataTypeMember *member = &type->members[i];
+        const UA_DataType *membertype = &typelists[!member->namespaceZero][member->memberTypeIndex];
+        if(!member->isArray) {
+            ptr += member->padding;
+            size_t encode_index = membertype->builtin ? membertype->typeIndex : UA_BUILTIN_TYPES_COUNT;
+            s += calcSizeBinaryJumpTable[encode_index]((const void*)ptr, membertype);
+            ptr += membertype->memSize;
+        } else {
+            ptr += member->padding;
+            const size_t length = *((const size_t*)ptr);
+            ptr += sizeof(size_t);
+            s += Array_calcSizeBinary(*(void *UA_RESTRICT const *)ptr, length, membertype);
+            ptr += sizeof(void*);
+        }
+    }
+    return s;
+}