--- conflicted
+++ resolved
@@ -22,10 +22,8 @@
 typedef size_t (*UA_calcSizeBinarySignature)(const void *UA_RESTRICT p, const UA_DataType *contenttype);
 static const UA_calcSizeBinarySignature calcSizeBinaryJumpTable[UA_BUILTIN_TYPES_COUNT + 1];
 
-<<<<<<< HEAD
-/* Data that is passed via thread-local storage to avoid passing it through every method call */
-UA_THREAD_LOCAL const UA_DataType *pass_type; // the datatype for encodeBinary and encodeArray
-UA_THREAD_LOCAL UA_ByteString *encodeBuf; // the original buffer that is exchanged when full
+/* Thread-local buffers used for exchanging the buffer for chunking */
+UA_THREAD_LOCAL UA_ByteString *encodeBuf; /* the original buffer */
 UA_THREAD_LOCAL UA_exchangeEncodeBuffer exchangeBufferCallback;
 UA_THREAD_LOCAL void *exchangeBufferCallbackHandle;
 
@@ -48,8 +46,6 @@
     return retval;
 }
 
-=======
->>>>>>> 7028a198
 /*****************/
 /* Integer Types */
 /*****************/
@@ -404,12 +400,8 @@
     size_t encode_index = contenttype->builtin ? contenttype->typeIndex : UA_BUILTIN_TYPES_COUNT;
     for(size_t i = 0; i < length && retval == UA_STATUSCODE_GOOD; i++) {
         pass_type = contenttype;
-<<<<<<< HEAD
         UA_Byte *oldpos = *pos;
         retval |= encodeBinaryJumpTable[encode_index]((const void*)ptr, pos, end);
-=======
-        retval = encodeBinaryJumpTable[encode_index]((const void*)ptr, pos, end);
->>>>>>> 7028a198
         ptr += contenttype->memSize;
         if(retval == UA_STATUSCODE_BADENCODINGERROR) {
             /* exchange the buffer and try to encode the same element once more */
@@ -807,18 +799,6 @@
     } else {
         /* try to decode the content */
         pass_type = NULL;
-<<<<<<< HEAD
-        UA_assert(typeId.identifier.byteString.data == NULL); //helping clang analyzer, typeId is numeric
-        UA_assert(typeId.identifier.string.data == NULL); //helping clang analyzer, typeId is numeric
-        typeId.identifier.numeric -= UA_ENCODINGOFFSET_BINARY;
-        findDataType(&typeId, &pass_type);
-        if(pass_type) {
-            /* UA_Int32 length = 0; */
-            /* retval |= Int32_decodeBinary(pos, end, &length); */
-            /* if(retval != UA_STATUSCODE_GOOD) */
-            /*     return retval; */
-            (*pos) += 4; // jump over the length
-=======
         /* helping clang analyzer, typeId is numeric */
         UA_assert(typeId.identifier.byteString.data == NULL);
         UA_assert(typeId.identifier.string.data == NULL);
@@ -826,7 +806,6 @@
         findDataType(&typeId, &pass_type);
         if(pass_type) {
             (*pos) += 4; /* jump over the length (todo: check if length matches) */
->>>>>>> 7028a198
             dst->content.decoded.data = UA_new(pass_type);
             size_t decode_index = pass_type->builtin ? pass_type->typeIndex : UA_BUILTIN_TYPES_COUNT;
             if(dst->content.decoded.data) {
@@ -1170,10 +1149,7 @@
             ptr += member->padding;
             size_t encode_index = pass_type->builtin ? pass_type->typeIndex : UA_BUILTIN_TYPES_COUNT;
             size_t memSize = pass_type->memSize;
-<<<<<<< HEAD
             UA_Byte *oldpos = *pos;
-=======
->>>>>>> 7028a198
             retval |= encodeBinaryJumpTable[encode_index]((const void*)ptr, pos, end);
             ptr += memSize;
             if(retval == UA_STATUSCODE_BADENCODINGERROR) {
@@ -1229,7 +1205,6 @@
     (UA_encodeBinarySignature)UA_encodeBinaryInternal,
 };
 
-<<<<<<< HEAD
 UA_StatusCode
 UA_encodeBinary(const void *src, const UA_DataType *type, UA_exchangeEncodeBuffer callback,
                 void *handle, UA_ByteString *dst, size_t *offset) {
@@ -1239,13 +1214,6 @@
     encodeBuf = dst;
     exchangeBufferCallback = callback;
     exchangeBufferCallbackHandle = handle;
-=======
-UA_StatusCode UA_encodeBinary(const void *src, const UA_DataType *localtype,
-                              UA_ByteString *dst, size_t *offset) {
-    UA_Byte *pos = &dst->data[*offset];
-    UA_Byte *end = &dst->data[dst->length];
-    pass_type = localtype;
->>>>>>> 7028a198
     UA_StatusCode retval = UA_encodeBinaryInternal(src, &pos, end);
     *offset = (size_t)(pos - dst->data) / sizeof(UA_Byte);
     return retval;
