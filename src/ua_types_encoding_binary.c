--- conflicted
+++ resolved
@@ -1289,15 +1289,9 @@
     /* Loop over members */
     uintptr_t ptr = (uintptr_t)src;
     status ret = UA_STATUSCODE_GOOD;
-<<<<<<< HEAD
-    for(size_t i = 0; i < type->membersSize && ret == UA_STATUSCODE_GOOD; ++i) {
-        const UA_DataTypeMember *m = &type->members[i];
-        const UA_DataType *mt = m->memberType;
-=======
     for(size_t i = 0; i < type->membersSize && UA_LIKELY(ret == UA_STATUSCODE_GOOD); ++i) {
         const UA_DataTypeMember *m = &type->members[i];
         const UA_DataType *mt = &(m->GetTypesArray()[m->memberTypeIndex]);
->>>>>>> 46bff13c
         ptr += m->padding;
 
         /* Array. Buffer-exchange is done inside Array_encodeBinary if required. */
@@ -1333,11 +1327,7 @@
     UA_UInt32 encodingMask = 0;
     for(size_t j = 0; j < type->membersSize; ++j) {
         const UA_DataTypeMember *m = &type->members[j];
-<<<<<<< HEAD
-        const UA_DataType *mt = m->memberType;
-=======
         const UA_DataType *mt = &(m->GetTypesArray()[m->memberTypeIndex]);
->>>>>>> 46bff13c
         ptr += m->padding;
         if(m->isOptional) {
             if(m->isArray)
@@ -1361,11 +1351,7 @@
     ptr = (uintptr_t)src;
     for(size_t i = 0, o = 0; i < type->membersSize && UA_LIKELY(ret == UA_STATUSCODE_GOOD); ++i) {
         const UA_DataTypeMember *m = &type->members[i];
-<<<<<<< HEAD
-        const UA_DataType *mt = m->memberType;
-=======
         const UA_DataType *mt = &(m->GetTypesArray()[m->memberTypeIndex]);
->>>>>>> 46bff13c
         ptr += m->padding;
 
         if(m->isOptional) {
@@ -1422,11 +1408,7 @@
 
     /* Select the member */
     const UA_DataTypeMember *m = &type->members[selection-1];
-<<<<<<< HEAD
-    const UA_DataType *mt = m->memberType;
-=======
     const UA_DataType *mt = &(m->GetTypesArray()[m->memberTypeIndex]);
->>>>>>> 46bff13c
 
     /* Encode the member */
     uintptr_t ptr = ((uintptr_t)src) + m->padding; /* includes the switchfield length */
@@ -1529,11 +1511,7 @@
     /* Loop over members */
     for(size_t i = 0; i < membersSize && ret == UA_STATUSCODE_GOOD; ++i) {
         const UA_DataTypeMember *m = &type->members[i];
-<<<<<<< HEAD
-        const UA_DataType *mt = m->memberType;
-=======
         const UA_DataType *mt = &(m->GetTypesArray()[m->memberTypeIndex]);
->>>>>>> 46bff13c
         ptr += m->padding;
 
         /* Array */
@@ -1566,15 +1544,9 @@
     UA_CHECK_STATUS(ret, ctx->depth--; return ret);
 
     /* Loop over members */
-<<<<<<< HEAD
-    for(size_t i = 0, o = 0; i < type->membersSize && ret == UA_STATUSCODE_GOOD; ++i) {
-        const UA_DataTypeMember *m = &type->members[i];
-        const UA_DataType *mt = m->memberType;
-=======
     for(size_t i = 0, o = 0; i < type->membersSize && UA_LIKELY(ret == UA_STATUSCODE_GOOD); ++i) {
         const UA_DataTypeMember *m = &type->members[i];
         const UA_DataType *mt = &(m->GetTypesArray()[m->memberTypeIndex]);
->>>>>>> 46bff13c
         ptr += m->padding;
         if(m->isOptional) {
             if(!(encodingMask & (UA_UInt32) ( (UA_UInt32) 1<<(o++)))) {
@@ -1634,11 +1606,7 @@
 
     /* Select the member */
     const UA_DataTypeMember *m = &type->members[selection-1];
-<<<<<<< HEAD
-    const UA_DataType *mt = m->memberType;
-=======
     const UA_DataType *mt = &(m->GetTypesArray()[m->memberTypeIndex]);
->>>>>>> 46bff13c
 
     /* Decode */
     ctx->depth++;
@@ -1895,11 +1863,7 @@
     /* Loop over members */
     for(size_t i = 0; i < membersSize; ++i) {
         const UA_DataTypeMember *member = &type->members[i];
-<<<<<<< HEAD
-        const UA_DataType *membertype = member->memberType;
-=======
         const UA_DataType *membertype = &(member->GetTypesArray()[member->memberTypeIndex]);
->>>>>>> 46bff13c
         ptr += member->padding;
 
         /* Array */
@@ -1928,11 +1892,7 @@
     uintptr_t ptr = (uintptr_t)p;
     for(size_t i = 0; i < type->membersSize; ++i) {
         const UA_DataTypeMember *member = &type->members[i];
-<<<<<<< HEAD
-        const UA_DataType *membertype = member->memberType;
-=======
         const UA_DataType *membertype = &(member->GetTypesArray()[member->memberTypeIndex]);
->>>>>>> 46bff13c
         ptr += member->padding;
         if(member->isOptional) {
             if((member->isArray && ((*(void* const*)(ptr+sizeof(size_t))) == NULL)) ||
@@ -1968,11 +1928,7 @@
         return s;
 
     const UA_DataTypeMember *m = &type->members[selection-1];
-<<<<<<< HEAD
-    const UA_DataType *mt = m->memberType;
-=======
     const UA_DataType *mt = &(m->GetTypesArray()[m->memberTypeIndex]);
->>>>>>> 46bff13c
 
     uintptr_t ptr = ((uintptr_t)p) + m->padding; /* includes switchfield length */
     if(!m->isArray) {
