/* This Source Code Form is subject to the terms of the Mozilla Public
 * License, v. 2.0. If a copy of the MPL was not distributed with this
 * file, You can obtain one at http://mozilla.org/MPL/2.0/. */

#include "ua_util.h"
#include "ua_types_encoding_binary.h"
#include "ua_types_generated.h"
#include "ua_types_generated_handling.h"

/* Type Encoding
 * -------------
 * This file contains encoding functions for the builtin data types and generic
 * functions that operate on all types and arrays. This requires the type
 * description from a UA_DataType structure. Note that some internal (static)
 * deocidng functions may abort and leave the type in an inconsistent state. But
 * this is always handled in UA_decodeBinary, where the error is caught and the
 * type cleaned up.
 *
 * Breaking a message into chunks is integrated with the encoding. When the end
 * of a buffer is reached, a callback is executed that sends the current buffer
 * as a chunk and exchanges the encoding buffer "underneath" the ongoing
 * encoding. This enables fast sending of large messages as spurious copying is
 * avoided. */

#if defined(__clang__)
# pragma GCC diagnostic push
# pragma GCC diagnostic warning "-W#warnings"
#endif

#ifndef UA_BINARY_OVERLAYABLE_INTEGER
# warning Integer endianness could not be detected to be little endian. Use slow generic encoding.
#endif

/* There is no robust way to detect float endianness in clang. This warning can be removed
 * if the target is known to be little endian with floats in the IEEE 754 format. */
#ifndef UA_BINARY_OVERLAYABLE_FLOAT
# warning Float endianness could not be detected to be little endian in the IEEE 754 format. Use slow generic encoding.
#endif

#if defined(__clang__)
# pragma GCC diagnostic pop
#endif

/* Jumptables for de-/encoding and computing the buffer length */
typedef UA_StatusCode (*UA_encodeBinarySignature)(const void *UA_RESTRICT src, const UA_DataType *type);
extern const UA_encodeBinarySignature encodeBinaryJumpTable[UA_BUILTIN_TYPES_COUNT + 1];

typedef UA_StatusCode (*UA_decodeBinarySignature)(void *UA_RESTRICT dst, const UA_DataType *type);
extern const UA_decodeBinarySignature decodeBinaryJumpTable[UA_BUILTIN_TYPES_COUNT + 1];

typedef size_t (*UA_calcSizeBinarySignature)(const void *UA_RESTRICT p, const UA_DataType *contenttype);
extern const UA_calcSizeBinarySignature calcSizeBinaryJumpTable[UA_BUILTIN_TYPES_COUNT + 1];

/* Pointer to custom datatypes in the server or client. Set inside
 * UA_decodeBinary */
UA_THREAD_LOCAL size_t customTypesArraySize;
UA_THREAD_LOCAL const UA_DataType *customTypesArray;

/* Pointers to the current position and the last position in the buffer */
UA_THREAD_LOCAL UA_Byte *pos;
UA_THREAD_LOCAL const UA_Byte *end;

/* In UA_encodeBinaryInternal, we store a pointer to the last "good" position in
 * the buffer. When encoding reaches the end of the buffer, send out a chunk
 * until that position, replace the buffer and retry encoding after the last
 * "checkpoint". The status code UA_STATUSCODE_BADENCODINGLIMITSEXCEEDED is used
 * exclusively to indicate that the end of the buffer was reached.
 *
 * In order to prevent restoring to an old buffer position (where the buffer was
 * exchanged within a call from UA_encodeBinaryInternal and is no longer
 * valied), no methods must return UA_STATUSCODE_BADENCODINGLIMITSEXCEEDED after
 * calling exchangeBuffer(). This needs to be ensured for the following methods:
 *
 * UA_encodeBinaryInternal
 * Array_encodeBinary
 * NodeId_encodeBinary
 * ExpandedNodeId_encodeBinary
 * LocalizedText_encodeBinary
 * ExtensionObject_encodeBinary
 * Variant_encodeBinary
 * DataValue_encodeBinary
 * DiagnosticInfo_encodeBinary */

/* Thread-local buffers used for exchanging the buffer for chunking */
<<<<<<< HEAD
UA_THREAD_LOCAL UA_ExchangeEncodeBuffer_func exchangeBufferCallback;
=======
UA_THREAD_LOCAL UA_exchangeEncodeBuffer exchangeBufferCallback;
>>>>>>> 6b3186ab
UA_THREAD_LOCAL void *exchangeBufferCallbackHandle;

/* Send the current chunk and replace the buffer */
static UA_StatusCode
exchangeBuffer(void) {
    if(!exchangeBufferCallback)
        return UA_STATUSCODE_BADENCODINGERROR;

<<<<<<< HEAD
    /* Store context variables. This is required so that a call to UA_encode
     * can be made from within the exchangeBufferCallback. For example to encode
     * the chunk header */
    UA_ExchangeEncodeBuffer_func store_exchangeBufferCallback = exchangeBufferCallback;
=======
    /* Store context variables since exchangeBuffer might call UA_encode itself */
    UA_exchangeEncodeBuffer store_exchangeBufferCallback = exchangeBufferCallback;
>>>>>>> 6b3186ab
    void *store_exchangeBufferCallbackHandle = exchangeBufferCallbackHandle;
    UA_Byte *store_pos = pos;
    UA_Byte *store_end = end;

<<<<<<< HEAD
    UA_StatusCode retval = exchangeBufferCallback(exchangeBufferCallbackHandle,
                                                  &store_pos, &store_end);

    /* Restore context variables. */
    exchangeBufferCallback = store_exchangeBufferCallback;
    exchangeBufferCallbackHandle = store_exchangeBufferCallbackHandle;
    pos = store_pos;
    end = store_end;
=======
    UA_StatusCode retval = exchangeBufferCallback(exchangeBufferCallbackHandle, &pos, &end);

    /* Restore context variables */
    exchangeBufferCallback = store_exchangeBufferCallback;
    exchangeBufferCallbackHandle = store_exchangeBufferCallbackHandle;
>>>>>>> 6b3186ab
    return retval;
}

/*****************/
/* Integer Types */
/*****************/

#if !UA_BINARY_OVERLAYABLE_INTEGER

/* These en/decoding functions are only used when the architecture isn't little-endian. */
static void
UA_encode16(const UA_UInt16 v, UA_Byte buf[2]) {
    buf[0] = (UA_Byte)v;
    buf[1] = (UA_Byte)(v >> 8);
}

static void
UA_decode16(const UA_Byte buf[2], UA_UInt16 *v) {
    *v = (UA_UInt16)((UA_UInt16)buf[0] + (((UA_UInt16)buf[1]) << 8));
}

static void
UA_encode32(const UA_UInt32 v, UA_Byte buf[4]) {
    buf[0] = (UA_Byte)v;
    buf[1] = (UA_Byte)(v >> 8);
    buf[2] = (UA_Byte)(v >> 16);
    buf[3] = (UA_Byte)(v >> 24);
}

static void
UA_decode32(const UA_Byte buf[4], UA_UInt32 *v) {
    *v = (UA_UInt32)((UA_UInt32)buf[0] +
                    (((UA_UInt32)buf[1]) << 8) +
                    (((UA_UInt32)buf[2]) << 16) +
                    (((UA_UInt32)buf[3]) << 24));
}

static void
UA_encode64(const UA_UInt64 v, UA_Byte buf[8]) {
    buf[0] = (UA_Byte)v;
    buf[1] = (UA_Byte)(v >> 8);
    buf[2] = (UA_Byte)(v >> 16);
    buf[3] = (UA_Byte)(v >> 24);
    buf[4] = (UA_Byte)(v >> 32);
    buf[5] = (UA_Byte)(v >> 40);
    buf[6] = (UA_Byte)(v >> 48);
    buf[7] = (UA_Byte)(v >> 56);
}

static void
UA_decode64(const UA_Byte buf[8], UA_UInt64 *v) {
    *v = (UA_UInt64)((UA_UInt64)buf[0] +
                    (((UA_UInt64)buf[1]) << 8) +
                    (((UA_UInt64)buf[2]) << 16) +
                    (((UA_UInt64)buf[3]) << 24) +
                    (((UA_UInt64)buf[4]) << 32) +
                    (((UA_UInt64)buf[5]) << 40) +
                    (((UA_UInt64)buf[6]) << 48) +
                    (((UA_UInt64)buf[7]) << 56));
}

#endif /* !UA_BINARY_OVERLAYABLE_INTEGER */

/* Boolean */
static UA_StatusCode
Boolean_encodeBinary(const UA_Boolean *src, const UA_DataType *_) {
    if(pos + sizeof(UA_Boolean) > end)
        return UA_STATUSCODE_BADENCODINGLIMITSEXCEEDED;
    *pos = *(const UA_Byte*)src;
    ++pos;
    return UA_STATUSCODE_GOOD;
}

static UA_StatusCode
Boolean_decodeBinary(UA_Boolean *dst, const UA_DataType *_) {
    if(pos + sizeof(UA_Boolean) > end)
        return UA_STATUSCODE_BADDECODINGERROR;
    *dst = (*pos > 0) ? true : false;
    ++pos;
    return UA_STATUSCODE_GOOD;
}

/* Byte */
static UA_StatusCode
Byte_encodeBinary(const UA_Byte *src, const UA_DataType *_) {
    if(pos + sizeof(UA_Byte) > end)
        return UA_STATUSCODE_BADENCODINGLIMITSEXCEEDED;
    *pos = *(const UA_Byte*)src;
    ++pos;
    return UA_STATUSCODE_GOOD;
}

static UA_StatusCode
Byte_decodeBinary(UA_Byte *dst, const UA_DataType *_) {
    if(pos + sizeof(UA_Byte) > end)
        return UA_STATUSCODE_BADDECODINGERROR;
    *dst = *pos;
    ++pos;
    return UA_STATUSCODE_GOOD;
}

/* UInt16 */
static UA_StatusCode
UInt16_encodeBinary(UA_UInt16 const *src, const UA_DataType *_) {
    if(pos + sizeof(UA_UInt16) > end)
        return UA_STATUSCODE_BADENCODINGLIMITSEXCEEDED;
#if UA_BINARY_OVERLAYABLE_INTEGER
    memcpy(pos, src, sizeof(UA_UInt16));
#else
    UA_encode16(*src, pos);
#endif
    pos += 2;
    return UA_STATUSCODE_GOOD;
}

static UA_INLINE UA_StatusCode
Int16_encodeBinary(UA_Int16 const *src, const UA_DataType *_) {
    return UInt16_encodeBinary((const UA_UInt16*)src, NULL);
}

static UA_StatusCode
UInt16_decodeBinary(UA_UInt16 *dst, const UA_DataType *_) {
    if(pos + sizeof(UA_UInt16) > end)
        return UA_STATUSCODE_BADDECODINGERROR;
#if UA_BINARY_OVERLAYABLE_INTEGER
    memcpy(dst, pos, sizeof(UA_UInt16));
#else
    UA_decode16(pos, dst);
#endif
    pos += 2;
    return UA_STATUSCODE_GOOD;
}

static UA_INLINE UA_StatusCode
Int16_decodeBinary(UA_Int16 *dst) {
    return UInt16_decodeBinary((UA_UInt16*)dst, NULL);
}

/* UInt32 */
static UA_StatusCode
UInt32_encodeBinary(UA_UInt32 const *src, const UA_DataType *_) {
    if(pos + sizeof(UA_UInt32) > end)
        return UA_STATUSCODE_BADENCODINGLIMITSEXCEEDED;
#if UA_BINARY_OVERLAYABLE_INTEGER
    memcpy(pos, src, sizeof(UA_UInt32));
#else
    UA_encode32(*src, pos);
#endif
    pos += 4;
    return UA_STATUSCODE_GOOD;
}

static UA_INLINE UA_StatusCode
Int32_encodeBinary(UA_Int32 const *src) {
    return UInt32_encodeBinary((const UA_UInt32*)src, NULL);
}

static UA_INLINE UA_StatusCode
StatusCode_encodeBinary(UA_StatusCode const *src) {
    return UInt32_encodeBinary((const UA_UInt32*)src, NULL);
}

static UA_StatusCode
UInt32_decodeBinary(UA_UInt32 *dst, const UA_DataType *_) {
    if(pos + sizeof(UA_UInt32) > end)
        return UA_STATUSCODE_BADDECODINGERROR;
#if UA_BINARY_OVERLAYABLE_INTEGER
    memcpy(dst, pos, sizeof(UA_UInt32));
#else
    UA_decode32(pos, dst);
#endif
    pos += 4;
    return UA_STATUSCODE_GOOD;
}

static UA_INLINE UA_StatusCode
Int32_decodeBinary(UA_Int32 *dst) {
    return UInt32_decodeBinary((UA_UInt32*)dst, NULL);
}

static UA_INLINE UA_StatusCode
StatusCode_decodeBinary(UA_StatusCode *dst) {
    return UInt32_decodeBinary((UA_UInt32*)dst, NULL);
}

/* UInt64 */
static UA_StatusCode
UInt64_encodeBinary(UA_UInt64 const *src, const UA_DataType *_) {
    if(pos + sizeof(UA_UInt64) > end)
        return UA_STATUSCODE_BADENCODINGLIMITSEXCEEDED;
#if UA_BINARY_OVERLAYABLE_INTEGER
    memcpy(pos, src, sizeof(UA_UInt64));
#else
    UA_encode64(*src, pos);
#endif
    pos += 8;
    return UA_STATUSCODE_GOOD;
}

static UA_INLINE UA_StatusCode
Int64_encodeBinary(UA_Int64 const *src) {
    return UInt64_encodeBinary((const UA_UInt64*)src, NULL);
}

static UA_INLINE UA_StatusCode
DateTime_encodeBinary(UA_DateTime const *src) {
    return UInt64_encodeBinary((const UA_UInt64*)src, NULL);
}

static UA_StatusCode
UInt64_decodeBinary(UA_UInt64 *dst, const UA_DataType *_) {
    if(pos + sizeof(UA_UInt64) > end)
        return UA_STATUSCODE_BADDECODINGERROR;
#if UA_BINARY_OVERLAYABLE_INTEGER
    memcpy(dst, pos, sizeof(UA_UInt64));
#else
    UA_decode64(pos, dst);
#endif
    pos += 8;
    return UA_STATUSCODE_GOOD;
}

static UA_INLINE UA_StatusCode
Int64_decodeBinary(UA_Int64 *dst) {
    return UInt64_decodeBinary((UA_UInt64*)dst, NULL);
}

static UA_INLINE UA_StatusCode
DateTime_decodeBinary(UA_DateTime *dst) {
    return UInt64_decodeBinary((UA_UInt64*)dst, NULL);
}

/************************/
/* Floating Point Types */
/************************/

#if UA_BINARY_OVERLAYABLE_FLOAT
# define Float_encodeBinary UInt32_encodeBinary
# define Float_decodeBinary UInt32_decodeBinary
# define Double_encodeBinary UInt64_encodeBinary
# define Double_decodeBinary UInt64_decodeBinary
#else

#include <math.h>

/* Handling of IEEE754 floating point values was taken from Beej's Guide to
 * Network Programming (http://beej.us/guide/bgnet/) and enhanced to cover the
 * edge cases +/-0, +/-inf and nan. */
static uint64_t
pack754(long double f, unsigned bits, unsigned expbits) {
    unsigned significandbits = bits - expbits - 1;
    long double fnorm;
    long long sign;
    if (f < 0) { sign = 1; fnorm = -f; }
    else { sign = 0; fnorm = f; }
    int shift = 0;
    while(fnorm >= 2.0) { fnorm /= 2.0; ++shift; }
    while(fnorm < 1.0) { fnorm *= 2.0; --shift; }
    fnorm = fnorm - 1.0;
    long long significand = (long long)(fnorm * ((float)(1LL<<significandbits) + 0.5f));
    long long exponent = shift + ((1<<(expbits-1)) - 1);
    return (uint64_t)((sign<<(bits-1)) | (exponent<<(bits-expbits-1)) | significand);
}

static long double
unpack754(uint64_t i, unsigned bits, unsigned expbits) {
    unsigned significandbits = bits - expbits - 1;
    long double result = (long double)(i&(uint64_t)((1LL<<significandbits)-1));
    result /= (1LL<<significandbits);
    result += 1.0f;
    unsigned bias = (unsigned)(1<<(expbits-1)) - 1;
    long long shift = (long long)((i>>significandbits) & (uint64_t)((1LL<<expbits)-1)) - bias;
    while(shift > 0) { result *= 2.0; --shift; }
    while(shift < 0) { result /= 2.0; ++shift; }
    result *= ((i>>(bits-1))&1)? -1.0: 1.0;
    return result;
}

/* Float */
#define FLOAT_NAN 0xffc00000
#define FLOAT_INF 0x7f800000
#define FLOAT_NEG_INF 0xff800000
#define FLOAT_NEG_ZERO 0x80000000

static UA_StatusCode
Float_encodeBinary(UA_Float const *src, const UA_DataType *_) {
    UA_Float f = *src;
    UA_UInt32 encoded;
    //cppcheck-suppress duplicateExpression
    if(f != f) encoded = FLOAT_NAN;
    else if(f == 0.0f) encoded = signbit(f) ? FLOAT_NEG_ZERO : 0;
    //cppcheck-suppress duplicateExpression
    else if(f/f != f/f) encoded = f > 0 ? FLOAT_INF : FLOAT_NEG_INF;
    else encoded = (UA_UInt32)pack754(f, 32, 8);
    return UInt32_encodeBinary(&encoded, NULL);
}

static UA_StatusCode
Float_decodeBinary(UA_Float *dst, const UA_DataType *_) {
    UA_UInt32 decoded;
    UA_StatusCode retval = UInt32_decodeBinary(&decoded, NULL);
    if(retval != UA_STATUSCODE_GOOD)
        return retval;
    if(decoded == 0) *dst = 0.0f;
    else if(decoded == FLOAT_NEG_ZERO) *dst = -0.0f;
    else if(decoded == FLOAT_INF) *dst = INFINITY;
    else if(decoded == FLOAT_NEG_INF) *dst = -INFINITY;
    if((decoded >= 0x7f800001 && decoded <= 0x7fffffff) ||
       (decoded >= 0xff800001 && decoded <= 0xffffffff)) *dst = NAN;
    else *dst = (UA_Float)unpack754(decoded, 32, 8);
    return UA_STATUSCODE_GOOD;
}

/* Double */
#define DOUBLE_NAN 0xfff8000000000000L
#define DOUBLE_INF 0x7ff0000000000000L
#define DOUBLE_NEG_INF 0xfff0000000000000L
#define DOUBLE_NEG_ZERO 0x8000000000000000L

static UA_StatusCode
Double_encodeBinary(UA_Double const *src, const UA_DataType *_) {
    UA_Double d = *src;
    UA_UInt64 encoded;
    //cppcheck-suppress duplicateExpression
    if(d != d) encoded = DOUBLE_NAN;
    else if(d == 0.0) encoded = signbit(d) ? DOUBLE_NEG_ZERO : 0;
    //cppcheck-suppress duplicateExpression
    else if(d/d != d/d) encoded = d > 0 ? DOUBLE_INF : DOUBLE_NEG_INF;
    else encoded = pack754(d, 64, 11);
    return UInt64_encodeBinary(&encoded, NULL);
}

static UA_StatusCode
Double_decodeBinary(UA_Double *dst, const UA_DataType *_) {
    UA_UInt64 decoded;
    UA_StatusCode retval = UInt64_decodeBinary(&decoded, NULL);
    if(retval != UA_STATUSCODE_GOOD)
        return retval;
    if(decoded == 0) *dst = 0.0;
    else if(decoded == DOUBLE_NEG_ZERO) *dst = -0.0;
    else if(decoded == DOUBLE_INF) *dst = INFINITY;
    else if(decoded == DOUBLE_NEG_INF) *dst = -INFINITY;
    //cppcheck-suppress redundantCondition
    if((decoded >= 0x7ff0000000000001L && decoded <= 0x7fffffffffffffffL) ||
       (decoded >= 0xfff0000000000001L && decoded <= 0xffffffffffffffffL)) *dst = NAN;
    else *dst = (UA_Double)unpack754(decoded, 64, 11);
    return UA_STATUSCODE_GOOD;
}

#endif

/* If encoding fails, exchange the buffer and try again. It is assumed that
 * encoding of numerical types never fails on a fresh buffer. */
static UA_StatusCode
encodeNumericWithExchangeBuffer(const void *ptr,
                                UA_encodeBinarySignature encodeFunc) {
    UA_StatusCode retval = encodeFunc(ptr, NULL);
    if(retval == UA_STATUSCODE_BADENCODINGLIMITSEXCEEDED) {
        retval = exchangeBuffer();
        if(retval != UA_STATUSCODE_GOOD)
            return retval;
        encodeFunc(ptr, NULL);
    }
    return UA_STATUSCODE_GOOD;
}

/* If the type is more complex, wrap encoding into the following method to
 * ensure that the buffer is exchanged with intermediate checkpoints. */
static UA_StatusCode
UA_encodeBinaryInternal(const void *src, const UA_DataType *type);

/******************/
/* Array Handling */
/******************/

static UA_StatusCode
Array_encodeBinaryOverlayable(uintptr_t ptr, size_t length, size_t elementMemSize) {
    /* Store the number of already encoded elements */
    size_t finished = 0;

    /* Loop as long as more elements remain than fit into the chunk */
    while(end < pos + (elementMemSize * (length-finished))) {
        size_t possible = ((uintptr_t)end - (uintptr_t)pos) / (sizeof(UA_Byte) * elementMemSize);
        size_t possibleMem = possible * elementMemSize;
        memcpy(pos, (void*)ptr, possibleMem);
        pos += possibleMem;
        ptr += possibleMem;
        finished += possible;
        UA_StatusCode retval = exchangeBuffer();
        if(retval != UA_STATUSCODE_GOOD)
            return retval;
    }

    /* Encode the remaining elements */
    memcpy(pos, (void*)ptr, elementMemSize * (length-finished));
    pos += elementMemSize * (length-finished);
    return UA_STATUSCODE_GOOD;
}

static UA_StatusCode
Array_encodeBinaryComplex(uintptr_t ptr, size_t length, const UA_DataType *type) {
    /* Get the encoding function for the data type. The jumptable at
     * UA_BUILTIN_TYPES_COUNT points to the generic UA_encodeBinary method */
    size_t encode_index = type->builtin ? type->typeIndex : UA_BUILTIN_TYPES_COUNT;
    UA_encodeBinarySignature encodeType = encodeBinaryJumpTable[encode_index];

    /* Encode every element */
    for(size_t i = 0; i < length; ++i) {
        UA_Byte *oldpos = pos;
        UA_StatusCode retval = encodeType((const void*)ptr, type);
        ptr += type->memSize;
        /* Encoding failed, switch to the next chunk when possible */
        if(retval != UA_STATUSCODE_GOOD) {
            if(retval == UA_STATUSCODE_BADENCODINGLIMITSEXCEEDED) {
                pos = oldpos; /* Set buffer position to the end of the last encoded element */
                retval = exchangeBuffer();
                ptr -= type->memSize; /* Undo to retry encoding the ith element */
                --i;
            }
            UA_assert(retval != UA_STATUSCODE_BADENCODINGLIMITSEXCEEDED);
            if(retval != UA_STATUSCODE_GOOD)
                return retval; /* Unrecoverable fail */
        }
    }
    return UA_STATUSCODE_GOOD;
}

static UA_StatusCode
Array_encodeBinary(const void *src, size_t length, const UA_DataType *type) {
    /* Check and convert the array length to int32 */
    UA_Int32 signed_length = -1;
    if(length > UA_INT32_MAX)
        return UA_STATUSCODE_BADINTERNALERROR;
    if(length > 0)
        signed_length = (UA_Int32)length;
    else if(src == UA_EMPTY_ARRAY_SENTINEL)
        signed_length = 0;

    /* Encode the array length */
    UA_StatusCode retval =
        encodeNumericWithExchangeBuffer(&signed_length,
                     (UA_encodeBinarySignature)UInt32_encodeBinary);

    /* Quit early? */
    if(retval != UA_STATUSCODE_GOOD || length == 0)
        return retval;

    /* Encode the content */
    if(!type->overlayable)
        return Array_encodeBinaryComplex((uintptr_t)src, length, type);
    return Array_encodeBinaryOverlayable((uintptr_t)src, length, type->memSize);
}

static UA_StatusCode
Array_decodeBinary(void *UA_RESTRICT *UA_RESTRICT dst,
                   size_t *out_length, const UA_DataType *type) {
    /* Decode the length */
    UA_Int32 signed_length;
    UA_StatusCode retval = Int32_decodeBinary(&signed_length);
    if(retval != UA_STATUSCODE_GOOD)
        return retval;

    /* Return early for empty arrays */
    if(signed_length <= 0) {
        *out_length = 0;
        if(signed_length < 0)
            *dst = NULL;
        else
            *dst = UA_EMPTY_ARRAY_SENTINEL;
        return UA_STATUSCODE_GOOD;
    }

    /* Filter out arrays that can obviously not be decoded, because the message
     * is too small for the array length. This prevents the allocation of very
     * long arrays for bogus messages.*/
    size_t length = (size_t)signed_length;
    if(pos + ((type->memSize * length) / 32) > end)
        return UA_STATUSCODE_BADDECODINGERROR;

    /* Allocate memory */
    *dst = UA_calloc(length, type->memSize);
    if(!*dst)
        return UA_STATUSCODE_BADOUTOFMEMORY;

    if(type->overlayable) {
        /* memcpy overlayable array */
        if(end < pos + (type->memSize * length)) {
            UA_free(*dst);
            *dst = NULL;
            return UA_STATUSCODE_BADDECODINGERROR;
        }
        memcpy(*dst, pos, type->memSize * length);
        pos += type->memSize * length;
    } else {
        /* Decode array members */
        uintptr_t ptr = (uintptr_t)*dst;
        size_t decode_index = type->builtin ? type->typeIndex : UA_BUILTIN_TYPES_COUNT;
        for(size_t i = 0; i < length; ++i) {
            retval = decodeBinaryJumpTable[decode_index]((void*)ptr, type);
            if(retval != UA_STATUSCODE_GOOD) {
                UA_Array_delete(*dst, i, type);
                *dst = NULL;
                return retval;
            }
            ptr += type->memSize;
        }
    }
    *out_length = length;
    return UA_STATUSCODE_GOOD;
}

/*****************/
/* Builtin Types */
/*****************/

static UA_StatusCode
String_encodeBinary(UA_String const *src, const UA_DataType *_) {
    return Array_encodeBinary(src->data, src->length, &UA_TYPES[UA_TYPES_BYTE]);
}

static UA_StatusCode
String_decodeBinary(UA_String *dst, const UA_DataType *_) {
    return Array_decodeBinary((void**)&dst->data, &dst->length, &UA_TYPES[UA_TYPES_BYTE]);
}

static UA_INLINE UA_StatusCode
ByteString_encodeBinary(UA_ByteString const *src) {
    return String_encodeBinary((const UA_String*)src, NULL);
}

static UA_INLINE UA_StatusCode
ByteString_decodeBinary(UA_ByteString *dst) {
    return String_decodeBinary((UA_ByteString*)dst, NULL);
}

/* Guid */
static UA_StatusCode
Guid_encodeBinary(UA_Guid const *src, const UA_DataType *_) {
    UA_StatusCode retval = UInt32_encodeBinary(&src->data1, NULL);
    retval |= UInt16_encodeBinary(&src->data2, NULL);
    retval |= UInt16_encodeBinary(&src->data3, NULL);
    if(pos + (8*sizeof(UA_Byte)) > end)
        return UA_STATUSCODE_BADENCODINGLIMITSEXCEEDED;
    memcpy(pos, src->data4, 8*sizeof(UA_Byte));
    pos += 8;
    return retval;
}

static UA_StatusCode
Guid_decodeBinary(UA_Guid *dst, const UA_DataType *_) {
    UA_StatusCode retval = UInt32_decodeBinary(&dst->data1, NULL);
    retval |= UInt16_decodeBinary(&dst->data2, NULL);
    retval |= UInt16_decodeBinary(&dst->data3, NULL);
    if(pos + (8*sizeof(UA_Byte)) > end)
        return UA_STATUSCODE_BADDECODINGERROR;
    memcpy(dst->data4, pos, 8*sizeof(UA_Byte));
    pos += 8;
    return retval;
}

/* NodeId */
#define UA_NODEIDTYPE_NUMERIC_TWOBYTE 0
#define UA_NODEIDTYPE_NUMERIC_FOURBYTE 1
#define UA_NODEIDTYPE_NUMERIC_COMPLETE 2

/* For ExpandedNodeId, we prefill the encoding mask. We can return
 * UA_STATUSCODE_BADENCODINGLIMITSEXCEEDED before encoding the string, as the
 * buffer is not replaced. */
static UA_StatusCode
NodeId_encodeBinaryWithEncodingMask(UA_NodeId const *src, UA_Byte encoding) {
    UA_StatusCode retval = UA_STATUSCODE_GOOD;
    switch(src->identifierType) {
    case UA_NODEIDTYPE_NUMERIC:
        if(src->identifier.numeric > UA_UINT16_MAX || src->namespaceIndex > UA_BYTE_MAX) {
            encoding |= UA_NODEIDTYPE_NUMERIC_COMPLETE;
            retval |= Byte_encodeBinary(&encoding, NULL);
            retval |= UInt16_encodeBinary(&src->namespaceIndex, NULL);
            retval |= UInt32_encodeBinary(&src->identifier.numeric, NULL);
        } else if(src->identifier.numeric > UA_BYTE_MAX || src->namespaceIndex > 0) {
            encoding |= UA_NODEIDTYPE_NUMERIC_FOURBYTE;
            retval |= Byte_encodeBinary(&encoding, NULL);
            UA_Byte nsindex = (UA_Byte)src->namespaceIndex;
            retval |= Byte_encodeBinary(&nsindex, NULL);
            UA_UInt16 identifier16 = (UA_UInt16)src->identifier.numeric;
            retval |= UInt16_encodeBinary(&identifier16, NULL);
        } else {
            encoding |= UA_NODEIDTYPE_NUMERIC_TWOBYTE;
            retval |= Byte_encodeBinary(&encoding, NULL);
            UA_Byte identifier8 = (UA_Byte)src->identifier.numeric;
            retval |= Byte_encodeBinary(&identifier8, NULL);
        }
        break;
    case UA_NODEIDTYPE_STRING:
        encoding |= UA_NODEIDTYPE_STRING;
        retval |= Byte_encodeBinary(&encoding, NULL);
        retval |= UInt16_encodeBinary(&src->namespaceIndex, NULL);
        if(retval != UA_STATUSCODE_GOOD)
            return retval;
        retval = String_encodeBinary(&src->identifier.string, NULL);
        break;
    case UA_NODEIDTYPE_GUID:
        encoding |= UA_NODEIDTYPE_GUID;
        retval |= Byte_encodeBinary(&encoding, NULL);
        retval |= UInt16_encodeBinary(&src->namespaceIndex, NULL);
        retval |= Guid_encodeBinary(&src->identifier.guid, NULL);
        break;
    case UA_NODEIDTYPE_BYTESTRING:
        encoding |= UA_NODEIDTYPE_BYTESTRING;
        retval |= Byte_encodeBinary(&encoding, NULL);
        retval |= UInt16_encodeBinary(&src->namespaceIndex, NULL);
        if(retval != UA_STATUSCODE_GOOD)
            return retval;
        retval = ByteString_encodeBinary(&src->identifier.byteString);
        break;
    default:
        return UA_STATUSCODE_BADINTERNALERROR;
    }
    return retval;
}

static UA_StatusCode
NodeId_encodeBinary(UA_NodeId const *src, const UA_DataType *_) {
    return NodeId_encodeBinaryWithEncodingMask(src, 0);
}

static UA_StatusCode
NodeId_decodeBinary(UA_NodeId *dst, const UA_DataType *_) {
    UA_Byte dstByte = 0, encodingByte = 0;
    UA_UInt16 dstUInt16 = 0;
    UA_StatusCode retval = Byte_decodeBinary(&encodingByte, NULL);
    if(retval != UA_STATUSCODE_GOOD)
        return retval;
    switch (encodingByte) {
    case UA_NODEIDTYPE_NUMERIC_TWOBYTE:
        dst->identifierType = UA_NODEIDTYPE_NUMERIC;
        retval = Byte_decodeBinary(&dstByte, NULL);
        dst->identifier.numeric = dstByte;
        dst->namespaceIndex = 0;
        break;
    case UA_NODEIDTYPE_NUMERIC_FOURBYTE:
        dst->identifierType = UA_NODEIDTYPE_NUMERIC;
        retval |= Byte_decodeBinary(&dstByte, NULL);
        dst->namespaceIndex = dstByte;
        retval |= UInt16_decodeBinary(&dstUInt16, NULL);
        dst->identifier.numeric = dstUInt16;
        break;
    case UA_NODEIDTYPE_NUMERIC_COMPLETE:
        dst->identifierType = UA_NODEIDTYPE_NUMERIC;
        retval |= UInt16_decodeBinary(&dst->namespaceIndex, NULL);
        retval |= UInt32_decodeBinary(&dst->identifier.numeric, NULL);
        break;
    case UA_NODEIDTYPE_STRING:
        dst->identifierType = UA_NODEIDTYPE_STRING;
        retval |= UInt16_decodeBinary(&dst->namespaceIndex, NULL);
        retval |= String_decodeBinary(&dst->identifier.string, NULL);
        break;
    case UA_NODEIDTYPE_GUID:
        dst->identifierType = UA_NODEIDTYPE_GUID;
        retval |= UInt16_decodeBinary(&dst->namespaceIndex, NULL);
        retval |= Guid_decodeBinary(&dst->identifier.guid, NULL);
        break;
    case UA_NODEIDTYPE_BYTESTRING:
        dst->identifierType = UA_NODEIDTYPE_BYTESTRING;
        retval |= UInt16_decodeBinary(&dst->namespaceIndex, NULL);
        retval |= ByteString_decodeBinary(&dst->identifier.byteString);
        break;
    default:
        retval |= UA_STATUSCODE_BADINTERNALERROR;
        break;
    }
    return retval;
}

/* ExpandedNodeId */
#define UA_EXPANDEDNODEID_NAMESPACEURI_FLAG 0x80
#define UA_EXPANDEDNODEID_SERVERINDEX_FLAG 0x40

static UA_StatusCode
ExpandedNodeId_encodeBinary(UA_ExpandedNodeId const *src, const UA_DataType *_) {
    /* Set up the encoding mask */
    UA_Byte encoding = 0;
    if((void*)src->namespaceUri.data > UA_EMPTY_ARRAY_SENTINEL)
        encoding |= UA_EXPANDEDNODEID_NAMESPACEURI_FLAG;
    if(src->serverIndex > 0)
        encoding |= UA_EXPANDEDNODEID_SERVERINDEX_FLAG;

    /* Encode the NodeId */
    UA_StatusCode retval = NodeId_encodeBinaryWithEncodingMask(&src->nodeId, encoding);
    if(retval != UA_STATUSCODE_GOOD)
        return retval;

    /* Encode the namespace. Do not return
     * UA_STATUSCODE_BADENCODINGLIMITSEXCEEDED afterwards. */
    if((void*)src->namespaceUri.data > UA_EMPTY_ARRAY_SENTINEL) {
        retval = String_encodeBinary(&src->namespaceUri, NULL);
        UA_assert(retval != UA_STATUSCODE_BADENCODINGLIMITSEXCEEDED);
        if(retval != UA_STATUSCODE_GOOD)
            return retval;
    }

    /* Encode the serverIndex */
    if(src->serverIndex > 0)
        retval = encodeNumericWithExchangeBuffer(&src->serverIndex,
                              (UA_encodeBinarySignature)UInt32_encodeBinary);
    UA_assert(retval != UA_STATUSCODE_BADENCODINGLIMITSEXCEEDED);
    return retval;
}

static UA_StatusCode
ExpandedNodeId_decodeBinary(UA_ExpandedNodeId *dst, const UA_DataType *_) {
    /* Decode the encoding mask */
    if(pos >= end)
        return UA_STATUSCODE_BADDECODINGERROR;
    UA_Byte encoding = *pos;

    /* Mask out the encoding byte on the stream to decode the NodeId only */
    *pos = encoding & (UA_Byte)~(UA_EXPANDEDNODEID_NAMESPACEURI_FLAG |
                                 UA_EXPANDEDNODEID_SERVERINDEX_FLAG);
    UA_StatusCode retval = NodeId_decodeBinary(&dst->nodeId, NULL);

    /* Decode the NamespaceUri */
    if(encoding & UA_EXPANDEDNODEID_NAMESPACEURI_FLAG) {
        dst->nodeId.namespaceIndex = 0;
        retval |= String_decodeBinary(&dst->namespaceUri, NULL);
    }

    /* Decode the ServerIndex */
    if(encoding & UA_EXPANDEDNODEID_SERVERINDEX_FLAG)
        retval |= UInt32_decodeBinary(&dst->serverIndex, NULL);
    return retval;
}

/* LocalizedText */
#define UA_LOCALIZEDTEXT_ENCODINGMASKTYPE_LOCALE 0x01
#define UA_LOCALIZEDTEXT_ENCODINGMASKTYPE_TEXT 0x02

static UA_StatusCode
LocalizedText_encodeBinary(UA_LocalizedText const *src, const UA_DataType *_) {
    /* Set up the encoding mask */
    UA_Byte encoding = 0;
    if(src->locale.data)
        encoding |= UA_LOCALIZEDTEXT_ENCODINGMASKTYPE_LOCALE;
    if(src->text.data)
        encoding |= UA_LOCALIZEDTEXT_ENCODINGMASKTYPE_TEXT;

    /* Encode the encoding byte */
    UA_StatusCode retval = Byte_encodeBinary(&encoding, NULL);
    if(retval != UA_STATUSCODE_GOOD)
        return retval;

    /* Encode the strings */
    if(encoding & UA_LOCALIZEDTEXT_ENCODINGMASKTYPE_LOCALE)
        retval |= String_encodeBinary(&src->locale, NULL);
    if(encoding & UA_LOCALIZEDTEXT_ENCODINGMASKTYPE_TEXT)
        retval |= String_encodeBinary(&src->text, NULL);
    UA_assert(retval != UA_STATUSCODE_BADENCODINGLIMITSEXCEEDED);
    return retval;
}

static UA_StatusCode
LocalizedText_decodeBinary(UA_LocalizedText *dst, const UA_DataType *_) {
    /* Decode the encoding mask */
    UA_Byte encoding = 0;
    UA_StatusCode retval = Byte_decodeBinary(&encoding, NULL);

    /* Decode the content */
    if(encoding & UA_LOCALIZEDTEXT_ENCODINGMASKTYPE_LOCALE)
        retval |= String_decodeBinary(&dst->locale, NULL);
    if(encoding & UA_LOCALIZEDTEXT_ENCODINGMASKTYPE_TEXT)
        retval |= String_decodeBinary(&dst->text, NULL);
    return retval;
}

/* The binary encoding has a different nodeid from the data type. So it is not
 * possible to reuse UA_findDataType */
static const UA_DataType *
findDataTypeByBinary(const UA_NodeId *typeId) {
    /* We only store a numeric identifier for the encoding nodeid of data types */
    if(typeId->identifierType != UA_NODEIDTYPE_NUMERIC)
        return NULL;

    /* Custom or standard data type? */
    const UA_DataType *types = UA_TYPES;
    size_t typesSize = UA_TYPES_COUNT;
    if(typeId->namespaceIndex != 0) {
        types = customTypesArray;
        typesSize = customTypesArraySize;
    }

    /* Iterate over the array */
    for(size_t i = 0; i < typesSize; ++i) {
        if(types[i].binaryEncodingId == typeId->identifier.numeric &&
           types[i].typeId.namespaceIndex == typeId->namespaceIndex)
            return &types[i];
    }
    return NULL;
}

/* ExtensionObject */
static UA_StatusCode
ExtensionObject_encodeBinary(UA_ExtensionObject const *src, const UA_DataType *_) {
    UA_Byte encoding = src->encoding;

    /* No content or already encoded content. Do not return
     * UA_STATUSCODE_BADENCODINGLIMITSEXCEEDED after encoding the NodeId. */
    if(encoding <= UA_EXTENSIONOBJECT_ENCODED_XML) {
        UA_StatusCode retval = NodeId_encodeBinary(&src->content.encoded.typeId, NULL);
        if(retval != UA_STATUSCODE_GOOD)
            return retval;
        retval = encodeNumericWithExchangeBuffer(&encoding,
                              (UA_encodeBinarySignature)Byte_encodeBinary);
        if(retval != UA_STATUSCODE_GOOD)
            return retval;
        switch (src->encoding) {
        case UA_EXTENSIONOBJECT_ENCODED_NOBODY:
            break;
        case UA_EXTENSIONOBJECT_ENCODED_BYTESTRING:
        case UA_EXTENSIONOBJECT_ENCODED_XML:
            retval = ByteString_encodeBinary(&src->content.encoded.body);
            break;
        default:
            retval = UA_STATUSCODE_BADINTERNALERROR;
        }
        return retval;
    }

    /* Cannot encode with no data or no type description */
    if(!src->content.decoded.type || !src->content.decoded.data)
        return UA_STATUSCODE_BADENCODINGERROR;

    /* Write the NodeId for the binary encoded type. The NodeId is always
     * numeric, so no buffer replacement is taking place. */
    UA_NodeId typeId = src->content.decoded.type->typeId;
    if(typeId.identifierType != UA_NODEIDTYPE_NUMERIC)
        return UA_STATUSCODE_BADENCODINGERROR;
    typeId.identifier.numeric = src->content.decoded.type->binaryEncodingId;
    UA_StatusCode retval = NodeId_encodeBinary(&typeId, NULL);

    /* Write the encoding byte */
    encoding = UA_EXTENSIONOBJECT_ENCODED_BYTESTRING;
    retval |= Byte_encodeBinary(&encoding, NULL);

    /* Compute the content length */
    const UA_DataType *type = src->content.decoded.type;
    size_t len = UA_calcSizeBinary(src->content.decoded.data, type);

    /* Encode the content length */
    if(len > UA_INT32_MAX)
        return UA_STATUSCODE_BADENCODINGERROR;
    UA_Int32 signed_len = (UA_Int32)len;
    retval |= Int32_encodeBinary(&signed_len);

    /* Return early upon failures (no buffer exchange until here) */
    if(retval != UA_STATUSCODE_GOOD)
        return retval;

    /* Encode the content */
    return UA_encodeBinaryInternal(src->content.decoded.data, type);
}

static UA_StatusCode
ExtensionObject_decodeBinaryContent(UA_ExtensionObject *dst, const UA_NodeId *typeId) {
    /* Lookup the datatype */
    const UA_DataType *type = findDataTypeByBinary(typeId);

    /* Unknown type, just take the binary content */
    if(!type) {
        dst->encoding = UA_EXTENSIONOBJECT_ENCODED_BYTESTRING;
        dst->content.encoded.typeId = *typeId;
        return ByteString_decodeBinary(&dst->content.encoded.body);
    }

    /* Allocate memory */
    dst->content.decoded.data = UA_new(type);
    if(!dst->content.decoded.data)
        return UA_STATUSCODE_BADOUTOFMEMORY;

    /* Jump over the length field (TODO: check if the decoded length matches) */
    pos += 4;
        
    /* Decode */
    dst->encoding = UA_EXTENSIONOBJECT_DECODED;
    dst->content.decoded.type = type;
    size_t decode_index = type->builtin ? type->typeIndex : UA_BUILTIN_TYPES_COUNT;
    return decodeBinaryJumpTable[decode_index](dst->content.decoded.data, type);
}

static UA_StatusCode
ExtensionObject_decodeBinary(UA_ExtensionObject *dst, const UA_DataType *_) {
    UA_Byte encoding = 0;
    UA_NodeId typeId;
    UA_NodeId_init(&typeId);
    UA_StatusCode retval = NodeId_decodeBinary(&typeId, NULL);
    retval |= Byte_decodeBinary(&encoding, NULL);
    if(typeId.identifierType != UA_NODEIDTYPE_NUMERIC)
        retval = UA_STATUSCODE_BADDECODINGERROR;
    if(retval != UA_STATUSCODE_GOOD) {
        UA_NodeId_deleteMembers(&typeId);
        return retval;
    }

    if(encoding == UA_EXTENSIONOBJECT_ENCODED_BYTESTRING) {
        retval = ExtensionObject_decodeBinaryContent(dst, &typeId);
    } else if(encoding == UA_EXTENSIONOBJECT_ENCODED_NOBODY) {
        dst->encoding = (UA_ExtensionObjectEncoding)encoding;
        dst->content.encoded.typeId = typeId;
        dst->content.encoded.body = UA_BYTESTRING_NULL;
    } else if(encoding == UA_EXTENSIONOBJECT_ENCODED_XML) {
        dst->encoding = (UA_ExtensionObjectEncoding)encoding;
        dst->content.encoded.typeId = typeId;
        retval = ByteString_decodeBinary(&dst->content.encoded.body);
    } else {
        retval = UA_STATUSCODE_BADDECODINGERROR;
    }
    return retval;
}

/* Variant */

/* Never returns UA_STATUSCODE_BADENCODINGLIMITSEXCEEDED */
static UA_StatusCode
Variant_encodeBinaryWrapExtensionObject(const UA_Variant *src, const UA_Boolean isArray) {
    /* Default to 1 for a scalar. */
    size_t length = 1;

    /* Encode the array length if required */
    UA_StatusCode retval = UA_STATUSCODE_GOOD;
    if(isArray) {
        if(src->arrayLength > UA_INT32_MAX)
            return UA_STATUSCODE_BADENCODINGERROR;
        length = src->arrayLength;
        UA_Int32 encodedLength = (UA_Int32)src->arrayLength;
        retval = Int32_encodeBinary(&encodedLength);
        if(retval != UA_STATUSCODE_GOOD)
            return retval;
    }

    /* Set up the ExtensionObject */
    UA_ExtensionObject eo;
    UA_ExtensionObject_init(&eo);
    eo.encoding = UA_EXTENSIONOBJECT_DECODED;
    eo.content.decoded.type = src->type;
    const UA_UInt16 memSize = src->type->memSize;
    uintptr_t ptr = (uintptr_t)src->data;

    /* Iterate over the array */
    for(size_t i = 0; i < length && retval == UA_STATUSCODE_GOOD; ++i) {
        eo.content.decoded.data = (void*)ptr;
        retval = UA_encodeBinaryInternal(&eo, &UA_TYPES[UA_TYPES_EXTENSIONOBJECT]);
        ptr += memSize;
    }
    return retval;
}

enum UA_VARIANT_ENCODINGMASKTYPE {
    UA_VARIANT_ENCODINGMASKTYPE_TYPEID_MASK = 0x3F,        // bits 0:5
    UA_VARIANT_ENCODINGMASKTYPE_DIMENSIONS  = (0x01 << 6), // bit 6
    UA_VARIANT_ENCODINGMASKTYPE_ARRAY       = (0x01 << 7)  // bit 7
};

static UA_StatusCode
Variant_encodeBinary(const UA_Variant *src, const UA_DataType *_) {
    /* Quit early for the empty variant */
    UA_Byte encoding = 0;
    if(!src->type)
        return Byte_encodeBinary(&encoding, NULL);

    /* Set the content type in the encoding mask */
    const UA_Boolean isBuiltin = src->type->builtin;
    if(isBuiltin)
        encoding |= UA_VARIANT_ENCODINGMASKTYPE_TYPEID_MASK & (UA_Byte)(src->type->typeIndex + 1);
    else
        encoding |= UA_VARIANT_ENCODINGMASKTYPE_TYPEID_MASK & (UA_Byte)(UA_TYPES_EXTENSIONOBJECT + 1);

    /* Set the array type in the encoding mask */
    const UA_Boolean isArray = src->arrayLength > 0 || src->data <= UA_EMPTY_ARRAY_SENTINEL;
    const UA_Boolean hasDimensions = isArray && src->arrayDimensionsSize > 0;
    if(isArray) {
        encoding |= UA_VARIANT_ENCODINGMASKTYPE_ARRAY;
        if(hasDimensions)
            encoding |= UA_VARIANT_ENCODINGMASKTYPE_DIMENSIONS;
    }

    /* Encode the encoding byte */
    UA_StatusCode retval = Byte_encodeBinary(&encoding, NULL);
    if(retval != UA_STATUSCODE_GOOD)
        return retval;

    /* Encode the content */
    if(!isBuiltin)
        retval = Variant_encodeBinaryWrapExtensionObject(src, isArray);
    else if(!isArray)
        retval = UA_encodeBinaryInternal(src->data, src->type);
    else
        retval = Array_encodeBinary(src->data, src->arrayLength, src->type);

    /* Encode the array dimensions */
    if(hasDimensions && retval == UA_STATUSCODE_GOOD)
        retval = Array_encodeBinary(src->arrayDimensions, src->arrayDimensionsSize,
                                    &UA_TYPES[UA_TYPES_INT32]);
    return retval;
}

static UA_StatusCode
Variant_decodeBinaryUnwrapExtensionObject(UA_Variant *dst) {
    /* Save the position in the ByteString. If unwrapping is not possible, start
     * from here to decode a normal ExtensionObject. */
    UA_Byte *old_pos = pos;

    /* Decode the DataType */
    UA_NodeId typeId;
    UA_NodeId_init(&typeId);
    UA_StatusCode retval = NodeId_decodeBinary(&typeId, NULL);
    if(retval != UA_STATUSCODE_GOOD)
        return retval;

    /* Decode the EncodingByte */
    UA_Byte encoding;
    retval = Byte_decodeBinary(&encoding, NULL);
    if(retval != UA_STATUSCODE_GOOD) {
        UA_NodeId_deleteMembers(&typeId);
        return retval;
    }

    /* Search for the datatype. Default to ExtensionObject. */
    if(encoding == UA_EXTENSIONOBJECT_ENCODED_BYTESTRING &&
       (dst->type = findDataTypeByBinary(&typeId)) != NULL) {
        /* Jump over the length field (TODO: check if length matches) */
        pos += 4; 
    } else {
        /* Reset and decode as ExtensionObject */
        dst->type = &UA_TYPES[UA_TYPES_EXTENSIONOBJECT];
        pos = old_pos;
        UA_NodeId_deleteMembers(&typeId);
    }

    /* Allocate memory */
    dst->data = UA_new(dst->type);
    if(!dst->data)
        return UA_STATUSCODE_BADOUTOFMEMORY;

    /* Decode the content */
    size_t decode_index = dst->type->builtin ? dst->type->typeIndex : UA_BUILTIN_TYPES_COUNT;
    retval = decodeBinaryJumpTable[decode_index](dst->data, dst->type);
    if(retval != UA_STATUSCODE_GOOD) {
        UA_free(dst->data);
        dst->data = NULL;
    }
    return retval;
}

/* The resulting variant always has the storagetype UA_VARIANT_DATA. */
static UA_StatusCode
Variant_decodeBinary(UA_Variant *dst, const UA_DataType *_) {
    /* Decode the encoding byte */
    UA_Byte encodingByte;
    UA_StatusCode retval = Byte_decodeBinary(&encodingByte, NULL);
    if(retval != UA_STATUSCODE_GOOD)
        return retval;

    /* Return early for an empty variant (was already _inited) */
    if(encodingByte == 0)
        return UA_STATUSCODE_GOOD;

    /* Does the variant contain an array? */
    const UA_Boolean isArray = (encodingByte & UA_VARIANT_ENCODINGMASKTYPE_ARRAY) > 0;

    /* Get the datatype of the content. The type must be a builtin data type.
     * All not-builtin types are wrapped in an ExtensionObject. */
    size_t typeIndex = (size_t)((encodingByte & UA_VARIANT_ENCODINGMASKTYPE_TYPEID_MASK) - 1);
    if(typeIndex > UA_TYPES_DIAGNOSTICINFO)
        return UA_STATUSCODE_BADDECODINGERROR;
    dst->type = &UA_TYPES[typeIndex];

    /* Decode the content */
    if(isArray) {
        retval = Array_decodeBinary(&dst->data, &dst->arrayLength, dst->type);
    } else if(typeIndex != UA_TYPES_EXTENSIONOBJECT) {
        dst->data = UA_new(dst->type);
        if(!dst->data)
            return UA_STATUSCODE_BADOUTOFMEMORY;
        retval = decodeBinaryJumpTable[typeIndex](dst->data, dst->type);
    } else {
        retval = Variant_decodeBinaryUnwrapExtensionObject(dst);
    }

    /* Decode array dimensions */
    if(isArray && (encodingByte & UA_VARIANT_ENCODINGMASKTYPE_DIMENSIONS) > 0)
        retval |= Array_decodeBinary((void**)&dst->arrayDimensions,
                                     &dst->arrayDimensionsSize, &UA_TYPES[UA_TYPES_INT32]);
    return retval;
}

/* DataValue */
static UA_StatusCode
DataValue_encodeBinary(UA_DataValue const *src, const UA_DataType *_) {
    /* Set up the encoding mask */
    UA_Byte encodingMask = (UA_Byte)
        ((UA_Byte)src->hasValue |
        ((UA_Byte)src->hasStatus << 1) |
        ((UA_Byte)src->hasSourceTimestamp << 2) |
        ((UA_Byte)src->hasServerTimestamp << 3) |
        ((UA_Byte)src->hasSourcePicoseconds << 4) |
        ((UA_Byte)src->hasServerPicoseconds << 5));

    /* Encode the encoding byte */
    UA_StatusCode retval = Byte_encodeBinary(&encodingMask, NULL);
    if(retval != UA_STATUSCODE_GOOD)
        return retval;

    /* Encode the variant. Afterwards, do not return
     * UA_STATUSCODE_BADENCODINGLIMITSEXCEEDED, as the buffer might have been
     * exchanged during encoding of the variant. */
    if(src->hasValue) {
        retval = Variant_encodeBinary(&src->value, NULL);
        if(retval != UA_STATUSCODE_GOOD)
            return retval;
    }

    if(src->hasStatus)
        retval |= encodeNumericWithExchangeBuffer(&src->status,
                               (UA_encodeBinarySignature)UInt32_encodeBinary);
    if(src->hasSourceTimestamp)
        retval |= encodeNumericWithExchangeBuffer(&src->sourceTimestamp,
                               (UA_encodeBinarySignature)UInt64_encodeBinary);
    if(src->hasSourcePicoseconds)
        retval |= encodeNumericWithExchangeBuffer(&src->sourcePicoseconds,
                               (UA_encodeBinarySignature)UInt16_encodeBinary);
    if(src->hasServerTimestamp)
        retval |= encodeNumericWithExchangeBuffer(&src->serverTimestamp,
                               (UA_encodeBinarySignature)UInt64_encodeBinary);
    if(src->hasServerPicoseconds)
        retval |= encodeNumericWithExchangeBuffer(&src->serverPicoseconds,
                               (UA_encodeBinarySignature)UInt16_encodeBinary);
    UA_assert(retval != UA_STATUSCODE_BADENCODINGLIMITSEXCEEDED);
    return retval;
}

#define MAX_PICO_SECONDS 9999

static UA_StatusCode
DataValue_decodeBinary(UA_DataValue *dst, const UA_DataType *_) {
    /* Decode the encoding mask */
    UA_Byte encodingMask;
    UA_StatusCode retval = Byte_decodeBinary(&encodingMask, NULL);
    if(retval != UA_STATUSCODE_GOOD)
        return retval;

    /* Decode the content */
    if(encodingMask & 0x01) {
        dst->hasValue = true;
        retval |= Variant_decodeBinary(&dst->value, NULL);
    }
    if(encodingMask & 0x02) {
        dst->hasStatus = true;
        retval |= StatusCode_decodeBinary(&dst->status);
    }
    if(encodingMask & 0x04) {
        dst->hasSourceTimestamp = true;
        retval |= DateTime_decodeBinary(&dst->sourceTimestamp);
    }
    if(encodingMask & 0x10) {
        dst->hasSourcePicoseconds = true;
        retval |= UInt16_decodeBinary(&dst->sourcePicoseconds, NULL);
        if(dst->sourcePicoseconds > MAX_PICO_SECONDS)
            dst->sourcePicoseconds = MAX_PICO_SECONDS;
    }
    if(encodingMask & 0x08) {
        dst->hasServerTimestamp = true;
        retval |= DateTime_decodeBinary(&dst->serverTimestamp);
    }
    if(encodingMask & 0x20) {
        dst->hasServerPicoseconds = true;
        retval |= UInt16_decodeBinary(&dst->serverPicoseconds, NULL);
        if(dst->serverPicoseconds > MAX_PICO_SECONDS)
            dst->serverPicoseconds = MAX_PICO_SECONDS;
    }
    return retval;
}

/* DiagnosticInfo */
static UA_StatusCode
DiagnosticInfo_encodeBinary(const UA_DiagnosticInfo *src, const UA_DataType *_) {
    /* Set up the encoding mask */
    UA_Byte encodingMask = (UA_Byte)
        ((UA_Byte)src->hasSymbolicId | ((UA_Byte)src->hasNamespaceUri << 1) |
        ((UA_Byte)src->hasLocalizedText << 2) | ((UA_Byte)src->hasLocale << 3) |
        ((UA_Byte)src->hasAdditionalInfo << 4) | ((UA_Byte)src->hasInnerDiagnosticInfo << 5));

    /* Encode the numeric content */
    UA_StatusCode retval = Byte_encodeBinary(&encodingMask, NULL);
    if(src->hasSymbolicId)
        retval |= Int32_encodeBinary(&src->symbolicId);
    if(src->hasNamespaceUri)
        retval |= Int32_encodeBinary(&src->namespaceUri);
    if(src->hasLocalizedText)
        retval |= Int32_encodeBinary(&src->localizedText);
    if(src->hasLocale)
        retval |= Int32_encodeBinary(&src->locale);
    if(retval != UA_STATUSCODE_GOOD)
        return retval;

    /* Encode the additional info */
    if(src->hasAdditionalInfo) {
        retval = String_encodeBinary(&src->additionalInfo, NULL);
        if(retval != UA_STATUSCODE_GOOD)
            return retval;
    }

    /* From here on, do not return UA_STATUSCODE_BADENCODINGLIMITSEXCEEDED, as
     * the buffer might have been exchanged during encoding of the string. */

    /* Encode the inner status code */
    if(src->hasInnerStatusCode) {
        retval = encodeNumericWithExchangeBuffer(&src->innerStatusCode,
                              (UA_encodeBinarySignature)UInt32_encodeBinary);
        UA_assert(retval != UA_STATUSCODE_BADENCODINGLIMITSEXCEEDED);
        if(retval != UA_STATUSCODE_GOOD)
            return retval;
    }

    /* Encode the inner diagnostic info */
    if(src->hasInnerDiagnosticInfo)
        retval = UA_encodeBinaryInternal(src->innerDiagnosticInfo, &UA_TYPES[UA_TYPES_DIAGNOSTICINFO]);

    UA_assert(retval != UA_STATUSCODE_BADENCODINGLIMITSEXCEEDED);
    return retval;
}

static UA_StatusCode
DiagnosticInfo_decodeBinary(UA_DiagnosticInfo *dst, const UA_DataType *_) {
    /* Decode the encoding mask */
    UA_Byte encodingMask;
    UA_StatusCode retval = Byte_decodeBinary(&encodingMask, NULL);
    if(retval != UA_STATUSCODE_GOOD)
        return retval;

    /* Decode the content */
    if(encodingMask & 0x01) {
        dst->hasSymbolicId = true;
        retval |= Int32_decodeBinary(&dst->symbolicId);
    }
    if(encodingMask & 0x02) {
        dst->hasNamespaceUri = true;
        retval |= Int32_decodeBinary(&dst->namespaceUri);
    }
    if(encodingMask & 0x04) {
        dst->hasLocalizedText = true;
        retval |= Int32_decodeBinary(&dst->localizedText);
    }
    if(encodingMask & 0x08) {
        dst->hasLocale = true;
        retval |= Int32_decodeBinary(&dst->locale);
    }
    if(encodingMask & 0x10) {
        dst->hasAdditionalInfo = true;
        retval |= String_decodeBinary(&dst->additionalInfo, NULL);
    }
    if(encodingMask & 0x20) {
        dst->hasInnerStatusCode = true;
        retval |= StatusCode_decodeBinary(&dst->innerStatusCode);
    }
    if(encodingMask & 0x40) {
        /* innerDiagnosticInfo is allocated on the heap */
        dst->innerDiagnosticInfo = (UA_DiagnosticInfo*)UA_calloc(1, sizeof(UA_DiagnosticInfo));
        if(!dst->innerDiagnosticInfo)
            return UA_STATUSCODE_BADOUTOFMEMORY;
        dst->hasInnerDiagnosticInfo = true;
        retval |= DiagnosticInfo_decodeBinary(dst->innerDiagnosticInfo, NULL);
    }
    return retval;
}

/********************/
/* Structured Types */
/********************/

static UA_StatusCode
UA_decodeBinaryInternal(void *dst, const UA_DataType *type);

const UA_encodeBinarySignature encodeBinaryJumpTable[UA_BUILTIN_TYPES_COUNT + 1] = {
    (UA_encodeBinarySignature)Boolean_encodeBinary,
    (UA_encodeBinarySignature)Byte_encodeBinary, // SByte
    (UA_encodeBinarySignature)Byte_encodeBinary,
    (UA_encodeBinarySignature)UInt16_encodeBinary, // Int16
    (UA_encodeBinarySignature)UInt16_encodeBinary,
    (UA_encodeBinarySignature)UInt32_encodeBinary, // Int32
    (UA_encodeBinarySignature)UInt32_encodeBinary,
    (UA_encodeBinarySignature)UInt64_encodeBinary, // Int64
    (UA_encodeBinarySignature)UInt64_encodeBinary,
    (UA_encodeBinarySignature)Float_encodeBinary,
    (UA_encodeBinarySignature)Double_encodeBinary,
    (UA_encodeBinarySignature)String_encodeBinary,
    (UA_encodeBinarySignature)UInt64_encodeBinary, // DateTime
    (UA_encodeBinarySignature)Guid_encodeBinary,
    (UA_encodeBinarySignature)String_encodeBinary, // ByteString
    (UA_encodeBinarySignature)String_encodeBinary, // XmlElement
    (UA_encodeBinarySignature)NodeId_encodeBinary,
    (UA_encodeBinarySignature)ExpandedNodeId_encodeBinary,
    (UA_encodeBinarySignature)UInt32_encodeBinary, // StatusCode
    (UA_encodeBinarySignature)UA_encodeBinaryInternal, // QualifiedName
    (UA_encodeBinarySignature)LocalizedText_encodeBinary,
    (UA_encodeBinarySignature)ExtensionObject_encodeBinary,
    (UA_encodeBinarySignature)DataValue_encodeBinary,
    (UA_encodeBinarySignature)Variant_encodeBinary,
    (UA_encodeBinarySignature)DiagnosticInfo_encodeBinary,
    (UA_encodeBinarySignature)UA_encodeBinaryInternal,
};

static UA_StatusCode
UA_encodeBinaryInternal(const void *src, const UA_DataType *type) {
    uintptr_t ptr = (uintptr_t)src;
    UA_StatusCode retval = UA_STATUSCODE_GOOD;
    UA_Byte membersSize = type->membersSize;
    const UA_DataType *typelists[2] = { UA_TYPES, &type[-type->typeIndex] };
    for(size_t i = 0; i < membersSize && retval == UA_STATUSCODE_GOOD; ++i) {
        const UA_DataTypeMember *member = &type->members[i];
        const UA_DataType *membertype = &typelists[!member->namespaceZero][member->memberTypeIndex];
        if(!member->isArray) {
            ptr += member->padding;
            size_t encode_index = membertype->builtin ? membertype->typeIndex : UA_BUILTIN_TYPES_COUNT;
            size_t memSize = membertype->memSize;
            UA_Byte *oldpos = pos;
            retval = encodeBinaryJumpTable[encode_index]((const void*)ptr, membertype);
            ptr += memSize;
            if(retval == UA_STATUSCODE_BADENCODINGLIMITSEXCEEDED) {
                pos = oldpos; /* exchange/send the buffer */
                retval = exchangeBuffer();
                ptr -= member->padding + memSize; /* encode the same member in the next iteration */
                --i;
            }
        } else {
            ptr += member->padding;
            const size_t length = *((const size_t*)ptr);
            ptr += sizeof(size_t);
            retval = Array_encodeBinary(*(void *UA_RESTRICT const *)ptr, length, membertype);
            ptr += sizeof(void*);
        }
    }
    UA_assert(retval != UA_STATUSCODE_BADENCODINGLIMITSEXCEEDED);
    return retval;
}

UA_StatusCode
<<<<<<< HEAD
UA_encodeBinary(const void *data, const UA_DataType *type,
                UA_Byte **buf_pos, UA_Byte **buf_end,
                UA_ExchangeEncodeBuffer_func exchangeCallback,
                void *exchangeHandle) {
    /* Set (thread-local) global variables to minimize argument chaining */
    pos = *buf_pos;
    end = *buf_end;

    exchangeBufferCallback = exchangeCallback;
    exchangeBufferCallbackHandle = exchangeHandle;

    /* Encode */
    UA_StatusCode retval = UA_encodeBinaryInternal(data, type);

    /* Set current pos / end if the buffer has been exchanged */
    *buf_pos= pos;
    *buf_end = end;
    return retval;
}

UA_StatusCode
UA_encodeBinaryWithOffset(const void *data, const UA_DataType *type,
                          UA_ByteString *dst, size_t *offset,
                          UA_ExchangeEncodeBuffer_func exchangeCallback,
                          void *exchangeHandle) {
    UA_Byte *buf_pos= &dst->data[*offset];
    UA_Byte *buf_end = &dst->data[dst->length];
    UA_StatusCode retval = UA_encodeBinary(data, type, &buf_pos, &buf_end,
                                           exchangeCallback, exchangeHandle);
    *offset += (uintptr_t)buf_pos - (uintptr_t)&dst->data[*offset];
=======
UA_encodeBinary(const void *src, const UA_DataType *type,
                UA_Byte **bufPos, const UA_Byte **bufEnd,
                UA_exchangeEncodeBuffer exchangeCallback, void *exchangeHandle) {
    /* Set the (thread-local) pointers to save function arguments */
    pos = *bufPos;
    end = *bufEnd;
    exchangeBufferCallback = exchangeCallback;
    exchangeBufferCallbackHandle = exchangeHandle;
    UA_StatusCode retval = UA_encodeBinaryInternal(src, type);

    /* Set the current buffer position. Beware that the buffer might have been
     * exchanged internally. */
    *bufPos = pos;
    *bufEnd = end;
>>>>>>> 6b3186ab
    return retval;
}

const UA_decodeBinarySignature decodeBinaryJumpTable[UA_BUILTIN_TYPES_COUNT + 1] = {
    (UA_decodeBinarySignature)Boolean_decodeBinary,
    (UA_decodeBinarySignature)Byte_decodeBinary, // SByte
    (UA_decodeBinarySignature)Byte_decodeBinary,
    (UA_decodeBinarySignature)UInt16_decodeBinary, // Int16
    (UA_decodeBinarySignature)UInt16_decodeBinary,
    (UA_decodeBinarySignature)UInt32_decodeBinary, // Int32
    (UA_decodeBinarySignature)UInt32_decodeBinary,
    (UA_decodeBinarySignature)UInt64_decodeBinary, // Int64
    (UA_decodeBinarySignature)UInt64_decodeBinary,
    (UA_decodeBinarySignature)Float_decodeBinary,
    (UA_decodeBinarySignature)Double_decodeBinary,
    (UA_decodeBinarySignature)String_decodeBinary,
    (UA_decodeBinarySignature)UInt64_decodeBinary, // DateTime
    (UA_decodeBinarySignature)Guid_decodeBinary,
    (UA_decodeBinarySignature)String_decodeBinary, // ByteString
    (UA_decodeBinarySignature)String_decodeBinary, // XmlElement
    (UA_decodeBinarySignature)NodeId_decodeBinary,
    (UA_decodeBinarySignature)ExpandedNodeId_decodeBinary,
    (UA_decodeBinarySignature)UInt32_decodeBinary, // StatusCode
    (UA_decodeBinarySignature)UA_decodeBinaryInternal, // QualifiedName
    (UA_decodeBinarySignature)LocalizedText_decodeBinary,
    (UA_decodeBinarySignature)ExtensionObject_decodeBinary,
    (UA_decodeBinarySignature)DataValue_decodeBinary,
    (UA_decodeBinarySignature)Variant_decodeBinary,
    (UA_decodeBinarySignature)DiagnosticInfo_decodeBinary,
    (UA_decodeBinarySignature)UA_decodeBinaryInternal
};

static UA_StatusCode
UA_decodeBinaryInternal(void *dst, const UA_DataType *type) {
    uintptr_t ptr = (uintptr_t)dst;
    UA_StatusCode retval = UA_STATUSCODE_GOOD;
    UA_Byte membersSize = type->membersSize;
    const UA_DataType *typelists[2] = { UA_TYPES, &type[-type->typeIndex] };
    for(size_t i = 0; i < membersSize; ++i) {
        const UA_DataTypeMember *member = &type->members[i];
        const UA_DataType *membertype = &typelists[!member->namespaceZero][member->memberTypeIndex];
        if(!member->isArray) {
            ptr += member->padding;
            size_t fi = membertype->builtin ? membertype->typeIndex : UA_BUILTIN_TYPES_COUNT;
            size_t memSize = membertype->memSize;
            retval |= decodeBinaryJumpTable[fi]((void *UA_RESTRICT)ptr, membertype);
            ptr += memSize;
        } else {
            ptr += member->padding;
            size_t *length = (size_t*)ptr;
            ptr += sizeof(size_t);
            retval |= Array_decodeBinary((void *UA_RESTRICT *UA_RESTRICT)ptr, length, membertype);
            ptr += sizeof(void*);
        }
    }
    return retval;
}

UA_StatusCode
UA_decodeBinary(const UA_ByteString *src, size_t *offset, void *dst,
                const UA_DataType *type, size_t customTypesSize,
                const UA_DataType *customTypes) {
    /* Initialize the destination */
    memset(dst, 0, type->memSize);

    /* Store the pointers to the custom datatypes. They might be needed during
     * decoding of variants. */
    customTypesArraySize = customTypesSize;
    customTypesArray = customTypes;

    /* Set the (thread-local) position and end pointers to save function
     * arguments */
    pos = &src->data[*offset];
    end = &src->data[src->length];

    /* Decode */
    UA_StatusCode retval = UA_decodeBinaryInternal(dst, type);

    /* Clean up */
    if(retval == UA_STATUSCODE_GOOD)
        *offset = (size_t)(pos - src->data) / sizeof(UA_Byte);
    else
        UA_deleteMembers(dst, type);
    return retval;
}

/******************/
/* CalcSizeBinary */
/******************/

static size_t
Array_calcSizeBinary(const void *src, size_t length, const UA_DataType *type) {
    size_t s = 4; // length
    if(type->overlayable) {
        s += type->memSize * length;
        return s;
    }
    uintptr_t ptr = (uintptr_t)src;
    size_t encode_index = type->builtin ? type->typeIndex : UA_BUILTIN_TYPES_COUNT;
    for(size_t i = 0; i < length; ++i) {
        s += calcSizeBinaryJumpTable[encode_index]((const void*)ptr, type);
        ptr += type->memSize;
    }
    return s;
}

static size_t
calcSizeBinaryMemSize(const void *UA_RESTRICT p, const UA_DataType *type) {
    return type->memSize;
}

static size_t
String_calcSizeBinary(const UA_String *UA_RESTRICT p, const UA_DataType *_) {
    return 4 + p->length;
}

static size_t
Guid_calcSizeBinary(const UA_Guid *UA_RESTRICT p, const UA_DataType *_) {
    return 16;
}

static size_t
NodeId_calcSizeBinary(const UA_NodeId *UA_RESTRICT src, const UA_DataType *_) {
    size_t s = 1; // encoding byte
    switch (src->identifierType) {
    case UA_NODEIDTYPE_NUMERIC:
        if(src->identifier.numeric > UA_UINT16_MAX || src->namespaceIndex > UA_BYTE_MAX) {
            s += 6;
        } else if(src->identifier.numeric > UA_BYTE_MAX || src->namespaceIndex > 0) {
            s += 3;
        } else {
            s += 1;
        }
        break;
    case UA_NODEIDTYPE_BYTESTRING:
    case UA_NODEIDTYPE_STRING:
        s += 2;
        s += String_calcSizeBinary(&src->identifier.string, NULL);
        break;
    case UA_NODEIDTYPE_GUID:
        s += 18;
        break;
    default:
        return 0;
    }
    return s;
}

static size_t
ExpandedNodeId_calcSizeBinary(const UA_ExpandedNodeId *src, const UA_DataType *_) {
    size_t s = NodeId_calcSizeBinary(&src->nodeId, NULL);
    if(src->namespaceUri.length > 0)
        s += String_calcSizeBinary(&src->namespaceUri, NULL);
    if(src->serverIndex > 0)
        s += 4;
    return s;
}

static size_t
LocalizedText_calcSizeBinary(const UA_LocalizedText *src, UA_DataType *_) {
    size_t s = 1; // encoding byte
    if(src->locale.data)
        s += String_calcSizeBinary(&src->locale, NULL);
    if(src->text.data)
        s += String_calcSizeBinary(&src->text, NULL);
    return s;
}

static size_t
ExtensionObject_calcSizeBinary(const UA_ExtensionObject *src, UA_DataType *_) {
    size_t s = 1; // encoding byte
    if(src->encoding > UA_EXTENSIONOBJECT_ENCODED_XML) {
        if(!src->content.decoded.type || !src->content.decoded.data)
            return 0;
        if(src->content.decoded.type->typeId.identifierType != UA_NODEIDTYPE_NUMERIC)
            return 0;
        s += NodeId_calcSizeBinary(&src->content.decoded.type->typeId, NULL);
        s += 4; // length
        const UA_DataType *type = src->content.decoded.type;
        size_t encode_index = type->builtin ? type->typeIndex : UA_BUILTIN_TYPES_COUNT;
        s += calcSizeBinaryJumpTable[encode_index](src->content.decoded.data, type);
    } else {
        s += NodeId_calcSizeBinary(&src->content.encoded.typeId, NULL);
        switch (src->encoding) {
        case UA_EXTENSIONOBJECT_ENCODED_NOBODY:
            break;
        case UA_EXTENSIONOBJECT_ENCODED_BYTESTRING:
        case UA_EXTENSIONOBJECT_ENCODED_XML:
            s += String_calcSizeBinary(&src->content.encoded.body, NULL);
            break;
        default:
            return 0;
        }
    }
    return s;
}

static size_t
Variant_calcSizeBinary(UA_Variant const *src, UA_DataType *_) {
    size_t s = 1; /* encoding byte */
    if(!src->type)
        return s;

    UA_Boolean isArray = src->arrayLength > 0 || src->data <= UA_EMPTY_ARRAY_SENTINEL;
    UA_Boolean hasDimensions = isArray && src->arrayDimensionsSize > 0;
    UA_Boolean isBuiltin = src->type->builtin;

    UA_NodeId typeId;
    UA_NodeId_init(&typeId);
    size_t encode_index = src->type->typeIndex;
    if(!isBuiltin) {
        encode_index = UA_BUILTIN_TYPES_COUNT;
        typeId = src->type->typeId;
        if(typeId.identifierType != UA_NODEIDTYPE_NUMERIC)
            return 0;
    }

    size_t length = src->arrayLength;
    if(isArray)
        s += 4;
    else
        length = 1;

    uintptr_t ptr = (uintptr_t)src->data;
    size_t memSize = src->type->memSize;
    for(size_t i = 0; i < length; ++i) {
        if(!isBuiltin) {
            /* The type is wrapped inside an extensionobject */
            s += NodeId_calcSizeBinary(&typeId, NULL);
            s += 1 + 4; // encoding byte + length
        }
        s += calcSizeBinaryJumpTable[encode_index]((const void*)ptr, src->type);
        ptr += memSize;
    }

    if(hasDimensions)
        s += Array_calcSizeBinary(src->arrayDimensions, src->arrayDimensionsSize,
                                  &UA_TYPES[UA_TYPES_INT32]);
    return s;
}

static size_t
DataValue_calcSizeBinary(const UA_DataValue *src, UA_DataType *_) {
    size_t s = 1; // encoding byte
    if(src->hasValue)
        s += Variant_calcSizeBinary(&src->value, NULL);
    if(src->hasStatus)
        s += 4;
    if(src->hasSourceTimestamp)
        s += 8;
    if(src->hasSourcePicoseconds)
        s += 2;
    if(src->hasServerTimestamp)
        s += 8;
    if(src->hasServerPicoseconds)
        s += 2;
    return s;
}

static size_t
DiagnosticInfo_calcSizeBinary(const UA_DiagnosticInfo *src, UA_DataType *_) {
    size_t s = 1; // encoding byte
    if(src->hasSymbolicId)
        s += 4;
    if(src->hasNamespaceUri)
        s += 4;
    if(src->hasLocalizedText)
        s += 4;
    if(src->hasLocale)
        s += 4;
    if(src->hasAdditionalInfo)
        s += String_calcSizeBinary(&src->additionalInfo, NULL);
    if(src->hasInnerStatusCode)
        s += 4;
    if(src->hasInnerDiagnosticInfo)
        s += DiagnosticInfo_calcSizeBinary(src->innerDiagnosticInfo, NULL);
    return s;
}

const UA_calcSizeBinarySignature calcSizeBinaryJumpTable[UA_BUILTIN_TYPES_COUNT + 1] = {
    (UA_calcSizeBinarySignature)calcSizeBinaryMemSize, // Boolean
    (UA_calcSizeBinarySignature)calcSizeBinaryMemSize, // Byte
    (UA_calcSizeBinarySignature)calcSizeBinaryMemSize,
    (UA_calcSizeBinarySignature)calcSizeBinaryMemSize, // Int16
    (UA_calcSizeBinarySignature)calcSizeBinaryMemSize,
    (UA_calcSizeBinarySignature)calcSizeBinaryMemSize, // Int32
    (UA_calcSizeBinarySignature)calcSizeBinaryMemSize,
    (UA_calcSizeBinarySignature)calcSizeBinaryMemSize, // Int64
    (UA_calcSizeBinarySignature)calcSizeBinaryMemSize,
    (UA_calcSizeBinarySignature)calcSizeBinaryMemSize, // Float
    (UA_calcSizeBinarySignature)calcSizeBinaryMemSize, // Double
    (UA_calcSizeBinarySignature)String_calcSizeBinary,
    (UA_calcSizeBinarySignature)calcSizeBinaryMemSize, // DateTime
    (UA_calcSizeBinarySignature)Guid_calcSizeBinary,
    (UA_calcSizeBinarySignature)String_calcSizeBinary, // ByteString
    (UA_calcSizeBinarySignature)String_calcSizeBinary, // XmlElement
    (UA_calcSizeBinarySignature)NodeId_calcSizeBinary,
    (UA_calcSizeBinarySignature)ExpandedNodeId_calcSizeBinary,
    (UA_calcSizeBinarySignature)calcSizeBinaryMemSize, // StatusCode
    (UA_calcSizeBinarySignature)UA_calcSizeBinary, // QualifiedName
    (UA_calcSizeBinarySignature)LocalizedText_calcSizeBinary,
    (UA_calcSizeBinarySignature)ExtensionObject_calcSizeBinary,
    (UA_calcSizeBinarySignature)DataValue_calcSizeBinary,
    (UA_calcSizeBinarySignature)Variant_calcSizeBinary,
    (UA_calcSizeBinarySignature)DiagnosticInfo_calcSizeBinary,
    (UA_calcSizeBinarySignature)UA_calcSizeBinary
};

size_t
UA_calcSizeBinary(void *p, const UA_DataType *type) {
    size_t s = 0;
    uintptr_t ptr = (uintptr_t)p;
    UA_Byte membersSize = type->membersSize;
    const UA_DataType *typelists[2] = { UA_TYPES, &type[-type->typeIndex] };
    for(size_t i = 0; i < membersSize; ++i) {
        const UA_DataTypeMember *member = &type->members[i];
        const UA_DataType *membertype = &typelists[!member->namespaceZero][member->memberTypeIndex];
        if(!member->isArray) {
            ptr += member->padding;
            size_t encode_index = membertype->builtin ? membertype->typeIndex : UA_BUILTIN_TYPES_COUNT;
            s += calcSizeBinaryJumpTable[encode_index]((const void*)ptr, membertype);
            ptr += membertype->memSize;
        } else {
            ptr += member->padding;
            const size_t length = *((const size_t*)ptr);
            ptr += sizeof(size_t);
            s += Array_calcSizeBinary(*(void *UA_RESTRICT const *)ptr, length, membertype);
            ptr += sizeof(void*);
        }
    }
    return s;
}<|MERGE_RESOLUTION|>--- conflicted
+++ resolved
@@ -82,49 +82,25 @@
  * DiagnosticInfo_encodeBinary */
 
 /* Thread-local buffers used for exchanging the buffer for chunking */
-<<<<<<< HEAD
 UA_THREAD_LOCAL UA_ExchangeEncodeBuffer_func exchangeBufferCallback;
-=======
-UA_THREAD_LOCAL UA_exchangeEncodeBuffer exchangeBufferCallback;
->>>>>>> 6b3186ab
 UA_THREAD_LOCAL void *exchangeBufferCallbackHandle;
 
 /* Send the current chunk and replace the buffer */
 static UA_StatusCode
-exchangeBuffer(void) {
-    if(!exchangeBufferCallback)
-        return UA_STATUSCODE_BADENCODINGERROR;
-
-<<<<<<< HEAD
-    /* Store context variables. This is required so that a call to UA_encode
-     * can be made from within the exchangeBufferCallback. For example to encode
-     * the chunk header */
-    UA_ExchangeEncodeBuffer_func store_exchangeBufferCallback = exchangeBufferCallback;
-=======
-    /* Store context variables since exchangeBuffer might call UA_encode itself */
-    UA_exchangeEncodeBuffer store_exchangeBufferCallback = exchangeBufferCallback;
->>>>>>> 6b3186ab
-    void *store_exchangeBufferCallbackHandle = exchangeBufferCallbackHandle;
-    UA_Byte *store_pos = pos;
-    UA_Byte *store_end = end;
-
-<<<<<<< HEAD
-    UA_StatusCode retval = exchangeBufferCallback(exchangeBufferCallbackHandle,
-                                                  &store_pos, &store_end);
-
-    /* Restore context variables. */
-    exchangeBufferCallback = store_exchangeBufferCallback;
-    exchangeBufferCallbackHandle = store_exchangeBufferCallbackHandle;
-    pos = store_pos;
-    end = store_end;
-=======
-    UA_StatusCode retval = exchangeBufferCallback(exchangeBufferCallbackHandle, &pos, &end);
-
-    /* Restore context variables */
-    exchangeBufferCallback = store_exchangeBufferCallback;
-    exchangeBufferCallbackHandle = store_exchangeBufferCallbackHandle;
->>>>>>> 6b3186ab
-    return retval;
+exchangeBuffer(void) {
+    if(!exchangeBufferCallback)
+        return UA_STATUSCODE_BADENCODINGERROR;
+
+    /* Store context variables since exchangeBuffer might call UA_encode itself */
+    UA_ExchangeEncodeBuffer_func store_exchangeBufferCallback = exchangeBufferCallback;
+    void *store_exchangeBufferCallbackHandle = exchangeBufferCallbackHandle;
+
+    UA_StatusCode retval = exchangeBufferCallback(exchangeBufferCallbackHandle, &pos, &end);
+
+    /* Restore context variables */
+    exchangeBufferCallback = store_exchangeBufferCallback;
+    exchangeBufferCallbackHandle = store_exchangeBufferCallbackHandle;
+    return retval;
 }
 
 /*****************/
@@ -1468,54 +1444,21 @@
 }
 
 UA_StatusCode
-<<<<<<< HEAD
-UA_encodeBinary(const void *data, const UA_DataType *type,
-                UA_Byte **buf_pos, UA_Byte **buf_end,
-                UA_ExchangeEncodeBuffer_func exchangeCallback,
-                void *exchangeHandle) {
-    /* Set (thread-local) global variables to minimize argument chaining */
-    pos = *buf_pos;
-    end = *buf_end;
-
-    exchangeBufferCallback = exchangeCallback;
-    exchangeBufferCallbackHandle = exchangeHandle;
-
-    /* Encode */
-    UA_StatusCode retval = UA_encodeBinaryInternal(data, type);
-
-    /* Set current pos / end if the buffer has been exchanged */
-    *buf_pos= pos;
-    *buf_end = end;
-    return retval;
-}
-
-UA_StatusCode
-UA_encodeBinaryWithOffset(const void *data, const UA_DataType *type,
-                          UA_ByteString *dst, size_t *offset,
-                          UA_ExchangeEncodeBuffer_func exchangeCallback,
-                          void *exchangeHandle) {
-    UA_Byte *buf_pos= &dst->data[*offset];
-    UA_Byte *buf_end = &dst->data[dst->length];
-    UA_StatusCode retval = UA_encodeBinary(data, type, &buf_pos, &buf_end,
-                                           exchangeCallback, exchangeHandle);
-    *offset += (uintptr_t)buf_pos - (uintptr_t)&dst->data[*offset];
-=======
-UA_encodeBinary(const void *src, const UA_DataType *type,
-                UA_Byte **bufPos, const UA_Byte **bufEnd,
-                UA_exchangeEncodeBuffer exchangeCallback, void *exchangeHandle) {
-    /* Set the (thread-local) pointers to save function arguments */
-    pos = *bufPos;
-    end = *bufEnd;
-    exchangeBufferCallback = exchangeCallback;
-    exchangeBufferCallbackHandle = exchangeHandle;
-    UA_StatusCode retval = UA_encodeBinaryInternal(src, type);
-
-    /* Set the current buffer position. Beware that the buffer might have been
-     * exchanged internally. */
-    *bufPos = pos;
-    *bufEnd = end;
->>>>>>> 6b3186ab
-    return retval;
+UA_encodeBinary(const void *src, const UA_DataType *type,
+                UA_Byte **bufPos, const UA_Byte **bufEnd,
+                UA_ExchangeEncodeBuffer_func exchangeCallback, void *exchangeHandle) {
+    /* Set the (thread-local) pointers to save function arguments */
+    pos = *bufPos;
+    end = *bufEnd;
+    exchangeBufferCallback = exchangeCallback;
+    exchangeBufferCallbackHandle = exchangeHandle;
+    UA_StatusCode retval = UA_encodeBinaryInternal(src, type);
+
+    /* Set the current buffer position. Beware that the buffer might have been
+    * exchanged internally. */
+    *bufPos = pos;
+    *bufEnd = end;
+    return retval;
 }
 
 const UA_decodeBinarySignature decodeBinaryJumpTable[UA_BUILTIN_TYPES_COUNT + 1] = {
