#include "ua_util.h"
#include "ua_types_encoding_binary.h"
#include "ua_types_generated.h"
#include "ua_types_generated_handling.h"

/* There is no robust way to detect float endianness in clang. This warning can
 * be removed if the target is known to be little endian with floats in the IEEE
 * 754 format. */
#if defined(__clang__)
# pragma GCC diagnostic push
# pragma GCC diagnostic warning "-W#warnings"
#endif

#ifndef UA_BINARY_OVERLAYABLE_INTEGER
# warning Integer endianness could not be detected to be little endian. Use slow generic encoding.
#endif
#ifndef UA_BINARY_OVERLAYABLE_FLOAT
# warning Float endianness could not be detected to be little endian in the IEEE 754 format. Use slow generic encoding.
#endif

#if defined(__clang__)
# pragma GCC diagnostic pop
#endif

/* Jumptables for de-/encoding and computing the buffer length */
typedef UA_StatusCode (*UA_encodeBinarySignature)(const void *UA_RESTRICT src, const UA_DataType *type);
static const UA_encodeBinarySignature encodeBinaryJumpTable[UA_BUILTIN_TYPES_COUNT + 1];

typedef UA_StatusCode (*UA_decodeBinarySignature)(void *UA_RESTRICT dst, const UA_DataType *type);
static const UA_decodeBinarySignature decodeBinaryJumpTable[UA_BUILTIN_TYPES_COUNT + 1];

typedef size_t (*UA_calcSizeBinarySignature)(const void *UA_RESTRICT p, const UA_DataType *contenttype);
static const UA_calcSizeBinarySignature calcSizeBinaryJumpTable[UA_BUILTIN_TYPES_COUNT + 1];

/* We give pointers to the current position and the last position in the buffer
   instead of a string with an offset. */
UA_THREAD_LOCAL UA_Byte * pos;
UA_THREAD_LOCAL UA_Byte * end;

/* The code UA_STATUSCODE_BADENCODINGLIMITSEXCEEDED is returned only when the
 * end of the buffer is reached. This error is caught. We then try to send the
 * current chunk and continue with the next. */

/* Thread-local buffers used for exchanging the buffer for chunking */
UA_THREAD_LOCAL UA_ByteString *encodeBuf; /* the original buffer */
UA_THREAD_LOCAL UA_exchangeEncodeBuffer exchangeBufferCallback;
UA_THREAD_LOCAL void *exchangeBufferCallbackHandle;

/* Send the current chunk and replace the buffer */
static UA_StatusCode exchangeBuffer(void) {
    if(!exchangeBufferCallback)
        return UA_STATUSCODE_BADENCODINGERROR;

    /* store context variables since chunk-sending might call UA_encode itself */
    UA_ByteString *store_encodeBuf = encodeBuf;
    UA_exchangeEncodeBuffer store_exchangeBufferCallback = exchangeBufferCallback;
    void *store_exchangeBufferCallbackHandle = exchangeBufferCallbackHandle;

    size_t offset = ((uintptr_t)pos - (uintptr_t)encodeBuf->data) / sizeof(UA_Byte);
    UA_StatusCode retval = exchangeBufferCallback(exchangeBufferCallbackHandle, encodeBuf, offset);

    /* restore context variables */
    encodeBuf = store_encodeBuf;
    exchangeBufferCallback = store_exchangeBufferCallback;
    exchangeBufferCallbackHandle = store_exchangeBufferCallbackHandle;

    /* set pos and end in order to continue encoding */
    pos = encodeBuf->data;
    end = &encodeBuf->data[encodeBuf->length];
    return retval;
}

/*****************/
/* Integer Types */
/*****************/

/* The following en/decoding functions are used only when the architecture isn't
   little-endian. */
static void UA_encode16(const UA_UInt16 v, UA_Byte buf[2]) {
    buf[0] = (UA_Byte)v; buf[1] = (UA_Byte)(v >> 8);
}
static void UA_decode16(const UA_Byte buf[2], UA_UInt16 *v) {
    *v = (UA_UInt16)((UA_UInt16)buf[0] + (((UA_UInt16)buf[1]) << 8));
}
static void UA_encode32(const UA_UInt32 v, UA_Byte buf[4]) {
    buf[0] = (UA_Byte)v;         buf[1] = (UA_Byte)(v >> 8);
    buf[2] = (UA_Byte)(v >> 16); buf[3] = (UA_Byte)(v >> 24);
}
static void UA_decode32(const UA_Byte buf[4], UA_UInt32 *v) {
    *v = (UA_UInt32)((UA_UInt32)buf[0] + (((UA_UInt32)buf[1]) << 8) +
                    (((UA_UInt32)buf[2]) << 16) + (((UA_UInt32)buf[3]) << 24));
}
static void UA_encode64(const UA_UInt64 v, UA_Byte buf[8]) {
    buf[0] = (UA_Byte)v;         buf[1] = (UA_Byte)(v >> 8);
    buf[2] = (UA_Byte)(v >> 16); buf[3] = (UA_Byte)(v >> 24);
    buf[4] = (UA_Byte)(v >> 32); buf[5] = (UA_Byte)(v >> 40);
    buf[6] = (UA_Byte)(v >> 48); buf[7] = (UA_Byte)(v >> 56);
}
static void UA_decode64(const UA_Byte buf[8], UA_UInt64 *v) {
    *v = (UA_UInt64)((UA_UInt64)buf[0] + (((UA_UInt64)buf[1]) << 8) +
                    (((UA_UInt64)buf[2]) << 16) + (((UA_UInt64)buf[3]) << 24) +
                    (((UA_UInt64)buf[4]) << 32) + (((UA_UInt64)buf[5]) << 40) +
                    (((UA_UInt64)buf[6]) << 48) + (((UA_UInt64)buf[7]) << 56));
}

/* Boolean */
static UA_StatusCode
Boolean_encodeBinary(const UA_Boolean *src, const UA_DataType *_) {
    if(pos + sizeof(UA_Boolean) > end)
        return UA_STATUSCODE_BADENCODINGLIMITSEXCEEDED;
    *pos = *(const UA_Byte*)src;
    pos++;
    return UA_STATUSCODE_GOOD;
}

static UA_StatusCode
Boolean_decodeBinary(UA_Boolean *dst, const UA_DataType *_) {
    if(pos + sizeof(UA_Boolean) > end)
        return UA_STATUSCODE_BADDECODINGERROR;
    *dst = (*pos > 0) ? true : false;
    pos++;
    return UA_STATUSCODE_GOOD;
}

/* Byte */
static UA_StatusCode
Byte_encodeBinary(const UA_Byte *src, const UA_DataType *_) {
    if(pos + sizeof(UA_Byte) > end)
        return UA_STATUSCODE_BADENCODINGLIMITSEXCEEDED;
    *pos = *(const UA_Byte*)src;
    pos++;
    return UA_STATUSCODE_GOOD;
}

static UA_StatusCode
Byte_decodeBinary(UA_Byte *dst, const UA_DataType *_) {
    if(pos + sizeof(UA_Byte) > end)
        return UA_STATUSCODE_BADDECODINGERROR;
    *dst = *pos;
    pos++;
    return UA_STATUSCODE_GOOD;
}

/* UInt16 */
static UA_StatusCode
UInt16_encodeBinary(UA_UInt16 const *src, const UA_DataType *_) {
    if(pos + sizeof(UA_UInt16) > end)
        return UA_STATUSCODE_BADENCODINGLIMITSEXCEEDED;
#if UA_BINARY_OVERLAYABLE_INTEGER
    memcpy(pos, src, sizeof(UA_UInt16));
#else
    UA_encode16(*src, pos);
#endif
    pos += 2;
    return UA_STATUSCODE_GOOD;
}

static UA_INLINE UA_StatusCode
Int16_encodeBinary(UA_Int16 const *src, const UA_DataType *_) {
    return UInt16_encodeBinary((const UA_UInt16*)src, NULL);
}

static UA_StatusCode
UInt16_decodeBinary(UA_UInt16 *dst, const UA_DataType *_) {
    if(pos + sizeof(UA_UInt16) > end)
        return UA_STATUSCODE_BADDECODINGERROR;
#if UA_BINARY_OVERLAYABLE_INTEGER
    memcpy(dst, pos, sizeof(UA_UInt16));
#else
    UA_decode16(pos, dst);
#endif
    pos += 2;
    return UA_STATUSCODE_GOOD;
}

static UA_INLINE UA_StatusCode
Int16_decodeBinary(UA_Int16 *dst) { return UInt16_decodeBinary((UA_UInt16*)dst, NULL); }

/* UInt32 */
static UA_StatusCode
UInt32_encodeBinary(UA_UInt32 const *src, const UA_DataType *_) {
    if(pos + sizeof(UA_UInt32) > end)
        return UA_STATUSCODE_BADENCODINGLIMITSEXCEEDED;
#if UA_BINARY_OVERLAYABLE_INTEGER
    memcpy(pos, src, sizeof(UA_UInt32));
#else
    UA_encode32(*src, pos);
#endif
    pos += 4;
    return UA_STATUSCODE_GOOD;
}

static UA_INLINE UA_StatusCode
Int32_encodeBinary(UA_Int32 const *src) { return UInt32_encodeBinary((const UA_UInt32*)src, NULL); }

static UA_INLINE UA_StatusCode
StatusCode_encodeBinary(UA_StatusCode const *src) { return UInt32_encodeBinary((const UA_UInt32*)src, NULL); }

static UA_StatusCode
UInt32_decodeBinary(UA_UInt32 *dst, const UA_DataType *_) {
    if(pos + sizeof(UA_UInt32) > end)
        return UA_STATUSCODE_BADDECODINGERROR;
#if UA_BINARY_OVERLAYABLE_INTEGER
    memcpy(dst, pos, sizeof(UA_UInt32));
#else
    UA_decode32(pos, dst);
#endif
    pos += 4;
    return UA_STATUSCODE_GOOD;
}

static UA_INLINE UA_StatusCode
Int32_decodeBinary(UA_Int32 *dst) { return UInt32_decodeBinary((UA_UInt32*)dst, NULL); }

static UA_INLINE UA_StatusCode
StatusCode_decodeBinary(UA_StatusCode *dst) { return UInt32_decodeBinary((UA_UInt32*)dst, NULL); }

/* UInt64 */
static UA_StatusCode
UInt64_encodeBinary(UA_UInt64 const *src, const UA_DataType *_) {
    if(pos + sizeof(UA_UInt64) > end)
        return UA_STATUSCODE_BADENCODINGLIMITSEXCEEDED;
#if UA_BINARY_OVERLAYABLE_INTEGER
    memcpy(pos, src, sizeof(UA_UInt64));
#else
    UA_encode64(*src, pos);
#endif
    pos += 8;
    return UA_STATUSCODE_GOOD;
}

static UA_INLINE UA_StatusCode
Int64_encodeBinary(UA_Int64 const *src) { return UInt64_encodeBinary((const UA_UInt64*)src, NULL); }

static UA_INLINE UA_StatusCode
DateTime_encodeBinary(UA_DateTime const *src) { return UInt64_encodeBinary((const UA_UInt64*)src, NULL); }

static UA_StatusCode
UInt64_decodeBinary(UA_UInt64 *dst, const UA_DataType *_) {
    if(pos + sizeof(UA_UInt64) > end)
        return UA_STATUSCODE_BADDECODINGERROR;
#if UA_BINARY_OVERLAYABLE_INTEGER
    memcpy(dst, pos, sizeof(UA_UInt64));
#else
    UA_decode64(pos, dst);
#endif
    pos += 8;
    return UA_STATUSCODE_GOOD;
}

static UA_INLINE UA_StatusCode
Int64_decodeBinary(UA_Int64 *dst) { return UInt64_decodeBinary((UA_UInt64*)dst, NULL); }

static UA_INLINE UA_StatusCode
DateTime_decodeBinary(UA_DateTime *dst) { return UInt64_decodeBinary((UA_UInt64*)dst, NULL); }

/************************/
/* Floating Point Types */
/************************/

#if UA_BINARY_OVERLAYABLE_FLOAT
# define Float_encodeBinary UInt32_encodeBinary
# define Float_decodeBinary UInt32_decodeBinary
# define Double_encodeBinary UInt64_encodeBinary
# define Double_decodeBinary UInt64_decodeBinary
#else

#include <math.h>

/* Handling of IEEE754 floating point values was taken from Beej's Guide to
   Network Programming (http://beej.us/guide/bgnet/) and enhanced to cover the
   edge cases +/-0, +/-inf and nan. */
static uint64_t pack754(long double f, unsigned bits, unsigned expbits) {
    unsigned significandbits = bits - expbits - 1;
    long double fnorm;
    long long sign;
    if (f < 0) { sign = 1; fnorm = -f; }
    else { sign = 0; fnorm = f; }
    int shift = 0;
    while(fnorm >= 2.0) { fnorm /= 2.0; shift++; }
    while(fnorm < 1.0) { fnorm *= 2.0; shift--; }
    fnorm = fnorm - 1.0;
    long long significand = (long long)(fnorm * ((float)(1LL<<significandbits) + 0.5f));
    long long exponent = shift + ((1<<(expbits-1)) - 1);
    return (uint64_t)((sign<<(bits-1)) | (exponent<<(bits-expbits-1)) | significand);
}

static long double unpack754(uint64_t i, unsigned bits, unsigned expbits) {
    unsigned significandbits = bits - expbits - 1;
    long double result = (long double)(i&(uint64_t)((1LL<<significandbits)-1));
    result /= (1LL<<significandbits);
    result += 1.0f;
    unsigned bias = (unsigned)(1<<(expbits-1)) - 1;
    long long shift = (long long)((i>>significandbits) & (uint64_t)((1LL<<expbits)-1)) - bias;
    while(shift > 0) { result *= 2.0; shift--; }
    while(shift < 0) { result /= 2.0; shift++; }
    result *= ((i>>(bits-1))&1)? -1.0: 1.0;
    return result;
}

/* Float */
#define FLOAT_NAN 0xffc00000
#define FLOAT_INF 0x7f800000
#define FLOAT_NEG_INF 0xff800000
#define FLOAT_NEG_ZERO 0x80000000

static UA_StatusCode
Float_encodeBinary(UA_Float const *src, const UA_DataType *_) {
    UA_Float f = *src;
    UA_UInt32 encoded;
    //cppcheck-suppress duplicateExpression
    if(f != f) encoded = FLOAT_NAN;
    else if(f == 0.0f) encoded = signbit(f) ? FLOAT_NEG_ZERO : 0;
    //cppcheck-suppress duplicateExpression
    else if(f/f != f/f) encoded = f > 0 ? FLOAT_INF : FLOAT_NEG_INF;
    else encoded = (UA_UInt32)pack754(f, 32, 8);
    return UInt32_encodeBinary(&encoded, NULL);
}

static UA_StatusCode
Float_decodeBinary(UA_Float *dst, const UA_DataType *_) {
    UA_UInt32 decoded;
    UA_StatusCode retval = UInt32_decodeBinary(&decoded, NULL);
    if(retval != UA_STATUSCODE_GOOD)
        return retval;
    if(decoded == 0) *dst = 0.0f;
    else if(decoded == FLOAT_NEG_ZERO) *dst = -0.0f;
    else if(decoded == FLOAT_INF) *dst = INFINITY;
    else if(decoded == FLOAT_NEG_INF) *dst = -INFINITY;
    if((decoded >= 0x7f800001 && decoded <= 0x7fffffff) ||
       (decoded >= 0xff800001 && decoded <= 0xffffffff)) *dst = NAN;
    else *dst = (UA_Float)unpack754(decoded, 32, 8);
    return UA_STATUSCODE_GOOD;
}

/* Double */
#define DOUBLE_NAN 0xfff8000000000000L
#define DOUBLE_INF 0x7ff0000000000000L
#define DOUBLE_NEG_INF 0xfff0000000000000L
#define DOUBLE_NEG_ZERO 0x8000000000000000L

static UA_StatusCode
Double_encodeBinary(UA_Double const *src, const UA_DataType *_) {
    UA_Double d = *src;
    UA_UInt64 encoded;
    //cppcheck-suppress duplicateExpression
    if(d != d) encoded = DOUBLE_NAN;
    else if(d == 0.0) encoded = signbit(d) ? DOUBLE_NEG_ZERO : 0;
    //cppcheck-suppress duplicateExpression
    else if(d/d != d/d) encoded = d > 0 ? DOUBLE_INF : DOUBLE_NEG_INF;
    else encoded = pack754(d, 64, 11);
    return UInt64_encodeBinary(&encoded, NULL);
}

static UA_StatusCode
Double_decodeBinary(UA_Double *dst, const UA_DataType *_) {
    UA_UInt64 decoded;
    UA_StatusCode retval = UInt64_decodeBinary(&decoded, NULL);
    if(retval != UA_STATUSCODE_GOOD)
        return retval;
    if(decoded == 0) *dst = 0.0;
    else if(decoded == DOUBLE_NEG_ZERO) *dst = -0.0;
    else if(decoded == DOUBLE_INF) *dst = INFINITY;
    else if(decoded == DOUBLE_NEG_INF) *dst = -INFINITY;
    //cppcheck-suppress redundantCondition
    if((decoded >= 0x7ff0000000000001L && decoded <= 0x7fffffffffffffffL) ||
       (decoded >= 0xfff0000000000001L && decoded <= 0xffffffffffffffffL)) *dst = NAN;
    else *dst = (UA_Double)unpack754(decoded, 64, 11);
    return UA_STATUSCODE_GOOD;
}

#endif

/******************/
/* Array Handling */
/******************/

static UA_StatusCode
Array_encodeBinary(const void *src, size_t length, const UA_DataType *type) {
    UA_Int32 signed_length = -1;
    if(length > UA_INT32_MAX)
        return UA_STATUSCODE_BADINTERNALERROR;
    if(length > 0)
        signed_length = (UA_Int32)length;
    else if(src == UA_EMPTY_ARRAY_SENTINEL)
        signed_length = 0;
    UA_StatusCode retval = Int32_encodeBinary(&signed_length);
    if(retval != UA_STATUSCODE_GOOD || length == 0)
        return retval;

    if(type->overlayable) {
        size_t i = 0; /* the number of already encoded elements */
        while(end < pos + (type->memSize * (length-i))) {
            /* not enough space, need to exchange the buffer */
            size_t elements = ((uintptr_t)end - (uintptr_t)pos) / (sizeof(UA_Byte) * type->memSize);
            memcpy(pos, src, type->memSize * elements);
            pos += type->memSize * elements;
            i += elements;
            retval = exchangeBuffer();
            if(retval != UA_STATUSCODE_GOOD)
                return retval;
        }
        /* encode the remaining elements */
        memcpy(pos, src, type->memSize * (length-i));
        pos += type->memSize * (length-i);
        return UA_STATUSCODE_GOOD;
    }

    uintptr_t ptr = (uintptr_t)src;
    size_t encode_index = type->builtin ? type->typeIndex : UA_BUILTIN_TYPES_COUNT;
    for(size_t i = 0; i < length && retval == UA_STATUSCODE_GOOD; i++) {
        UA_Byte *oldpos = pos;
        retval = encodeBinaryJumpTable[encode_index]((const void*)ptr, type);
        ptr += type->memSize;
        if(retval == UA_STATUSCODE_BADENCODINGLIMITSEXCEEDED) {
            /* exchange the buffer and try to encode the same element once more */
            pos = oldpos;
            retval = exchangeBuffer();
            /* Repeat encoding of the same element */
            ptr -= type->memSize;
            i--;
        }
    }
    return retval;
}

static UA_StatusCode
Array_decodeBinary(void *UA_RESTRICT *UA_RESTRICT dst, size_t *out_length,
                   const UA_DataType *type) {
    /* decode the length */
    UA_Int32 signed_length;
    UA_StatusCode retval = Int32_decodeBinary(&signed_length);
    if(retval != UA_STATUSCODE_GOOD)
        return retval;

    /* check the length */
    if(signed_length <= 0) {
        *dst = NULL;
        if(signed_length == 0)
            *dst = UA_EMPTY_ARRAY_SENTINEL;
        return UA_STATUSCODE_GOOD;
    }
    size_t length = (size_t)signed_length;

    /* filter out arrays that can obviously not be parsed, because the message
       is too small */
    if(pos + ((type->memSize * length) / 32) > end)
        return UA_STATUSCODE_BADDECODINGERROR;

    /* allocate memory */
    *dst = UA_calloc(1, type->memSize * length);
    if(!*dst)
        return UA_STATUSCODE_BADOUTOFMEMORY;

    if(type->overlayable) {
        /* memcpy overlayable array */
        if(end < pos + (type->memSize * length)) {
            UA_free(*dst);
            *dst = NULL;
            return UA_STATUSCODE_BADDECODINGERROR;
        }
        memcpy(*dst, pos, type->memSize * length);
        pos += type->memSize * length;
    } else {
        /* Decode array members */
        uintptr_t ptr = (uintptr_t)*dst;
        size_t decode_index = type->builtin ? type->typeIndex : UA_BUILTIN_TYPES_COUNT;
        for(size_t i = 0; i < length; i++) {
            retval = decodeBinaryJumpTable[decode_index]((void*)ptr, type);
            if(retval != UA_STATUSCODE_GOOD) {
                UA_Array_delete(*dst, i, type);
                *dst = NULL;
                return retval;
            }
            ptr += type->memSize;
        }
    }
    *out_length = length;
    return UA_STATUSCODE_GOOD;
}

/*****************/
/* Builtin Types */
/*****************/

static UA_StatusCode
String_encodeBinary(UA_String const *src, const UA_DataType *_) {
    return Array_encodeBinary(src->data, src->length, &UA_TYPES[UA_TYPES_BYTE]);
}

static UA_StatusCode
String_decodeBinary(UA_String *dst, const UA_DataType *_) {
    return Array_decodeBinary((void**)&dst->data, &dst->length, &UA_TYPES[UA_TYPES_BYTE]);
}

static UA_INLINE UA_StatusCode
ByteString_encodeBinary(UA_ByteString const *src) { return String_encodeBinary((const UA_String*)src, NULL); }

static UA_INLINE UA_StatusCode
ByteString_decodeBinary(UA_ByteString *dst) { return String_decodeBinary((UA_ByteString*)dst, NULL); }

/* Guid */
static UA_StatusCode
Guid_encodeBinary(UA_Guid const *src, const UA_DataType *_) {
    UA_StatusCode retval = UInt32_encodeBinary(&src->data1, NULL);
    retval |= UInt16_encodeBinary(&src->data2, NULL);
    retval |= UInt16_encodeBinary(&src->data3, NULL);
    if(pos + (8*sizeof(UA_Byte)) > end)
        return UA_STATUSCODE_BADENCODINGLIMITSEXCEEDED;
    memcpy(pos, src->data4, 8*sizeof(UA_Byte));
    pos += 8;
    return retval;
}

static UA_StatusCode
Guid_decodeBinary(UA_Guid *dst, const UA_DataType *_) {
    UA_StatusCode retval = UInt32_decodeBinary(&dst->data1, NULL);
    retval |= UInt16_decodeBinary(&dst->data2, NULL);
    retval |= UInt16_decodeBinary(&dst->data3, NULL);
    if(pos + (8*sizeof(UA_Byte)) > end)
        return UA_STATUSCODE_BADDECODINGERROR;
    memcpy(dst->data4, pos, 8*sizeof(UA_Byte));
    pos += 8;
    return retval;
}

/* NodeId */
#define UA_NODEIDTYPE_NUMERIC_TWOBYTE 0
#define UA_NODEIDTYPE_NUMERIC_FOURBYTE 1
#define UA_NODEIDTYPE_NUMERIC_COMPLETE 2

static UA_StatusCode
NodeId_encodeBinary(UA_NodeId const *src, const UA_DataType *_) {
    UA_StatusCode retval = UA_STATUSCODE_GOOD;
    // temporary variables for endian-save code
    UA_Byte srcByte;
    UA_UInt16 srcUInt16;
    UA_UInt32 srcUInt32;
    switch (src->identifierType) {
    case UA_NODEIDTYPE_NUMERIC:
        if(src->identifier.numeric > UA_UINT16_MAX || src->namespaceIndex > UA_BYTE_MAX) {
            srcByte = UA_NODEIDTYPE_NUMERIC_COMPLETE;
            retval |= Byte_encodeBinary(&srcByte, NULL);
            retval |= UInt16_encodeBinary(&src->namespaceIndex, NULL);
            srcUInt32 = src->identifier.numeric;
            retval |= UInt32_encodeBinary(&srcUInt32, NULL);
        } else if(src->identifier.numeric > UA_BYTE_MAX || src->namespaceIndex > 0) {
            srcByte = UA_NODEIDTYPE_NUMERIC_FOURBYTE;
            retval |= Byte_encodeBinary(&srcByte, NULL);
            srcByte = (UA_Byte)src->namespaceIndex;
            srcUInt16 = (UA_UInt16)src->identifier.numeric;
            retval |= Byte_encodeBinary(&srcByte, NULL);
            retval |= UInt16_encodeBinary(&srcUInt16, NULL);
        } else {
            srcByte = UA_NODEIDTYPE_NUMERIC_TWOBYTE;
            retval |= Byte_encodeBinary(&srcByte, NULL);
            srcByte = (UA_Byte)src->identifier.numeric;
            retval |= Byte_encodeBinary(&srcByte, NULL);
        }
        break;
    case UA_NODEIDTYPE_STRING:
        srcByte = UA_NODEIDTYPE_STRING;
        retval |= Byte_encodeBinary(&srcByte, NULL);
        retval |= UInt16_encodeBinary(&src->namespaceIndex, NULL);
        retval |= String_encodeBinary(&src->identifier.string, NULL);
        break;
    case UA_NODEIDTYPE_GUID:
        srcByte = UA_NODEIDTYPE_GUID;
        retval |= Byte_encodeBinary(&srcByte, NULL);
        retval |= UInt16_encodeBinary(&src->namespaceIndex, NULL);
        retval |= Guid_encodeBinary(&src->identifier.guid, NULL);
        break;
    case UA_NODEIDTYPE_BYTESTRING:
        srcByte = UA_NODEIDTYPE_BYTESTRING;
        retval |= Byte_encodeBinary(&srcByte, NULL);
        retval |= UInt16_encodeBinary(&src->namespaceIndex, NULL);
        retval |= ByteString_encodeBinary(&src->identifier.byteString);
        break;
    default:
        return UA_STATUSCODE_BADINTERNALERROR;
    }
    return retval;
}

static UA_StatusCode
NodeId_decodeBinary(UA_NodeId *dst, const UA_DataType *_) {
    UA_Byte dstByte = 0, encodingByte = 0;
    UA_UInt16 dstUInt16 = 0;
    UA_StatusCode retval = Byte_decodeBinary(&encodingByte, NULL);
    if(retval != UA_STATUSCODE_GOOD)
        return retval;
    switch (encodingByte) {
    case UA_NODEIDTYPE_NUMERIC_TWOBYTE:
        dst->identifierType = UA_NODEIDTYPE_NUMERIC;
        retval = Byte_decodeBinary(&dstByte, NULL);
        dst->identifier.numeric = dstByte;
        dst->namespaceIndex = 0;
        break;
    case UA_NODEIDTYPE_NUMERIC_FOURBYTE:
        dst->identifierType = UA_NODEIDTYPE_NUMERIC;
        retval |= Byte_decodeBinary(&dstByte, NULL);
        dst->namespaceIndex = dstByte;
        retval |= UInt16_decodeBinary(&dstUInt16, NULL);
        dst->identifier.numeric = dstUInt16;
        break;
    case UA_NODEIDTYPE_NUMERIC_COMPLETE:
        dst->identifierType = UA_NODEIDTYPE_NUMERIC;
        retval |= UInt16_decodeBinary(&dst->namespaceIndex, NULL);
        retval |= UInt32_decodeBinary(&dst->identifier.numeric, NULL);
        break;
    case UA_NODEIDTYPE_STRING:
        dst->identifierType = UA_NODEIDTYPE_STRING;
        retval |= UInt16_decodeBinary(&dst->namespaceIndex, NULL);
        retval |= String_decodeBinary(&dst->identifier.string, NULL);
        break;
    case UA_NODEIDTYPE_GUID:
        dst->identifierType = UA_NODEIDTYPE_GUID;
        retval |= UInt16_decodeBinary(&dst->namespaceIndex, NULL);
        retval |= Guid_decodeBinary(&dst->identifier.guid, NULL);
        break;
    case UA_NODEIDTYPE_BYTESTRING:
        dst->identifierType = UA_NODEIDTYPE_BYTESTRING;
        retval |= UInt16_decodeBinary(&dst->namespaceIndex, NULL);
        retval |= ByteString_decodeBinary(&dst->identifier.byteString);
        break;
    default:
        retval |= UA_STATUSCODE_BADINTERNALERROR; // the client sends an encodingByte we do not recognize
        break;
    }
    return retval;
}

/* ExpandedNodeId */
#define UA_EXPANDEDNODEID_NAMESPACEURI_FLAG 0x80
#define UA_EXPANDEDNODEID_SERVERINDEX_FLAG 0x40

static UA_StatusCode
ExpandedNodeId_encodeBinary(UA_ExpandedNodeId const *src, const UA_DataType *_) {
    if(pos >= end)
        return UA_STATUSCODE_BADENCODINGLIMITSEXCEEDED;
    UA_Byte *start = pos;
    UA_StatusCode retval = NodeId_encodeBinary(&src->nodeId, NULL);
    if(src->namespaceUri.length > 0) {
        retval |= String_encodeBinary(&src->namespaceUri, NULL);
        *start |= UA_EXPANDEDNODEID_NAMESPACEURI_FLAG;
    }
    if(src->serverIndex > 0) {
        retval |= UInt32_encodeBinary(&src->serverIndex, NULL);
        *start |= UA_EXPANDEDNODEID_SERVERINDEX_FLAG;
    }
    return retval;
}

static UA_StatusCode
ExpandedNodeId_decodeBinary(UA_ExpandedNodeId *dst, const UA_DataType *_) {
    if(pos >= end)
        return UA_STATUSCODE_BADDECODINGERROR;
    UA_Byte encodingByte = *pos;
    *pos = encodingByte & (UA_Byte)~(UA_EXPANDEDNODEID_NAMESPACEURI_FLAG | UA_EXPANDEDNODEID_SERVERINDEX_FLAG);
    UA_StatusCode retval = NodeId_decodeBinary(&dst->nodeId, NULL);
    if(encodingByte & UA_EXPANDEDNODEID_NAMESPACEURI_FLAG) {
        dst->nodeId.namespaceIndex = 0;
        retval |= String_decodeBinary(&dst->namespaceUri, NULL);
    }
    if(encodingByte & UA_EXPANDEDNODEID_SERVERINDEX_FLAG)
        retval |= UInt32_decodeBinary(&dst->serverIndex, NULL);
    return retval;
}

/* LocalizedText */
#define UA_LOCALIZEDTEXT_ENCODINGMASKTYPE_LOCALE 0x01
#define UA_LOCALIZEDTEXT_ENCODINGMASKTYPE_TEXT 0x02

static UA_StatusCode
LocalizedText_encodeBinary(UA_LocalizedText const *src, const UA_DataType *_) {
    UA_Byte encodingMask = 0;
    if(src->locale.data)
        encodingMask |= UA_LOCALIZEDTEXT_ENCODINGMASKTYPE_LOCALE;
    if(src->text.data)
        encodingMask |= UA_LOCALIZEDTEXT_ENCODINGMASKTYPE_TEXT;
    UA_StatusCode retval = Byte_encodeBinary(&encodingMask, NULL);
    if(encodingMask & UA_LOCALIZEDTEXT_ENCODINGMASKTYPE_LOCALE)
        retval |= String_encodeBinary(&src->locale, NULL);
    if(encodingMask & UA_LOCALIZEDTEXT_ENCODINGMASKTYPE_TEXT)
        retval |= String_encodeBinary(&src->text, NULL);
    return retval;
}

static UA_StatusCode
LocalizedText_decodeBinary(UA_LocalizedText *dst, const UA_DataType *_) {
    UA_Byte encodingMask = 0;
    UA_StatusCode retval = Byte_decodeBinary(&encodingMask, NULL);
    if(encodingMask & UA_LOCALIZEDTEXT_ENCODINGMASKTYPE_LOCALE)
        retval |= String_decodeBinary(&dst->locale, NULL);
    if(encodingMask & UA_LOCALIZEDTEXT_ENCODINGMASKTYPE_TEXT)
        retval |= String_decodeBinary(&dst->text, NULL);
    return retval;
}

static UA_StatusCode findDataTypeByBinary(const UA_NodeId *typeId, const UA_DataType **findtype) {
    for(size_t i = 0; i < UA_TYPES_COUNT; i++) {
        if (UA_TYPES[i].binaryEncodingId == typeId->identifier.numeric) {
            *findtype = &UA_TYPES[i];
            return UA_STATUSCODE_GOOD;
        }
    }
    return UA_STATUSCODE_BADNODEIDUNKNOWN;
}

/* ExtensionObject */
static UA_StatusCode
ExtensionObject_encodeBinary(UA_ExtensionObject const *src, const UA_DataType *_) {
    UA_StatusCode retval;
    UA_Byte encoding = src->encoding;
    if(encoding > UA_EXTENSIONOBJECT_ENCODED_XML) {
        if(!src->content.decoded.type || !src->content.decoded.data)
            return UA_STATUSCODE_BADENCODINGERROR;
        UA_NodeId typeId = src->content.decoded.type->typeId;
        if(typeId.identifierType != UA_NODEIDTYPE_NUMERIC)
            return UA_STATUSCODE_BADENCODINGERROR;
<<<<<<< HEAD
        size_t i;
        for (i = 0; i<UA_TYPES_COUNT; i++) {
            if (UA_TYPES[i].typeId.identifier.numeric == typeId.identifier.numeric) {
                typeId.identifier.numeric = UA_TYPES[i].binaryEncodingId;
                break;
            }
        }
        if (i==UA_TYPES_COUNT)
            return UA_STATUSCODE_BADENCODINGERROR;
=======
        typeId.identifier.numeric= src->content.decoded.type->binaryEncodingId;
>>>>>>> 318db347
        encoding = UA_EXTENSIONOBJECT_ENCODED_BYTESTRING;
        retval = NodeId_encodeBinary(&typeId, NULL);
        retval |= Byte_encodeBinary(&encoding, NULL);
        UA_Byte *old_pos = pos; /* save the position to encode the length afterwards */
        pos += 4; /* jump over the length field */
        const UA_DataType *type = src->content.decoded.type;
        size_t encode_index = type->builtin ? type->typeIndex : UA_BUILTIN_TYPES_COUNT;
        retval |= encodeBinaryJumpTable[encode_index](src->content.decoded.data, type);
        /* jump back, encode the length, jump back forward */
        UA_Int32 length = (UA_Int32)(((uintptr_t)pos - (uintptr_t)old_pos) / sizeof(UA_Byte)) - 4;
        UA_Byte *new_pos = pos;
        pos = old_pos;
        retval |= Int32_encodeBinary(&length);
        pos = new_pos;
    } else {
        retval = NodeId_encodeBinary(&src->content.encoded.typeId, NULL);
        retval |= Byte_encodeBinary(&encoding, NULL);
        switch (src->encoding) {
        case UA_EXTENSIONOBJECT_ENCODED_NOBODY:
            break;
        case UA_EXTENSIONOBJECT_ENCODED_BYTESTRING:
        case UA_EXTENSIONOBJECT_ENCODED_XML:
            retval |= ByteString_encodeBinary(&src->content.encoded.body);
            break;
        default:
            return UA_STATUSCODE_BADINTERNALERROR;
        }
    }
    return retval;
}

static UA_StatusCode
ExtensionObject_decodeBinary(UA_ExtensionObject *dst, const UA_DataType *_) {
    UA_Byte encoding = 0;
    UA_NodeId typeId;
    UA_NodeId_init(&typeId);
    UA_StatusCode retval = NodeId_decodeBinary(&typeId, NULL);
    retval |= Byte_decodeBinary(&encoding, NULL);
    if(typeId.namespaceIndex != 0 || typeId.identifierType != UA_NODEIDTYPE_NUMERIC)
        retval = UA_STATUSCODE_BADDECODINGERROR;
    if(retval != UA_STATUSCODE_GOOD) {
        UA_NodeId_deleteMembers(&typeId);
        return retval;
    }

    if(encoding == UA_EXTENSIONOBJECT_ENCODED_NOBODY) {
        dst->encoding = encoding;
        dst->content.encoded.typeId = typeId;
        dst->content.encoded.body = UA_BYTESTRING_NULL;
    } else if(encoding == UA_EXTENSIONOBJECT_ENCODED_XML) {
        dst->encoding = encoding;
        dst->content.encoded.typeId = typeId;
        retval = ByteString_decodeBinary(&dst->content.encoded.body);
    } else {
        /* try to decode the content */
        const UA_DataType *type = NULL;
        /* helping clang analyzer, typeId is numeric */
        UA_assert(typeId.identifier.byteString.data == NULL);
        UA_assert(typeId.identifier.string.data == NULL);
<<<<<<< HEAD
        size_t i;
        for (i = 0; i<UA_TYPES_COUNT; i++) {
            if (UA_TYPES[i].binaryEncodingId == typeId.identifier.numeric) {
                typeId.identifier.numeric = UA_TYPES[i].typeId.identifier.numeric;
                break;
            }
        }
        if (i<UA_TYPES_COUNT)
            findDataType(&typeId, &type);
=======
        findDataTypeByBinary(&typeId, &type);
>>>>>>> 318db347
        if(type) {
            pos += 4; /* jump over the length (todo: check if length matches) */
            dst->content.decoded.data = UA_new(type);
            size_t decode_index = type->builtin ? type->typeIndex : UA_BUILTIN_TYPES_COUNT;
            if(dst->content.decoded.data) {
                dst->content.decoded.type = type;
                dst->encoding = UA_EXTENSIONOBJECT_DECODED;
                retval = decodeBinaryJumpTable[decode_index](dst->content.decoded.data, type);
            } else
                retval = UA_STATUSCODE_BADOUTOFMEMORY;
        } else {
            retval = ByteString_decodeBinary(&dst->content.encoded.body);
            dst->encoding = UA_EXTENSIONOBJECT_ENCODED_BYTESTRING;
            dst->content.encoded.typeId = typeId;
        }
    }
    return retval;
}

/* Variant */
enum UA_VARIANT_ENCODINGMASKTYPE {
    UA_VARIANT_ENCODINGMASKTYPE_TYPEID_MASK = 0x3F,        // bits 0:5
    UA_VARIANT_ENCODINGMASKTYPE_DIMENSIONS  = (0x01 << 6), // bit 6
    UA_VARIANT_ENCODINGMASKTYPE_ARRAY       = (0x01 << 7)  // bit 7
};

static UA_StatusCode
Variant_encodeBinary(UA_Variant const *src, const UA_DataType *_) {
    UA_Byte encodingByte = 0;
    if(!src->type)
        return Byte_encodeBinary(&encodingByte, NULL); /* empty variant */

    const UA_Boolean isArray = src->arrayLength > 0 || src->data <= UA_EMPTY_ARRAY_SENTINEL;
    const UA_Boolean hasDimensions = isArray && src->arrayDimensionsSize > 0;
    const UA_Boolean isBuiltin = src->type->builtin;

    /* Encode the encodingbyte */
    if(isArray) {
        encodingByte |= UA_VARIANT_ENCODINGMASKTYPE_ARRAY;
        if(hasDimensions)
            encodingByte |= UA_VARIANT_ENCODINGMASKTYPE_DIMENSIONS;
    }
    if(isBuiltin) {
        UA_Byte t = (UA_Byte) (UA_VARIANT_ENCODINGMASKTYPE_TYPEID_MASK & (src->type->typeIndex + 1));
        encodingByte |= t;
    } else
        encodingByte |= UA_VARIANT_ENCODINGMASKTYPE_TYPEID_MASK & (UA_Byte) 22; /* ExtensionObject */
    UA_StatusCode retval = Byte_encodeBinary(&encodingByte, NULL);

    /* Encode the content */
    if(isBuiltin) {
        if(!isArray) {
            size_t encode_index = src->type->typeIndex;
            retval |= encodeBinaryJumpTable[encode_index](src->data, src->type);
        } else
            retval |= Array_encodeBinary(src->data, src->arrayLength, src->type);
    } else {
        /* Wrap not-builtin elements into an extensionobject */
        if(src->arrayDimensionsSize > UA_INT32_MAX)
            return UA_STATUSCODE_BADINTERNALERROR;
        size_t length = 1;
        if(isArray) {
            length = src->arrayLength;
            UA_Int32 encodedLength = (UA_Int32)src->arrayLength;
            retval |= Int32_encodeBinary(&encodedLength);
        }
        UA_ExtensionObject eo;
        UA_ExtensionObject_init(&eo);
        eo.encoding = UA_EXTENSIONOBJECT_DECODED;
        eo.content.decoded.type = src->type;
        const UA_UInt16 memSize = src->type->memSize;
        uintptr_t ptr = (uintptr_t)src->data;
        for(size_t i = 0; i < length && retval == UA_STATUSCODE_GOOD; i++) {
            UA_Byte *oldpos = pos;
            eo.content.decoded.data = (void*)ptr;
            retval |= ExtensionObject_encodeBinary(&eo, NULL);
            ptr += memSize;
            if(retval == UA_STATUSCODE_BADENCODINGLIMITSEXCEEDED) {
                /* exchange/send with the current buffer with chunking */
                pos = oldpos;
                retval = exchangeBuffer();
                /* encode the same element in the next iteration */
                i--;
                ptr -= memSize;
            }
        }
    }

    /* Encode the dimensions */
    if(hasDimensions)
        retval |= Array_encodeBinary(src->arrayDimensions, src->arrayDimensionsSize, &UA_TYPES[UA_TYPES_INT32]);

    return retval;
}

/* The resulting variant always has the storagetype UA_VARIANT_DATA. Currently,
 we only support ns0 types (todo: attach typedescriptions to datatypenodes) */
static UA_StatusCode
Variant_decodeBinary(UA_Variant *dst, const UA_DataType *_) {
    UA_Byte encodingByte;
    UA_StatusCode retval = Byte_decodeBinary(&encodingByte, NULL);
    if(retval != UA_STATUSCODE_GOOD)
        return retval;
    if(encodingByte == 0)
        return UA_STATUSCODE_GOOD; /* empty Variant (was already _inited) */
    UA_Boolean isArray = encodingByte & UA_VARIANT_ENCODINGMASKTYPE_ARRAY;
    size_t typeIndex = (size_t)((encodingByte & UA_VARIANT_ENCODINGMASKTYPE_TYPEID_MASK) - 1);
    if(typeIndex > 24) /* the type must be builtin (maybe wrapped in an extensionobject) */
        return UA_STATUSCODE_BADDECODINGERROR;

    if(isArray) {
        /* an array */
        dst->type = &UA_TYPES[typeIndex]; /* Arrays of non-builtin types contain only ExtensionObjects */
        retval = Array_decodeBinary(&dst->data, &dst->arrayLength, dst->type);
    } else if (typeIndex != UA_TYPES_EXTENSIONOBJECT) {
        /* a builtin type */
        dst->type = &UA_TYPES[typeIndex];
        dst->data = UA_calloc(1, dst->type->memSize);
        if(!dst->data)
            return UA_STATUSCODE_BADOUTOFMEMORY;
        size_t decode_index = dst->type->builtin ? dst->type->typeIndex : UA_BUILTIN_TYPES_COUNT;
        retval = decodeBinaryJumpTable[decode_index](dst->data, dst->type);
        // dst->arrayLength = 0; /* is null already in an initialized type */
    } else {
        /* a single extensionobject */
        UA_Byte *old_pos = pos; /* save the beginning of the extensionobject */
        UA_NodeId typeId;
        UA_NodeId_init(&typeId);
        retval = NodeId_decodeBinary(&typeId, NULL);
        if(retval != UA_STATUSCODE_GOOD)
            return retval;

        UA_Byte eo_encoding;
        retval = Byte_decodeBinary(&eo_encoding, NULL);
        if(retval != UA_STATUSCODE_GOOD) {
            UA_NodeId_deleteMembers(&typeId);
            return retval;
        }

        /* search for the datatype. use extensionobject if nothing is found */
        dst->type = &UA_TYPES[UA_TYPES_EXTENSIONOBJECT];
        if(typeId.namespaceIndex == 0 && typeId.identifierType == UA_NODEIDTYPE_NUMERIC &&
           eo_encoding == UA_EXTENSIONOBJECT_ENCODED_BYTESTRING) {
            UA_assert(typeId.identifier.byteString.data == NULL); /* for clang analyzer <= 3.7 */
<<<<<<< HEAD
            size_t i;
            for (i = 0; i<UA_TYPES_COUNT; i++) {
                if (UA_TYPES[i].binaryEncodingId == typeId.identifier.numeric) {
                    typeId.identifier.numeric = UA_TYPES[i].typeId.identifier.numeric;
                    break;
                }
            }
            if(i<UA_TYPES_COUNT && findDataType(&typeId, &dst->type) == UA_STATUSCODE_GOOD)
=======
            if(findDataTypeByBinary(&typeId, &dst->type) == UA_STATUSCODE_GOOD)
>>>>>>> 318db347
                pos += 4; /* jump over the length (todo: check if length matches) */
            else
                pos = old_pos; /* jump back and decode as extensionobject */
        } else {
            pos = old_pos; /* jump back and decode as extensionobject */
            UA_NodeId_deleteMembers(&typeId); /* found nodeids are always numerical */
        }

        /* decode the type */
        dst->data = UA_calloc(1, dst->type->memSize);
        if(!dst->data)
            return UA_STATUSCODE_BADOUTOFMEMORY;
        size_t decode_index = dst->type->builtin ? dst->type->typeIndex : UA_BUILTIN_TYPES_COUNT;
        retval = decodeBinaryJumpTable[decode_index](dst->data, dst->type);
        if(retval != UA_STATUSCODE_GOOD) {
            UA_free(dst->data);
            dst->data = NULL;
        }
    }

    /* array dimensions */
    if(isArray && (encodingByte & UA_VARIANT_ENCODINGMASKTYPE_DIMENSIONS))
        retval |= Array_decodeBinary((void**)&dst->arrayDimensions,
                                     &dst->arrayDimensionsSize, &UA_TYPES[UA_TYPES_INT32]);

    return retval;
}

/* DataValue */
static UA_StatusCode
DataValue_encodeBinary(UA_DataValue const *src, const UA_DataType *_) {
    UA_Byte encodingMask = (UA_Byte)
        (src->hasValue | (src->hasStatus << 1) | (src->hasSourceTimestamp << 2) |
         (src->hasServerTimestamp << 3) | (src->hasSourcePicoseconds << 4) |
         (src->hasServerPicoseconds << 5));
    UA_StatusCode retval = Byte_encodeBinary(&encodingMask, NULL);
    if(src->hasValue)
        retval |= Variant_encodeBinary(&src->value, NULL);
    if(src->hasStatus)
        retval |= StatusCode_encodeBinary(&src->status);
    if(src->hasSourceTimestamp)
        retval |= DateTime_encodeBinary(&src->sourceTimestamp);
    if(src->hasSourcePicoseconds)
        retval |= UInt16_encodeBinary(&src->sourcePicoseconds, NULL);
    if(src->hasServerTimestamp)
        retval |= DateTime_encodeBinary(&src->serverTimestamp);
    if(src->hasServerPicoseconds)
        retval |= UInt16_encodeBinary(&src->serverPicoseconds, NULL);
    return retval;
}

#define MAX_PICO_SECONDS 9999
static UA_StatusCode
DataValue_decodeBinary(UA_DataValue *dst, const UA_DataType *_) {
    UA_Byte encodingMask;
    UA_StatusCode retval = Byte_decodeBinary(&encodingMask, NULL);
    if(retval != UA_STATUSCODE_GOOD)
        return retval;
    if(encodingMask & 0x01) {
        dst->hasValue = true;
        retval |= Variant_decodeBinary(&dst->value, NULL);
    }
    if(encodingMask & 0x02) {
        dst->hasStatus = true;
        retval |= StatusCode_decodeBinary(&dst->status);
    }
    if(encodingMask & 0x04) {
        dst->hasSourceTimestamp = true;
        retval |= DateTime_decodeBinary(&dst->sourceTimestamp);
    }
    if(encodingMask & 0x10) {
        dst->hasSourcePicoseconds = true;
        retval |= UInt16_decodeBinary(&dst->sourcePicoseconds, NULL);
        if(dst->sourcePicoseconds > MAX_PICO_SECONDS)
            dst->sourcePicoseconds = MAX_PICO_SECONDS;
    }
    if(encodingMask & 0x08) {
        dst->hasServerTimestamp = true;
        retval |= DateTime_decodeBinary(&dst->serverTimestamp);
    }
    if(encodingMask & 0x20) {
        dst->hasServerPicoseconds = true;
        retval |= UInt16_decodeBinary(&dst->serverPicoseconds, NULL);
        if(dst->serverPicoseconds > MAX_PICO_SECONDS)
            dst->serverPicoseconds = MAX_PICO_SECONDS;
    }
    return retval;
}

/* DiagnosticInfo */
static UA_StatusCode
DiagnosticInfo_encodeBinary(const UA_DiagnosticInfo *src, const UA_DataType *_) {
    UA_Byte encodingMask = (UA_Byte)
        (src->hasSymbolicId | (src->hasNamespaceUri << 1) | (src->hasLocalizedText << 2) |
         (src->hasLocale << 3) | (src->hasAdditionalInfo << 4) | (src->hasInnerDiagnosticInfo << 5));
    UA_StatusCode retval = Byte_encodeBinary(&encodingMask, NULL);
    if(src->hasSymbolicId)
        retval |= Int32_encodeBinary(&src->symbolicId);
    if(src->hasNamespaceUri)
        retval |= Int32_encodeBinary(&src->namespaceUri);
    if(src->hasLocalizedText)
        retval |= Int32_encodeBinary(&src->localizedText);
    if(src->hasLocale)
        retval |= Int32_encodeBinary(&src->locale);
    if(src->hasAdditionalInfo)
        retval |= String_encodeBinary(&src->additionalInfo, NULL);
    if(src->hasInnerStatusCode)
        retval |= StatusCode_encodeBinary(&src->innerStatusCode);
    if(src->hasInnerDiagnosticInfo)
        retval |= DiagnosticInfo_encodeBinary(src->innerDiagnosticInfo, NULL);
    return retval;
}

static UA_StatusCode
DiagnosticInfo_decodeBinary(UA_DiagnosticInfo *dst, const UA_DataType *_) {
    UA_Byte encodingMask;
    UA_StatusCode retval = Byte_decodeBinary(&encodingMask, NULL);
    if(retval != UA_STATUSCODE_GOOD)
        return retval;
    if(encodingMask & 0x01) {
        dst->hasSymbolicId = true;
        retval |= Int32_decodeBinary(&dst->symbolicId);
    }
    if(encodingMask & 0x02) {
        dst->hasNamespaceUri = true;
        retval |= Int32_decodeBinary(&dst->namespaceUri);
    }
    if(encodingMask & 0x04) {
        dst->hasLocalizedText = true;
        retval |= Int32_decodeBinary(&dst->localizedText);
    }
    if(encodingMask & 0x08) {
        dst->hasLocale = true;
        retval |= Int32_decodeBinary(&dst->locale);
    }
    if(encodingMask & 0x10) {
        dst->hasAdditionalInfo = true;
        retval |= String_decodeBinary(&dst->additionalInfo, NULL);
    }
    if(encodingMask & 0x20) {
        dst->hasInnerStatusCode = true;
        retval |= StatusCode_decodeBinary(&dst->innerStatusCode);
    }
    if(encodingMask & 0x40) {
        /* innerDiagnosticInfo is a pointer to struct, therefore allocate */
        dst->innerDiagnosticInfo = UA_calloc(1, sizeof(UA_DiagnosticInfo));
        if(!dst->innerDiagnosticInfo)
            return UA_STATUSCODE_BADOUTOFMEMORY;
        dst->hasInnerDiagnosticInfo = true;
        retval |= DiagnosticInfo_decodeBinary(dst->innerDiagnosticInfo, NULL);
    }
    return retval;
}

/********************/
/* Structured Types */
/********************/

static UA_StatusCode
UA_encodeBinaryInternal(const void *src, const UA_DataType *type) {
    uintptr_t ptr = (uintptr_t)src;
    UA_StatusCode retval = UA_STATUSCODE_GOOD;
    UA_Byte membersSize = type->membersSize;
    const UA_DataType *typelists[2] = { UA_TYPES, &type[-type->typeIndex] };
    for(size_t i = 0; i < membersSize && retval == UA_STATUSCODE_GOOD; i++) {
        const UA_DataTypeMember *member = &type->members[i];
        const UA_DataType *membertype = &typelists[!member->namespaceZero][member->memberTypeIndex];
        if(!member->isArray) {
            ptr += member->padding;
            size_t encode_index = membertype->builtin ? membertype->typeIndex : UA_BUILTIN_TYPES_COUNT;
            size_t memSize = membertype->memSize;
            UA_Byte *oldpos = pos;
            retval |= encodeBinaryJumpTable[encode_index]((const void*)ptr, membertype);
            ptr += memSize;
            if(retval == UA_STATUSCODE_BADENCODINGLIMITSEXCEEDED) {
                /* exchange/send the buffer and try to encode the same type once more */
                pos = oldpos;
                retval = exchangeBuffer();
                /* re-encode the same member on the new buffer */
                ptr -= member->padding + memSize;
                i--;
            }
        } else {
            ptr += member->padding;
            const size_t length = *((const size_t*)ptr);
            ptr += sizeof(size_t);
            retval |= Array_encodeBinary(*(void *UA_RESTRICT const *)ptr, length, membertype);
            ptr += sizeof(void*);
        }
    }
    return retval;
}

static const UA_encodeBinarySignature encodeBinaryJumpTable[UA_BUILTIN_TYPES_COUNT + 1] = {
    (UA_encodeBinarySignature)Boolean_encodeBinary,
    (UA_encodeBinarySignature)Byte_encodeBinary, // SByte
    (UA_encodeBinarySignature)Byte_encodeBinary,
    (UA_encodeBinarySignature)UInt16_encodeBinary, // Int16
    (UA_encodeBinarySignature)UInt16_encodeBinary,
    (UA_encodeBinarySignature)UInt32_encodeBinary, // Int32
    (UA_encodeBinarySignature)UInt32_encodeBinary,
    (UA_encodeBinarySignature)UInt64_encodeBinary, // Int64
    (UA_encodeBinarySignature)UInt64_encodeBinary,
    (UA_encodeBinarySignature)Float_encodeBinary,
    (UA_encodeBinarySignature)Double_encodeBinary,
    (UA_encodeBinarySignature)String_encodeBinary,
    (UA_encodeBinarySignature)UInt64_encodeBinary, // DateTime
    (UA_encodeBinarySignature)Guid_encodeBinary,
    (UA_encodeBinarySignature)String_encodeBinary, // ByteString
    (UA_encodeBinarySignature)String_encodeBinary, // XmlElement
    (UA_encodeBinarySignature)NodeId_encodeBinary,
    (UA_encodeBinarySignature)ExpandedNodeId_encodeBinary,
    (UA_encodeBinarySignature)UInt32_encodeBinary, // StatusCode
    (UA_encodeBinarySignature)UA_encodeBinaryInternal, // QualifiedName
    (UA_encodeBinarySignature)LocalizedText_encodeBinary,
    (UA_encodeBinarySignature)ExtensionObject_encodeBinary,
    (UA_encodeBinarySignature)DataValue_encodeBinary,
    (UA_encodeBinarySignature)Variant_encodeBinary,
    (UA_encodeBinarySignature)DiagnosticInfo_encodeBinary,
    (UA_encodeBinarySignature)UA_encodeBinaryInternal,
};

UA_StatusCode
UA_encodeBinary(const void *src, const UA_DataType *type, UA_exchangeEncodeBuffer callback,
                void *handle, UA_ByteString *dst, size_t *offset) {
    pos = &dst->data[*offset];
    end = &dst->data[dst->length];
    encodeBuf = dst;
    exchangeBufferCallback = callback;
    exchangeBufferCallbackHandle = handle;
    UA_StatusCode retval = UA_encodeBinaryInternal(src, type);
    *offset = (size_t)(pos - dst->data) / sizeof(UA_Byte);
    return retval;
}

static UA_StatusCode
UA_decodeBinaryInternal(void *dst, const UA_DataType *type) {
    uintptr_t ptr = (uintptr_t)dst;
    UA_StatusCode retval = UA_STATUSCODE_GOOD;
    UA_Byte membersSize = type->membersSize;
    const UA_DataType *typelists[2] = { UA_TYPES, &type[-type->typeIndex] };
    for(size_t i = 0; i < membersSize; i++) {
        const UA_DataTypeMember *member = &type->members[i];
        const UA_DataType *membertype = &typelists[!member->namespaceZero][member->memberTypeIndex];
        if(!member->isArray) {
            ptr += member->padding;
            size_t fi = membertype->builtin ? membertype->typeIndex : UA_BUILTIN_TYPES_COUNT;
            size_t memSize = membertype->memSize;
            retval |= decodeBinaryJumpTable[fi]((void *UA_RESTRICT)ptr, membertype);
            ptr += memSize;
        } else {
            ptr += member->padding;
            size_t *length = (size_t*)ptr;
            ptr += sizeof(size_t);
            retval |= Array_decodeBinary((void *UA_RESTRICT *UA_RESTRICT)ptr, length, membertype);
            ptr += sizeof(void*);
        }
    }
    /* deleteMembers is executed only at the highest level in UA_decodeBinary to
       avoid duplicate work */
    /* if(retval != UA_STATUSCODE_GOOD) */
    /*     UA_deleteMembers(dst, type); */
    return retval;
}

static const UA_decodeBinarySignature decodeBinaryJumpTable[UA_BUILTIN_TYPES_COUNT + 1] = {
    (UA_decodeBinarySignature)Boolean_decodeBinary,
    (UA_decodeBinarySignature)Byte_decodeBinary, // SByte
    (UA_decodeBinarySignature)Byte_decodeBinary,
    (UA_decodeBinarySignature)UInt16_decodeBinary, // Int16
    (UA_decodeBinarySignature)UInt16_decodeBinary,
    (UA_decodeBinarySignature)UInt32_decodeBinary, // Int32
    (UA_decodeBinarySignature)UInt32_decodeBinary,
    (UA_decodeBinarySignature)UInt64_decodeBinary, // Int64
    (UA_decodeBinarySignature)UInt64_decodeBinary,
    (UA_decodeBinarySignature)Float_decodeBinary,
    (UA_decodeBinarySignature)Double_decodeBinary,
    (UA_decodeBinarySignature)String_decodeBinary,
    (UA_decodeBinarySignature)UInt64_decodeBinary, // DateTime
    (UA_decodeBinarySignature)Guid_decodeBinary,
    (UA_decodeBinarySignature)String_decodeBinary, // ByteString
    (UA_decodeBinarySignature)String_decodeBinary, // XmlElement
    (UA_decodeBinarySignature)NodeId_decodeBinary,
    (UA_decodeBinarySignature)ExpandedNodeId_decodeBinary,
    (UA_decodeBinarySignature)UInt32_decodeBinary, // StatusCode
    (UA_decodeBinarySignature)UA_decodeBinaryInternal, // QualifiedName
    (UA_decodeBinarySignature)LocalizedText_decodeBinary,
    (UA_decodeBinarySignature)ExtensionObject_decodeBinary,
    (UA_decodeBinarySignature)DataValue_decodeBinary,
    (UA_decodeBinarySignature)Variant_decodeBinary,
    (UA_decodeBinarySignature)DiagnosticInfo_decodeBinary,
    (UA_decodeBinarySignature)UA_decodeBinaryInternal
};

UA_StatusCode
UA_decodeBinary(const UA_ByteString *src, size_t *offset, void *dst, const UA_DataType *type) {
    memset(dst, 0, type->memSize); // init
    pos = &src->data[*offset];
    end = &src->data[src->length];
    UA_StatusCode retval = UA_decodeBinaryInternal(dst, type);
    if(retval == UA_STATUSCODE_GOOD)
        *offset = (size_t)(pos - src->data) / sizeof(UA_Byte);
    else
        UA_deleteMembers(dst, type);
    return retval;
}

/******************/
/* CalcSizeBinary */
/******************/

static size_t
Array_calcSizeBinary(const void *src, size_t length, const UA_DataType *type) {
    size_t s = 4; // length
    if(type->overlayable) {
        s += type->memSize * length;
        return s;
    }
    uintptr_t ptr = (uintptr_t)src;
    size_t encode_index = type->builtin ? type->typeIndex : UA_BUILTIN_TYPES_COUNT;
    for(size_t i = 0; i < length; i++) {
        s += calcSizeBinaryJumpTable[encode_index]((const void*)ptr, type);
        ptr += type->memSize;
    }
    return s;
}

static size_t calcSizeBinaryMemSize(const void *UA_RESTRICT p, const UA_DataType *type) {
    return type->memSize;
}

static size_t String_calcSizeBinary(const UA_String *UA_RESTRICT p, const UA_DataType *_) {
    return 4 + p->length;
}

static size_t Guid_calcSizeBinary(const UA_Guid *UA_RESTRICT p, const UA_DataType *_) {
    return 16;
}

static size_t
NodeId_calcSizeBinary(const UA_NodeId *UA_RESTRICT src, const UA_DataType *_) {
    size_t s = 1; // encoding byte
    switch (src->identifierType) {
    case UA_NODEIDTYPE_NUMERIC:
        if(src->identifier.numeric > UA_UINT16_MAX || src->namespaceIndex > UA_BYTE_MAX) {
            s += 6;
        } else if(src->identifier.numeric > UA_BYTE_MAX || src->namespaceIndex > 0) {
            s += 3;
        } else {
            s += 1;
        }
        break;
    case UA_NODEIDTYPE_BYTESTRING:
    case UA_NODEIDTYPE_STRING:
        s += 2;
        s += String_calcSizeBinary(&src->identifier.string, NULL);
        break;
    case UA_NODEIDTYPE_GUID:
        s += 18;
        break;
    default:
        return 0;
    }
    return s;
}

static size_t
ExpandedNodeId_calcSizeBinary(const UA_ExpandedNodeId *src, const UA_DataType *_) {
    size_t s = NodeId_calcSizeBinary(&src->nodeId, NULL);
    if(src->namespaceUri.length > 0)
        s += String_calcSizeBinary(&src->namespaceUri, NULL);
    if(src->serverIndex > 0)
        s += 4;
    return s;
}

static size_t
LocalizedText_calcSizeBinary(const UA_LocalizedText *src, UA_DataType *_) {
    size_t s = 1; // encoding byte
    if(src->locale.data)
        s += String_calcSizeBinary(&src->locale, NULL);
    if(src->text.data)
        s += String_calcSizeBinary(&src->text, NULL);
    return s;
}

static size_t
ExtensionObject_calcSizeBinary(const UA_ExtensionObject *src, UA_DataType *_) {
    size_t s = 1; // encoding byte
    if(src->encoding > UA_EXTENSIONOBJECT_ENCODED_XML) {
        if(!src->content.decoded.type || !src->content.decoded.data)
            return 0;
        if(src->content.decoded.type->typeId.identifierType != UA_NODEIDTYPE_NUMERIC)
            return 0;
        s += NodeId_calcSizeBinary(&src->content.decoded.type->typeId, NULL);
        s += 4; // length
        const UA_DataType *type = src->content.decoded.type;
        size_t encode_index = type->builtin ? type->typeIndex : UA_BUILTIN_TYPES_COUNT;
        s += calcSizeBinaryJumpTable[encode_index](src->content.decoded.data, type);
    } else {
        s += NodeId_calcSizeBinary(&src->content.encoded.typeId, NULL);
        switch (src->encoding) {
        case UA_EXTENSIONOBJECT_ENCODED_NOBODY:
            break;
        case UA_EXTENSIONOBJECT_ENCODED_BYTESTRING:
        case UA_EXTENSIONOBJECT_ENCODED_XML:
            s += String_calcSizeBinary(&src->content.encoded.body, NULL);
            break;
        default:
            return 0;
        }
    }
    return s;
}

static size_t
Variant_calcSizeBinary(UA_Variant const *src, UA_DataType *_) {
    size_t s = 1; /* encoding byte */
    if(!src->type)
        return s;

    UA_Boolean isArray = src->arrayLength > 0 || src->data <= UA_EMPTY_ARRAY_SENTINEL;
    UA_Boolean hasDimensions = isArray && src->arrayDimensionsSize > 0;
    UA_Boolean isBuiltin = src->type->builtin;

    UA_NodeId typeId;
    UA_NodeId_init(&typeId);
    size_t encode_index = src->type->typeIndex;
    if(!isBuiltin) {
        encode_index = UA_BUILTIN_TYPES_COUNT;
        typeId = src->type->typeId;
        if(typeId.identifierType != UA_NODEIDTYPE_NUMERIC)
            return 0;
    }

    size_t length = src->arrayLength;
    if(isArray) {
        s += 4;
    } else
        length = 1;

    uintptr_t ptr = (uintptr_t)src->data;
    size_t memSize = src->type->memSize;
    for(size_t i = 0; i < length; i++) {
        if(!isBuiltin) {
            /* The type is wrapped inside an extensionobject */
            s += NodeId_calcSizeBinary(&typeId, NULL);
            s += 1 + 4; // encoding byte + length
        }
        s += calcSizeBinaryJumpTable[encode_index]((const void*)ptr, src->type);
        ptr += memSize;
    }

    if(hasDimensions)
        s += Array_calcSizeBinary(src->arrayDimensions, src->arrayDimensionsSize,
                                  &UA_TYPES[UA_TYPES_INT32]);
    return s;
}

static size_t
DataValue_calcSizeBinary(const UA_DataValue *src, UA_DataType *_) {
    size_t s = 1; // encoding byte
    if(src->hasValue)
        s += Variant_calcSizeBinary(&src->value, NULL);
    if(src->hasStatus)
        s += 4;
    if(src->hasSourceTimestamp)
        s += 8;
    if(src->hasSourcePicoseconds)
        s += 2;
    if(src->hasServerTimestamp)
        s += 8;
    if(src->hasServerPicoseconds)
        s += 2;
    return s;
}

static size_t
DiagnosticInfo_calcSizeBinary(const UA_DiagnosticInfo *src, UA_DataType *_) {
    size_t s = 1; // encoding byte
    if(src->hasSymbolicId)
        s += 4;
    if(src->hasNamespaceUri)
        s += 4;
    if(src->hasLocalizedText)
        s += 4;
    if(src->hasLocale)
        s += 4;
    if(src->hasAdditionalInfo)
        s += String_calcSizeBinary(&src->additionalInfo, NULL);
    if(src->hasInnerStatusCode)
        s += 4;
    if(src->hasInnerDiagnosticInfo)
        s += DiagnosticInfo_calcSizeBinary(src->innerDiagnosticInfo, NULL);
    return s;
}

static const UA_calcSizeBinarySignature calcSizeBinaryJumpTable[UA_BUILTIN_TYPES_COUNT + 1] = {
    (UA_calcSizeBinarySignature)calcSizeBinaryMemSize, // Boolean
    (UA_calcSizeBinarySignature)calcSizeBinaryMemSize, // Byte
    (UA_calcSizeBinarySignature)calcSizeBinaryMemSize,
    (UA_calcSizeBinarySignature)calcSizeBinaryMemSize, // Int16
    (UA_calcSizeBinarySignature)calcSizeBinaryMemSize,
    (UA_calcSizeBinarySignature)calcSizeBinaryMemSize, // Int32
    (UA_calcSizeBinarySignature)calcSizeBinaryMemSize,
    (UA_calcSizeBinarySignature)calcSizeBinaryMemSize, // Int64
    (UA_calcSizeBinarySignature)calcSizeBinaryMemSize,
    (UA_calcSizeBinarySignature)calcSizeBinaryMemSize, // Float
    (UA_calcSizeBinarySignature)calcSizeBinaryMemSize, // Double
    (UA_calcSizeBinarySignature)String_calcSizeBinary,
    (UA_calcSizeBinarySignature)calcSizeBinaryMemSize, // DateTime
    (UA_calcSizeBinarySignature)Guid_calcSizeBinary,
    (UA_calcSizeBinarySignature)String_calcSizeBinary, // ByteString
    (UA_calcSizeBinarySignature)String_calcSizeBinary, // XmlElement
    (UA_calcSizeBinarySignature)NodeId_calcSizeBinary,
    (UA_calcSizeBinarySignature)ExpandedNodeId_calcSizeBinary,
    (UA_calcSizeBinarySignature)calcSizeBinaryMemSize, // StatusCode
    (UA_calcSizeBinarySignature)UA_calcSizeBinary, // QualifiedName
    (UA_calcSizeBinarySignature)LocalizedText_calcSizeBinary,
    (UA_calcSizeBinarySignature)ExtensionObject_calcSizeBinary,
    (UA_calcSizeBinarySignature)DataValue_calcSizeBinary,
    (UA_calcSizeBinarySignature)Variant_calcSizeBinary,
    (UA_calcSizeBinarySignature)DiagnosticInfo_calcSizeBinary,
    (UA_calcSizeBinarySignature)UA_calcSizeBinary
};

size_t UA_calcSizeBinary(void *p, const UA_DataType *type) {
    size_t s = 0;
    uintptr_t ptr = (uintptr_t)p;
    UA_Byte membersSize = type->membersSize;
    const UA_DataType *typelists[2] = { UA_TYPES, &type[-type->typeIndex] };
    for(size_t i = 0; i < membersSize; i++) {
        const UA_DataTypeMember *member = &type->members[i];
        const UA_DataType *membertype = &typelists[!member->namespaceZero][member->memberTypeIndex];
        if(!member->isArray) {
            ptr += member->padding;
            size_t encode_index = membertype->builtin ? membertype->typeIndex : UA_BUILTIN_TYPES_COUNT;
            s += calcSizeBinaryJumpTable[encode_index]((const void*)ptr, membertype);
            ptr += membertype->memSize;
        } else {
            ptr += member->padding;
            const size_t length = *((const size_t*)ptr);
            ptr += sizeof(size_t);
            s += Array_calcSizeBinary(*(void *UA_RESTRICT const *)ptr, length, membertype);
            ptr += sizeof(void*);
        }
    }
    return s;
}<|MERGE_RESOLUTION|>--- conflicted
+++ resolved
@@ -718,19 +718,7 @@
         UA_NodeId typeId = src->content.decoded.type->typeId;
         if(typeId.identifierType != UA_NODEIDTYPE_NUMERIC)
             return UA_STATUSCODE_BADENCODINGERROR;
-<<<<<<< HEAD
-        size_t i;
-        for (i = 0; i<UA_TYPES_COUNT; i++) {
-            if (UA_TYPES[i].typeId.identifier.numeric == typeId.identifier.numeric) {
-                typeId.identifier.numeric = UA_TYPES[i].binaryEncodingId;
-                break;
-            }
-        }
-        if (i==UA_TYPES_COUNT)
-            return UA_STATUSCODE_BADENCODINGERROR;
-=======
         typeId.identifier.numeric= src->content.decoded.type->binaryEncodingId;
->>>>>>> 318db347
         encoding = UA_EXTENSIONOBJECT_ENCODED_BYTESTRING;
         retval = NodeId_encodeBinary(&typeId, NULL);
         retval |= Byte_encodeBinary(&encoding, NULL);
@@ -790,19 +778,7 @@
         /* helping clang analyzer, typeId is numeric */
         UA_assert(typeId.identifier.byteString.data == NULL);
         UA_assert(typeId.identifier.string.data == NULL);
-<<<<<<< HEAD
-        size_t i;
-        for (i = 0; i<UA_TYPES_COUNT; i++) {
-            if (UA_TYPES[i].binaryEncodingId == typeId.identifier.numeric) {
-                typeId.identifier.numeric = UA_TYPES[i].typeId.identifier.numeric;
-                break;
-            }
-        }
-        if (i<UA_TYPES_COUNT)
-            findDataType(&typeId, &type);
-=======
         findDataTypeByBinary(&typeId, &type);
->>>>>>> 318db347
         if(type) {
             pos += 4; /* jump over the length (todo: check if length matches) */
             dst->content.decoded.data = UA_new(type);
@@ -947,18 +923,7 @@
         if(typeId.namespaceIndex == 0 && typeId.identifierType == UA_NODEIDTYPE_NUMERIC &&
            eo_encoding == UA_EXTENSIONOBJECT_ENCODED_BYTESTRING) {
             UA_assert(typeId.identifier.byteString.data == NULL); /* for clang analyzer <= 3.7 */
-<<<<<<< HEAD
-            size_t i;
-            for (i = 0; i<UA_TYPES_COUNT; i++) {
-                if (UA_TYPES[i].binaryEncodingId == typeId.identifier.numeric) {
-                    typeId.identifier.numeric = UA_TYPES[i].typeId.identifier.numeric;
-                    break;
-                }
-            }
-            if(i<UA_TYPES_COUNT && findDataType(&typeId, &dst->type) == UA_STATUSCODE_GOOD)
-=======
             if(findDataTypeByBinary(&typeId, &dst->type) == UA_STATUSCODE_GOOD)
->>>>>>> 318db347
                 pos += 4; /* jump over the length (todo: check if length matches) */
             else
                 pos = old_pos; /* jump back and decode as extensionobject */
