--- conflicted
+++ resolved
@@ -1392,15 +1392,11 @@
     u8 membersSize = type->membersSize;
     const UA_DataType *typelists[2] = { UA_TYPES, &type[-type->typeIndex] };
 
-<<<<<<< HEAD
-    size_t flagCount = 0;
-=======
     UA_UInt32 encodingMask = 0;
     if(UA_DATATYPE_IS(type, UA_DATATYPEKIND_OPTSTRUCTURE)) {
         encodingMask = type->encodingMaskFunc(src);
         ret = UInt32_encodeBinary(&encodingMask, type, ctx);
     }
->>>>>>> d2a598db
 
     /* Loop over members */
     for(size_t i = 0; i < membersSize; ++i) {
@@ -1408,21 +1404,6 @@
         const UA_DataType *membertype = &typelists[!member->namespaceZero][member->memberTypeIndex];
         ptr += member->padding;
 
-<<<<<<< HEAD
-        /* Encoding mask flags must not appear after a proper member, just count and write out the bytes */
-        if(member->isFlag) {
-            flagCount++;
-            continue;
-        }
-
-        if(flagCount > 0) {
-            // Encode all encoding mask bytes. This block should only ever be triggered once
-            for(size_t x = 0; x <= flagCount / 8; ++x) {
-                Byte_encodeBinary((const UA_Byte*)ptr, membertype, ctx);
-                ptr += sizeof(UA_Byte);
-            }
-            flagCount = 0;
-=======
         if(member->bitFieldSize > 0) {
             bitcount += member->bitFieldSize;
             continue;
@@ -1437,7 +1418,6 @@
                 ptr++;
             }
             bitcount = 0;
->>>>>>> d2a598db
         }
 
         /* Array. Buffer-exchange is done inside Array_encodeBinary if required. */
@@ -1450,33 +1430,17 @@
         }
 
         bool enabled = true;
-<<<<<<< HEAD
-        /* Optional */
-        if(member->switchField >= 0) {
-            const UA_UInt32 offset = (UA_UInt32)(member->switchField / 8);
-            const UA_Byte mask = (UA_Byte)(1 << (member->switchField % 8));
-            UA_Byte compare = ((const UA_Byte *)src)[offset];
-            if(member->switchValue == 0) {
-                // Invert the compare mask
-                compare = (UA_Byte)~compare;
-            }
-            enabled = compare & mask;
-=======
         if(member->isOptional) {
             if(!(encodingMask & 1)) {
                 enabled = false;
             }
             encodingMask >>= 1; // Shift out the current option
->>>>>>> d2a598db
         }
         /* Scalar */
         size_t memSize = membertype->memSize;
         u8 *oldpos = ctx->pos;
         if(enabled) {
-<<<<<<< HEAD
-=======
             size_t encode_index = UA_DATATYPE_IS(type, UA_DATATYPEKIND_BUILTIN) ? membertype->typeIndex : UA_BUILTIN_TYPES_COUNT;
->>>>>>> d2a598db
             ret = encodeBinaryJumpTable[encode_index]((const void*)ptr, membertype, ctx);
         }
         ptr += memSize;
@@ -1568,15 +1532,11 @@
     u8 membersSize = type->membersSize;
     const UA_DataType *typelists[2] = { UA_TYPES, &type[-type->typeIndex] };
 
-<<<<<<< HEAD
-    size_t flagCount = 0;
-=======
     UA_UInt32 encodingMask = 0;
     if(UA_DATATYPE_IS(type, UA_DATATYPEKIND_OPTSTRUCTURE)) {
         // Structure with optional types, decode encoding mask first
         ret = UInt32_decodeBinary((UA_UInt32 *UA_RESTRICT)&encodingMask, 0, ctx);
     }
->>>>>>> d2a598db
 
     /* Loop over members */
     for(size_t i = 0; i < membersSize && ret == UA_STATUSCODE_GOOD; ++i) {
@@ -1585,20 +1545,6 @@
         ptr += member->padding;
 
         /* Encoding flags */
-<<<<<<< HEAD
-        if(member->isFlag) {
-            flagCount++;
-            continue;
-        }
-
-        if(flagCount > 0) {
-            // Decode all encoding mask bytes. This block should only ever be triggered once
-            for(size_t x = 0; x <= flagCount / 8; ++x) {
-                Byte_decodeBinary((UA_Byte *UA_RESTRICT)ptr, membertype, ctx);
-                ptr += sizeof(UA_Byte);
-            }
-            flagCount = 0;
-=======
         if(member->bitFieldSize > 0) {
             bitcount += member->bitFieldSize;
             continue;
@@ -1613,7 +1559,6 @@
                 ptr++;
             }
             bitcount = 0;
->>>>>>> d2a598db
         }
 
         /* Array */
@@ -1626,21 +1571,9 @@
         }
 
         bool enabled = true;
-<<<<<<< HEAD
-        /* Optional */
-        if(member->switchField >= 0) {
-            const UA_UInt32 offset = (UA_UInt32)(member->switchField / 8);
-            const UA_Byte mask = (UA_Byte)(1 << (member->switchField % 8));
-            UA_Byte compare = ((const UA_Byte *)dst)[offset];
-            if(member->switchValue == 0) {
-                compare = (UA_Byte)~compare;
-            }
-            enabled = compare & mask;
-=======
         if(member->isOptional) {
             enabled = encodingMask & 1;
             encodingMask >>= 1;
->>>>>>> d2a598db
         }
 
         /* Scalar */
@@ -1901,7 +1834,6 @@
 size_t
 UA_calcSizeBinary(const void *p, const UA_DataType *type) {
     size_t s = 0;
-    size_t flagCount = 0;
     uintptr_t ptr = (uintptr_t)p;
     size_t bitcount = 0;
     u8 membersSize = type->membersSize;
@@ -1920,18 +1852,6 @@
         const UA_DataType *membertype = &typelists[!member->namespaceZero][member->memberTypeIndex];
         ptr += member->padding;
 
-<<<<<<< HEAD
-        /* Encoding mask flags */
-        if(member->isFlag) {
-            flagCount++;
-            continue;
-        }
-        if(flagCount > 0) {
-            // Reserve enough space for encoding mask bytes. This block should only ever be triggered once
-            ptr += (flagCount / 8) + 1;
-            s += (flagCount / 8) + 1;
-            flagCount = 0;
-=======
         if(member->bitFieldSize > 0) {
             bitcount += member->bitFieldSize;
             continue;
@@ -1941,7 +1861,6 @@
             s += bitcount / 8;
             ptr += bitcount / 8;
             bitcount = 0;
->>>>>>> d2a598db
         }
 
         /* Array */
@@ -1954,21 +1873,6 @@
         }
 
         bool enabled = true;
-<<<<<<< HEAD
-        /* Optional field check */
-        if(member->switchField >= 0) {
-            const UA_UInt32 offset = (UA_UInt32)(member->switchField / 8);
-            const UA_Byte mask = (UA_Byte)(1 << (member->switchField % 8));
-            UA_Byte compare = ((const UA_Byte *)p)[offset];
-            if(member->switchValue == 0) {
-                compare = (UA_Byte)~compare;
-            }
-            enabled = compare & mask;
-        }
-        /* Scalar */
-        if(enabled) {
-            size_t encode_index = membertype->builtin ? membertype->typeIndex : UA_BUILTIN_TYPES_COUNT;
-=======
         if(member->isOptional) {
             if(!(encodingMask & 1)) {
                 enabled = false;
@@ -1978,7 +1882,6 @@
         /* Scalar */
         if(enabled) {
             size_t encode_index = UA_DATATYPE_IS(membertype, UA_DATATYPEKIND_BUILTIN) ? membertype->typeIndex : UA_BUILTIN_TYPES_COUNT;
->>>>>>> d2a598db
             s += calcSizeBinaryJumpTable[encode_index]((const void*)ptr, membertype);
         }
         ptr += membertype->memSize;
