/* This Source Code Form is subject to the terms of the Mozilla Public
 * License, v. 2.0. If a copy of the MPL was not distributed with this
 * file, You can obtain one at http://mozilla.org/MPL/2.0/. */

#include "ua_util.h"
#include "ua_types_encoding_binary.h"
#include "ua_types_generated.h"
#include "ua_types_generated_handling.h"

/* Type Encoding
 * -------------
 * This file contains encoding functions for the builtin data types and generic
 * functions that operate on all types and arrays. This requires the type
 * description from a UA_DataType structure. Note that some internal (static)
 * deocidng functions may abort and leave the type in an inconsistent state. But
 * this is always handled in UA_decodeBinary, where the error is caught and the
 * type cleaned up.
 *
 * Breaking a message into chunks is integrated with the encoding. When the end
 * of a buffer is reached, a callback is executed that sends the current buffer
 * as a chunk and exchanges the encoding buffer "underneath" the ongoing
 * encoding. This enables fast sending of large messages as spurious copying is
 * avoided. */

#if defined(__clang__)
# pragma GCC diagnostic push
# pragma GCC diagnostic warning "-W#warnings"
#endif

#ifndef UA_BINARY_OVERLAYABLE_INTEGER
# warning Integer endianness could not be detected to be little endian. Use slow generic encoding.
#endif

/* There is no robust way to detect float endianness in clang. This warning can be removed
 * if the target is known to be little endian with floats in the IEEE 754 format. */
#ifndef UA_BINARY_OVERLAYABLE_FLOAT
# warning Float endianness could not be detected to be little endian in the IEEE 754 format. Use slow generic encoding.
#endif

#if defined(__clang__)
# pragma GCC diagnostic pop
#endif

/* Jumptables for de-/encoding and computing the buffer length */
typedef UA_StatusCode (*UA_encodeBinarySignature)(const void *UA_RESTRICT src, const UA_DataType *type);
extern const UA_encodeBinarySignature encodeBinaryJumpTable[UA_BUILTIN_TYPES_COUNT + 1];

typedef UA_StatusCode (*UA_decodeBinarySignature)(void *UA_RESTRICT dst, const UA_DataType *type);
extern const UA_decodeBinarySignature decodeBinaryJumpTable[UA_BUILTIN_TYPES_COUNT + 1];

typedef size_t (*UA_calcSizeBinarySignature)(const void *UA_RESTRICT p, const UA_DataType *contenttype);
extern const UA_calcSizeBinarySignature calcSizeBinaryJumpTable[UA_BUILTIN_TYPES_COUNT + 1];

/* Pointer to custom datatypes in the server or client. Set inside
 * UA_decodeBinary */
UA_THREAD_LOCAL size_t customTypesArraySize;
UA_THREAD_LOCAL const UA_DataType *customTypesArray;

/* We give pointers to the current position and the last position in the buffer
 * instead of a string with an offset. */
UA_THREAD_LOCAL UA_Byte * pos;
UA_THREAD_LOCAL UA_Byte * end;

/* In UA_encodeBinaryInternal, we store a pointer to the last "good" position in
 * the buffer. When encoding reaches the end of the buffer, send out a chunk
 * until that position, replace the buffer and retry encoding after the last
 * "checkpoint". The status code UA_STATUSCODE_BADENCODINGLIMITSEXCEEDED is used
 * exclusively to indicate that the end of the buffer was reached.
 *
 * In order to prevent restoring to an old buffer position (where the buffer was
 * exchanged within a call from UA_encodeBinaryInternal and is no longer
 * valied), no methods must return UA_STATUSCODE_BADENCODINGLIMITSEXCEEDED after
 * calling exchangeBuffer(). This needs to be ensured for the following methods:
 *
 * UA_encodeBinaryInternal
 * Array_encodeBinary
 * NodeId_encodeBinary
 * ExpandedNodeId_encodeBinary
 * LocalizedText_encodeBinary
 * ExtensionObject_encodeBinary
 * Variant_encodeBinary
 * DataValue_encodeBinary
 * DiagnosticInfo_encodeBinary */

/* Thread-local buffers used for exchanging the buffer for chunking */
UA_THREAD_LOCAL UA_ExchangeEncodeBuffer exchangeBufferCallback;
UA_THREAD_LOCAL void *exchangeBufferCallbackHandle;

/* Send the current chunk and replace the buffer */
static UA_StatusCode
exchangeBuffer(void) {
    if(!exchangeBufferCallback)
        return UA_STATUSCODE_BADENCODINGERROR;

    /* Store context variables. This is required so that a call to UA_encode
     * can be made from within the exchangeBufferCallback. For example to encode
     * the chunk header */
    UA_ExchangeEncodeBuffer store_exchangeBufferCallback = exchangeBufferCallback;
    void *store_exchangeBufferCallbackHandle = exchangeBufferCallbackHandle;
    UA_Byte *store_pos = pos;
    UA_Byte *store_end = end;

    UA_StatusCode retval = exchangeBufferCallback(exchangeBufferCallbackHandle,
                                                  &store_pos, &store_end);

    /* Restore context variables. */
    exchangeBufferCallback = store_exchangeBufferCallback;
    exchangeBufferCallbackHandle = store_exchangeBufferCallbackHandle;
    pos = store_pos;
    end = store_end;
    return retval;
}

/*****************/
/* Integer Types */
/*****************/

#if !UA_BINARY_OVERLAYABLE_INTEGER

/* These en/decoding functions are only used when the architecture isn't little-endian. */
static void
UA_encode16(const UA_UInt16 v, UA_Byte buf[2]) {
    buf[0] = (UA_Byte)v;
    buf[1] = (UA_Byte)(v >> 8);
}

static void
UA_decode16(const UA_Byte buf[2], UA_UInt16 *v) {
    *v = (UA_UInt16)((UA_UInt16)buf[0] + (((UA_UInt16)buf[1]) << 8));
}

static void
UA_encode32(const UA_UInt32 v, UA_Byte buf[4]) {
    buf[0] = (UA_Byte)v;
    buf[1] = (UA_Byte)(v >> 8);
    buf[2] = (UA_Byte)(v >> 16);
    buf[3] = (UA_Byte)(v >> 24);
}

static void
UA_decode32(const UA_Byte buf[4], UA_UInt32 *v) {
    *v = (UA_UInt32)((UA_UInt32)buf[0] +
                    (((UA_UInt32)buf[1]) << 8) +
                    (((UA_UInt32)buf[2]) << 16) +
                    (((UA_UInt32)buf[3]) << 24));
}

static void
UA_encode64(const UA_UInt64 v, UA_Byte buf[8]) {
    buf[0] = (UA_Byte)v;
    buf[1] = (UA_Byte)(v >> 8);
    buf[2] = (UA_Byte)(v >> 16);
    buf[3] = (UA_Byte)(v >> 24);
    buf[4] = (UA_Byte)(v >> 32);
    buf[5] = (UA_Byte)(v >> 40);
    buf[6] = (UA_Byte)(v >> 48);
    buf[7] = (UA_Byte)(v >> 56);
}

static void
UA_decode64(const UA_Byte buf[8], UA_UInt64 *v) {
    *v = (UA_UInt64)((UA_UInt64)buf[0] +
                    (((UA_UInt64)buf[1]) << 8) +
                    (((UA_UInt64)buf[2]) << 16) +
                    (((UA_UInt64)buf[3]) << 24) +
                    (((UA_UInt64)buf[4]) << 32) +
                    (((UA_UInt64)buf[5]) << 40) +
                    (((UA_UInt64)buf[6]) << 48) +
                    (((UA_UInt64)buf[7]) << 56));
}

#endif /* !UA_BINARY_OVERLAYABLE_INTEGER */

/* Boolean */
static UA_StatusCode
Boolean_encodeBinary(const UA_Boolean *src, const UA_DataType *_) {
    if(pos + sizeof(UA_Boolean) > end)
        return UA_STATUSCODE_BADENCODINGLIMITSEXCEEDED;
    *pos = *(const UA_Byte*)src;
    ++pos;
    return UA_STATUSCODE_GOOD;
}

static UA_StatusCode
Boolean_decodeBinary(UA_Boolean *dst, const UA_DataType *_) {
    if(pos + sizeof(UA_Boolean) > end)
        return UA_STATUSCODE_BADDECODINGERROR;
    *dst = (*pos > 0) ? true : false;
    ++pos;
    return UA_STATUSCODE_GOOD;
}

/* Byte */
static UA_StatusCode
Byte_encodeBinary(const UA_Byte *src, const UA_DataType *_) {
    if(pos + sizeof(UA_Byte) > end)
        return UA_STATUSCODE_BADENCODINGLIMITSEXCEEDED;
    *pos = *(const UA_Byte*)src;
    ++pos;
    return UA_STATUSCODE_GOOD;
}

static UA_StatusCode
Byte_decodeBinary(UA_Byte *dst, const UA_DataType *_) {
    if(pos + sizeof(UA_Byte) > end)
        return UA_STATUSCODE_BADDECODINGERROR;
    *dst = *pos;
    ++pos;
    return UA_STATUSCODE_GOOD;
}

/* UInt16 */
static UA_StatusCode
UInt16_encodeBinary(UA_UInt16 const *src, const UA_DataType *_) {
    if(pos + sizeof(UA_UInt16) > end)
        return UA_STATUSCODE_BADENCODINGLIMITSEXCEEDED;
#if UA_BINARY_OVERLAYABLE_INTEGER
    memcpy(pos, src, sizeof(UA_UInt16));
#else
    UA_encode16(*src, pos);
#endif
    pos += 2;
    return UA_STATUSCODE_GOOD;
}

static UA_INLINE UA_StatusCode
Int16_encodeBinary(UA_Int16 const *src, const UA_DataType *_) {
    return UInt16_encodeBinary((const UA_UInt16*)src, NULL);
}

static UA_StatusCode
UInt16_decodeBinary(UA_UInt16 *dst, const UA_DataType *_) {
    if(pos + sizeof(UA_UInt16) > end)
        return UA_STATUSCODE_BADDECODINGERROR;
#if UA_BINARY_OVERLAYABLE_INTEGER
    memcpy(dst, pos, sizeof(UA_UInt16));
#else
    UA_decode16(pos, dst);
#endif
    pos += 2;
    return UA_STATUSCODE_GOOD;
}

static UA_INLINE UA_StatusCode
Int16_decodeBinary(UA_Int16 *dst) {
    return UInt16_decodeBinary((UA_UInt16*)dst, NULL);
}

/* UInt32 */
static UA_StatusCode
UInt32_encodeBinary(UA_UInt32 const *src, const UA_DataType *_) {
    if(pos + sizeof(UA_UInt32) > end)
        return UA_STATUSCODE_BADENCODINGLIMITSEXCEEDED;
#if UA_BINARY_OVERLAYABLE_INTEGER
    memcpy(pos, src, sizeof(UA_UInt32));
#else
    UA_encode32(*src, pos);
#endif
    pos += 4;
    return UA_STATUSCODE_GOOD;
}

static UA_INLINE UA_StatusCode
Int32_encodeBinary(UA_Int32 const *src) {
    return UInt32_encodeBinary((const UA_UInt32*)src, NULL);
}

static UA_INLINE UA_StatusCode
StatusCode_encodeBinary(UA_StatusCode const *src) {
    return UInt32_encodeBinary((const UA_UInt32*)src, NULL);
}

static UA_StatusCode
UInt32_decodeBinary(UA_UInt32 *dst, const UA_DataType *_) {
    if(pos + sizeof(UA_UInt32) > end)
        return UA_STATUSCODE_BADDECODINGERROR;
#if UA_BINARY_OVERLAYABLE_INTEGER
    memcpy(dst, pos, sizeof(UA_UInt32));
#else
    UA_decode32(pos, dst);
#endif
    pos += 4;
    return UA_STATUSCODE_GOOD;
}

static UA_INLINE UA_StatusCode
Int32_decodeBinary(UA_Int32 *dst) {
    return UInt32_decodeBinary((UA_UInt32*)dst, NULL);
}

static UA_INLINE UA_StatusCode
StatusCode_decodeBinary(UA_StatusCode *dst) {
    return UInt32_decodeBinary((UA_UInt32*)dst, NULL);
}

/* UInt64 */
static UA_StatusCode
UInt64_encodeBinary(UA_UInt64 const *src, const UA_DataType *_) {
    if(pos + sizeof(UA_UInt64) > end)
        return UA_STATUSCODE_BADENCODINGLIMITSEXCEEDED;
#if UA_BINARY_OVERLAYABLE_INTEGER
    memcpy(pos, src, sizeof(UA_UInt64));
#else
    UA_encode64(*src, pos);
#endif
    pos += 8;
    return UA_STATUSCODE_GOOD;
}

static UA_INLINE UA_StatusCode
Int64_encodeBinary(UA_Int64 const *src) {
    return UInt64_encodeBinary((const UA_UInt64*)src, NULL);
}

static UA_INLINE UA_StatusCode
DateTime_encodeBinary(UA_DateTime const *src) {
    return UInt64_encodeBinary((const UA_UInt64*)src, NULL);
}

static UA_StatusCode
UInt64_decodeBinary(UA_UInt64 *dst, const UA_DataType *_) {
    if(pos + sizeof(UA_UInt64) > end)
        return UA_STATUSCODE_BADDECODINGERROR;
#if UA_BINARY_OVERLAYABLE_INTEGER
    memcpy(dst, pos, sizeof(UA_UInt64));
#else
    UA_decode64(pos, dst);
#endif
    pos += 8;
    return UA_STATUSCODE_GOOD;
}

static UA_INLINE UA_StatusCode
Int64_decodeBinary(UA_Int64 *dst) {
    return UInt64_decodeBinary((UA_UInt64*)dst, NULL);
}

static UA_INLINE UA_StatusCode
DateTime_decodeBinary(UA_DateTime *dst) {
    return UInt64_decodeBinary((UA_UInt64*)dst, NULL);
}

/************************/
/* Floating Point Types */
/************************/

#if UA_BINARY_OVERLAYABLE_FLOAT
# define Float_encodeBinary UInt32_encodeBinary
# define Float_decodeBinary UInt32_decodeBinary
# define Double_encodeBinary UInt64_encodeBinary
# define Double_decodeBinary UInt64_decodeBinary
#else

#include <math.h>

/* Handling of IEEE754 floating point values was taken from Beej's Guide to
 * Network Programming (http://beej.us/guide/bgnet/) and enhanced to cover the
 * edge cases +/-0, +/-inf and nan. */
static uint64_t
pack754(long double f, unsigned bits, unsigned expbits) {
    unsigned significandbits = bits - expbits - 1;
    long double fnorm;
    long long sign;
    if (f < 0) { sign = 1; fnorm = -f; }
    else { sign = 0; fnorm = f; }
    int shift = 0;
    while(fnorm >= 2.0) { fnorm /= 2.0; ++shift; }
    while(fnorm < 1.0) { fnorm *= 2.0; --shift; }
    fnorm = fnorm - 1.0;
    long long significand = (long long)(fnorm * ((float)(1LL<<significandbits) + 0.5f));
    long long exponent = shift + ((1<<(expbits-1)) - 1);
    return (uint64_t)((sign<<(bits-1)) | (exponent<<(bits-expbits-1)) | significand);
}

static long double
unpack754(uint64_t i, unsigned bits, unsigned expbits) {
    unsigned significandbits = bits - expbits - 1;
    long double result = (long double)(i&(uint64_t)((1LL<<significandbits)-1));
    result /= (1LL<<significandbits);
    result += 1.0f;
    unsigned bias = (unsigned)(1<<(expbits-1)) - 1;
    long long shift = (long long)((i>>significandbits) & (uint64_t)((1LL<<expbits)-1)) - bias;
    while(shift > 0) { result *= 2.0; --shift; }
    while(shift < 0) { result /= 2.0; ++shift; }
    result *= ((i>>(bits-1))&1)? -1.0: 1.0;
    return result;
}

/* Float */
#define FLOAT_NAN 0xffc00000
#define FLOAT_INF 0x7f800000
#define FLOAT_NEG_INF 0xff800000
#define FLOAT_NEG_ZERO 0x80000000

static UA_StatusCode
Float_encodeBinary(UA_Float const *src, const UA_DataType *_) {
    UA_Float f = *src;
    UA_UInt32 encoded;
    //cppcheck-suppress duplicateExpression
    if(f != f) encoded = FLOAT_NAN;
    else if(f == 0.0f) encoded = signbit(f) ? FLOAT_NEG_ZERO : 0;
    //cppcheck-suppress duplicateExpression
    else if(f/f != f/f) encoded = f > 0 ? FLOAT_INF : FLOAT_NEG_INF;
    else encoded = (UA_UInt32)pack754(f, 32, 8);
    return UInt32_encodeBinary(&encoded, NULL);
}

static UA_StatusCode
Float_decodeBinary(UA_Float *dst, const UA_DataType *_) {
    UA_UInt32 decoded;
    UA_StatusCode retval = UInt32_decodeBinary(&decoded, NULL);
    if(retval != UA_STATUSCODE_GOOD)
        return retval;
    if(decoded == 0) *dst = 0.0f;
    else if(decoded == FLOAT_NEG_ZERO) *dst = -0.0f;
    else if(decoded == FLOAT_INF) *dst = INFINITY;
    else if(decoded == FLOAT_NEG_INF) *dst = -INFINITY;
    if((decoded >= 0x7f800001 && decoded <= 0x7fffffff) ||
       (decoded >= 0xff800001 && decoded <= 0xffffffff)) *dst = NAN;
    else *dst = (UA_Float)unpack754(decoded, 32, 8);
    return UA_STATUSCODE_GOOD;
}

/* Double */
#define DOUBLE_NAN 0xfff8000000000000L
#define DOUBLE_INF 0x7ff0000000000000L
#define DOUBLE_NEG_INF 0xfff0000000000000L
#define DOUBLE_NEG_ZERO 0x8000000000000000L

static UA_StatusCode
Double_encodeBinary(UA_Double const *src, const UA_DataType *_) {
    UA_Double d = *src;
    UA_UInt64 encoded;
    //cppcheck-suppress duplicateExpression
    if(d != d) encoded = DOUBLE_NAN;
    else if(d == 0.0) encoded = signbit(d) ? DOUBLE_NEG_ZERO : 0;
    //cppcheck-suppress duplicateExpression
    else if(d/d != d/d) encoded = d > 0 ? DOUBLE_INF : DOUBLE_NEG_INF;
    else encoded = pack754(d, 64, 11);
    return UInt64_encodeBinary(&encoded, NULL);
}

static UA_StatusCode
Double_decodeBinary(UA_Double *dst, const UA_DataType *_) {
    UA_UInt64 decoded;
    UA_StatusCode retval = UInt64_decodeBinary(&decoded, NULL);
    if(retval != UA_STATUSCODE_GOOD)
        return retval;
    if(decoded == 0) *dst = 0.0;
    else if(decoded == DOUBLE_NEG_ZERO) *dst = -0.0;
    else if(decoded == DOUBLE_INF) *dst = INFINITY;
    else if(decoded == DOUBLE_NEG_INF) *dst = -INFINITY;
    //cppcheck-suppress redundantCondition
    if((decoded >= 0x7ff0000000000001L && decoded <= 0x7fffffffffffffffL) ||
       (decoded >= 0xfff0000000000001L && decoded <= 0xffffffffffffffffL)) *dst = NAN;
    else *dst = (UA_Double)unpack754(decoded, 64, 11);
    return UA_STATUSCODE_GOOD;
}

#endif

/* If encoding fails, exchange the buffer and try again. It is assumed that
 * encoding of numerical types never fails on a fresh buffer. */
static UA_StatusCode
encodeNumericWithExchangeBuffer(const void *ptr,
                                UA_encodeBinarySignature encodeFunc) {
    UA_StatusCode retval = encodeFunc(ptr, NULL);
    if(retval == UA_STATUSCODE_BADENCODINGLIMITSEXCEEDED) {
        retval = exchangeBuffer();
        if(retval != UA_STATUSCODE_GOOD)
            return retval;
        encodeFunc(ptr, NULL);
    }
    return UA_STATUSCODE_GOOD;
}

/* If the type is more complex, wrap encoding into the following method to
 * ensure that the buffer is exchanged with intermediate checkpoints. */
static UA_StatusCode
UA_encodeBinaryInternal(const void *src, const UA_DataType *type);

/******************/
/* Array Handling */
/******************/

static UA_StatusCode
Array_encodeBinaryOverlayable(uintptr_t ptr, size_t length, size_t elementMemSize) {
    /* Store the number of already encoded elements */
    size_t finished = 0;

    /* Loop as long as more elements remain than fit into the chunk */
    while(end < pos + (elementMemSize * (length-finished))) {
        size_t possible = ((uintptr_t)end - (uintptr_t)pos) / (sizeof(UA_Byte) * elementMemSize);
        size_t possibleMem = possible * elementMemSize;
        memcpy(pos, (void*)ptr, possibleMem);
        pos += possibleMem;
        ptr += possibleMem;
        finished += possible;
        UA_StatusCode retval = exchangeBuffer();
        if(retval != UA_STATUSCODE_GOOD)
            return retval;
    }

    /* Encode the remaining elements */
    memcpy(pos, (void*)ptr, elementMemSize * (length-finished));
    pos += elementMemSize * (length-finished);
    return UA_STATUSCODE_GOOD;
}

static UA_StatusCode
Array_encodeBinaryComplex(uintptr_t ptr, size_t length, const UA_DataType *type) {
    /* Get the encoding function for the data type. The jumptable at
     * UA_BUILTIN_TYPES_COUNT points to the generic UA_encodeBinary method */
    size_t encode_index = type->builtin ? type->typeIndex : UA_BUILTIN_TYPES_COUNT;
    UA_encodeBinarySignature encodeType = encodeBinaryJumpTable[encode_index];

    /* Encode every element */
    for(size_t i = 0; i < length; ++i) {
        UA_Byte *oldpos = pos;
        UA_StatusCode retval = encodeType((const void*)ptr, type);
        ptr += type->memSize;
        /* Encoding failed, switch to the next chunk when possible */
        if(retval != UA_STATUSCODE_GOOD) {
            if(retval == UA_STATUSCODE_BADENCODINGLIMITSEXCEEDED) {
                pos = oldpos; /* Set buffer position to the end of the last encoded element */
                retval = exchangeBuffer();
                ptr -= type->memSize; /* Undo to retry encoding the ith element */
                --i;
            }
            UA_assert(retval != UA_STATUSCODE_BADENCODINGLIMITSEXCEEDED);
            if(retval != UA_STATUSCODE_GOOD)
                return retval; /* Unrecoverable fail */
        }
    }
    return UA_STATUSCODE_GOOD;
}

static UA_StatusCode
Array_encodeBinary(const void *src, size_t length, const UA_DataType *type) {
    /* Check and convert the array length to int32 */
    UA_Int32 signed_length = -1;
    if(length > UA_INT32_MAX)
        return UA_STATUSCODE_BADINTERNALERROR;
    if(length > 0)
        signed_length = (UA_Int32)length;
    else if(src == UA_EMPTY_ARRAY_SENTINEL)
        signed_length = 0;

    /* Encode the array length */
    UA_StatusCode retval =
        encodeNumericWithExchangeBuffer(&signed_length,
                     (UA_encodeBinarySignature)UInt32_encodeBinary);

    /* Quit early? */
    if(retval != UA_STATUSCODE_GOOD || length == 0)
        return retval;

    /* Encode the content */
    if(!type->overlayable)
        return Array_encodeBinaryComplex((uintptr_t)src, length, type);
    return Array_encodeBinaryOverlayable((uintptr_t)src, length, type->memSize);
}

static UA_StatusCode
Array_decodeBinary(void *UA_RESTRICT *UA_RESTRICT dst,
                   size_t *out_length, const UA_DataType *type) {
    /* Decode the length */
    UA_Int32 signed_length;
    UA_StatusCode retval = Int32_decodeBinary(&signed_length);
    if(retval != UA_STATUSCODE_GOOD)
        return retval;

    /* Return early for empty arrays */
    if(signed_length <= 0) {
        *out_length = 0;
        if(signed_length < 0)
            *dst = NULL;
        else
            *dst = UA_EMPTY_ARRAY_SENTINEL;
        return UA_STATUSCODE_GOOD;
    }

    /* Filter out arrays that can obviously not be decoded, because the message
     * is too small for the array length. This prevents the allocation of very
     * long arrays for bogus messages.*/
    size_t length = (size_t)signed_length;
    if(pos + ((type->memSize * length) / 32) > end)
        return UA_STATUSCODE_BADDECODINGERROR;

    /* Allocate memory */
    *dst = UA_calloc(length, type->memSize);
    if(!*dst)
        return UA_STATUSCODE_BADOUTOFMEMORY;

    if(type->overlayable) {
        /* memcpy overlayable array */
        if(end < pos + (type->memSize * length)) {
            UA_free(*dst);
            *dst = NULL;
            return UA_STATUSCODE_BADDECODINGERROR;
        }
        memcpy(*dst, pos, type->memSize * length);
        pos += type->memSize * length;
    } else {
        /* Decode array members */
        uintptr_t ptr = (uintptr_t)*dst;
        size_t decode_index = type->builtin ? type->typeIndex : UA_BUILTIN_TYPES_COUNT;
        for(size_t i = 0; i < length; ++i) {
            retval = decodeBinaryJumpTable[decode_index]((void*)ptr, type);
            if(retval != UA_STATUSCODE_GOOD) {
                UA_Array_delete(*dst, i, type);
                *dst = NULL;
                return retval;
            }
            ptr += type->memSize;
        }
    }
    *out_length = length;
    return UA_STATUSCODE_GOOD;
}

/*****************/
/* Builtin Types */
/*****************/

static UA_StatusCode
String_encodeBinary(UA_String const *src, const UA_DataType *_) {
    return Array_encodeBinary(src->data, src->length, &UA_TYPES[UA_TYPES_BYTE]);
}

static UA_StatusCode
String_decodeBinary(UA_String *dst, const UA_DataType *_) {
    return Array_decodeBinary((void**)&dst->data, &dst->length, &UA_TYPES[UA_TYPES_BYTE]);
}

static UA_INLINE UA_StatusCode
ByteString_encodeBinary(UA_ByteString const *src) {
    return String_encodeBinary((const UA_String*)src, NULL);
}

static UA_INLINE UA_StatusCode
ByteString_decodeBinary(UA_ByteString *dst) {
    return String_decodeBinary((UA_ByteString*)dst, NULL);
}

/* Guid */
static UA_StatusCode
Guid_encodeBinary(UA_Guid const *src, const UA_DataType *_) {
    UA_StatusCode retval = UInt32_encodeBinary(&src->data1, NULL);
    retval |= UInt16_encodeBinary(&src->data2, NULL);
    retval |= UInt16_encodeBinary(&src->data3, NULL);
    if(pos + (8*sizeof(UA_Byte)) > end)
        return UA_STATUSCODE_BADENCODINGLIMITSEXCEEDED;
    memcpy(pos, src->data4, 8*sizeof(UA_Byte));
    pos += 8;
    return retval;
}

static UA_StatusCode
Guid_decodeBinary(UA_Guid *dst, const UA_DataType *_) {
    UA_StatusCode retval = UInt32_decodeBinary(&dst->data1, NULL);
    retval |= UInt16_decodeBinary(&dst->data2, NULL);
    retval |= UInt16_decodeBinary(&dst->data3, NULL);
    if(pos + (8*sizeof(UA_Byte)) > end)
        return UA_STATUSCODE_BADDECODINGERROR;
    memcpy(dst->data4, pos, 8*sizeof(UA_Byte));
    pos += 8;
    return retval;
}

/* NodeId */
#define UA_NODEIDTYPE_NUMERIC_TWOBYTE 0
#define UA_NODEIDTYPE_NUMERIC_FOURBYTE 1
#define UA_NODEIDTYPE_NUMERIC_COMPLETE 2

/* For ExpandedNodeId, we prefill the encoding mask. We can return
 * UA_STATUSCODE_BADENCODINGLIMITSEXCEEDED before encoding the string, as the
 * buffer is not replaced. */
static UA_StatusCode
NodeId_encodeBinaryWithEncodingMask(UA_NodeId const *src, UA_Byte encoding) {
    UA_StatusCode retval = UA_STATUSCODE_GOOD;
    switch(src->identifierType) {
    case UA_NODEIDTYPE_NUMERIC:
        if(src->identifier.numeric > UA_UINT16_MAX || src->namespaceIndex > UA_BYTE_MAX) {
            encoding |= UA_NODEIDTYPE_NUMERIC_COMPLETE;
            retval |= Byte_encodeBinary(&encoding, NULL);
            retval |= UInt16_encodeBinary(&src->namespaceIndex, NULL);
            retval |= UInt32_encodeBinary(&src->identifier.numeric, NULL);
        } else if(src->identifier.numeric > UA_BYTE_MAX || src->namespaceIndex > 0) {
            encoding |= UA_NODEIDTYPE_NUMERIC_FOURBYTE;
            retval |= Byte_encodeBinary(&encoding, NULL);
            UA_Byte nsindex = (UA_Byte)src->namespaceIndex;
            retval |= Byte_encodeBinary(&nsindex, NULL);
            UA_UInt16 identifier16 = (UA_UInt16)src->identifier.numeric;
            retval |= UInt16_encodeBinary(&identifier16, NULL);
        } else {
            encoding |= UA_NODEIDTYPE_NUMERIC_TWOBYTE;
            retval |= Byte_encodeBinary(&encoding, NULL);
            UA_Byte identifier8 = (UA_Byte)src->identifier.numeric;
            retval |= Byte_encodeBinary(&identifier8, NULL);
        }
        break;
    case UA_NODEIDTYPE_STRING:
        encoding |= UA_NODEIDTYPE_STRING;
        retval |= Byte_encodeBinary(&encoding, NULL);
        retval |= UInt16_encodeBinary(&src->namespaceIndex, NULL);
        if(retval != UA_STATUSCODE_GOOD)
            return retval;
        retval = String_encodeBinary(&src->identifier.string, NULL);
        break;
    case UA_NODEIDTYPE_GUID:
        encoding |= UA_NODEIDTYPE_GUID;
        retval |= Byte_encodeBinary(&encoding, NULL);
        retval |= UInt16_encodeBinary(&src->namespaceIndex, NULL);
        retval |= Guid_encodeBinary(&src->identifier.guid, NULL);
        break;
    case UA_NODEIDTYPE_BYTESTRING:
        encoding |= UA_NODEIDTYPE_BYTESTRING;
        retval |= Byte_encodeBinary(&encoding, NULL);
        retval |= UInt16_encodeBinary(&src->namespaceIndex, NULL);
        if(retval != UA_STATUSCODE_GOOD)
            return retval;
        retval = ByteString_encodeBinary(&src->identifier.byteString);
        break;
    default:
        return UA_STATUSCODE_BADINTERNALERROR;
    }
    return retval;
}

static UA_StatusCode
NodeId_encodeBinary(UA_NodeId const *src, const UA_DataType *_) {
    return NodeId_encodeBinaryWithEncodingMask(src, 0);
}

static UA_StatusCode
NodeId_decodeBinary(UA_NodeId *dst, const UA_DataType *_) {
    UA_Byte dstByte = 0, encodingByte = 0;
    UA_UInt16 dstUInt16 = 0;
    UA_StatusCode retval = Byte_decodeBinary(&encodingByte, NULL);
    if(retval != UA_STATUSCODE_GOOD)
        return retval;
    switch (encodingByte) {
    case UA_NODEIDTYPE_NUMERIC_TWOBYTE:
        dst->identifierType = UA_NODEIDTYPE_NUMERIC;
        retval = Byte_decodeBinary(&dstByte, NULL);
        dst->identifier.numeric = dstByte;
        dst->namespaceIndex = 0;
        break;
    case UA_NODEIDTYPE_NUMERIC_FOURBYTE:
        dst->identifierType = UA_NODEIDTYPE_NUMERIC;
        retval |= Byte_decodeBinary(&dstByte, NULL);
        dst->namespaceIndex = dstByte;
        retval |= UInt16_decodeBinary(&dstUInt16, NULL);
        dst->identifier.numeric = dstUInt16;
        break;
    case UA_NODEIDTYPE_NUMERIC_COMPLETE:
        dst->identifierType = UA_NODEIDTYPE_NUMERIC;
        retval |= UInt16_decodeBinary(&dst->namespaceIndex, NULL);
        retval |= UInt32_decodeBinary(&dst->identifier.numeric, NULL);
        break;
    case UA_NODEIDTYPE_STRING:
        dst->identifierType = UA_NODEIDTYPE_STRING;
        retval |= UInt16_decodeBinary(&dst->namespaceIndex, NULL);
        retval |= String_decodeBinary(&dst->identifier.string, NULL);
        break;
    case UA_NODEIDTYPE_GUID:
        dst->identifierType = UA_NODEIDTYPE_GUID;
        retval |= UInt16_decodeBinary(&dst->namespaceIndex, NULL);
        retval |= Guid_decodeBinary(&dst->identifier.guid, NULL);
        break;
    case UA_NODEIDTYPE_BYTESTRING:
        dst->identifierType = UA_NODEIDTYPE_BYTESTRING;
        retval |= UInt16_decodeBinary(&dst->namespaceIndex, NULL);
        retval |= ByteString_decodeBinary(&dst->identifier.byteString);
        break;
    default:
        retval |= UA_STATUSCODE_BADINTERNALERROR;
        break;
    }
    return retval;
}

/* ExpandedNodeId */
#define UA_EXPANDEDNODEID_NAMESPACEURI_FLAG 0x80
#define UA_EXPANDEDNODEID_SERVERINDEX_FLAG 0x40

static UA_StatusCode
ExpandedNodeId_encodeBinary(UA_ExpandedNodeId const *src, const UA_DataType *_) {
    /* Set up the encoding mask */
    UA_Byte encoding = 0;
    if((void*)src->namespaceUri.data > UA_EMPTY_ARRAY_SENTINEL)
        encoding |= UA_EXPANDEDNODEID_NAMESPACEURI_FLAG;
    if(src->serverIndex > 0)
        encoding |= UA_EXPANDEDNODEID_SERVERINDEX_FLAG;

    /* Encode the NodeId */
    UA_StatusCode retval = NodeId_encodeBinaryWithEncodingMask(&src->nodeId, encoding);
    if(retval != UA_STATUSCODE_GOOD)
        return retval;

    /* Encode the namespace. Do not return
     * UA_STATUSCODE_BADENCODINGLIMITSEXCEEDED afterwards. */
    if((void*)src->namespaceUri.data > UA_EMPTY_ARRAY_SENTINEL) {
        retval = String_encodeBinary(&src->namespaceUri, NULL);
        UA_assert(retval != UA_STATUSCODE_BADENCODINGLIMITSEXCEEDED);
        if(retval != UA_STATUSCODE_GOOD)
            return retval;
    }

    /* Encode the serverIndex */
    if(src->serverIndex > 0)
        retval = encodeNumericWithExchangeBuffer(&src->serverIndex,
                              (UA_encodeBinarySignature)UInt32_encodeBinary);
    UA_assert(retval != UA_STATUSCODE_BADENCODINGLIMITSEXCEEDED);
    return retval;
}

static UA_StatusCode
ExpandedNodeId_decodeBinary(UA_ExpandedNodeId *dst, const UA_DataType *_) {
    /* Decode the encoding mask */
    if(pos >= end)
        return UA_STATUSCODE_BADDECODINGERROR;
    UA_Byte encoding = *pos;

    /* Mask out the encoding byte on the stream to decode the NodeId only */
    *pos = encoding & (UA_Byte)~(UA_EXPANDEDNODEID_NAMESPACEURI_FLAG |
                                 UA_EXPANDEDNODEID_SERVERINDEX_FLAG);
    UA_StatusCode retval = NodeId_decodeBinary(&dst->nodeId, NULL);

    /* Decode the NamespaceUri */
    if(encoding & UA_EXPANDEDNODEID_NAMESPACEURI_FLAG) {
        dst->nodeId.namespaceIndex = 0;
        retval |= String_decodeBinary(&dst->namespaceUri, NULL);
    }

    /* Decode the ServerIndex */
    if(encoding & UA_EXPANDEDNODEID_SERVERINDEX_FLAG)
        retval |= UInt32_decodeBinary(&dst->serverIndex, NULL);
    return retval;
}

/* LocalizedText */
#define UA_LOCALIZEDTEXT_ENCODINGMASKTYPE_LOCALE 0x01
#define UA_LOCALIZEDTEXT_ENCODINGMASKTYPE_TEXT 0x02

static UA_StatusCode
LocalizedText_encodeBinary(UA_LocalizedText const *src, const UA_DataType *_) {
    /* Set up the encoding mask */
    UA_Byte encoding = 0;
    if(src->locale.data)
        encoding |= UA_LOCALIZEDTEXT_ENCODINGMASKTYPE_LOCALE;
    if(src->text.data)
        encoding |= UA_LOCALIZEDTEXT_ENCODINGMASKTYPE_TEXT;

    /* Encode the encoding byte */
    UA_StatusCode retval = Byte_encodeBinary(&encoding, NULL);
    if(retval != UA_STATUSCODE_GOOD)
        return retval;

    /* Encode the strings */
    if(encoding & UA_LOCALIZEDTEXT_ENCODINGMASKTYPE_LOCALE)
        retval |= String_encodeBinary(&src->locale, NULL);
    if(encoding & UA_LOCALIZEDTEXT_ENCODINGMASKTYPE_TEXT)
        retval |= String_encodeBinary(&src->text, NULL);
    UA_assert(retval != UA_STATUSCODE_BADENCODINGLIMITSEXCEEDED);
    return retval;
}

static UA_StatusCode
LocalizedText_decodeBinary(UA_LocalizedText *dst, const UA_DataType *_) {
    /* Decode the encoding mask */
    UA_Byte encoding = 0;
    UA_StatusCode retval = Byte_decodeBinary(&encoding, NULL);

    /* Decode the content */
    if(encoding & UA_LOCALIZEDTEXT_ENCODINGMASKTYPE_LOCALE)
        retval |= String_decodeBinary(&dst->locale, NULL);
    if(encoding & UA_LOCALIZEDTEXT_ENCODINGMASKTYPE_TEXT)
        retval |= String_decodeBinary(&dst->text, NULL);
    return retval;
}

/* The binary encoding has a different nodeid from the data type. So it is not
 * possible to reuse UA_findDataType */
static const UA_DataType *
findDataTypeByBinary(const UA_NodeId *typeId) {
    /* We only store a numeric identifier for the encoding nodeid of data types */
    if(typeId->identifierType != UA_NODEIDTYPE_NUMERIC)
        return NULL;

    /* Custom or standard data type? */
    const UA_DataType *types = UA_TYPES;
    size_t typesSize = UA_TYPES_COUNT;
    if(typeId->namespaceIndex != 0) {
        types = customTypesArray;
        typesSize = customTypesArraySize;
    }

    /* Iterate over the array */
    for(size_t i = 0; i < typesSize; ++i) {
        if(types[i].binaryEncodingId == typeId->identifier.numeric &&
           types[i].typeId.namespaceIndex == typeId->namespaceIndex)
            return &types[i];
    }
    return NULL;
}

/* ExtensionObject */
static UA_StatusCode
ExtensionObject_encodeBinary(UA_ExtensionObject const *src, const UA_DataType *_) {
    UA_Byte encoding = src->encoding;

    /* No content or already encoded content. Do not return
     * UA_STATUSCODE_BADENCODINGLIMITSEXCEEDED after encoding the NodeId. */
    if(encoding <= UA_EXTENSIONOBJECT_ENCODED_XML) {
        UA_StatusCode retval = NodeId_encodeBinary(&src->content.encoded.typeId, NULL);
        if(retval != UA_STATUSCODE_GOOD)
            return retval;
        retval = encodeNumericWithExchangeBuffer(&encoding,
                              (UA_encodeBinarySignature)Byte_encodeBinary);
        if(retval != UA_STATUSCODE_GOOD)
            return retval;
        switch (src->encoding) {
        case UA_EXTENSIONOBJECT_ENCODED_NOBODY:
            break;
        case UA_EXTENSIONOBJECT_ENCODED_BYTESTRING:
        case UA_EXTENSIONOBJECT_ENCODED_XML:
            retval = ByteString_encodeBinary(&src->content.encoded.body);
            break;
        default:
            retval = UA_STATUSCODE_BADINTERNALERROR;
        }
        return retval;
    }

    /* Cannot encode with no data or no type description */
    if(!src->content.decoded.type || !src->content.decoded.data)
        return UA_STATUSCODE_BADENCODINGERROR;

    /* Write the NodeId for the binary encoded type. The NodeId is always
     * numeric, so no buffer replacement is taking place. */
    UA_NodeId typeId = src->content.decoded.type->typeId;
    if(typeId.identifierType != UA_NODEIDTYPE_NUMERIC)
        return UA_STATUSCODE_BADENCODINGERROR;
    typeId.identifier.numeric = src->content.decoded.type->binaryEncodingId;
    UA_StatusCode retval = NodeId_encodeBinary(&typeId, NULL);

    /* Write the encoding byte */
    encoding = UA_EXTENSIONOBJECT_ENCODED_BYTESTRING;
    retval |= Byte_encodeBinary(&encoding, NULL);

    /* Compute the content length */
    const UA_DataType *type = src->content.decoded.type;
    size_t len = UA_calcSizeBinary(src->content.decoded.data, type);

    /* Encode the content length */
    if(len > UA_INT32_MAX)
        return UA_STATUSCODE_BADENCODINGERROR;
    UA_Int32 signed_len = (UA_Int32)len;
    retval |= Int32_encodeBinary(&signed_len);

    /* Return early upon failures (no buffer exchange until here) */
    if(retval != UA_STATUSCODE_GOOD)
        return retval;

    /* Encode the content */
    return UA_encodeBinaryInternal(src->content.decoded.data, type);
}

static UA_StatusCode
ExtensionObject_decodeBinaryContent(UA_ExtensionObject *dst, const UA_NodeId *typeId) {
    /* Lookup the datatype */
    const UA_DataType *type = findDataTypeByBinary(typeId);

    /* Unknown type, just take the binary content */
    if(!type) {
        dst->encoding = UA_EXTENSIONOBJECT_ENCODED_BYTESTRING;
        dst->content.encoded.typeId = *typeId;
        return ByteString_decodeBinary(&dst->content.encoded.body);
    }

    /* Allocate memory */
    dst->content.decoded.data = UA_new(type);
    if(!dst->content.decoded.data)
        return UA_STATUSCODE_BADOUTOFMEMORY;

    /* Jump over the length field (TODO: check if the decoded length matches) */
    pos += 4;
        
    /* Decode */
    dst->encoding = UA_EXTENSIONOBJECT_DECODED;
    dst->content.decoded.type = type;
    size_t decode_index = type->builtin ? type->typeIndex : UA_BUILTIN_TYPES_COUNT;
    return decodeBinaryJumpTable[decode_index](dst->content.decoded.data, type);
}

static UA_StatusCode
ExtensionObject_decodeBinary(UA_ExtensionObject *dst, const UA_DataType *_) {
    UA_Byte encoding = 0;
    UA_NodeId typeId;
    UA_NodeId_init(&typeId);
    UA_StatusCode retval = NodeId_decodeBinary(&typeId, NULL);
    retval |= Byte_decodeBinary(&encoding, NULL);
    if(typeId.identifierType != UA_NODEIDTYPE_NUMERIC)
        retval = UA_STATUSCODE_BADDECODINGERROR;
    if(retval != UA_STATUSCODE_GOOD) {
        UA_NodeId_deleteMembers(&typeId);
        return retval;
    }

    if(encoding == UA_EXTENSIONOBJECT_ENCODED_BYTESTRING) {
        retval = ExtensionObject_decodeBinaryContent(dst, &typeId);
    } else if(encoding == UA_EXTENSIONOBJECT_ENCODED_NOBODY) {
        dst->encoding = (UA_ExtensionObjectEncoding)encoding;
        dst->content.encoded.typeId = typeId;
        dst->content.encoded.body = UA_BYTESTRING_NULL;
    } else if(encoding == UA_EXTENSIONOBJECT_ENCODED_XML) {
        dst->encoding = (UA_ExtensionObjectEncoding)encoding;
        dst->content.encoded.typeId = typeId;
        retval = ByteString_decodeBinary(&dst->content.encoded.body);
    } else {
        retval = UA_STATUSCODE_BADDECODINGERROR;
    }
    return retval;
}

/* Variant */

/* Never returns UA_STATUSCODE_BADENCODINGLIMITSEXCEEDED */
static UA_StatusCode
Variant_encodeBinaryWrapExtensionObject(const UA_Variant *src, const UA_Boolean isArray) {
    /* Default to 1 for a scalar. */
    size_t length = 1;

    /* Encode the array length if required */
    UA_StatusCode retval = UA_STATUSCODE_GOOD;
    if(isArray) {
        if(src->arrayLength > UA_INT32_MAX)
            return UA_STATUSCODE_BADENCODINGERROR;
        length = src->arrayLength;
        UA_Int32 encodedLength = (UA_Int32)src->arrayLength;
        retval = Int32_encodeBinary(&encodedLength);
        if(retval != UA_STATUSCODE_GOOD)
            return retval;
    }

    /* Set up the ExtensionObject */
    UA_ExtensionObject eo;
    UA_ExtensionObject_init(&eo);
    eo.encoding = UA_EXTENSIONOBJECT_DECODED;
    eo.content.decoded.type = src->type;
    const UA_UInt16 memSize = src->type->memSize;
    uintptr_t ptr = (uintptr_t)src->data;

    /* Iterate over the array */
    for(size_t i = 0; i < length && retval == UA_STATUSCODE_GOOD; ++i) {
        eo.content.decoded.data = (void*)ptr;
        retval = UA_encodeBinaryInternal(&eo, &UA_TYPES[UA_TYPES_EXTENSIONOBJECT]);
        ptr += memSize;
    }
    return retval;
}

enum UA_VARIANT_ENCODINGMASKTYPE {
    UA_VARIANT_ENCODINGMASKTYPE_TYPEID_MASK = 0x3F,        // bits 0:5
    UA_VARIANT_ENCODINGMASKTYPE_DIMENSIONS  = (0x01 << 6), // bit 6
    UA_VARIANT_ENCODINGMASKTYPE_ARRAY       = (0x01 << 7)  // bit 7
};

static UA_StatusCode
Variant_encodeBinary(const UA_Variant *src, const UA_DataType *_) {
    /* Quit early for the empty variant */
    UA_Byte encoding = 0;
    if(!src->type)
        return Byte_encodeBinary(&encoding, NULL);

    /* Set the content type in the encoding mask */
    const UA_Boolean isBuiltin = src->type->builtin;
    if(isBuiltin)
        encoding |= UA_VARIANT_ENCODINGMASKTYPE_TYPEID_MASK & (UA_Byte)(src->type->typeIndex + 1);
    else
        encoding |= UA_VARIANT_ENCODINGMASKTYPE_TYPEID_MASK & (UA_Byte)(UA_TYPES_EXTENSIONOBJECT + 1);

    /* Set the array type in the encoding mask */
    const UA_Boolean isArray = src->arrayLength > 0 || src->data <= UA_EMPTY_ARRAY_SENTINEL;
    const UA_Boolean hasDimensions = isArray && src->arrayDimensionsSize > 0;
    if(isArray) {
        encoding |= UA_VARIANT_ENCODINGMASKTYPE_ARRAY;
        if(hasDimensions)
            encoding |= UA_VARIANT_ENCODINGMASKTYPE_DIMENSIONS;
    }

    /* Encode the encoding byte */
    UA_StatusCode retval = Byte_encodeBinary(&encoding, NULL);
    if(retval != UA_STATUSCODE_GOOD)
        return retval;

    /* Encode the content */
    if(!isBuiltin)
        retval = Variant_encodeBinaryWrapExtensionObject(src, isArray);
    else if(!isArray)
        retval = UA_encodeBinaryInternal(src->data, src->type);
    else
        retval = Array_encodeBinary(src->data, src->arrayLength, src->type);

    /* Encode the array dimensions */
    if(hasDimensions && retval == UA_STATUSCODE_GOOD)
        retval = Array_encodeBinary(src->arrayDimensions, src->arrayDimensionsSize,
                                    &UA_TYPES[UA_TYPES_INT32]);
    return retval;
}

static UA_StatusCode
Variant_decodeBinaryUnwrapExtensionObject(UA_Variant *dst) {
    /* Save the position in the ByteString. If unwrapping is not possible, start
     * from here to decode a normal ExtensionObject. */
    UA_Byte *old_pos = pos;

    /* Decode the DataType */
    UA_NodeId typeId;
    UA_NodeId_init(&typeId);
    UA_StatusCode retval = NodeId_decodeBinary(&typeId, NULL);
    if(retval != UA_STATUSCODE_GOOD)
        return retval;

    /* Decode the EncodingByte */
    UA_Byte encoding;
    retval = Byte_decodeBinary(&encoding, NULL);
    if(retval != UA_STATUSCODE_GOOD) {
        UA_NodeId_deleteMembers(&typeId);
        return retval;
    }

    /* Search for the datatype. Default to ExtensionObject. */
    if(encoding == UA_EXTENSIONOBJECT_ENCODED_BYTESTRING &&
       (dst->type = findDataTypeByBinary(&typeId)) != NULL) {
        /* Jump over the length field (TODO: check if length matches) */
        pos += 4; 
    } else {
        /* Reset and decode as ExtensionObject */
        dst->type = &UA_TYPES[UA_TYPES_EXTENSIONOBJECT];
        pos = old_pos;
        UA_NodeId_deleteMembers(&typeId);
    }

    /* Allocate memory */
    dst->data = UA_new(dst->type);
    if(!dst->data)
        return UA_STATUSCODE_BADOUTOFMEMORY;

    /* Decode the content */
    size_t decode_index = dst->type->builtin ? dst->type->typeIndex : UA_BUILTIN_TYPES_COUNT;
    retval = decodeBinaryJumpTable[decode_index](dst->data, dst->type);
    if(retval != UA_STATUSCODE_GOOD) {
        UA_free(dst->data);
        dst->data = NULL;
    }
    return retval;
}

/* The resulting variant always has the storagetype UA_VARIANT_DATA. */
static UA_StatusCode
Variant_decodeBinary(UA_Variant *dst, const UA_DataType *_) {
    /* Decode the encoding byte */
    UA_Byte encodingByte;
    UA_StatusCode retval = Byte_decodeBinary(&encodingByte, NULL);
    if(retval != UA_STATUSCODE_GOOD)
        return retval;

    /* Return early for an empty variant (was already _inited) */
    if(encodingByte == 0)
        return UA_STATUSCODE_GOOD;

    /* Does the variant contain an array? */
    const UA_Boolean isArray = (encodingByte & UA_VARIANT_ENCODINGMASKTYPE_ARRAY) > 0;

    /* Get the datatype of the content. The type must be a builtin data type.
     * All not-builtin types are wrapped in an ExtensionObject. */
    size_t typeIndex = (size_t)((encodingByte & UA_VARIANT_ENCODINGMASKTYPE_TYPEID_MASK) - 1);
    if(typeIndex > UA_TYPES_DIAGNOSTICINFO)
        return UA_STATUSCODE_BADDECODINGERROR;
    dst->type = &UA_TYPES[typeIndex];

    /* Decode the content */
    if(isArray) {
        retval = Array_decodeBinary(&dst->data, &dst->arrayLength, dst->type);
    } else if(typeIndex != UA_TYPES_EXTENSIONOBJECT) {
        dst->data = UA_new(dst->type);
        if(!dst->data)
            return UA_STATUSCODE_BADOUTOFMEMORY;
        retval = decodeBinaryJumpTable[typeIndex](dst->data, dst->type);
    } else {
        retval = Variant_decodeBinaryUnwrapExtensionObject(dst);
    }

    /* Decode array dimensions */
    if(isArray && (encodingByte & UA_VARIANT_ENCODINGMASKTYPE_DIMENSIONS) > 0)
        retval |= Array_decodeBinary((void**)&dst->arrayDimensions,
                                     &dst->arrayDimensionsSize, &UA_TYPES[UA_TYPES_INT32]);
    return retval;
}

/* DataValue */
static UA_StatusCode
DataValue_encodeBinary(UA_DataValue const *src, const UA_DataType *_) {
    /* Set up the encoding mask */
    UA_Byte encodingMask = (UA_Byte)
        ((UA_Byte)src->hasValue |
        ((UA_Byte)src->hasStatus << 1) |
        ((UA_Byte)src->hasSourceTimestamp << 2) |
        ((UA_Byte)src->hasServerTimestamp << 3) |
        ((UA_Byte)src->hasSourcePicoseconds << 4) |
        ((UA_Byte)src->hasServerPicoseconds << 5));

    /* Encode the encoding byte */
    UA_StatusCode retval = Byte_encodeBinary(&encodingMask, NULL);
    if(retval != UA_STATUSCODE_GOOD)
        return retval;

    /* Encode the variant. Afterwards, do not return
     * UA_STATUSCODE_BADENCODINGLIMITSEXCEEDED, as the buffer might have been
     * exchanged during encoding of the variant. */
    if(src->hasValue) {
        retval = Variant_encodeBinary(&src->value, NULL);
        if(retval != UA_STATUSCODE_GOOD)
            return retval;
    }

    if(src->hasStatus)
        retval |= encodeNumericWithExchangeBuffer(&src->status,
                               (UA_encodeBinarySignature)UInt32_encodeBinary);
    if(src->hasSourceTimestamp)
        retval |= encodeNumericWithExchangeBuffer(&src->sourceTimestamp,
                               (UA_encodeBinarySignature)UInt64_encodeBinary);
    if(src->hasSourcePicoseconds)
        retval |= encodeNumericWithExchangeBuffer(&src->sourcePicoseconds,
                               (UA_encodeBinarySignature)UInt16_encodeBinary);
    if(src->hasServerTimestamp)
        retval |= encodeNumericWithExchangeBuffer(&src->serverTimestamp,
                               (UA_encodeBinarySignature)UInt64_encodeBinary);
    if(src->hasServerPicoseconds)
        retval |= encodeNumericWithExchangeBuffer(&src->serverPicoseconds,
                               (UA_encodeBinarySignature)UInt16_encodeBinary);
    UA_assert(retval != UA_STATUSCODE_BADENCODINGLIMITSEXCEEDED);
    return retval;
}

#define MAX_PICO_SECONDS 9999

static UA_StatusCode
DataValue_decodeBinary(UA_DataValue *dst, const UA_DataType *_) {
    /* Decode the encoding mask */
    UA_Byte encodingMask;
    UA_StatusCode retval = Byte_decodeBinary(&encodingMask, NULL);
    if(retval != UA_STATUSCODE_GOOD)
        return retval;

    /* Decode the content */
    if(encodingMask & 0x01) {
        dst->hasValue = true;
        retval |= Variant_decodeBinary(&dst->value, NULL);
    }
    if(encodingMask & 0x02) {
        dst->hasStatus = true;
        retval |= StatusCode_decodeBinary(&dst->status);
    }
    if(encodingMask & 0x04) {
        dst->hasSourceTimestamp = true;
        retval |= DateTime_decodeBinary(&dst->sourceTimestamp);
    }
    if(encodingMask & 0x10) {
        dst->hasSourcePicoseconds = true;
        retval |= UInt16_decodeBinary(&dst->sourcePicoseconds, NULL);
        if(dst->sourcePicoseconds > MAX_PICO_SECONDS)
            dst->sourcePicoseconds = MAX_PICO_SECONDS;
    }
    if(encodingMask & 0x08) {
        dst->hasServerTimestamp = true;
        retval |= DateTime_decodeBinary(&dst->serverTimestamp);
    }
    if(encodingMask & 0x20) {
        dst->hasServerPicoseconds = true;
        retval |= UInt16_decodeBinary(&dst->serverPicoseconds, NULL);
        if(dst->serverPicoseconds > MAX_PICO_SECONDS)
            dst->serverPicoseconds = MAX_PICO_SECONDS;
    }
    return retval;
}

/* DiagnosticInfo */
static UA_StatusCode
DiagnosticInfo_encodeBinary(const UA_DiagnosticInfo *src, const UA_DataType *_) {
    /* Set up the encoding mask */
    UA_Byte encodingMask = (UA_Byte)
        ((UA_Byte)src->hasSymbolicId | ((UA_Byte)src->hasNamespaceUri << 1) |
        ((UA_Byte)src->hasLocalizedText << 2) | ((UA_Byte)src->hasLocale << 3) |
        ((UA_Byte)src->hasAdditionalInfo << 4) | ((UA_Byte)src->hasInnerDiagnosticInfo << 5));

    /* Encode the numeric content */
    UA_StatusCode retval = Byte_encodeBinary(&encodingMask, NULL);
    if(src->hasSymbolicId)
        retval |= Int32_encodeBinary(&src->symbolicId);
    if(src->hasNamespaceUri)
        retval |= Int32_encodeBinary(&src->namespaceUri);
    if(src->hasLocalizedText)
        retval |= Int32_encodeBinary(&src->localizedText);
    if(src->hasLocale)
        retval |= Int32_encodeBinary(&src->locale);
    if(retval != UA_STATUSCODE_GOOD)
        return retval;

    /* Encode the additional info */
    if(src->hasAdditionalInfo) {
        retval = String_encodeBinary(&src->additionalInfo, NULL);
        if(retval != UA_STATUSCODE_GOOD)
            return retval;
    }

    /* From here on, do not return UA_STATUSCODE_BADENCODINGLIMITSEXCEEDED, as
     * the buffer might have been exchanged during encoding of the string. */

    /* Encode the inner status code */
    if(src->hasInnerStatusCode) {
        retval = encodeNumericWithExchangeBuffer(&src->innerStatusCode,
                              (UA_encodeBinarySignature)UInt32_encodeBinary);
        UA_assert(retval != UA_STATUSCODE_BADENCODINGLIMITSEXCEEDED);
        if(retval != UA_STATUSCODE_GOOD)
            return retval;
    }

    /* Encode the inner diagnostic info */
    if(src->hasInnerDiagnosticInfo)
        retval = UA_encodeBinaryInternal(src->innerDiagnosticInfo, &UA_TYPES[UA_TYPES_DIAGNOSTICINFO]);

    UA_assert(retval != UA_STATUSCODE_BADENCODINGLIMITSEXCEEDED);
    return retval;
}

static UA_StatusCode
DiagnosticInfo_decodeBinary(UA_DiagnosticInfo *dst, const UA_DataType *_) {
    /* Decode the encoding mask */
    UA_Byte encodingMask;
    UA_StatusCode retval = Byte_decodeBinary(&encodingMask, NULL);
    if(retval != UA_STATUSCODE_GOOD)
        return retval;

    /* Decode the content */
    if(encodingMask & 0x01) {
        dst->hasSymbolicId = true;
        retval |= Int32_decodeBinary(&dst->symbolicId);
    }
    if(encodingMask & 0x02) {
        dst->hasNamespaceUri = true;
        retval |= Int32_decodeBinary(&dst->namespaceUri);
    }
    if(encodingMask & 0x04) {
        dst->hasLocalizedText = true;
        retval |= Int32_decodeBinary(&dst->localizedText);
    }
    if(encodingMask & 0x08) {
        dst->hasLocale = true;
        retval |= Int32_decodeBinary(&dst->locale);
    }
    if(encodingMask & 0x10) {
        dst->hasAdditionalInfo = true;
        retval |= String_decodeBinary(&dst->additionalInfo, NULL);
    }
    if(encodingMask & 0x20) {
        dst->hasInnerStatusCode = true;
        retval |= StatusCode_decodeBinary(&dst->innerStatusCode);
    }
    if(encodingMask & 0x40) {
        /* innerDiagnosticInfo is allocated on the heap */
        dst->innerDiagnosticInfo = (UA_DiagnosticInfo*)UA_calloc(1, sizeof(UA_DiagnosticInfo));
        if(!dst->innerDiagnosticInfo)
            return UA_STATUSCODE_BADOUTOFMEMORY;
        dst->hasInnerDiagnosticInfo = true;
        retval |= DiagnosticInfo_decodeBinary(dst->innerDiagnosticInfo, NULL);
    }
    return retval;
}

/********************/
/* Structured Types */
/********************/

static UA_StatusCode
UA_decodeBinaryInternal(void *dst, const UA_DataType *type);

const UA_encodeBinarySignature encodeBinaryJumpTable[UA_BUILTIN_TYPES_COUNT + 1] = {
    (UA_encodeBinarySignature)Boolean_encodeBinary,
    (UA_encodeBinarySignature)Byte_encodeBinary, // SByte
    (UA_encodeBinarySignature)Byte_encodeBinary,
    (UA_encodeBinarySignature)UInt16_encodeBinary, // Int16
    (UA_encodeBinarySignature)UInt16_encodeBinary,
    (UA_encodeBinarySignature)UInt32_encodeBinary, // Int32
    (UA_encodeBinarySignature)UInt32_encodeBinary,
    (UA_encodeBinarySignature)UInt64_encodeBinary, // Int64
    (UA_encodeBinarySignature)UInt64_encodeBinary,
    (UA_encodeBinarySignature)Float_encodeBinary,
    (UA_encodeBinarySignature)Double_encodeBinary,
    (UA_encodeBinarySignature)String_encodeBinary,
    (UA_encodeBinarySignature)UInt64_encodeBinary, // DateTime
    (UA_encodeBinarySignature)Guid_encodeBinary,
    (UA_encodeBinarySignature)String_encodeBinary, // ByteString
    (UA_encodeBinarySignature)String_encodeBinary, // XmlElement
    (UA_encodeBinarySignature)NodeId_encodeBinary,
    (UA_encodeBinarySignature)ExpandedNodeId_encodeBinary,
    (UA_encodeBinarySignature)UInt32_encodeBinary, // StatusCode
    (UA_encodeBinarySignature)UA_encodeBinaryInternal, // QualifiedName
    (UA_encodeBinarySignature)LocalizedText_encodeBinary,
    (UA_encodeBinarySignature)ExtensionObject_encodeBinary,
    (UA_encodeBinarySignature)DataValue_encodeBinary,
    (UA_encodeBinarySignature)Variant_encodeBinary,
    (UA_encodeBinarySignature)DiagnosticInfo_encodeBinary,
    (UA_encodeBinarySignature)UA_encodeBinaryInternal,
};

static UA_StatusCode
UA_encodeBinaryInternal(const void *src, const UA_DataType *type) {
    uintptr_t ptr = (uintptr_t)src;
    UA_StatusCode retval = UA_STATUSCODE_GOOD;
    UA_Byte membersSize = type->membersSize;
    const UA_DataType *typelists[2] = { UA_TYPES, &type[-type->typeIndex] };
    for(size_t i = 0; i < membersSize && retval == UA_STATUSCODE_GOOD; ++i) {
        const UA_DataTypeMember *member = &type->members[i];
        const UA_DataType *membertype = &typelists[!member->namespaceZero][member->memberTypeIndex];
        if(!member->isArray) {
            ptr += member->padding;
            size_t encode_index = membertype->builtin ? membertype->typeIndex : UA_BUILTIN_TYPES_COUNT;
            size_t memSize = membertype->memSize;
            UA_Byte *oldpos = pos;
            retval = encodeBinaryJumpTable[encode_index]((const void*)ptr, membertype);
            ptr += memSize;
            if(retval == UA_STATUSCODE_BADENCODINGLIMITSEXCEEDED) {
                pos = oldpos; /* exchange/send the buffer */
                retval = exchangeBuffer();
                ptr -= member->padding + memSize; /* encode the same member in the next iteration */
                --i;
            }
        } else {
            ptr += member->padding;
            const size_t length = *((const size_t*)ptr);
            ptr += sizeof(size_t);
            retval = Array_encodeBinary(*(void *UA_RESTRICT const *)ptr, length, membertype);
            ptr += sizeof(void*);
        }
    }
    UA_assert(retval != UA_STATUSCODE_BADENCODINGLIMITSEXCEEDED);
    return retval;
}

UA_StatusCode
<<<<<<< HEAD
UA_encodeBinary(const void *data, const UA_DataType *type,
                UA_Byte **buf_pos, UA_Byte **buf_end,
                UA_ExchangeEncodeBuffer exchangeCallback,
                void *exchangeHandle) {
    /* Set (thread-local) global variables to minimize argument chaining */
    pos = *buf_pos;
    end = *buf_end;
=======
UA_encodeBinary(const void *src, const UA_DataType *type,
                UA_exchangeEncodeBuffer exchangeCallback, void *exchangeHandle,
                UA_ByteString *dst, size_t *offset) {
    /* Set the (thread-local) position and end pointers to save function
     * arguments */
    pos = &dst->data[*offset];
    end = &dst->data[dst->length];

    /* Set the (thread-local) exchangeBufferCallbacks where the buffer is
     * exchanged and the current chunk sent out */
    encodeBuf = dst;
>>>>>>> a668df06
    exchangeBufferCallback = exchangeCallback;
    exchangeBufferCallbackHandle = exchangeHandle;

    /* Encode */
    UA_StatusCode retval = UA_encodeBinaryInternal(data, type);

    /* Set current pos / end if the buffer has been exchanged */
    *buf_pos= pos;
    *buf_end = end;
    return retval;
}

UA_StatusCode
UA_encodeBinaryWithOffset(const void *data, const UA_DataType *type,
                          UA_ByteString *dst, size_t *offset,
                          UA_ExchangeEncodeBuffer exchangeCallback,
                          void *exchangeHandle) {
    UA_Byte *buf_pos= &dst->data[*offset];
    UA_Byte *buf_end = &dst->data[dst->length];
    UA_StatusCode retval = UA_encodeBinary(data, type, &buf_pos, &buf_end,
                                           exchangeCallback, exchangeHandle);
    *offset += (uintptr_t)buf_pos - (uintptr_t)&dst->data[*offset];
    return retval;
}

const UA_decodeBinarySignature decodeBinaryJumpTable[UA_BUILTIN_TYPES_COUNT + 1] = {
    (UA_decodeBinarySignature)Boolean_decodeBinary,
    (UA_decodeBinarySignature)Byte_decodeBinary, // SByte
    (UA_decodeBinarySignature)Byte_decodeBinary,
    (UA_decodeBinarySignature)UInt16_decodeBinary, // Int16
    (UA_decodeBinarySignature)UInt16_decodeBinary,
    (UA_decodeBinarySignature)UInt32_decodeBinary, // Int32
    (UA_decodeBinarySignature)UInt32_decodeBinary,
    (UA_decodeBinarySignature)UInt64_decodeBinary, // Int64
    (UA_decodeBinarySignature)UInt64_decodeBinary,
    (UA_decodeBinarySignature)Float_decodeBinary,
    (UA_decodeBinarySignature)Double_decodeBinary,
    (UA_decodeBinarySignature)String_decodeBinary,
    (UA_decodeBinarySignature)UInt64_decodeBinary, // DateTime
    (UA_decodeBinarySignature)Guid_decodeBinary,
    (UA_decodeBinarySignature)String_decodeBinary, // ByteString
    (UA_decodeBinarySignature)String_decodeBinary, // XmlElement
    (UA_decodeBinarySignature)NodeId_decodeBinary,
    (UA_decodeBinarySignature)ExpandedNodeId_decodeBinary,
    (UA_decodeBinarySignature)UInt32_decodeBinary, // StatusCode
    (UA_decodeBinarySignature)UA_decodeBinaryInternal, // QualifiedName
    (UA_decodeBinarySignature)LocalizedText_decodeBinary,
    (UA_decodeBinarySignature)ExtensionObject_decodeBinary,
    (UA_decodeBinarySignature)DataValue_decodeBinary,
    (UA_decodeBinarySignature)Variant_decodeBinary,
    (UA_decodeBinarySignature)DiagnosticInfo_decodeBinary,
    (UA_decodeBinarySignature)UA_decodeBinaryInternal
};

static UA_StatusCode
UA_decodeBinaryInternal(void *dst, const UA_DataType *type) {
    uintptr_t ptr = (uintptr_t)dst;
    UA_StatusCode retval = UA_STATUSCODE_GOOD;
    UA_Byte membersSize = type->membersSize;
    const UA_DataType *typelists[2] = { UA_TYPES, &type[-type->typeIndex] };
    for(size_t i = 0; i < membersSize; ++i) {
        const UA_DataTypeMember *member = &type->members[i];
        const UA_DataType *membertype = &typelists[!member->namespaceZero][member->memberTypeIndex];
        if(!member->isArray) {
            ptr += member->padding;
            size_t fi = membertype->builtin ? membertype->typeIndex : UA_BUILTIN_TYPES_COUNT;
            size_t memSize = membertype->memSize;
            retval |= decodeBinaryJumpTable[fi]((void *UA_RESTRICT)ptr, membertype);
            ptr += memSize;
        } else {
            ptr += member->padding;
            size_t *length = (size_t*)ptr;
            ptr += sizeof(size_t);
            retval |= Array_decodeBinary((void *UA_RESTRICT *UA_RESTRICT)ptr, length, membertype);
            ptr += sizeof(void*);
        }
    }
    return retval;
}

UA_StatusCode
UA_decodeBinary(const UA_ByteString *src, size_t *offset, void *dst,
                const UA_DataType *type, size_t customTypesSize,
                const UA_DataType *customTypes) {
    /* Initialize the destination */
    memset(dst, 0, type->memSize);

    /* Store the pointers to the custom datatypes. They might be needed during
     * decoding of variants. */
    customTypesArraySize = customTypesSize;
    customTypesArray = customTypes;

    /* Set the (thread-local) position and end pointers to save function
     * arguments */
    pos = &src->data[*offset];
    end = &src->data[src->length];

    /* Decode */
    UA_StatusCode retval = UA_decodeBinaryInternal(dst, type);

    /* Clean up */
    if(retval == UA_STATUSCODE_GOOD)
        *offset = (size_t)(pos - src->data) / sizeof(UA_Byte);
    else
        UA_deleteMembers(dst, type);
    return retval;
}

/******************/
/* CalcSizeBinary */
/******************/

static size_t
Array_calcSizeBinary(const void *src, size_t length, const UA_DataType *type) {
    size_t s = 4; // length
    if(type->overlayable) {
        s += type->memSize * length;
        return s;
    }
    uintptr_t ptr = (uintptr_t)src;
    size_t encode_index = type->builtin ? type->typeIndex : UA_BUILTIN_TYPES_COUNT;
    for(size_t i = 0; i < length; ++i) {
        s += calcSizeBinaryJumpTable[encode_index]((const void*)ptr, type);
        ptr += type->memSize;
    }
    return s;
}

static size_t
calcSizeBinaryMemSize(const void *UA_RESTRICT p, const UA_DataType *type) {
    return type->memSize;
}

static size_t
String_calcSizeBinary(const UA_String *UA_RESTRICT p, const UA_DataType *_) {
    return 4 + p->length;
}

static size_t
Guid_calcSizeBinary(const UA_Guid *UA_RESTRICT p, const UA_DataType *_) {
    return 16;
}

static size_t
NodeId_calcSizeBinary(const UA_NodeId *UA_RESTRICT src, const UA_DataType *_) {
    size_t s = 1; // encoding byte
    switch (src->identifierType) {
    case UA_NODEIDTYPE_NUMERIC:
        if(src->identifier.numeric > UA_UINT16_MAX || src->namespaceIndex > UA_BYTE_MAX) {
            s += 6;
        } else if(src->identifier.numeric > UA_BYTE_MAX || src->namespaceIndex > 0) {
            s += 3;
        } else {
            s += 1;
        }
        break;
    case UA_NODEIDTYPE_BYTESTRING:
    case UA_NODEIDTYPE_STRING:
        s += 2;
        s += String_calcSizeBinary(&src->identifier.string, NULL);
        break;
    case UA_NODEIDTYPE_GUID:
        s += 18;
        break;
    default:
        return 0;
    }
    return s;
}

static size_t
ExpandedNodeId_calcSizeBinary(const UA_ExpandedNodeId *src, const UA_DataType *_) {
    size_t s = NodeId_calcSizeBinary(&src->nodeId, NULL);
    if(src->namespaceUri.length > 0)
        s += String_calcSizeBinary(&src->namespaceUri, NULL);
    if(src->serverIndex > 0)
        s += 4;
    return s;
}

static size_t
LocalizedText_calcSizeBinary(const UA_LocalizedText *src, UA_DataType *_) {
    size_t s = 1; // encoding byte
    if(src->locale.data)
        s += String_calcSizeBinary(&src->locale, NULL);
    if(src->text.data)
        s += String_calcSizeBinary(&src->text, NULL);
    return s;
}

static size_t
ExtensionObject_calcSizeBinary(const UA_ExtensionObject *src, UA_DataType *_) {
    size_t s = 1; // encoding byte
    if(src->encoding > UA_EXTENSIONOBJECT_ENCODED_XML) {
        if(!src->content.decoded.type || !src->content.decoded.data)
            return 0;
        if(src->content.decoded.type->typeId.identifierType != UA_NODEIDTYPE_NUMERIC)
            return 0;
        s += NodeId_calcSizeBinary(&src->content.decoded.type->typeId, NULL);
        s += 4; // length
        const UA_DataType *type = src->content.decoded.type;
        size_t encode_index = type->builtin ? type->typeIndex : UA_BUILTIN_TYPES_COUNT;
        s += calcSizeBinaryJumpTable[encode_index](src->content.decoded.data, type);
    } else {
        s += NodeId_calcSizeBinary(&src->content.encoded.typeId, NULL);
        switch (src->encoding) {
        case UA_EXTENSIONOBJECT_ENCODED_NOBODY:
            break;
        case UA_EXTENSIONOBJECT_ENCODED_BYTESTRING:
        case UA_EXTENSIONOBJECT_ENCODED_XML:
            s += String_calcSizeBinary(&src->content.encoded.body, NULL);
            break;
        default:
            return 0;
        }
    }
    return s;
}

static size_t
Variant_calcSizeBinary(UA_Variant const *src, UA_DataType *_) {
    size_t s = 1; /* encoding byte */
    if(!src->type)
        return s;

    UA_Boolean isArray = src->arrayLength > 0 || src->data <= UA_EMPTY_ARRAY_SENTINEL;
    UA_Boolean hasDimensions = isArray && src->arrayDimensionsSize > 0;
    UA_Boolean isBuiltin = src->type->builtin;

    UA_NodeId typeId;
    UA_NodeId_init(&typeId);
    size_t encode_index = src->type->typeIndex;
    if(!isBuiltin) {
        encode_index = UA_BUILTIN_TYPES_COUNT;
        typeId = src->type->typeId;
        if(typeId.identifierType != UA_NODEIDTYPE_NUMERIC)
            return 0;
    }

    size_t length = src->arrayLength;
    if(isArray)
        s += 4;
    else
        length = 1;

    uintptr_t ptr = (uintptr_t)src->data;
    size_t memSize = src->type->memSize;
    for(size_t i = 0; i < length; ++i) {
        if(!isBuiltin) {
            /* The type is wrapped inside an extensionobject */
            s += NodeId_calcSizeBinary(&typeId, NULL);
            s += 1 + 4; // encoding byte + length
        }
        s += calcSizeBinaryJumpTable[encode_index]((const void*)ptr, src->type);
        ptr += memSize;
    }

    if(hasDimensions)
        s += Array_calcSizeBinary(src->arrayDimensions, src->arrayDimensionsSize,
                                  &UA_TYPES[UA_TYPES_INT32]);
    return s;
}

static size_t
DataValue_calcSizeBinary(const UA_DataValue *src, UA_DataType *_) {
    size_t s = 1; // encoding byte
    if(src->hasValue)
        s += Variant_calcSizeBinary(&src->value, NULL);
    if(src->hasStatus)
        s += 4;
    if(src->hasSourceTimestamp)
        s += 8;
    if(src->hasSourcePicoseconds)
        s += 2;
    if(src->hasServerTimestamp)
        s += 8;
    if(src->hasServerPicoseconds)
        s += 2;
    return s;
}

static size_t
DiagnosticInfo_calcSizeBinary(const UA_DiagnosticInfo *src, UA_DataType *_) {
    size_t s = 1; // encoding byte
    if(src->hasSymbolicId)
        s += 4;
    if(src->hasNamespaceUri)
        s += 4;
    if(src->hasLocalizedText)
        s += 4;
    if(src->hasLocale)
        s += 4;
    if(src->hasAdditionalInfo)
        s += String_calcSizeBinary(&src->additionalInfo, NULL);
    if(src->hasInnerStatusCode)
        s += 4;
    if(src->hasInnerDiagnosticInfo)
        s += DiagnosticInfo_calcSizeBinary(src->innerDiagnosticInfo, NULL);
    return s;
}

const UA_calcSizeBinarySignature calcSizeBinaryJumpTable[UA_BUILTIN_TYPES_COUNT + 1] = {
    (UA_calcSizeBinarySignature)calcSizeBinaryMemSize, // Boolean
    (UA_calcSizeBinarySignature)calcSizeBinaryMemSize, // Byte
    (UA_calcSizeBinarySignature)calcSizeBinaryMemSize,
    (UA_calcSizeBinarySignature)calcSizeBinaryMemSize, // Int16
    (UA_calcSizeBinarySignature)calcSizeBinaryMemSize,
    (UA_calcSizeBinarySignature)calcSizeBinaryMemSize, // Int32
    (UA_calcSizeBinarySignature)calcSizeBinaryMemSize,
    (UA_calcSizeBinarySignature)calcSizeBinaryMemSize, // Int64
    (UA_calcSizeBinarySignature)calcSizeBinaryMemSize,
    (UA_calcSizeBinarySignature)calcSizeBinaryMemSize, // Float
    (UA_calcSizeBinarySignature)calcSizeBinaryMemSize, // Double
    (UA_calcSizeBinarySignature)String_calcSizeBinary,
    (UA_calcSizeBinarySignature)calcSizeBinaryMemSize, // DateTime
    (UA_calcSizeBinarySignature)Guid_calcSizeBinary,
    (UA_calcSizeBinarySignature)String_calcSizeBinary, // ByteString
    (UA_calcSizeBinarySignature)String_calcSizeBinary, // XmlElement
    (UA_calcSizeBinarySignature)NodeId_calcSizeBinary,
    (UA_calcSizeBinarySignature)ExpandedNodeId_calcSizeBinary,
    (UA_calcSizeBinarySignature)calcSizeBinaryMemSize, // StatusCode
    (UA_calcSizeBinarySignature)UA_calcSizeBinary, // QualifiedName
    (UA_calcSizeBinarySignature)LocalizedText_calcSizeBinary,
    (UA_calcSizeBinarySignature)ExtensionObject_calcSizeBinary,
    (UA_calcSizeBinarySignature)DataValue_calcSizeBinary,
    (UA_calcSizeBinarySignature)Variant_calcSizeBinary,
    (UA_calcSizeBinarySignature)DiagnosticInfo_calcSizeBinary,
    (UA_calcSizeBinarySignature)UA_calcSizeBinary
};

size_t
UA_calcSizeBinary(void *p, const UA_DataType *type) {
    size_t s = 0;
    uintptr_t ptr = (uintptr_t)p;
    UA_Byte membersSize = type->membersSize;
    const UA_DataType *typelists[2] = { UA_TYPES, &type[-type->typeIndex] };
    for(size_t i = 0; i < membersSize; ++i) {
        const UA_DataTypeMember *member = &type->members[i];
        const UA_DataType *membertype = &typelists[!member->namespaceZero][member->memberTypeIndex];
        if(!member->isArray) {
            ptr += member->padding;
            size_t encode_index = membertype->builtin ? membertype->typeIndex : UA_BUILTIN_TYPES_COUNT;
            s += calcSizeBinaryJumpTable[encode_index]((const void*)ptr, membertype);
            ptr += membertype->memSize;
        } else {
            ptr += member->padding;
            const size_t length = *((const size_t*)ptr);
            ptr += sizeof(size_t);
            s += Array_calcSizeBinary(*(void *UA_RESTRICT const *)ptr, length, membertype);
            ptr += sizeof(void*);
        }
    }
    return s;
}<|MERGE_RESOLUTION|>--- conflicted
+++ resolved
@@ -1452,7 +1452,6 @@
 }
 
 UA_StatusCode
-<<<<<<< HEAD
 UA_encodeBinary(const void *data, const UA_DataType *type,
                 UA_Byte **buf_pos, UA_Byte **buf_end,
                 UA_ExchangeEncodeBuffer exchangeCallback,
@@ -1460,19 +1459,7 @@
     /* Set (thread-local) global variables to minimize argument chaining */
     pos = *buf_pos;
     end = *buf_end;
-=======
-UA_encodeBinary(const void *src, const UA_DataType *type,
-                UA_exchangeEncodeBuffer exchangeCallback, void *exchangeHandle,
-                UA_ByteString *dst, size_t *offset) {
-    /* Set the (thread-local) position and end pointers to save function
-     * arguments */
-    pos = &dst->data[*offset];
-    end = &dst->data[dst->length];
-
-    /* Set the (thread-local) exchangeBufferCallbacks where the buffer is
-     * exchanged and the current chunk sent out */
-    encodeBuf = dst;
->>>>>>> a668df06
+
     exchangeBufferCallback = exchangeCallback;
     exchangeBufferCallbackHandle = exchangeHandle;
 
