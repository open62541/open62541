/* This Source Code Form is subject to the terms of the Mozilla Public
 * License, v. 2.0. If a copy of the MPL was not distributed with this
 * file, You can obtain one at http://mozilla.org/MPL/2.0/. */

#include "ua_util.h"
#include "ua_connection_internal.h"
#include "ua_types_encoding_binary.h"
#include "ua_types_generated_encoding_binary.h"
#include "ua_types_generated_handling.h"
#include "ua_transport_generated_encoding_binary.h"
#include "ua_securechannel.h"

void UA_Connection_deleteMembers(UA_Connection *connection) {
    UA_ByteString_deleteMembers(&connection->incompleteMessage);
}

/* Hides somme errors before sending them to a client according to the
 * standard. */
static void
hideErrors(UA_TcpErrorMessage *const error) {
    switch(error->error) {
    case UA_STATUSCODE_BADCERTIFICATEUNTRUSTED:
        error->error = UA_STATUSCODE_BADSECURITYCHECKSFAILED;
        error->reason = UA_STRING_NULL;
        break;
    case UA_STATUSCODE_BADCERTIFICATEREVOKED:
        error->error = UA_STATUSCODE_BADSECURITYCHECKSFAILED;
        error->reason = UA_STRING_NULL;
        break;
        // TODO: Check if these are all cases that need to be covered.
    default:
        break;
    }
}

void
UA_Connection_sendError(UA_Connection *connection, UA_TcpErrorMessage *error) {
    hideErrors(error);

    UA_TcpMessageHeader header;
    header.messageTypeAndChunkType = UA_MESSAGETYPE_ERR + UA_CHUNKTYPE_FINAL;
    // Header + ErrorMessage (error + reasonLength_field + length)
    header.messageSize = 8 + (4 + 4 + (UA_UInt32)error->reason.length);

    /* Get the send buffer from the network layer */
    UA_ByteString msg = UA_BYTESTRING_NULL;
    UA_StatusCode retval = connection->getSendBuffer(connection, header.messageSize, &msg);
    if(retval != UA_STATUSCODE_GOOD)
        return;

    /* Encode and send the response */
    UA_Byte *bufPos = msg.data;
    const UA_Byte *bufEnd = &msg.data[msg.length];
    UA_TcpMessageHeader_encodeBinary(&header, &bufPos, &bufEnd);
    UA_TcpErrorMessage_encodeBinary(error, &bufPos, &bufEnd);
    msg.length = header.messageSize;
    connection->send(connection, &msg);
}

static UA_StatusCode
prependIncompleteChunk(UA_Connection *connection, UA_ByteString *message) {
    /* Allocate the new message buffer */
    size_t length = connection->incompleteMessage.length + message->length;
    UA_Byte *data = (UA_Byte*)UA_realloc(connection->incompleteMessage.data, length);
    if(!data) {
        UA_ByteString_deleteMembers(&connection->incompleteMessage);
        return UA_STATUSCODE_BADOUTOFMEMORY;
    }

    /* Copy / release the current message buffer */
    memcpy(&data[connection->incompleteMessage.length], message->data, message->length);
    message->length = length;
    message->data = data;
    connection->incompleteMessage = UA_BYTESTRING_NULL;
    return UA_STATUSCODE_GOOD;
}

static UA_StatusCode
bufferIncompleteChunk(UA_Connection *connection, const UA_Byte *pos, const UA_Byte *end) {
    size_t length = (uintptr_t)end - (uintptr_t)pos;
    UA_StatusCode retval = UA_ByteString_allocBuffer(&connection->incompleteMessage, length);
    if(retval != UA_STATUSCODE_GOOD)
        return retval;
    memcpy(connection->incompleteMessage.data, pos, length);
    return UA_STATUSCODE_GOOD;
}

static UA_StatusCode
processChunk(UA_Connection *connection, void *application,
             UA_Connection_processChunk processCallback,
             const UA_Byte **posp, const UA_Byte *end, UA_Boolean *done) {
    const UA_Byte *pos = *posp;
    size_t length = (uintptr_t)end - (uintptr_t)pos;

    /* At least 8 byte needed for the header. Wait for the next chunk. */
    if(length < 8) {
        bufferIncompleteChunk(connection, pos, end);
        *done = true;
        return UA_STATUSCODE_GOOD;
    }

    /* Check the message type */
    UA_MessageType msgtype = (UA_MessageType)((UA_UInt32)pos[0] + ((UA_UInt32)pos[1] << 8) +
        ((UA_UInt32)pos[2] << 16));
    if(msgtype != UA_MESSAGETYPE_MSG && msgtype != UA_MESSAGETYPE_ERR &&
       msgtype != UA_MESSAGETYPE_OPN && msgtype != UA_MESSAGETYPE_HEL &&
       msgtype != UA_MESSAGETYPE_ACK && msgtype != UA_MESSAGETYPE_CLO) {
        /* The message type is not recognized */
        return UA_STATUSCODE_BADTCPMESSAGETYPEINVALID;
    }

    UA_Byte isFinal = pos[3];
    if(isFinal != 'C' && isFinal != 'F' && isFinal != 'A') {
        /* The message type is not recognized */
        return UA_STATUSCODE_BADTCPMESSAGETYPEINVALID;
    }

    UA_UInt32 chunk_length = 0;
    UA_ByteString temp = { 8, (UA_Byte*)(uintptr_t)pos }; /* At least 8 byte left */
    size_t temp_offset = 4;
    /* Decoding the UInt32 cannot fail */
    UA_UInt32_decodeBinary(&temp, &temp_offset, &chunk_length);

    /* The message size is not allowed */
    if(chunk_length < 16 || chunk_length > connection->localConf.recvBufferSize)
        return UA_STATUSCODE_BADTCPMESSAGETOOLARGE;

    /* Wait for the next packet to process the complete chunk */
    if(chunk_length > length) {
        bufferIncompleteChunk(connection, pos, end);
        *done = true;
        return UA_STATUSCODE_GOOD;
    }

    /* Process the chunk; forward the position pointer */
    temp.length = chunk_length;
    *posp += chunk_length;
    *done = false;
    return processCallback(application, connection, &temp);
}

UA_StatusCode
UA_Connection_processChunks(UA_Connection *connection, void *application,
                            UA_Connection_processChunk processCallback,
                            const UA_ByteString *packet) {
    /* If we have stored an incomplete chunk, prefix to the received message.
     * After this block, connection->incompleteMessage is always empty. The
     * message and the buffer is released if allocating the memory fails. */
    UA_Boolean realloced = false;
    UA_ByteString message = *packet;
    UA_StatusCode retval;
    if(connection->incompleteMessage.length > 0) {
        retval = prependIncompleteChunk(connection, &message);
        if(retval != UA_STATUSCODE_GOOD)
            return retval;
        realloced = true;
    }

    /* Loop over the received chunks. pos is increased with each chunk. */
    const UA_Byte *pos = message.data;
    const UA_Byte *end = &message.data[message.length];
    UA_Boolean done = true;
    do {
        retval = processChunk(connection, application, processCallback,
                              &pos, end, &done);
    } while(!done && retval == UA_STATUSCODE_GOOD);

    if(realloced)
        UA_ByteString_deleteMembers(&message);
    return retval;
}

/* In order to know whether a chunk was processed, we insert an indirection into
 * the callback. */
struct completeChunkTrampolineData {
    UA_Boolean called;
    void *application;
    UA_Connection_processChunk processCallback;
};

static UA_StatusCode
completeChunkTrampoline(void *application, UA_Connection *connection,
                        UA_ByteString *chunk) {
    struct completeChunkTrampolineData *data =
        (struct completeChunkTrampolineData*)application;
    data->called = true;
    return data->processCallback(data->application, connection, chunk);
}

UA_StatusCode
<<<<<<< HEAD
UA_Connection_receiveChunksNonBlocking(UA_Connection *connection, UA_ByteString *chunks,
                                    UA_Boolean *realloced) {
    *realloced = false;

    UA_StatusCode retval = UA_STATUSCODE_GOOD;

        /* Listen for messages to arrive */

        retval = connection->recv(connection, chunks, 1);

        /* Get complete chunks and return */
        retval |= UA_Connection_completeMessages(connection, chunks, realloced);

        /* We received a message. But the chunk is incomplete. Compute the
         * remaining timeout. */
    return retval;
}

UA_StatusCode
UA_Connection_receiveChunksBlocking(UA_Connection *connection, UA_ByteString *chunks,
                                    UA_Boolean *realloced, UA_UInt32 timeout) {
=======
UA_Connection_receiveChunksBlocking(UA_Connection *connection, void *application,
                                    UA_Connection_processChunk processCallback,
                                    UA_UInt32 timeout) {
>>>>>>> 550713d5
    UA_DateTime now = UA_DateTime_nowMonotonic();
    UA_DateTime maxDate = now + (timeout * UA_MSEC_TO_DATETIME);

    struct completeChunkTrampolineData data;
    data.called = false;
    data.application = application;
    data.processCallback = processCallback;

    UA_StatusCode retval = UA_STATUSCODE_GOOD;
    while(true) {
        /* Listen for messages to arrive */
        UA_ByteString packet = UA_BYTESTRING_NULL;
        retval = connection->recv(connection, &packet, timeout);
        if(retval != UA_STATUSCODE_GOOD)
            break;

        /* Try to process one complete chunk */
        retval = UA_Connection_processChunks(connection, &data,
                                             completeChunkTrampoline, &packet);
        connection->releaseRecvBuffer(connection, &packet);
        if(data.called)
            break;

        /* We received a message. But the chunk is incomplete. Compute the
         * remaining timeout. */
        now = UA_DateTime_nowMonotonic();
        if(now > maxDate)
            return UA_STATUSCODE_GOODNONCRITICALTIMEOUT;
        timeout = (UA_UInt32)((maxDate - now) / UA_MSEC_TO_DATETIME);
    }
    return retval;
}

void UA_Connection_detachSecureChannel(UA_Connection *connection) {
    UA_SecureChannel *channel = connection->channel;
    if(channel)
        /* only replace when the channel points to this connection */
        UA_atomic_cmpxchg((void**)&channel->connection, connection, NULL);
    UA_atomic_xchg((void**)&connection->channel, NULL);
}

// TODO: Return an error code
void
UA_Connection_attachSecureChannel(UA_Connection *connection, UA_SecureChannel *channel) {
    if(UA_atomic_cmpxchg((void**)&channel->connection, NULL, connection) == NULL)
        UA_atomic_xchg((void**)&connection->channel, (void*)channel);
}<|MERGE_RESOLUTION|>--- conflicted
+++ resolved
@@ -188,33 +188,9 @@
 }
 
 UA_StatusCode
-<<<<<<< HEAD
-UA_Connection_receiveChunksNonBlocking(UA_Connection *connection, UA_ByteString *chunks,
-                                    UA_Boolean *realloced) {
-    *realloced = false;
-
-    UA_StatusCode retval = UA_STATUSCODE_GOOD;
-
-        /* Listen for messages to arrive */
-
-        retval = connection->recv(connection, chunks, 1);
-
-        /* Get complete chunks and return */
-        retval |= UA_Connection_completeMessages(connection, chunks, realloced);
-
-        /* We received a message. But the chunk is incomplete. Compute the
-         * remaining timeout. */
-    return retval;
-}
-
-UA_StatusCode
-UA_Connection_receiveChunksBlocking(UA_Connection *connection, UA_ByteString *chunks,
-                                    UA_Boolean *realloced, UA_UInt32 timeout) {
-=======
 UA_Connection_receiveChunksBlocking(UA_Connection *connection, void *application,
                                     UA_Connection_processChunk processCallback,
                                     UA_UInt32 timeout) {
->>>>>>> 550713d5
     UA_DateTime now = UA_DateTime_nowMonotonic();
     UA_DateTime maxDate = now + (timeout * UA_MSEC_TO_DATETIME);
 
