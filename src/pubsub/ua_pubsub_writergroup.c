/* This Source Code Form is subject to the terms of the Mozilla Public
 * License, v. 2.0. If a copy of the MPL was not distributed with this
 * file, You can obtain one at http://mozilla.org/MPL/2.0/.
 *
 * Copyright (c) 2017-2019 Fraunhofer IOSB (Author: Andreas Ebner)
 * Copyright (c) 2019 Fraunhofer IOSB (Author: Julius Pfrommer)
 * Copyright (c) 2019 Kalycito Infotech Private Limited
 * Copyright (c) 2020 Yannick Wallerer, Siemens AG
 * Copyright (c) 2020 Thomas Fischer, Siemens AG
 * Copyright (c) 2021 Fraunhofer IOSB (Author: Jan Hermes)
 * Copyright (c) 2022 Linutronix GmbH (Author: Muddasir Shakil)
 */

#include "ua_pubsub.h"
#include "server/ua_server_internal.h"

#ifdef UA_ENABLE_PUBSUB /* conditional compilation */

#include "ua_pubsub_networkmessage.h"

#ifdef UA_ENABLE_PUBSUB_INFORMATIONMODEL
#include "ua_pubsub_ns0.h"
#endif

#define UA_MAX_STACKBUF 128 /* Max size of network messages on the stack */

static void
UA_WriterGroup_clear(UA_Server *server, UA_WriterGroup *writerGroup);

#ifdef UA_ENABLE_PUBSUB_ENCRYPTION
static UA_StatusCode
encryptAndSign(UA_WriterGroup *wg, const UA_NetworkMessage *nm,
               UA_Byte *signStart, UA_Byte *encryptStart,
               UA_Byte *msgEnd);

#endif

static UA_StatusCode
generateNetworkMessage(UA_PubSubConnection *connection, UA_WriterGroup *wg,
                       UA_DataSetMessage *dsm, UA_UInt16 *writerIds, UA_Byte dsmCount,
                       UA_ExtensionObject *messageSettings,
                       UA_ExtensionObject *transportSettings,
                       UA_NetworkMessage *networkMessage);

UA_StatusCode
UA_WriterGroup_create(UA_Server *server, const UA_NodeId connection,
                      const UA_WriterGroupConfig *writerGroupConfig,
                      UA_NodeId *writerGroupIdentifier) {
    /* Delete the reserved IDs if the related session no longer exists. */
    UA_PubSubManager_freeIds(server);
    if(!writerGroupConfig)
        return UA_STATUSCODE_BADINVALIDARGUMENT;

    /* Search the connection by the given connectionIdentifier */
    UA_PubSubConnection *currentConnectionContext =
        UA_PubSubConnection_findConnectionbyId(server, connection);
    if(!currentConnectionContext)
        return UA_STATUSCODE_BADNOTFOUND;

    if(currentConnectionContext->configurationFrozen){
        UA_LOG_WARNING(&server->config.logger, UA_LOGCATEGORY_SERVER,
                       "Adding WriterGroup failed. PubSubConnection is frozen.");
        return UA_STATUSCODE_BADCONFIGURATIONERROR;
    }

    /* Validate messageSettings type */
    const UA_ExtensionObject *ms = &writerGroupConfig->messageSettings;
    if(ms->content.decoded.type) {
        if(writerGroupConfig->encodingMimeType == UA_PUBSUB_ENCODING_JSON &&
           (ms->encoding != UA_EXTENSIONOBJECT_DECODED ||
            ms->content.decoded.type != &UA_TYPES[UA_TYPES_JSONWRITERGROUPMESSAGEDATATYPE])) {
            return UA_STATUSCODE_BADTYPEMISMATCH;
        }

        if(writerGroupConfig->encodingMimeType == UA_PUBSUB_ENCODING_UADP &&
           (ms->encoding != UA_EXTENSIONOBJECT_DECODED ||
            ms->content.decoded.type != &UA_TYPES[UA_TYPES_UADPWRITERGROUPMESSAGEDATATYPE])) {
            return UA_STATUSCODE_BADTYPEMISMATCH;
        }
    }

    /* Allocate new WriterGroup */
    UA_WriterGroup *newWriterGroup = (UA_WriterGroup*)UA_calloc(1, sizeof(UA_WriterGroup));
    if(!newWriterGroup)
        return UA_STATUSCODE_BADOUTOFMEMORY;

    memset(newWriterGroup, 0, sizeof(UA_WriterGroup));
    newWriterGroup->componentType = UA_PUBSUB_COMPONENT_WRITERGROUP;
    newWriterGroup->linkedConnection = currentConnectionContext;

    /* Deep copy of the config */
    UA_WriterGroupConfig *newConfig = &newWriterGroup->config;
    UA_StatusCode res = UA_WriterGroupConfig_copy(writerGroupConfig, newConfig);
    if(res != UA_STATUSCODE_GOOD) {
        UA_free(newWriterGroup);
        return res;
    }

    /* Create the datatype value if not present */
    if(!newConfig->messageSettings.content.decoded.type) {
        UA_UadpWriterGroupMessageDataType *wgm = UA_UadpWriterGroupMessageDataType_new();
        newConfig->messageSettings.content.decoded.data = wgm;
        newConfig->messageSettings.content.decoded.type =
            &UA_TYPES[UA_TYPES_UADPWRITERGROUPMESSAGEDATATYPE];
        newConfig->messageSettings.encoding = UA_EXTENSIONOBJECT_DECODED;
    }
    /* writerGroupTransportSettings */
    /* Retrieve the transport layer for the given profile uri */
    UA_PubSubTransportLayer *tl =
        UA_getTransportProtocolLayer(server, &currentConnectionContext->config.transportProfileUri);
    UA_CHECK_MEM_ERROR(tl, UA_free(newWriterGroup); return UA_STATUSCODE_BADNOTFOUND,
                       &server->config.logger, UA_LOGCATEGORY_SERVER,
                       "PubSub Connection creation failed. Requested transport layer not found.");
    UA_TransportLayerContext ctx;
    ctx.writerGroupAddress = NULL;
    ctx.connection = currentConnectionContext;
    if(UA_Variant_hasScalarType(&currentConnectionContext->config.address,
                                &UA_TYPES[UA_TYPES_NETWORKADDRESSURLDATATYPE])) {
        UA_NetworkAddressUrlDataType *address =
            (UA_NetworkAddressUrlDataType *)currentConnectionContext->config.address.data;
        ctx.connectionAddress = address;
    } else {
        UA_free(newWriterGroup);
        return UA_STATUSCODE_BADCONNECTIONREJECTED;
    }
    ctx.connectionConfig = &currentConnectionContext->config;
    /* TODO: The callback is for readers, not writers. Currently unused. */
    ctx.decodeAndProcessNetworkMessage =
        (UA_StatusCode (*)(UA_Server *, void *, UA_ByteString *))
            UA_decodeAndProcessNetworkMessage;
    ctx.server = server;
    ctx.logger = &server->config.logger;
    res = tl->createWriterGroupPubSubChannel(&newWriterGroup->channel, tl, &writerGroupConfig->transportSettings, &ctx);
    UA_CHECK_STATUS_ERROR(res, UA_free(newWriterGroup); return res, &server->config.logger, UA_LOGCATEGORY_PUBSUB,
                          "PubSub Connection creation failed. WriterGroup specific PubSub channel failed");

    /* Attach to the connection */
    LIST_INSERT_HEAD(&currentConnectionContext->writerGroups, newWriterGroup, listEntry);
    currentConnectionContext->writerGroupsSize++;

    /* Add representation / create unique identifier */
#ifdef UA_ENABLE_PUBSUB_INFORMATIONMODEL
    res = addWriterGroupRepresentation(server, newWriterGroup);
#else
    UA_PubSubManager_generateUniqueNodeId(&server->pubSubManager,
                                          &newWriterGroup->identifier);
#endif

#ifdef UA_ENABLE_PUBSUB_SKS
    if(writerGroupConfig->securityMode == UA_MESSAGESECURITYMODE_SIGN ||
       writerGroupConfig->securityMode == UA_MESSAGESECURITYMODE_SIGNANDENCRYPT) {
        if(!UA_String_isEmpty(&writerGroupConfig->securityGroupId) &&
           writerGroupConfig->securityPolicy) {
            /* Does the key storage already exist? */
            newWriterGroup->keyStorage =
                UA_PubSubKeyStorage_findKeyStorage(server, writerGroupConfig->securityGroupId);

            if(!newWriterGroup->keyStorage) {
                /* Create a new key storage */
                newWriterGroup->keyStorage = (UA_PubSubKeyStorage *)
                    UA_calloc(1, sizeof(UA_PubSubKeyStorage));
                if(!newWriterGroup)
                    return UA_STATUSCODE_BADOUTOFMEMORY;
                res = UA_PubSubKeyStorage_init(server, newWriterGroup->keyStorage,
                                               &writerGroupConfig->securityGroupId,
                                               writerGroupConfig->securityPolicy, 0, 0);
                if(res != UA_STATUSCODE_GOOD) {
                    UA_free(newWriterGroup);
                    return res;
                }
            }

            /* Increase the ref count */
            newWriterGroup->keyStorage->referenceCount++;
        }
    }

#endif

    if(writerGroupIdentifier)
        UA_NodeId_copy(&newWriterGroup->identifier, writerGroupIdentifier);
    return res;
}

UA_StatusCode
UA_Server_addWriterGroup(UA_Server *server, const UA_NodeId connection,
                         const UA_WriterGroupConfig *writerGroupConfig,
                         UA_NodeId *writerGroupIdentifier) {
    UA_LOCK(&server->serviceMutex);
    UA_StatusCode res = UA_WriterGroup_create(server, connection, writerGroupConfig,
                                              writerGroupIdentifier);
    UA_UNLOCK(&server->serviceMutex);
    return res;
}

UA_StatusCode
removeWriterGroup(UA_Server *server, const UA_NodeId writerGroup) {
    UA_WriterGroup *wg = UA_WriterGroup_findWGbyId(server, writerGroup);
    if(!wg)
        return UA_STATUSCODE_BADNOTFOUND;

    if(wg->configurationFrozen) {
        UA_LOG_WARNING_WRITERGROUP(&server->config.logger, wg,
                                   "Deleting the WriterGroup failed. "
                                   "WriterGroup is frozen.");
        return UA_STATUSCODE_BADCONFIGURATIONERROR;
    }

    UA_PubSubConnection *connection = wg->linkedConnection;
    if(!connection)
        return UA_STATUSCODE_BADNOTFOUND;

    if(connection->configurationFrozen) {
        UA_LOG_WARNING_WRITERGROUP(&server->config.logger, wg,
                                   "Deleting the WriterGroup failed. "
                                   "PubSubConnection is frozen.");
        return UA_STATUSCODE_BADCONFIGURATIONERROR;
    }

    if(wg->state == UA_PUBSUBSTATE_OPERATIONAL) {
        UA_ReaderGroup_removePublishCallback(server, wg);
    }

    UA_DataSetWriter *dsw, *dsw_tmp;
    LIST_FOREACH_SAFE(dsw, &wg->writers, listEntry, dsw_tmp) {
        UA_DataSetWriter_remove(server, wg, dsw);
    }

    connection->writerGroupsSize--;

#ifdef UA_ENABLE_PUBSUB_INFORMATIONMODEL
    deleteNode(server, wg->identifier, true);
#endif

    /* _clear also removes the refcount in the key storage */
    UA_WriterGroup_clear(server, wg);

    LIST_REMOVE(wg, listEntry);
    UA_free(wg);
    return UA_STATUSCODE_GOOD;
}

UA_StatusCode
UA_Server_removeWriterGroup(UA_Server *server, const UA_NodeId writerGroup) {
    UA_LOCK(&server->serviceMutex);
    UA_StatusCode res = removeWriterGroup(server, writerGroup);
    UA_UNLOCK(&server->serviceMutex);
    return res;
}


UA_StatusCode
UA_WriterGroup_freezeConfiguration(UA_Server *server, UA_WriterGroup *wg) {
    UA_LOCK_ASSERT(&server->serviceMutex, 1);

    if(wg->configurationFrozen)
        return UA_STATUSCODE_GOOD;

    /* PubSubConnection freezeCounter++ */
    UA_PubSubConnection *pubSubConnection =  wg->linkedConnection;
    pubSubConnection->configurationFreezeCounter++;
    pubSubConnection->configurationFrozen = true;

    /* WriterGroup freeze */
    wg->configurationFrozen = true;

    /* DataSetWriter freeze */
    UA_DataSetWriter *dataSetWriter;
    LIST_FOREACH(dataSetWriter, &wg->writers, listEntry) {
        dataSetWriter->configurationFrozen = true;
        /* PublishedDataSet freezeCounter++ */
        UA_PublishedDataSet *publishedDataSet =
            UA_PublishedDataSet_findPDSbyId(server, dataSetWriter->connectedDataSet);
        /* Skip the below for heartbeat writers (without an associated PDS) */
        if(publishedDataSet) {
            publishedDataSet->configurationFreezeCounter++;
            publishedDataSet->configurationFrozen = true;
            /* DataSetFields freeze */
            UA_DataSetField *dataSetField;
            TAILQ_FOREACH(dataSetField, &publishedDataSet->fields, listEntry) {
                dataSetField->configurationFrozen = true;
            }
        }
    }

    if(wg->config.rtLevel != UA_PUBSUB_RT_FIXED_SIZE)
        return UA_STATUSCODE_GOOD;

    /* Freeze the RT writer configuration */
    size_t dsmCount = 0;
    if(wg->config.encodingMimeType != UA_PUBSUB_ENCODING_UADP) {
        UA_LOG_WARNING_WRITERGROUP(&server->config.logger, wg,
                                   "PubSub-RT configuration fail: Non-RT capable encoding.");
        return UA_STATUSCODE_BADNOTSUPPORTED;
    }

    //TODO Clarify: should we only allow = maxEncapsulatedDataSetMessageCount == 1 with RT?
    //TODO Clarify: Behaviour if the finale size is more than MTU

    /* Generate data set messages  */
    UA_STACKARRAY(UA_UInt16, dsWriterIds, wg->writersCount);
    UA_STACKARRAY(UA_DataSetMessage, dsmStore, wg->writersCount);
    UA_StatusCode res = UA_STATUSCODE_GOOD;
    UA_DataSetWriter *dsw;
    LIST_FOREACH(dsw, &wg->writers, listEntry) {
        /* Find the dataset */
        UA_PublishedDataSet *pds =
            UA_PublishedDataSet_findPDSbyId(server, dsw->connectedDataSet);
        if(!pds) {
            if(UA_NodeId_isNull(&dsw->connectedDataSet)) {
                UA_StatusCode res1 =
                        UA_DataSetWriter_generateDataSetMessage(server,
                                &dsmStore[dsmCount], dsw);
                if(res1 != UA_STATUSCODE_GOOD) {
                    UA_LOG_WARNING_WRITER(&server->config.logger, dsw,
                                          "PubSub-RT configuration fail: "
                                          "Heartbeat DataSetMessage creation failed");
                    continue;
                }
                dsWriterIds[dsmCount] = dsw->config.dataSetWriterId;
                dsmCount++;
                continue;
            }

            UA_LOG_WARNING_WRITER(&server->config.logger, dsw,
                                  "PubSub-RT configuration fail: "
                                  "PublishedDataSet not found");
            continue;
        }

        if(pds) {
            if(pds->promotedFieldsCount > 0) {
                UA_LOG_WARNING_WRITER(&server->config.logger, dsw,
                                      "PubSub-RT configuration fail: "
                                      "PDS contains promoted fields");
                return UA_STATUSCODE_BADNOTSUPPORTED;
            }

            /* Test the DataSetFields */
            UA_DataSetField *dsf;
            TAILQ_FOREACH(dsf, &pds->fields, listEntry) {
                const UA_VariableNode *rtNode = (const UA_VariableNode *)
                    UA_NODESTORE_GET(server, &dsf->config.field.variable.publishParameters.publishedVariable);
                if(rtNode != NULL && rtNode->valueBackend.backendType != UA_VALUEBACKENDTYPE_EXTERNAL) {
                    UA_LOG_WARNING_WRITER(&server->config.logger, dsw,
                                          "PubSub-RT configuration fail: "
                                          "PDS contains field without external data source");
                    UA_NODESTORE_RELEASE(server, (const UA_Node *) rtNode);
                    return UA_STATUSCODE_BADNOTSUPPORTED;
                }
                UA_NODESTORE_RELEASE(server, (const UA_Node *) rtNode);
                if((UA_NodeId_equal(&dsf->fieldMetaData.dataType, &UA_TYPES[UA_TYPES_STRING].typeId) ||
                    UA_NodeId_equal(&dsf->fieldMetaData.dataType,
                                    &UA_TYPES[UA_TYPES_BYTESTRING].typeId)) &&
                dsf->fieldMetaData.maxStringLength == 0) {
                    UA_LOG_WARNING_WRITER(&server->config.logger, dsw,
                                          "PubSub-RT configuration fail: "
                                          "PDS contains String/ByteString with dynamic length");
                    return UA_STATUSCODE_BADNOTSUPPORTED;
                } else if(!UA_DataType_isNumeric(UA_findDataType(&dsf->fieldMetaData.dataType)) &&
                          !UA_NodeId_equal(&dsf->fieldMetaData.dataType,
                                           &UA_TYPES[UA_TYPES_BOOLEAN].typeId)) {
                    UA_LOG_WARNING_WRITER(&server->config.logger, dsw,
                                          "PubSub-RT configuration fail: "
                                          "PDS contains variable with dynamic size");
                    return UA_STATUSCODE_BADNOTSUPPORTED;
                }
            }
        }

        /* Generate the DSM */
        res = UA_DataSetWriter_generateDataSetMessage(server, &dsmStore[dsmCount], dsw);
        if(res != UA_STATUSCODE_GOOD) {
            UA_LOG_WARNING_WRITER(&server->config.logger, dsw,
                                  "PubSub-RT configuration fail: "
                                  "DataSetMessage buffering failed");
            continue;
        }

        dsWriterIds[dsmCount] = dsw->config.dataSetWriterId;
        dsmCount++;
    }

    /* Define variables here for goto */
    size_t msgSize;
    UA_ByteString buf;
    UA_NetworkMessage networkMessage;
    const UA_Byte *bufEnd;
    UA_Byte *bufPos;

    if(res != UA_STATUSCODE_GOOD)
        goto cleanup_dsm;

    memset(&networkMessage, 0, sizeof(networkMessage));
    res = generateNetworkMessage(pubSubConnection, wg, dsmStore, dsWriterIds,
                                 (UA_Byte) dsmCount, &wg->config.messageSettings,
                                 &wg->config.transportSettings, &networkMessage);
    if(res != UA_STATUSCODE_GOOD)
        goto cleanup_dsm;

    /* Generate the offset-buffer (done inside calcSizeBinary) */
    memset(&wg->bufferedMessage, 0, sizeof(UA_NetworkMessageOffsetBuffer));
    msgSize = UA_NetworkMessage_calcSizeBinary(&networkMessage, &wg->bufferedMessage);

#ifdef UA_ENABLE_PUBSUB_ENCRYPTION
    if(wg->config.securityMode > UA_MESSAGESECURITYMODE_NONE) {
        UA_PubSubSecurityPolicy *sp = wg->config.securityPolicy;
        msgSize += sp->symmetricModule.cryptoModule.
                   signatureAlgorithm.getLocalSignatureSize(sp->policyContext);
    }
#endif
    res = UA_ByteString_allocBuffer(&buf, msgSize);
    if(res != UA_STATUSCODE_GOOD)
        goto cleanup;
    wg->bufferedMessage.buffer = buf;

    /* Encode the NetworkMessage */
    bufEnd = &wg->bufferedMessage.buffer.data[wg->bufferedMessage.buffer.length];
    bufPos = wg->bufferedMessage.buffer.data;

#ifdef UA_ENABLE_PUBSUB_ENCRYPTION
    if(wg->config.securityMode > UA_MESSAGESECURITYMODE_NONE) {
        UA_Byte *payloadPosition;
        UA_NetworkMessage_encodeBinary(&networkMessage, &bufPos, bufEnd, &payloadPosition);
        wg->bufferedMessage.payloadPosition = payloadPosition;

        wg->bufferedMessage.nm = (UA_NetworkMessage *)UA_calloc(1,sizeof(UA_NetworkMessage));
        wg->bufferedMessage.nm->securityHeader = networkMessage.securityHeader;
        UA_ByteString_allocBuffer(&wg->bufferedMessage.encryptBuffer, msgSize);
    }
#endif

    if(wg->config.securityMode <= UA_MESSAGESECURITYMODE_NONE)
        UA_NetworkMessage_encodeBinary(&networkMessage, &bufPos, bufEnd, NULL);

 cleanup:
    UA_free(networkMessage.payload.dataSetPayload.sizes);

    /* Clean up DSM */
 cleanup_dsm:
    for(size_t i = 0; i < dsmCount; i++){
        UA_free(dsmStore[i].data.keyFrameData.dataSetFields);
#ifdef UA_ENABLE_JSON_ENCODING
        UA_Array_delete(dsmStore[i].data.keyFrameData.fieldNames,
                        dsmStore[i].data.keyFrameData.fieldCount,
                        &UA_TYPES[UA_TYPES_STRING]);
#endif
    }

    return res;
}

UA_StatusCode
UA_Server_freezeWriterGroupConfiguration(UA_Server *server,
                                         const UA_NodeId writerGroup) {
    UA_LOCK(&server->serviceMutex);
    UA_WriterGroup *wg = UA_WriterGroup_findWGbyId(server, writerGroup);
    if(!wg) {
        UA_UNLOCK(&server->serviceMutex);
        return UA_STATUSCODE_BADNOTFOUND;
    }
    UA_StatusCode res = UA_WriterGroup_freezeConfiguration(server, wg);
    UA_UNLOCK(&server->serviceMutex);
    return res;
}

UA_StatusCode
UA_WriterGroup_unfreezeConfiguration(UA_Server *server, UA_WriterGroup *wg) {
    UA_LOCK_ASSERT(&server->serviceMutex, 1);

    /* Already unfrozen */
    if(!wg->configurationFrozen)
        return UA_STATUSCODE_GOOD;

    //if(wg->config.rtLevel == UA_PUBSUB_RT_NONE){
    //    UA_LOG_WARNING(&server->config.logger, UA_LOGCATEGORY_SERVER,
    //                   "PubSub configuration freeze without RT configuration has no effect.");
    //    return UA_STATUSCODE_BADCONFIGURATIONERROR;
    //}
    //PubSubConnection freezeCounter--

    UA_PubSubConnection *pubSubConnection =  wg->linkedConnection;
    pubSubConnection->configurationFreezeCounter--;
    if(pubSubConnection->configurationFreezeCounter == 0){
        pubSubConnection->configurationFrozen = false;
    }

    //DataSetWriter unfreeze
    UA_DataSetWriter *dataSetWriter;
    LIST_FOREACH(dataSetWriter, &wg->writers, listEntry) {
        UA_PublishedDataSet *publishedDataSet =
            UA_PublishedDataSet_findPDSbyId(server, dataSetWriter->connectedDataSet);
        //PublishedDataSet freezeCounter--
        if(publishedDataSet != NULL){ /* This means the DSW is a heartbeat configuration */
            publishedDataSet->configurationFreezeCounter--;
            if(publishedDataSet->configurationFreezeCounter == 0){
                publishedDataSet->configurationFrozen = false;
                UA_DataSetField *dataSetField;
                TAILQ_FOREACH(dataSetField, &publishedDataSet->fields, listEntry){
                    dataSetField->configurationFrozen = false;
                }
            }
            dataSetWriter->configurationFrozen = false;
        }
    }

    UA_NetworkMessageOffsetBuffer_clear(&wg->bufferedMessage);
<<<<<<< HEAD

    wg->configurationFrozen = false;
=======
>>>>>>> 0bb2b014

    return UA_STATUSCODE_GOOD;
}

UA_StatusCode
UA_Server_unfreezeWriterGroupConfiguration(UA_Server *server,
                                           const UA_NodeId writerGroup) {
    UA_LOCK(&server->serviceMutex);
    UA_WriterGroup *wg = UA_WriterGroup_findWGbyId(server, writerGroup);
    if(!wg) {
        UA_UNLOCK(&server->serviceMutex);
        return UA_STATUSCODE_BADNOTFOUND;
    }
    UA_StatusCode res = UA_WriterGroup_unfreezeConfiguration(server, wg);
    UA_UNLOCK(&server->serviceMutex);
    return res;
}

UA_StatusCode
UA_Server_setWriterGroupOperational(UA_Server *server,
                                    const UA_NodeId writerGroup) {
    UA_LOCK(&server->serviceMutex);
    UA_StatusCode res = UA_STATUSCODE_BADNOTFOUND;
    UA_WriterGroup *wg = UA_WriterGroup_findWGbyId(server, writerGroup);
    if(wg) {
#ifdef UA_ENABLE_PUBSUB_SKS
        if(wg->keyStorage && wg->keyStorage->currentItem) {
            res = UA_PubSubKeyStorage_activateKeyToChannelContext(
                server, wg->identifier, wg->config.securityGroupId);
            if(res != UA_STATUSCODE_GOOD) {
                UA_UNLOCK(&server->serviceMutex);
                return res;
            }
        }
#endif

        res = UA_WriterGroup_setPubSubState(server, wg, UA_PUBSUBSTATE_OPERATIONAL,
                                            UA_STATUSCODE_GOOD);
    }
    UA_UNLOCK(&server->serviceMutex);
    return res;
}

UA_StatusCode
UA_Server_setWriterGroupDisabled(UA_Server *server,
                                 const UA_NodeId writerGroup) {
    UA_LOCK(&server->serviceMutex);
    UA_StatusCode res = UA_STATUSCODE_BADNOTFOUND;
    UA_WriterGroup *wg = UA_WriterGroup_findWGbyId(server, writerGroup);
    if(wg)
        res = UA_WriterGroup_setPubSubState(server, wg, UA_PUBSUBSTATE_DISABLED,
                                            UA_STATUSCODE_BADRESOURCEUNAVAILABLE);
    UA_UNLOCK(&server->serviceMutex);
    return res;
}

UA_StatusCode
UA_WriterGroupConfig_copy(const UA_WriterGroupConfig *src,
                          UA_WriterGroupConfig *dst) {
    UA_StatusCode res = UA_STATUSCODE_GOOD;
    memcpy(dst, src, sizeof(UA_WriterGroupConfig));
    res |= UA_String_copy(&src->name, &dst->name);
    res |= UA_ExtensionObject_copy(&src->transportSettings, &dst->transportSettings);
    res |= UA_ExtensionObject_copy(&src->messageSettings, &dst->messageSettings);
    res |= UA_KeyValueMap_copy(&src->groupProperties, &dst->groupProperties);
#ifdef UA_ENABLE_PUBSUB_ENCRYPTION
    res |= UA_String_copy(&src->securityGroupId, &dst->securityGroupId);
#endif
    if(res != UA_STATUSCODE_GOOD)
        UA_WriterGroupConfig_clear(dst);
    return res;
}

UA_StatusCode
UA_Server_getWriterGroupConfig(UA_Server *server, const UA_NodeId writerGroup,
                               UA_WriterGroupConfig *config) {
    if(!config)
        return UA_STATUSCODE_BADINVALIDARGUMENT;
    UA_LOCK(&server->serviceMutex);
    UA_WriterGroup *currentWG = UA_WriterGroup_findWGbyId(server, writerGroup);
    UA_StatusCode res = UA_STATUSCODE_BADNOTFOUND;
    if(currentWG)
        res = UA_WriterGroupConfig_copy(&currentWG->config, config);
    UA_UNLOCK(&server->serviceMutex);
    return res;
}

UA_StatusCode
UA_WriterGroup_updateConfig(UA_Server *server, UA_WriterGroup *wg,
                            const UA_WriterGroupConfig *config) {
    if(!config)
        return UA_STATUSCODE_BADINVALIDARGUMENT;

    if(wg->configurationFrozen){
        UA_LOG_WARNING_WRITERGROUP(&server->config.logger, wg,
                                   "Modify WriterGroup failed. WriterGroup is frozen.");
        return UA_STATUSCODE_BADCONFIGURATIONERROR;
    }

    //The update functionality will be extended during the next PubSub batches.
    //Currently is only a change of the publishing interval possible.
    if(wg->config.maxEncapsulatedDataSetMessageCount != config->maxEncapsulatedDataSetMessageCount) {
        wg->config.maxEncapsulatedDataSetMessageCount = config->maxEncapsulatedDataSetMessageCount;
        if(wg->config.messageSettings.encoding == UA_EXTENSIONOBJECT_ENCODED_NOBODY) {
            UA_LOG_WARNING_WRITERGROUP(&server->config.logger, wg,
                                       "MaxEncapsulatedDataSetMessag need enabled "
                                       "'PayloadHeader' within the message settings.");
        }
    }

    if(wg->config.publishingInterval != config->publishingInterval) {
        wg->config.publishingInterval = config->publishingInterval;
        if(wg->config.rtLevel == UA_PUBSUB_RT_NONE &&
           wg->state == UA_PUBSUBSTATE_OPERATIONAL) {
            UA_ReaderGroup_removePublishCallback(server, wg);
            UA_WriterGroup_addPublishCallback(server, wg);
        }
    }

    if(wg->config.priority != config->priority) {
        UA_LOG_WARNING_WRITERGROUP(&server->config.logger, wg,
                                   "Priority parameter is not yet "
                                   "supported for WriterGroup updates");
    }

    return UA_STATUSCODE_GOOD;
}

UA_StatusCode
UA_Server_updateWriterGroupConfig(UA_Server *server, UA_NodeId writerGroupIdentifier,
                                  const UA_WriterGroupConfig *config) {
    UA_LOCK(&server->serviceMutex);
    UA_WriterGroup *wg = UA_WriterGroup_findWGbyId(server, writerGroupIdentifier);
    if(!wg) {
        UA_UNLOCK(&server->serviceMutex);
        return UA_STATUSCODE_BADNOTFOUND;
    }

    UA_StatusCode res = UA_WriterGroup_updateConfig(server, wg, config);
    UA_UNLOCK(&server->serviceMutex);
    return res;
}

UA_StatusCode
UA_Server_WriterGroup_getState(UA_Server *server, UA_NodeId writerGroupIdentifier,
                               UA_PubSubState *state) {
    if((server == NULL) || (state == NULL))
        return UA_STATUSCODE_BADINVALIDARGUMENT;
    UA_LOCK(&server->serviceMutex);
    UA_WriterGroup *currentWriterGroup =
        UA_WriterGroup_findWGbyId(server, writerGroupIdentifier);
    UA_StatusCode res = UA_STATUSCODE_GOOD;
    if(currentWriterGroup) {
        *state = currentWriterGroup->state;
    } else {
        res = UA_STATUSCODE_BADNOTFOUND;
    }
    UA_UNLOCK(&server->serviceMutex);
    return res;
}

UA_StatusCode
UA_Server_WriterGroup_publish(UA_Server *server, const UA_NodeId writerGroupIdentifier){
    UA_LOCK(&server->serviceMutex);

    //search WriterGroup ToDo create lookup table for more efficiency
    UA_WriterGroup *writerGroup;
    writerGroup = UA_WriterGroup_findWGbyId(server, writerGroupIdentifier);
    if(writerGroup == NULL){
        UA_UNLOCK(&server->serviceMutex);
        return UA_STATUSCODE_BADNOTFOUND;
    }
    UA_UNLOCK(&server->serviceMutex);
    UA_WriterGroup_publishCallback(server, writerGroup);
    return UA_STATUSCODE_GOOD;
}

UA_StatusCode
UA_WriterGroup_lastPublishTimestamp(UA_Server *server, const UA_NodeId writerGroupId, UA_DateTime *timestamp){
    UA_LOCK(&server->serviceMutex);
    //search WriterGroup ToDo create lookup table for more efficiency
    UA_WriterGroup *writerGroup;
    writerGroup = UA_WriterGroup_findWGbyId(server, writerGroupId);
    if(writerGroup == NULL){
        UA_UNLOCK(&server->serviceMutex);
        return UA_STATUSCODE_BADNOTFOUND;
    }
    *timestamp = writerGroup->lastPublishTimeStamp;
    UA_UNLOCK(&server->serviceMutex);
    return UA_STATUSCODE_BADNOTFOUND;
}

UA_WriterGroup *
UA_WriterGroup_findWGbyId(UA_Server *server, UA_NodeId identifier) {
    UA_PubSubConnection *tmpConnection;
    TAILQ_FOREACH(tmpConnection, &server->pubSubManager.connections, listEntry) {
        UA_WriterGroup *tmpWriterGroup;
        LIST_FOREACH(tmpWriterGroup, &tmpConnection->writerGroups, listEntry) {
            if(UA_NodeId_equal(&identifier, &tmpWriterGroup->identifier))
                return tmpWriterGroup;
        }
    }
    return NULL;
}

#ifdef UA_ENABLE_PUBSUB_ENCRYPTION
UA_StatusCode
setWriterGroupEncryptionKeys(UA_Server *server, const UA_NodeId writerGroup,
                             UA_UInt32 securityTokenId,
                             const UA_ByteString signingKey,
                             const UA_ByteString encryptingKey,
                             const UA_ByteString keyNonce) {
    UA_WriterGroup *wg = UA_WriterGroup_findWGbyId(server, writerGroup);
    if(!wg)
        return UA_STATUSCODE_BADNOTFOUND;
    if(wg->config.encodingMimeType == UA_PUBSUB_ENCODING_JSON) {
        UA_LOG_WARNING_WRITERGROUP(&server->config.logger, wg,
                                   "JSON encoding is enabled. The message security is only defined for the UADP message mapping.");
        return UA_STATUSCODE_BADINTERNALERROR;
    }
    if(!wg->config.securityPolicy) {
        UA_LOG_WARNING_WRITERGROUP(&server->config.logger, wg,
                                   "No SecurityPolicy configured for the WriterGroup");
        return UA_STATUSCODE_BADINTERNALERROR;
    }

    if(securityTokenId != wg->securityTokenId) {
        wg->securityTokenId = securityTokenId;
        wg->nonceSequenceNumber = 1;
    }

    /* Create a new context */
    if(!wg->securityPolicyContext) {
        return wg->config.securityPolicy->
            newContext(wg->config.securityPolicy->policyContext,
                       &signingKey, &encryptingKey, &keyNonce,
                       &wg->securityPolicyContext);
    }

    /* Update the context */
    return wg->config.securityPolicy->
        setSecurityKeys(wg->securityPolicyContext, &signingKey, &encryptingKey, &keyNonce);
}

UA_StatusCode
UA_Server_setWriterGroupEncryptionKeys(UA_Server *server, const UA_NodeId writerGroup,
                                       UA_UInt32 securityTokenId,
                                       const UA_ByteString signingKey,
                                       const UA_ByteString encryptingKey,
                                       const UA_ByteString keyNonce) {
    UA_LOCK(&server->serviceMutex);
    UA_StatusCode res = setWriterGroupEncryptionKeys(server, writerGroup, securityTokenId,
                                                     signingKey, encryptingKey, keyNonce);
    UA_UNLOCK(&server->serviceMutex);
    return res;
}
#endif

void
UA_WriterGroupConfig_clear(UA_WriterGroupConfig *writerGroupConfig) {
    UA_String_clear(&writerGroupConfig->name);
    UA_ExtensionObject_clear(&writerGroupConfig->transportSettings);
    UA_ExtensionObject_clear(&writerGroupConfig->messageSettings);
    UA_KeyValueMap_clear(&writerGroupConfig->groupProperties);
#ifdef UA_ENABLE_PUBSUB_ENCRYPTION
    UA_String_clear(&writerGroupConfig->securityGroupId);
#endif
    memset(writerGroupConfig, 0, sizeof(UA_WriterGroupConfig));
}

static void
UA_WriterGroup_clear(UA_Server *server, UA_WriterGroup *writerGroup) {
    /* Delete all writers */
    UA_DataSetWriter *dataSetWriter, *tmpDataSetWriter;
    LIST_FOREACH_SAFE(dataSetWriter, &writerGroup->writers, listEntry, tmpDataSetWriter){
<<<<<<< HEAD
        removeDataSetWriter(server, dataSetWriter->identifier);
    }
=======
        UA_Server_removeDataSetWriter(server, dataSetWriter->identifier);
    }

    UA_NetworkMessageOffsetBuffer_clear(&writerGroup->bufferedMessage);
>>>>>>> 0bb2b014

#ifdef UA_ENABLE_PUBSUB_ENCRYPTION
    if(writerGroup->config.securityPolicy && writerGroup->securityPolicyContext) {
        writerGroup->config.securityPolicy->deleteContext(writerGroup->securityPolicyContext);
        writerGroup->securityPolicyContext = NULL;
    }
#endif

#ifdef UA_ENABLE_PUBSUB_SKS
    if(writerGroup->keyStorage) {
        UA_PubSubKeyStorage_detachKeyStorage(server, writerGroup->keyStorage);
        writerGroup->keyStorage = NULL;
    }
#endif

    UA_WriterGroupConfig_clear(&writerGroup->config);
    UA_NodeId_clear(&writerGroup->identifier);
    UA_NetworkMessageOffsetBuffer_clear(&writerGroup->bufferedMessage);
    if(writerGroup->channel) {
        writerGroup->channel->close(writerGroup->channel);
    }
}

UA_StatusCode
UA_WriterGroup_setPubSubState(UA_Server *server, UA_WriterGroup *writerGroup,
                              UA_PubSubState state, UA_StatusCode cause) {
    UA_LOCK_ASSERT(&server->serviceMutex, 1);
    UA_StatusCode ret = UA_STATUSCODE_GOOD;
    UA_DataSetWriter *dataSetWriter;
    UA_PubSubState oldState = writerGroup->state;
    switch(state) {
        case UA_PUBSUBSTATE_DISABLED:
            switch (writerGroup->state){
                case UA_PUBSUBSTATE_DISABLED:
                    break;
                case UA_PUBSUBSTATE_PAUSED:
                    break;
                case UA_PUBSUBSTATE_OPERATIONAL: {
                    UA_ReaderGroup_removePublishCallback(server, writerGroup);

                    LIST_FOREACH(dataSetWriter, &writerGroup->writers, listEntry){
                        UA_DataSetWriter_setPubSubState(server, dataSetWriter, UA_PUBSUBSTATE_DISABLED,
                                                        UA_STATUSCODE_BADRESOURCEUNAVAILABLE);
                    }

                    UA_PubSubChannel *channel = writerGroup->channel;
                    if(!channel) {
                        UA_PubSubConnection *connection = writerGroup->linkedConnection;
                        channel = connection->channel;
                    }
                    if(channel->closePublisher) {
                        channel->closePublisher(channel);
                    }
                    writerGroup->state = UA_PUBSUBSTATE_DISABLED;
                    break;
                }
                case UA_PUBSUBSTATE_ERROR:
                    break;
                default:
                    UA_LOG_WARNING_WRITERGROUP(&server->config.logger, writerGroup,
                                               "Received unknown PubSub state!");
            }
            break;
        case UA_PUBSUBSTATE_PAUSED:
            switch (writerGroup->state) {
                case UA_PUBSUBSTATE_DISABLED:
                    break;
                case UA_PUBSUBSTATE_PAUSED:
                    break;
                case UA_PUBSUBSTATE_OPERATIONAL:
                    break;
                case UA_PUBSUBSTATE_ERROR:
                    break;
                default:
                    UA_LOG_WARNING_WRITERGROUP(&server->config.logger, writerGroup,
                                               "Received unknown PubSub state!");
            }
            break;
        case UA_PUBSUBSTATE_OPERATIONAL:
            switch (writerGroup->state) {
                case UA_PUBSUBSTATE_DISABLED: {
                    writerGroup->state = UA_PUBSUBSTATE_OPERATIONAL;
                    UA_ReaderGroup_removePublishCallback(server, writerGroup);

                    LIST_FOREACH(dataSetWriter, &writerGroup->writers, listEntry){
                        UA_DataSetWriter_setPubSubState(server, dataSetWriter,
                                                        UA_PUBSUBSTATE_OPERATIONAL, cause);
                    }
                    UA_PubSubChannel *channel = writerGroup->channel;
                    if(!channel) {
                        UA_PubSubConnection *connection = writerGroup->linkedConnection;
                        channel = connection->channel;
                    }
                    if(channel->openPublisher) {
                        channel->openPublisher(channel);
                    }
                    UA_WriterGroup_addPublishCallback(server, writerGroup);
                    break;
                }
                case UA_PUBSUBSTATE_PAUSED:
                    break;
                case UA_PUBSUBSTATE_OPERATIONAL:
                    break;
                case UA_PUBSUBSTATE_ERROR:
                    break;
                default:
                    UA_LOG_WARNING_WRITERGROUP(&server->config.logger, writerGroup,
                                               "Received unknown PubSub state!");
            }
            break;
        case UA_PUBSUBSTATE_ERROR: {
            switch (writerGroup->state){
                case UA_PUBSUBSTATE_DISABLED:
                    break;
                case UA_PUBSUBSTATE_PAUSED:
                    break;
                case UA_PUBSUBSTATE_OPERATIONAL: {
                    UA_ReaderGroup_removePublishCallback(server, writerGroup);

                    LIST_FOREACH(dataSetWriter, &writerGroup->writers, listEntry){
                        UA_DataSetWriter_setPubSubState(server, dataSetWriter, UA_PUBSUBSTATE_ERROR,
                                                        UA_STATUSCODE_GOOD);
                    }
                    break;
                }
                case UA_PUBSUBSTATE_ERROR:
                    break;
                default:
                    UA_LOG_WARNING_WRITERGROUP(&server->config.logger, writerGroup,
                                    "Received unknown PubSub state!");
            }
            writerGroup->state = UA_PUBSUBSTATE_ERROR;
            break;
        }
        default:
            UA_LOG_WARNING_WRITERGROUP(&server->config.logger, writerGroup,
                                       "Received unknown PubSub state!");
    }

    if(state != oldState) {
        /* inform application about state change */
        UA_ServerConfig *pConfig = &server->config;
        if(pConfig->pubSubConfig.stateChangeCallback != 0) {
            pConfig->pubSubConfig.
                stateChangeCallback(server, &writerGroup->identifier, state, cause);
        }
    }
    return ret;
}

#ifdef UA_ENABLE_PUBSUB_ENCRYPTION
static UA_StatusCode
encryptAndSign(UA_WriterGroup *wg, const UA_NetworkMessage *nm,
               UA_Byte *signStart, UA_Byte *encryptStart,
               UA_Byte *msgEnd) {
    UA_StatusCode rv;
    void *channelContext = wg->securityPolicyContext;

    if(nm->securityHeader.networkMessageEncrypted) {
        /* Set the temporary MessageNonce in the SecurityPolicy */
        const UA_ByteString nonce = {
            (size_t)nm->securityHeader.messageNonceSize,
            (UA_Byte*)(uintptr_t)nm->securityHeader.messageNonce
        };
        rv = wg->config.securityPolicy->setMessageNonce(channelContext, &nonce);
        UA_CHECK_STATUS(rv, return rv);

        /* The encryption is done in-place, no need to encode again */
        UA_ByteString toBeEncrypted =
            {(uintptr_t)msgEnd - (uintptr_t)encryptStart, encryptStart};
        rv = wg->config.securityPolicy->symmetricModule.cryptoModule.encryptionAlgorithm.
            encrypt(channelContext, &toBeEncrypted);
        UA_CHECK_STATUS(rv, return rv);
    }

    if(nm->securityHeader.networkMessageSigned) {
        UA_ByteString toBeSigned = {(uintptr_t)msgEnd - (uintptr_t)signStart,
                                    signStart};

        size_t sigSize = wg->config.securityPolicy->symmetricModule.cryptoModule.
                     signatureAlgorithm.getLocalSignatureSize(channelContext);
        UA_ByteString signature = {sigSize, msgEnd};

        rv = wg->config.securityPolicy->symmetricModule.cryptoModule.
            signatureAlgorithm.sign(channelContext, &toBeSigned, &signature);
        UA_CHECK_STATUS(rv, return rv);
    }
    return UA_STATUSCODE_GOOD;
}
#endif

static UA_StatusCode
encodeNetworkMessage(UA_WriterGroup *wg, UA_NetworkMessage *nm,
                     UA_ByteString *buf) {
    UA_Byte *bufPos = buf->data;
    UA_Byte *bufEnd = &buf->data[buf->length];

#ifdef UA_ENABLE_PUBSUB_ENCRYPTION
    UA_Byte *networkMessageStart = bufPos;
#endif
    UA_StatusCode rv = UA_NetworkMessage_encodeHeaders(nm, &bufPos, bufEnd);
    UA_CHECK_STATUS(rv, return rv);

#ifdef UA_ENABLE_PUBSUB_ENCRYPTION
    UA_Byte *payloadStart = bufPos;
#endif
    rv = UA_NetworkMessage_encodePayload(nm, &bufPos, bufEnd);
    UA_CHECK_STATUS(rv, return rv);

    rv = UA_NetworkMessage_encodeFooters(nm, &bufPos, bufEnd);
    UA_CHECK_STATUS(rv, return rv);

#ifdef UA_ENABLE_PUBSUB_ENCRYPTION
    /* Encrypt and Sign the message */
    UA_Byte *footerEnd = bufPos;
    rv = encryptAndSign(wg, nm, networkMessageStart, payloadStart, footerEnd);
    UA_CHECK_STATUS(rv, return rv);
#endif

    return UA_STATUSCODE_GOOD;
}

static void
sendNetworkMessageBuffer(UA_Server *server, UA_WriterGroup *wg,
                         UA_PubSubConnection *connection, UA_ByteString *buffer) {
    /* Choose the channel */
    UA_PubSubChannel *channel = NULL;

    if(wg->channel != NULL) {
        channel = wg->channel;
    } else {
        channel = connection->channel;
    }
    UA_StatusCode res =
        channel->send(channel,
                                  &wg->config.transportSettings, buffer);
    /* Failure, set the WriterGroup into an error mode */
    if(res != UA_STATUSCODE_GOOD) {
        UA_LOG_ERROR_WRITERGROUP(&server->config.logger, wg,
                                 "Sending NetworkMessage failed");
        UA_WriterGroup_setPubSubState(server, wg, UA_PUBSUBSTATE_ERROR, res);
        return;
    }

    /* Sending successful - increase the sequence number */
    wg->sequenceNumber++;
}

#ifdef UA_ENABLE_JSON_ENCODING
static UA_StatusCode
sendNetworkMessageJson(UA_Server *server, UA_PubSubConnection *connection, UA_WriterGroup *wg,
                       UA_DataSetMessage *dsm, UA_UInt16 *writerIds, UA_Byte dsmCount) {
    /* Prepare the NetworkMessage */
    UA_NetworkMessage nm;
    memset(&nm, 0, sizeof(UA_NetworkMessage));
    nm.version = 1;
    nm.networkMessageType = UA_NETWORKMESSAGE_DATASET;
    nm.payloadHeaderEnabled = true;
    nm.payloadHeader.dataSetPayloadHeader.count = dsmCount;
    nm.payloadHeader.dataSetPayloadHeader.dataSetWriterIds = writerIds;
    nm.payload.dataSetPayload.dataSetMessages = dsm;
    nm.publisherIdEnabled = true;
    nm.publisherIdType = connection->config.publisherIdType;
    nm.publisherId = connection->config.publisherId;

    /* Compute the message length */
    size_t msgSize = UA_NetworkMessage_calcSizeJson(&nm, NULL, 0, NULL, 0, true);

    /* Allocate the buffer. Allocate on the stack if the buffer is small. */
    UA_ByteString buf;
    UA_Byte stackBuf[UA_MAX_STACKBUF];
    buf.data = stackBuf;
    buf.length = msgSize;
    UA_StatusCode res = UA_STATUSCODE_GOOD;
    if(msgSize > UA_MAX_STACKBUF) {
        res = UA_ByteString_allocBuffer(&buf, msgSize);
        if(res != UA_STATUSCODE_GOOD)
            return res;
    }

    /* Encode the message */
    UA_Byte *bufPos = buf.data;
    const UA_Byte *bufEnd = &buf.data[msgSize];
    res = UA_NetworkMessage_encodeJson(&nm, &bufPos, &bufEnd, NULL, 0, NULL, 0, true);
    if(res != UA_STATUSCODE_GOOD)
        goto cleanup;
    UA_assert(bufPos == bufEnd);

    /* Send the prepared messages */
    sendNetworkMessageBuffer(server, wg, connection, &buf);

 cleanup:
    if(msgSize > UA_MAX_STACKBUF)
        UA_ByteString_clear(&buf);
    return res;
}
#endif

static UA_StatusCode
generateNetworkMessage(UA_PubSubConnection *connection, UA_WriterGroup *wg,
                       UA_DataSetMessage *dsm, UA_UInt16 *writerIds, UA_Byte dsmCount,
                       UA_ExtensionObject *messageSettings,
                       UA_ExtensionObject *transportSettings,
                       UA_NetworkMessage *networkMessage) {
    if(messageSettings->content.decoded.type !=
       &UA_TYPES[UA_TYPES_UADPWRITERGROUPMESSAGEDATATYPE])
        return UA_STATUSCODE_BADINTERNALERROR;
    UA_UadpWriterGroupMessageDataType *wgm = (UA_UadpWriterGroupMessageDataType*)
            messageSettings->content.decoded.data;

    networkMessage->publisherIdEnabled =
        ((u64)wgm->networkMessageContentMask &
         (u64)UA_UADPNETWORKMESSAGECONTENTMASK_PUBLISHERID) != 0;
    networkMessage->groupHeaderEnabled =
        ((u64)wgm->networkMessageContentMask &
         (u64)UA_UADPNETWORKMESSAGECONTENTMASK_GROUPHEADER) != 0;
    networkMessage->groupHeader.writerGroupIdEnabled =
        ((u64)wgm->networkMessageContentMask &
         (u64)UA_UADPNETWORKMESSAGECONTENTMASK_WRITERGROUPID) != 0;
    networkMessage->groupHeader.groupVersionEnabled =
        ((u64)wgm->networkMessageContentMask &
         (u64)UA_UADPNETWORKMESSAGECONTENTMASK_GROUPVERSION) != 0;
    networkMessage->groupHeader.networkMessageNumberEnabled =
        ((u64)wgm->networkMessageContentMask &
         (u64)UA_UADPNETWORKMESSAGECONTENTMASK_NETWORKMESSAGENUMBER) != 0;
    networkMessage->groupHeader.sequenceNumberEnabled =
        ((u64)wgm->networkMessageContentMask &
         (u64)UA_UADPNETWORKMESSAGECONTENTMASK_SEQUENCENUMBER) != 0;
    networkMessage->payloadHeaderEnabled =
        ((u64)wgm->networkMessageContentMask &
         (u64)UA_UADPNETWORKMESSAGECONTENTMASK_PAYLOADHEADER) != 0;
    networkMessage->timestampEnabled =
        ((u64)wgm->networkMessageContentMask &
         (u64)UA_UADPNETWORKMESSAGECONTENTMASK_TIMESTAMP) != 0;
    networkMessage->picosecondsEnabled =
        ((u64)wgm->networkMessageContentMask &
         (u64)UA_UADPNETWORKMESSAGECONTENTMASK_PICOSECONDS) != 0;
    networkMessage->dataSetClassIdEnabled =
        ((u64)wgm->networkMessageContentMask &
         (u64)UA_UADPNETWORKMESSAGECONTENTMASK_DATASETCLASSID) != 0;
    networkMessage->promotedFieldsEnabled =
        ((u64)wgm->networkMessageContentMask &
         (u64)UA_UADPNETWORKMESSAGECONTENTMASK_PROMOTEDFIELDS) != 0;

    /* Set the SecurityHeader */
#ifdef UA_ENABLE_PUBSUB_ENCRYPTION
    if(wg->config.securityMode > UA_MESSAGESECURITYMODE_NONE) {
        networkMessage->securityEnabled = true;
        networkMessage->securityHeader.networkMessageSigned = true;
        if(wg->config.securityMode >= UA_MESSAGESECURITYMODE_SIGNANDENCRYPT)
            networkMessage->securityHeader.networkMessageEncrypted = true;
        networkMessage->securityHeader.securityTokenId = wg->securityTokenId;

        /* Generate the MessageNonce. Four random bytes followed by a four-byte
         * sequence number */
        UA_ByteString nonce = {4, networkMessage->securityHeader.messageNonce};
        UA_StatusCode rv = wg->config.securityPolicy->symmetricModule.
            generateNonce(wg->config.securityPolicy->policyContext, &nonce);
        if(rv != UA_STATUSCODE_GOOD)
            return rv;
        UA_Byte *pos = &networkMessage->securityHeader.messageNonce[4];
        const UA_Byte *end = &networkMessage->securityHeader.messageNonce[8];
        UA_UInt32_encodeBinary(&wg->nonceSequenceNumber, &pos, end);
        networkMessage->securityHeader.messageNonceSize = 8;
    }
#endif

    networkMessage->version = 1;
    networkMessage->networkMessageType = UA_NETWORKMESSAGE_DATASET;
    networkMessage->publisherIdType = connection->config.publisherIdType;
    /* shallow copy of the PublisherId from connection configuration
        -> the configuration needs to be stable during publishing process
        -> it must not be cleaned after network message has been sent */
    networkMessage->publisherId = connection->config.publisherId;

    if(networkMessage->groupHeader.sequenceNumberEnabled)
        networkMessage->groupHeader.sequenceNumber = wg->sequenceNumber;

    if(networkMessage->groupHeader.groupVersionEnabled)
        networkMessage->groupHeader.groupVersion = wgm->groupVersion;

    /* Compute the length of the dsm separately for the header */
    UA_UInt16 *dsmLengths = (UA_UInt16 *) UA_calloc(dsmCount, sizeof(UA_UInt16));
    if(!dsmLengths)
        return UA_STATUSCODE_BADOUTOFMEMORY;
    for(UA_Byte i = 0; i < dsmCount; i++)
        dsmLengths[i] = (UA_UInt16) UA_DataSetMessage_calcSizeBinary(&dsm[i], NULL, 0);

    networkMessage->payloadHeader.dataSetPayloadHeader.count = dsmCount;
    networkMessage->payloadHeader.dataSetPayloadHeader.dataSetWriterIds = writerIds;
    networkMessage->groupHeader.writerGroupId = wg->config.writerGroupId;
    /* number of the NetworkMessage inside a PublishingInterval */
    networkMessage->groupHeader.networkMessageNumber = 1;
    networkMessage->payload.dataSetPayload.sizes = dsmLengths;
    networkMessage->payload.dataSetPayload.dataSetMessages = dsm;
    return UA_STATUSCODE_GOOD;
}

static UA_StatusCode
sendNetworkMessageBinary(UA_Server *server, UA_PubSubConnection *connection, UA_WriterGroup *wg,
                         UA_DataSetMessage *dsm, UA_UInt16 *writerIds, UA_Byte dsmCount) {
    UA_NetworkMessage nm;
    memset(&nm, 0, sizeof(UA_NetworkMessage));

    /* Fill the message structure */
    UA_StatusCode rv =
        generateNetworkMessage(connection, wg, dsm, writerIds, dsmCount,
                               &wg->config.messageSettings,
                               &wg->config.transportSettings, &nm);
    UA_CHECK_STATUS(rv, return rv);

    /* Compute the message size. Add the overhead for the security signature.
     * There is no padding and the encryption incurs no size overhead. */
    size_t msgSize = UA_NetworkMessage_calcSizeBinary(&nm, NULL);
#ifdef UA_ENABLE_PUBSUB_ENCRYPTION
    if(wg->config.securityMode > UA_MESSAGESECURITYMODE_NONE) {
        UA_PubSubSecurityPolicy *sp = wg->config.securityPolicy;
        msgSize += sp->symmetricModule.cryptoModule.
            signatureAlgorithm.getLocalSignatureSize(sp->policyContext);
    }
#endif

        /* Choose the channel */
    UA_PubSubChannel *channel = NULL;
    if(wg->channel != NULL) {
        channel = wg->channel;
    } else {
        channel = connection->channel;
    }

    UA_ByteString buf = UA_BYTESTRING_NULL;
    rv = channel->allocNetworkBuffer(channel, &buf, msgSize);
    UA_CHECK_STATUS(rv, goto cleanup);

    /* Encode and encrypt the message */
    rv = encodeNetworkMessage(wg, &nm, &buf);
    UA_CHECK_STATUS(rv, goto cleanup_with_msg_size);

    /* Send out the message */
    sendNetworkMessageBuffer(server, wg, connection, &buf);

cleanup_with_msg_size:
    rv = channel->freeNetworkBuffer(channel, &buf);
    // if(msgSize > UA_MAX_STACKBUF)
    //     UA_ByteString_clear(&buf);
cleanup:
    UA_free(nm.payload.dataSetPayload.sizes);
    return rv;
}

static void
publishRT(UA_Server *server, UA_WriterGroup *writerGroup, UA_PubSubConnection *connection) {
    UA_LOCK_ASSERT(&server->serviceMutex, 1);

    UA_StatusCode res =
        UA_NetworkMessage_updateBufferedMessage(&writerGroup->bufferedMessage);

    if(res != UA_STATUSCODE_GOOD) {
        UA_LOG_DEBUG_WRITERGROUP(&server->config.logger, writerGroup,
                                 "PubSub sending. Unknown field type.");
        return;
    }

#ifdef UA_ENABLE_PUBSUB_ENCRYPTION
    if(writerGroup->config.securityMode > UA_MESSAGESECURITYMODE_NONE) {
        size_t sigSize = writerGroup->config.securityPolicy->symmetricModule.cryptoModule.
            signatureAlgorithm.getLocalSignatureSize(writerGroup->securityPolicyContext);

        UA_Byte payloadOffset = (UA_Byte)(writerGroup->bufferedMessage.payloadPosition -
                                          writerGroup->bufferedMessage.buffer.data);
        memcpy(writerGroup->bufferedMessage.encryptBuffer.data,
               writerGroup->bufferedMessage.buffer.data,
               writerGroup->bufferedMessage.buffer.length);
        res = encryptAndSign(writerGroup, writerGroup->bufferedMessage.nm,
                             writerGroup->bufferedMessage.encryptBuffer.data,
                             writerGroup->bufferedMessage.encryptBuffer.data + payloadOffset,
                             writerGroup->bufferedMessage.encryptBuffer.data +
                                 writerGroup->bufferedMessage.encryptBuffer.length - sigSize);

        if(res != UA_STATUSCODE_GOOD) {
            UA_LOG_ERROR_WRITERGROUP(&server->config.logger, writerGroup,
                                     "PubSub Encryption failed");
            return;
        }

        /* Send the encrypted buffered network message if PubSub encryption is
         * enabled */
        sendNetworkMessageBuffer(server, writerGroup, connection,
                                 &writerGroup->bufferedMessage.encryptBuffer);
    } else
#endif
    {
        sendNetworkMessageBuffer(server, writerGroup, connection, &writerGroup->bufferedMessage.buffer);
    }
}

static void
sendNetworkMessage(UA_Server *server, UA_WriterGroup *wg, UA_PubSubConnection *connection,
                   UA_DataSetMessage *dsm, UA_UInt16 *writerIds, UA_Byte dsmCount) {
    UA_StatusCode res = UA_STATUSCODE_GOOD;
    switch(wg->config.encodingMimeType) {
    case UA_PUBSUB_ENCODING_UADP:
        res = sendNetworkMessageBinary(server, connection, wg, dsm, writerIds, dsmCount);
        break;
#ifdef UA_ENABLE_JSON_ENCODING
    case UA_PUBSUB_ENCODING_JSON:
        res = sendNetworkMessageJson(server, connection, wg, dsm, writerIds, dsmCount);
        break;
#endif
    default:
        res = UA_STATUSCODE_BADNOTSUPPORTED;
        break;
    }

    /* If sending failed, disable all writer of the writergroup */
    if(res != UA_STATUSCODE_GOOD) {
        UA_LOG_ERROR_WRITERGROUP(&server->config.logger, wg,
                                 "PubSub Publish: Could not send a NetworkMessage "
                                 "with status code %s", UA_StatusCode_name(res));
        UA_WriterGroup_setPubSubState(server, wg, UA_PUBSUBSTATE_ERROR, res);
    }
}

/* This callback triggers the collection and publish of NetworkMessages and the
 * contained DataSetMessages. */
void
UA_WriterGroup_publishCallback(UA_Server *server, UA_WriterGroup *writerGroup) {
    UA_assert(writerGroup != NULL);
    UA_assert(server != NULL);

    UA_LOCK(&server->serviceMutex);

    UA_LOG_DEBUG_WRITERGROUP(&server->config.logger, writerGroup, "Publish Callback");

    /* Nothing to do? */
    if(writerGroup->writersCount == 0) {
        UA_UNLOCK(&server->serviceMutex);
        return;
    }

    /* Find the connection associated with the writer */
    UA_PubSubConnection *connection = writerGroup->linkedConnection;
    if(!connection) {
        UA_LOG_ERROR_WRITERGROUP(&server->config.logger, writerGroup,
                                 "Publish failed. PubSubConnection invalid");
        UA_WriterGroup_setPubSubState(server, writerGroup, UA_PUBSUBSTATE_ERROR,
                                      UA_STATUSCODE_BADNOTCONNECTED);
        UA_UNLOCK(&server->serviceMutex);
        return;
    }

    /* Realtime path - update the buffer message and send directly */
    if(writerGroup->config.rtLevel == UA_PUBSUB_RT_FIXED_SIZE) {
        publishRT(server, writerGroup, connection);
        UA_UNLOCK(&server->serviceMutex);
        return;
    }

    /* How many DSM can be sent in one NM? */
    UA_Byte maxDSM = (UA_Byte)writerGroup->config.maxEncapsulatedDataSetMessageCount;
    if(writerGroup->config.maxEncapsulatedDataSetMessageCount > UA_BYTE_MAX)
        maxDSM = UA_BYTE_MAX;
    if(maxDSM == 0)
        maxDSM = 1; /* Send at least one dsm */

    /* It is possible to put several DataSetMessages into one NetworkMessage.
     * But only if they do not contain promoted fields. NM with promoted fields
     * are sent out right away. The others are kept in a buffer for
     * "batching". */
    size_t dsmCount = 0;
    UA_STACKARRAY(UA_UInt16, dsWriterIds, writerGroup->writersCount);
    UA_STACKARRAY(UA_DataSetMessage, dsmStore, writerGroup->writersCount);

    UA_DataSetWriter *dsw;
    LIST_FOREACH(dsw, &writerGroup->writers, listEntry) {
        if(dsw->state != UA_PUBSUBSTATE_OPERATIONAL)
            continue;

        /* Heartbeats are send when no dataset is attached */
        UA_Boolean heartbeat = UA_NodeId_isNull(&dsw->connectedDataSet);
        UA_PublishedDataSet *pds = (heartbeat) ? NULL :
            UA_PublishedDataSet_findPDSbyId(server, dsw->connectedDataSet);
        if(!heartbeat && !pds) {
            UA_LOG_ERROR_WRITER(&server->config.logger, dsw,
                                "PubSub Publish: PublishedDataSet not found");
            UA_DataSetWriter_setPubSubState(server, dsw, UA_PUBSUBSTATE_ERROR,
                                            UA_STATUSCODE_BADINTERNALERROR);
            continue;
        }

        /* Generate the DSM */
        dsWriterIds[dsmCount] = dsw->config.dataSetWriterId;
        UA_StatusCode res =
            UA_DataSetWriter_generateDataSetMessage(server, &dsmStore[dsmCount], dsw);
        if(res != UA_STATUSCODE_GOOD) {
            UA_LOG_ERROR_WRITER(&server->config.logger, dsw,
                         "PubSub Publish: DataSetMessage creation failed");
            UA_DataSetWriter_setPubSubState(server, dsw, UA_PUBSUBSTATE_ERROR, res);
            continue;
        }

        /* There is no promoted field -> send right away */
        if(pds && pds->promotedFieldsCount > 0) {
            writerGroup->lastPublishTimeStamp = UA_DateTime_nowMonotonic();
            sendNetworkMessage(server, writerGroup, connection, &dsmStore[dsmCount],
                               &dsWriterIds[dsmCount], 1);

            /* Clean up the current store entry */
            if(writerGroup->config.rtLevel == UA_PUBSUB_RT_DIRECT_VALUE_ACCESS) {
                for(size_t i = 0; i < dsmStore[dsmCount].data.keyFrameData.fieldCount; ++i) {
                    dsmStore[dsmCount].data.keyFrameData.dataSetFields[i].value.data = NULL;
                }
            }
            UA_DataSetMessage_clear(&dsmStore[dsmCount]);

            continue; /* Don't increase the dsmCount, reuse the slot */
        }

        dsmCount++;
    }

    /* Send the NetworkMessages with batched DataSetMessages */
    UA_Byte nmDsmCount = 0;
    for(size_t i = 0; i < dsmCount; i += nmDsmCount) {
        /* How many dsm are batched in this iteration? */
        nmDsmCount = (i + maxDSM > dsmCount) ? (UA_Byte)(dsmCount - i) : maxDSM;

        writerGroup->lastPublishTimeStamp = UA_DateTime_nowMonotonic();
        /* Send the batched messages */
        sendNetworkMessage(server, writerGroup, connection, &dsmStore[i],
                           &dsWriterIds[i], nmDsmCount);
    }

    /* Clean up DSM */
    for(size_t i = 0; i < dsmCount; i++) {
        if(writerGroup->config.rtLevel == UA_PUBSUB_RT_DIRECT_VALUE_ACCESS) {
            for(size_t j = 0; j < dsmStore[i].data.keyFrameData.fieldCount; ++j) {
                dsmStore[i].data.keyFrameData.dataSetFields[j].value.data = NULL;
            }
        }
        UA_DataSetMessage_clear(&dsmStore[i]);
    }

    UA_UNLOCK(&server->serviceMutex);
}

/* Add new publishCallback. The first execution is triggered directly after
 * creation. */
UA_StatusCode
UA_WriterGroup_addPublishCallback(UA_Server *server, UA_WriterGroup *writerGroup) {
    UA_LOCK_ASSERT(&server->serviceMutex, 1);

    /* Already registered */
    if(writerGroup->publishCallbackId != 0)
        return UA_STATUSCODE_BADINTERNALERROR;

    UA_EventLoop *el = server->config.eventLoop;
    if(writerGroup->linkedConnection && writerGroup->linkedConnection->config.eventLoop)
        el = writerGroup->linkedConnection->config.eventLoop;

    UA_StatusCode retval =
        el->addCyclicCallback(el, (UA_Callback)UA_WriterGroup_publishCallback,
                              server, writerGroup,
                              writerGroup->config.publishingInterval,
                              NULL /* TODO: use basetime */,
                              UA_TIMER_HANDLE_CYCLEMISS_WITH_CURRENTTIME /* TODO: Send
                                                                          * timer policy
                                                                          * from writer
                                                                          * group
                                                                          * config */,
                              &writerGroup->publishCallbackId);
    if(retval != UA_STATUSCODE_GOOD)
        return retval;

    /* Run once after creation. The Publish callback itself takes the server
     * mutex. So we release it first. */
    UA_UNLOCK(&server->serviceMutex);
    UA_WriterGroup_publishCallback(server, writerGroup);
    UA_LOCK(&server->serviceMutex);
    return retval;
}

void
UA_ReaderGroup_removePublishCallback(UA_Server *server, UA_WriterGroup *wg) {
    UA_EventLoop *el = server->config.eventLoop;
    if(wg->linkedConnection && wg->linkedConnection->config.eventLoop)
        el = wg->linkedConnection->config.eventLoop;
    if(wg->publishCallbackId != 0)
        el->removeCyclicCallback(el, wg->publishCallbackId);
    wg->publishCallbackId = 0;
}

#endif /* UA_ENABLE_PUBSUB */<|MERGE_RESOLUTION|>--- conflicted
+++ resolved
@@ -505,11 +505,8 @@
     }
 
     UA_NetworkMessageOffsetBuffer_clear(&wg->bufferedMessage);
-<<<<<<< HEAD
 
     wg->configurationFrozen = false;
-=======
->>>>>>> 0bb2b014
 
     return UA_STATUSCODE_GOOD;
 }
@@ -785,15 +782,10 @@
     /* Delete all writers */
     UA_DataSetWriter *dataSetWriter, *tmpDataSetWriter;
     LIST_FOREACH_SAFE(dataSetWriter, &writerGroup->writers, listEntry, tmpDataSetWriter){
-<<<<<<< HEAD
         removeDataSetWriter(server, dataSetWriter->identifier);
     }
-=======
-        UA_Server_removeDataSetWriter(server, dataSetWriter->identifier);
-    }
 
     UA_NetworkMessageOffsetBuffer_clear(&writerGroup->bufferedMessage);
->>>>>>> 0bb2b014
 
 #ifdef UA_ENABLE_PUBSUB_ENCRYPTION
     if(writerGroup->config.securityPolicy && writerGroup->securityPolicyContext) {
