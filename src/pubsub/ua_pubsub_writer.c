--- conflicted
+++ resolved
@@ -26,815 +26,6 @@
 #include "ua_types_encoding_binary.h"
 #endif
 
-<<<<<<< HEAD
-#define UA_MAX_STACKBUF 512 /* Max size of network messages on the stack */
-
-/* Forward declaration */
-static void
-UA_WriterGroup_clear(UA_Server *server, UA_WriterGroup *writerGroup);
-static void
-UA_DataSetField_clear(UA_DataSetField *field);
-static UA_StatusCode
-generateNetworkMessage(UA_PubSubConnection *connection, UA_WriterGroup *wg,
-                       UA_DataSetMessage *dsm, UA_UInt16 *writerIds, UA_Byte dsmCount,
-                       UA_ExtensionObject *messageSettings,
-                       UA_ExtensionObject *transportSettings,
-                       UA_NetworkMessage *networkMessage);
-static UA_StatusCode
-UA_DataSetWriter_generateDataSetMessage(UA_Server *server, UA_DataSetMessage *dataSetMessage,
-                                        UA_DataSetWriter *dataSetWriter);
-
-/**********************************************/
-/*               Connection                   */
-/**********************************************/
-
-UA_StatusCode
-UA_PubSubConnectionConfig_copy(const UA_PubSubConnectionConfig *src,
-                               UA_PubSubConnectionConfig *dst) {
-    UA_StatusCode res = UA_STATUSCODE_GOOD;
-    memcpy(dst, src, sizeof(UA_PubSubConnectionConfig));
-    res |= UA_String_copy(&src->name, &dst->name);
-    res |= UA_Variant_copy(&src->address, &dst->address);
-    res |= UA_String_copy(&src->transportProfileUri, &dst->transportProfileUri);
-    res |= UA_Variant_copy(&src->connectionTransportSettings, &dst->connectionTransportSettings);
-    if(src->connectionPropertiesSize > 0) {
-        dst->connectionProperties = (UA_KeyValuePair *)
-            UA_calloc(src->connectionPropertiesSize, sizeof(UA_KeyValuePair));
-        if(!dst->connectionProperties) {
-            UA_PubSubConnectionConfig_clear(dst);
-            return UA_STATUSCODE_BADOUTOFMEMORY;
-        }
-        for(size_t i = 0; i < src->connectionPropertiesSize; i++){
-            res |= UA_QualifiedName_copy(&src->connectionProperties[i].key,
-                                            &dst->connectionProperties[i].key);
-            res |= UA_Variant_copy(&src->connectionProperties[i].value,
-                                      &dst->connectionProperties[i].value);
-        }
-    }
-    if(res != UA_STATUSCODE_GOOD)
-        UA_PubSubConnectionConfig_clear(dst);
-    return res;
-}
-
-UA_StatusCode
-UA_Server_getPubSubConnectionConfig(UA_Server *server, const UA_NodeId connection,
-                                    UA_PubSubConnectionConfig *config) {
-    if(!config)
-        return UA_STATUSCODE_BADINVALIDARGUMENT;
-
-    UA_PubSubConnection *currentPubSubConnection =
-        UA_PubSubConnection_findConnectionbyId(server, connection);
-    if(!currentPubSubConnection)
-        return UA_STATUSCODE_BADNOTFOUND;
-
-    return UA_PubSubConnectionConfig_copy(currentPubSubConnection->config, config);
-}
-
-UA_PubSubConnection *
-UA_PubSubConnection_findConnectionbyId(UA_Server *server, UA_NodeId connectionIdentifier) {
-    UA_PubSubConnection *pubSubConnection;
-    TAILQ_FOREACH(pubSubConnection, &server->pubSubManager.connections, listEntry){
-        if(UA_NodeId_equal(&connectionIdentifier, &pubSubConnection->identifier))
-            break;
-    }
-    return pubSubConnection;
-}
-
-void
-UA_PubSubConnectionConfig_clear(UA_PubSubConnectionConfig *connectionConfig) {
-    UA_String_clear(&connectionConfig->name);
-    UA_String_clear(&connectionConfig->transportProfileUri);
-    UA_Variant_clear(&connectionConfig->connectionTransportSettings);
-    UA_Variant_clear(&connectionConfig->address);
-    for(size_t i = 0; i < connectionConfig->connectionPropertiesSize; i++){
-        UA_QualifiedName_clear(&connectionConfig->connectionProperties[i].key);
-        UA_Variant_clear(&connectionConfig->connectionProperties[i].value);
-    }
-    UA_free(connectionConfig->connectionProperties);
-}
-
-void
-UA_PubSubConnection_clear(UA_Server *server, UA_PubSubConnection *connection) {
-    /* Remove WriterGroups */
-    UA_WriterGroup *writerGroup, *tmpWriterGroup;
-    LIST_FOREACH_SAFE(writerGroup, &connection->writerGroups, listEntry, tmpWriterGroup)
-        UA_Server_removeWriterGroup(server, writerGroup->identifier);
-
-    /* Remove ReaderGroups */
-    UA_ReaderGroup *readerGroups, *tmpReaderGroup;
-    LIST_FOREACH_SAFE(readerGroups, &connection->readerGroups, listEntry, tmpReaderGroup)
-        UA_Server_removeReaderGroup(server, readerGroups->identifier);
-
-    UA_NodeId_clear(&connection->identifier);
-    if(connection->channel)
-        connection->channel->close(connection->channel);
-
-    UA_PubSubConnectionConfig_clear(connection->config);
-    UA_free(connection->config);
-}
-
-UA_StatusCode
-UA_Server_addWriterGroup(UA_Server *server, const UA_NodeId connection,
-                         const UA_WriterGroupConfig *writerGroupConfig,
-                         UA_NodeId *writerGroupIdentifier) {
-    UA_StatusCode retVal = UA_STATUSCODE_GOOD;
-
-    if(!writerGroupConfig)
-        return UA_STATUSCODE_BADINVALIDARGUMENT;
-    //search the connection by the given connectionIdentifier
-    UA_PubSubConnection *currentConnectionContext =
-        UA_PubSubConnection_findConnectionbyId(server, connection);
-    if(!currentConnectionContext)
-        return UA_STATUSCODE_BADNOTFOUND;
-
-    if(currentConnectionContext->configurationFrozen){
-        UA_LOG_WARNING(&server->config.logger, UA_LOGCATEGORY_SERVER,
-                       "Adding WriterGroup failed. PubSubConnection is frozen.");
-        return UA_STATUSCODE_BADCONFIGURATIONERROR;
-    }
-
-    /* Validate messageSettings type */
-    if (writerGroupConfig->messageSettings.content.decoded.type) {
-        if (writerGroupConfig->encodingMimeType == UA_PUBSUB_ENCODING_JSON &&
-                (writerGroupConfig->messageSettings.encoding != UA_EXTENSIONOBJECT_DECODED
-                || writerGroupConfig->messageSettings.content.decoded.type->typeIndex != UA_TYPES_JSONWRITERGROUPMESSAGEDATATYPE) ) {
-            return UA_STATUSCODE_BADTYPEMISMATCH;
-        }
-
-        if (writerGroupConfig->encodingMimeType == UA_PUBSUB_ENCODING_UADP &&
-                (writerGroupConfig->messageSettings.encoding != UA_EXTENSIONOBJECT_DECODED
-                        || writerGroupConfig->messageSettings.content.decoded.type->typeIndex != UA_TYPES_UADPWRITERGROUPMESSAGEDATATYPE) ) {
-            return UA_STATUSCODE_BADTYPEMISMATCH;
-        }
-    }
-
-    /* Regist (bind) the connection channel if it is not already registered */
-    if(!currentConnectionContext->isRegistered) {
-        retVal |= UA_PubSubConnection_regist(server, &currentConnectionContext->identifier);
-        if(retVal != UA_STATUSCODE_GOOD)
-            return retVal;
-    }
-
-    /* Validate whether the user has set publishingOffset and not enabled the handling of cycle miss with base time */
-    if(writerGroupConfig->encodingMimeType == UA_PUBSUB_ENCODING_UADP) {
-        UA_UadpWriterGroupMessageDataType *wgm = (UA_UadpWriterGroupMessageDataType *) writerGroupConfig->messageSettings.content.decoded.data;
-        if(wgm && wgm->publishingOffset) {
-            if(!writerGroupConfig->baseTime) {
-                UA_LOG_ERROR(&server->config.logger, UA_LOGCATEGORY_SERVER,
-                             "Adding WriterGroup failed. Base time should be set by the user when publishingOffset is enabled. Set the base time.");
-                return UA_STATUSCODE_BADCONFIGURATIONERROR;
-            }
-
-            if(writerGroupConfig->timerPolicy != UA_TIMER_HANDLE_CYCLEMISS_WITH_BASETIME) {
-                UA_LOG_ERROR(&server->config.logger, UA_LOGCATEGORY_SERVER,
-                             "Adding WriterGroup failed. Cycle miss should be handled with base time when publishingOffset is enabled. Enable CYCLEMISS_WITH_BASETIME in timerPolicy.");
-                return UA_STATUSCODE_BADCONFIGURATIONERROR;
-            }
-        }
-    }
-
-    //allocate memory for new WriterGroup
-    UA_WriterGroup *newWriterGroup = (UA_WriterGroup *) UA_calloc(1, sizeof(UA_WriterGroup));
-    if(!newWriterGroup)
-        return UA_STATUSCODE_BADOUTOFMEMORY;
-
-    newWriterGroup->componentType = UA_PUBSUB_COMPONENT_WRITERGROUP;
-    newWriterGroup->linkedConnection = currentConnectionContext;
-    UA_PubSubManager_generateUniqueNodeId(server, &newWriterGroup->identifier);
-    if(writerGroupIdentifier)
-        UA_NodeId_copy(&newWriterGroup->identifier, writerGroupIdentifier);
-
-    //deep copy of the config
-    UA_WriterGroupConfig tmpWriterGroupConfig;
-    retVal = UA_WriterGroupConfig_copy(writerGroupConfig, &tmpWriterGroupConfig);
-    if(!tmpWriterGroupConfig.messageSettings.content.decoded.type) {
-        UA_UadpWriterGroupMessageDataType *wgm = UA_UadpWriterGroupMessageDataType_new();
-        tmpWriterGroupConfig.messageSettings.content.decoded.data = wgm;
-        tmpWriterGroupConfig.messageSettings.content.decoded.type =
-            &UA_TYPES[UA_TYPES_UADPWRITERGROUPMESSAGEDATATYPE];
-        tmpWriterGroupConfig.messageSettings.encoding = UA_EXTENSIONOBJECT_DECODED;
-    }
-    newWriterGroup->config = tmpWriterGroupConfig;
-    LIST_INSERT_HEAD(&currentConnectionContext->writerGroups, newWriterGroup, listEntry);
-    currentConnectionContext->writerGroupsSize++;
-#ifdef UA_ENABLE_PUBSUB_INFORMATIONMODEL
-    addWriterGroupRepresentation(server, newWriterGroup);
-#endif
-    return retVal;
-}
-
-UA_StatusCode
-UA_Server_removeWriterGroup(UA_Server *server, const UA_NodeId writerGroup) {
-    UA_WriterGroup *wg = UA_WriterGroup_findWGbyId(server, writerGroup);
-    if(!wg)
-        return UA_STATUSCODE_BADNOTFOUND;
-
-    if(wg->configurationFrozen){
-        UA_LOG_WARNING(&server->config.logger, UA_LOGCATEGORY_SERVER,
-                       "Delete WriterGroup failed. WriterGroup is frozen.");
-        return UA_STATUSCODE_BADCONFIGURATIONERROR;
-    }
-
-    UA_PubSubConnection *connection = wg->linkedConnection;
-    if(!connection)
-        return UA_STATUSCODE_BADNOTFOUND;
-
-    if(connection->configurationFrozen){
-        UA_LOG_WARNING(&server->config.logger, UA_LOGCATEGORY_SERVER,
-                       "Delete WriterGroup failed. PubSubConnection is frozen.");
-        return UA_STATUSCODE_BADCONFIGURATIONERROR;
-    }
-    if(wg->state == UA_PUBSUBSTATE_OPERATIONAL){
-        //unregister the publish callback
-        if(wg->config.pubsubManagerCallback.removeCustomCallback)
-            wg->config.pubsubManagerCallback.removeCustomCallback(server, wg->identifier, wg->publishCallbackId);
-        else
-            UA_PubSubManager_removeRepeatedPubSubCallback(server, wg->publishCallbackId);
-
-    }
-
-    connection->writerGroupsSize--;
-#ifdef UA_ENABLE_PUBSUB_INFORMATIONMODEL
-    removeGroupRepresentation(server, wg);
-#endif
-
-    UA_WriterGroup_clear(server, wg);
-    LIST_REMOVE(wg, listEntry);
-    UA_free(wg);
-    return UA_STATUSCODE_GOOD;
-}
-
-UA_StatusCode
-UA_Server_freezeWriterGroupConfiguration(UA_Server *server, const UA_NodeId writerGroup) {
-    UA_WriterGroup *wg = UA_WriterGroup_findWGbyId(server, writerGroup);
-    if(!wg)
-        return UA_STATUSCODE_BADNOTFOUND;
-
-    //PubSubConnection freezeCounter++
-    UA_PubSubConnection *pubSubConnection =  wg->linkedConnection;
-    pubSubConnection->configurationFreezeCounter++;
-    pubSubConnection->configurationFrozen = UA_TRUE;
-    //WriterGroup freeze
-    wg->configurationFrozen = UA_TRUE;
-    //DataSetWriter freeze
-    UA_DataSetWriter *dataSetWriter;
-    LIST_FOREACH(dataSetWriter, &wg->writers, listEntry){
-        dataSetWriter->configurationFrozen = UA_TRUE;
-        //PublishedDataSet freezeCounter++
-        UA_PublishedDataSet *publishedDataSet =
-            UA_PublishedDataSet_findPDSbyId(server, dataSetWriter->connectedDataSet);
-        publishedDataSet->configurationFreezeCounter++;
-        publishedDataSet->configurationFrozen = UA_TRUE;
-        //DataSetFields freeze
-        UA_DataSetField *dataSetField;
-        TAILQ_FOREACH(dataSetField, &publishedDataSet->fields, listEntry){
-            dataSetField->configurationFrozen = UA_TRUE;
-        }
-    }
-
-    if(wg->config.rtLevel == UA_PUBSUB_RT_FIXED_SIZE){
-        size_t dsmCount = 0;
-        if(wg->config.encodingMimeType != UA_PUBSUB_ENCODING_UADP) {
-            UA_LOG_WARNING(&server->config.logger, UA_LOGCATEGORY_SERVER,
-                           "PubSub-RT configuration fail: Non-RT capable encoding.");
-            return UA_STATUSCODE_BADNOTSUPPORTED;
-        }
-        //TODO Clarify: should we only allow = maxEncapsulatedDataSetMessageCount == 1 with RT?
-        //TODO Clarify: Behaviour if the finale size is more than MTU
-        /* Generate data set messages  */
-        UA_STACKARRAY(UA_UInt16, dsWriterIds, wg->writersCount);
-        UA_STACKARRAY(UA_DataSetMessage, dsmStore, wg->writersCount);
-        UA_DataSetWriter *dsw;
-        LIST_FOREACH(dsw, &wg->writers, listEntry) {
-            /* Find the dataset */
-            UA_PublishedDataSet *pds =
-                    UA_PublishedDataSet_findPDSbyId(server, dsw->connectedDataSet);
-            if(!pds) {
-                UA_LOG_WARNING(&server->config.logger, UA_LOGCATEGORY_SERVER,
-                               "PubSub Publish: PublishedDataSet not found");
-                continue;
-            }
-            if(pds->promotedFieldsCount > 0) {
-                UA_LOG_WARNING(&server->config.logger, UA_LOGCATEGORY_SERVER,
-                               "PubSub-RT configuration fail: PDS contains promoted fields.");
-                return UA_STATUSCODE_BADNOTSUPPORTED;
-            }
-            UA_DataSetField *dsf;
-            TAILQ_FOREACH(dsf, &pds->fields, listEntry){
-                const UA_VariableNode *rtNode = (const UA_VariableNode *) UA_NODESTORE_GET(server, &dsf->config.field.variable.publishParameters.publishedVariable);
-                if(rtNode != NULL && rtNode->valueBackend.backendType != UA_VALUEBACKENDTYPE_EXTERNAL){
-                    UA_LOG_WARNING(&server->config.logger, UA_LOGCATEGORY_SERVER,
-                                   "PubSub-RT configuration fail: PDS contains field without external data source.");
-                    UA_NODESTORE_RELEASE(server, (const UA_Node *) rtNode);
-                    return UA_STATUSCODE_BADNOTSUPPORTED;
-                }
-                UA_NODESTORE_RELEASE(server, (const UA_Node *) rtNode);
-                if((UA_NodeId_equal(&dsf->fieldMetaData.dataType, &UA_TYPES[UA_TYPES_STRING].typeId) ||
-                    UA_NodeId_equal(&dsf->fieldMetaData.dataType,
-                                    &UA_TYPES[UA_TYPES_BYTESTRING].typeId)) &&
-                   dsf->fieldMetaData.maxStringLength == 0) {
-                    UA_LOG_WARNING(&server->config.logger, UA_LOGCATEGORY_SERVER,
-                                   "PubSub-RT configuration fail: "
-                                   "PDS contains String/ByteString with dynamic length.");
-                    return UA_STATUSCODE_BADNOTSUPPORTED;
-                } else if(!UA_DataType_isNumeric(UA_findDataType(&dsf->fieldMetaData.dataType))){
-                    UA_LOG_WARNING(&server->config.logger, UA_LOGCATEGORY_SERVER,
-                                   "PubSub-RT configuration fail: "
-                                   "PDS contains variable with dynamic size.");
-                    return UA_STATUSCODE_BADNOTSUPPORTED;
-                }
-            }
-            /* Generate the DSM */
-            UA_StatusCode res =
-                    UA_DataSetWriter_generateDataSetMessage(server, &dsmStore[dsmCount], dsw);
-            if(res != UA_STATUSCODE_GOOD) {
-                UA_LOG_WARNING(&server->config.logger, UA_LOGCATEGORY_SERVER,
-                               "PubSub RT Offset calculation: DataSetMessage buffering failed");
-                continue;
-            }
-            dsWriterIds[dsmCount] = dsw->config.dataSetWriterId;
-            dsmCount++;
-        }
-        UA_NetworkMessage networkMessage;
-        memset(&networkMessage, 0, sizeof(networkMessage));
-        UA_StatusCode  res =
-            generateNetworkMessage(pubSubConnection, wg, dsmStore, dsWriterIds, (UA_Byte) dsmCount,
-                                   &wg->config.messageSettings, &wg->config.transportSettings,
-                                   &networkMessage);
-        if(res != UA_STATUSCODE_GOOD)
-        {
-            return UA_STATUSCODE_BADINTERNALERROR;
-        }
-
-        memset(&wg->bufferedMessage, 0, sizeof(UA_NetworkMessageOffsetBuffer));
-        UA_NetworkMessage_calcSizeBinary(&networkMessage, &wg->bufferedMessage);
-        /* Allocate the buffer. Allocate on the stack if the buffer is small. */
-        UA_ByteString buf;
-        size_t msgSize = UA_NetworkMessage_calcSizeBinary(&networkMessage, NULL);
-        res = UA_ByteString_allocBuffer(&buf, msgSize);
-        if(res != UA_STATUSCODE_GOOD)
-        {
-            UA_free(networkMessage.payload.dataSetPayload.sizes);
-            return UA_STATUSCODE_BADOUTOFMEMORY;
-        }
-        wg->bufferedMessage.buffer = buf;
-        const UA_Byte *bufEnd = &wg->bufferedMessage.buffer.data[wg->bufferedMessage.buffer.length];
-        UA_Byte *bufPos = wg->bufferedMessage.buffer.data;
-        UA_NetworkMessage_encodeBinary(&networkMessage, &bufPos, bufEnd);
-        
-        UA_free(networkMessage.payload.dataSetPayload.sizes);
-        /* Clean up DSM */
-        for(size_t i = 0; i < dsmCount; i++){
-            UA_free(dsmStore[i].data.keyFrameData.dataSetFields);
-#ifdef UA_ENABLE_JSON_ENCODING
-            UA_free(dsmStore[i].data.keyFrameData.fieldNames);
-#endif
-        }
-    }
-    return UA_STATUSCODE_GOOD;
-}
-
-UA_StatusCode
-UA_Server_unfreezeWriterGroupConfiguration(UA_Server *server, const UA_NodeId writerGroup){
-    UA_WriterGroup *wg = UA_WriterGroup_findWGbyId(server, writerGroup);
-    if(!wg)
-        return UA_STATUSCODE_BADNOTFOUND;
-    //if(wg->config.rtLevel == UA_PUBSUB_RT_NONE){
-    //    UA_LOG_WARNING(&server->config.logger, UA_LOGCATEGORY_SERVER,
-    //                   "PubSub configuration freeze without RT configuration has no effect.");
-    //    return UA_STATUSCODE_BADCONFIGURATIONERROR;
-    //}
-    //PubSubConnection freezeCounter--
-    UA_PubSubConnection *pubSubConnection =  wg->linkedConnection;
-    pubSubConnection->configurationFreezeCounter--;
-    if(pubSubConnection->configurationFreezeCounter == 0){
-        pubSubConnection->configurationFrozen = UA_FALSE;
-    }
-    //WriterGroup unfreeze
-    wg->configurationFrozen = UA_FALSE;
-    //DataSetWriter unfreeze
-    UA_DataSetWriter *dataSetWriter;
-    LIST_FOREACH(dataSetWriter, &wg->writers, listEntry) {
-        UA_PublishedDataSet *publishedDataSet =
-            UA_PublishedDataSet_findPDSbyId(server, dataSetWriter->connectedDataSet);
-        //PublishedDataSet freezeCounter--
-        publishedDataSet->configurationFreezeCounter--;
-        if(publishedDataSet->configurationFreezeCounter == 0){
-            publishedDataSet->configurationFrozen = UA_FALSE;
-            UA_DataSetField *dataSetField;
-            TAILQ_FOREACH(dataSetField, &publishedDataSet->fields, listEntry){
-                dataSetField->configurationFrozen = UA_FALSE;
-            }
-        }
-        dataSetWriter->configurationFrozen = UA_FALSE;
-    }
-    if(wg->config.rtLevel == UA_PUBSUB_RT_FIXED_SIZE)
-        UA_ByteString_clear(&wg->bufferedMessage.buffer);
-
-    return UA_STATUSCODE_GOOD;
-}
-
-UA_StatusCode UA_EXPORT
-UA_Server_setWriterGroupOperational(UA_Server *server, const UA_NodeId writerGroup){
-    UA_WriterGroup *wg = UA_WriterGroup_findWGbyId(server, writerGroup);
-    if(!wg)
-        return UA_STATUSCODE_BADNOTFOUND;
-    return UA_WriterGroup_setPubSubState(server, UA_PUBSUBSTATE_OPERATIONAL, wg);
-}
-
-UA_StatusCode UA_EXPORT
-UA_Server_setWriterGroupDisabled(UA_Server *server, const UA_NodeId writerGroup){
-    UA_WriterGroup *wg = UA_WriterGroup_findWGbyId(server, writerGroup);
-    if(!wg)
-        return UA_STATUSCODE_BADNOTFOUND;
-    return UA_WriterGroup_setPubSubState(server, UA_PUBSUBSTATE_DISABLED, wg);
-}
-
-/**********************************************/
-/*               PublishedDataSet             */
-/**********************************************/
-UA_StatusCode
-UA_PublishedDataSetConfig_copy(const UA_PublishedDataSetConfig *src,
-                               UA_PublishedDataSetConfig *dst) {
-    UA_StatusCode res = UA_STATUSCODE_GOOD;
-    memcpy(dst, src, sizeof(UA_PublishedDataSetConfig));
-    res |= UA_String_copy(&src->name, &dst->name);
-    switch(src->publishedDataSetType){
-        case UA_PUBSUB_DATASET_PUBLISHEDITEMS:
-            //no additional items
-            break;
-
-        case UA_PUBSUB_DATASET_PUBLISHEDITEMS_TEMPLATE:
-            if(src->config.itemsTemplate.variablesToAddSize > 0){
-                dst->config.itemsTemplate.variablesToAdd = (UA_PublishedVariableDataType *)
-                    UA_calloc(src->config.itemsTemplate.variablesToAddSize,
-                              sizeof(UA_PublishedVariableDataType));
-                if(!dst->config.itemsTemplate.variablesToAdd) {
-                    res = UA_STATUSCODE_BADOUTOFMEMORY;
-                    break;
-                }
-                dst->config.itemsTemplate.variablesToAddSize =
-                    src->config.itemsTemplate.variablesToAddSize;
-            }
-
-            for(size_t i = 0; i < src->config.itemsTemplate.variablesToAddSize; i++){
-                res |= UA_PublishedVariableDataType_copy(&src->config.itemsTemplate.variablesToAdd[i],
-                                                         &dst->config.itemsTemplate.variablesToAdd[i]);
-            }
-            res |= UA_DataSetMetaDataType_copy(&src->config.itemsTemplate.metaData,
-                                               &dst->config.itemsTemplate.metaData);
-            break;
-
-        default:
-            res = UA_STATUSCODE_BADINVALIDARGUMENT;
-            break;
-    }
-
-    if(res != UA_STATUSCODE_GOOD)
-        UA_PublishedDataSetConfig_clear(dst);
-    return res;
-}
-
-UA_StatusCode
-UA_Server_getPublishedDataSetConfig(UA_Server *server, const UA_NodeId pds,
-                                    UA_PublishedDataSetConfig *config){
-    if(!config)
-        return UA_STATUSCODE_BADINVALIDARGUMENT;
-
-    UA_PublishedDataSet *currentPublishedDataSet = UA_PublishedDataSet_findPDSbyId(server, pds);
-    if(!currentPublishedDataSet)
-        return UA_STATUSCODE_BADNOTFOUND;
-
-    UA_PublishedDataSetConfig tmpPublishedDataSetConfig;
-    //deep copy of the actual config
-    UA_PublishedDataSetConfig_copy(&currentPublishedDataSet->config, &tmpPublishedDataSetConfig);
-    *config = tmpPublishedDataSetConfig;
-    return UA_STATUSCODE_GOOD;
-}
-
-UA_StatusCode
-UA_Server_getPublishedDataSetMetaData(UA_Server *server, const UA_NodeId pds,
-                                      UA_DataSetMetaDataType *metaData) {
-    if(!metaData)
-        return UA_STATUSCODE_BADINVALIDARGUMENT;
-
-    UA_PublishedDataSet *currentPublishedDataSet = UA_PublishedDataSet_findPDSbyId(server, pds);
-    if(!currentPublishedDataSet)
-        return UA_STATUSCODE_BADNOTFOUND;
-
-    return UA_DataSetMetaDataType_copy(&currentPublishedDataSet->dataSetMetaData, metaData);
-}
-
-UA_PublishedDataSet *
-UA_PublishedDataSet_findPDSbyId(UA_Server *server, UA_NodeId identifier) {
-    UA_PublishedDataSet *tmpPDS;
-    TAILQ_FOREACH(tmpPDS, &server->pubSubManager.publishedDataSets, listEntry) {
-        if(UA_NodeId_equal(&tmpPDS->identifier, &identifier))
-            break;
-    }
-    return tmpPDS;
-}
-
-void
-UA_PublishedDataSetConfig_clear(UA_PublishedDataSetConfig *pdsConfig) {
-    //delete pds config
-    UA_String_clear(&pdsConfig->name);
-    switch (pdsConfig->publishedDataSetType){
-        case UA_PUBSUB_DATASET_PUBLISHEDITEMS:
-            //no additional items
-            break;
-        case UA_PUBSUB_DATASET_PUBLISHEDITEMS_TEMPLATE:
-            if(pdsConfig->config.itemsTemplate.variablesToAddSize > 0){
-                for(size_t i = 0; i < pdsConfig->config.itemsTemplate.variablesToAddSize; i++){
-                    UA_PublishedVariableDataType_clear(&pdsConfig->config.itemsTemplate.variablesToAdd[i]);
-                }
-                UA_free(pdsConfig->config.itemsTemplate.variablesToAdd);
-            }
-            UA_DataSetMetaDataType_clear(&pdsConfig->config.itemsTemplate.metaData);
-            break;
-        default:
-            break;
-    }
-}
-
-void
-UA_PublishedDataSet_clear(UA_Server *server, UA_PublishedDataSet *publishedDataSet) {
-    UA_PublishedDataSetConfig_clear(&publishedDataSet->config);
-    //delete PDS
-    UA_DataSetField *field, *tmpField;
-    TAILQ_FOREACH_SAFE(field, &publishedDataSet->fields, listEntry, tmpField) {
-        UA_Server_removeDataSetField(server, field->identifier);
-    }
-    UA_DataSetMetaDataType_clear(&publishedDataSet->dataSetMetaData);
-    UA_NodeId_clear(&publishedDataSet->identifier);
-}
-
-static UA_StatusCode
-generateFieldMetaData(UA_Server *server, UA_DataSetField *field, UA_FieldMetaData *fieldMetaData) {
-    switch (field->config.dataSetFieldType){
-        case UA_PUBSUB_DATASETFIELD_VARIABLE:
-            if(UA_String_copy(&field->config.field.variable.fieldNameAlias, &fieldMetaData->name) != UA_STATUSCODE_GOOD)
-                return UA_STATUSCODE_BADINTERNALERROR;
-            fieldMetaData->description = UA_LOCALIZEDTEXT_ALLOC("", "");
-            fieldMetaData->dataSetFieldId = UA_GUID_NULL;
-
-            //ToDo after freeze PR, the value source must be checked (other behavior for static value source)
-            if(field->config.field.variable.rtValueSource.rtFieldSourceEnabled &&
-               !field->config.field.variable.rtValueSource.rtInformationModelNode) {
-                if((**(field->config.field.variable.rtValueSource.staticValueSource)).value.arrayDimensionsSize > 0) {
-                    fieldMetaData->arrayDimensions = (UA_UInt32 *) UA_calloc(
-                        (*(*(field->config.field.variable.rtValueSource.staticValueSource))).value.arrayDimensionsSize, sizeof(UA_UInt32));
-                    if(fieldMetaData->arrayDimensions == NULL)
-                        return UA_STATUSCODE_BADOUTOFMEMORY;
-                    memcpy(fieldMetaData->arrayDimensions,
-                           (*(field->config.field.variable.rtValueSource.staticValueSource))->value.arrayDimensions,
-                            sizeof(UA_UInt32) * ((*(*(field->config.field.variable.rtValueSource.staticValueSource))).value.arrayDimensionsSize));
-                }
-                fieldMetaData->arrayDimensionsSize = (**(field->config.field.variable.rtValueSource.staticValueSource)).value.arrayDimensionsSize;
-                if(UA_NodeId_copy(&(**field->config.field.variable.rtValueSource.staticValueSource).value.type->typeId,
-                        &fieldMetaData->dataType) != UA_STATUSCODE_GOOD){
-                    if(fieldMetaData->arrayDimensions){
-                        UA_free(fieldMetaData->arrayDimensions);
-                        return UA_STATUSCODE_BADINTERNALERROR;
-                    }
-                }
-                fieldMetaData->properties = NULL;
-                fieldMetaData->propertiesSize = 0;
-                //TODO collect value rank for the static field source
-                fieldMetaData->fieldFlags = UA_DATASETFIELDFLAGS_NONE;
-                return UA_STATUSCODE_GOOD;
-            }
-            UA_Variant value;
-            UA_Variant_init(&value);
-            if(UA_Server_readArrayDimensions(server, field->config.field.variable.publishParameters.publishedVariable,
-                                             &value) != UA_STATUSCODE_GOOD){
-                UA_LOG_WARNING(&server->config.logger, UA_LOGCATEGORY_SERVER,
-                               "PubSub meta data generation. Reading ArrayDimension failed.");
-            } else {
-                if (value.arrayDimensionsSize > 0) {
-                    fieldMetaData->arrayDimensions = (UA_UInt32 *) UA_calloc(value.arrayDimensionsSize, sizeof(UA_UInt32));
-                    if(fieldMetaData->arrayDimensions == NULL)
-                        return UA_STATUSCODE_BADOUTOFMEMORY;
-                    memcpy(fieldMetaData->arrayDimensions, value.arrayDimensions, sizeof(UA_UInt32)*value.arrayDimensionsSize);
-                }
-                fieldMetaData->arrayDimensionsSize = value.arrayDimensionsSize;
-            }
-            if(UA_Server_readDataType(server, field->config.field.variable.publishParameters.publishedVariable,
-                                      &fieldMetaData->dataType) != UA_STATUSCODE_GOOD){
-                if(fieldMetaData->arrayDimensions){
-                    UA_free(fieldMetaData->arrayDimensions);
-                    return UA_STATUSCODE_BADINTERNALERROR;
-                }
-            }
-            if(!UA_NodeId_isNull(&fieldMetaData->dataType)){
-                const UA_DataType * currentDataType =
-                    UA_findDataTypeWithCustom(&fieldMetaData->dataType,
-                                              server->config.customDataTypes);
-                UA_LOG_INFO(&server->config.logger, UA_LOGCATEGORY_SERVER,
-                               "MetaData creation. Found DataType %s.", currentDataType->typeName);
-                //check if the datatype is a builtInType, if yes set the builtinType
-                if(currentDataType->typeIndex <= 135)
-                    fieldMetaData->builtInType = (UA_Byte)currentDataType->typeIndex;
-            } else {
-                UA_LOG_WARNING(&server->config.logger, UA_LOGCATEGORY_SERVER,
-                               "PubSub meta data generation. DataType Node is UA_NODEID_NULL.");
-            }
-            fieldMetaData->properties = NULL;
-            fieldMetaData->propertiesSize = 0;
-            UA_Int32 valueRank;
-            if(UA_Server_readValueRank(server, field->config.field.variable.publishParameters.publishedVariable,
-                                       &valueRank) != UA_STATUSCODE_GOOD){
-                if(fieldMetaData->arrayDimensions){
-                    UA_free(fieldMetaData->arrayDimensions);
-                    return UA_STATUSCODE_BADINTERNALERROR;
-                }
-            }
-            fieldMetaData->valueRank = valueRank;
-            if(field->config.field.variable.promotedField){
-                fieldMetaData->fieldFlags = UA_DATASETFIELDFLAGS_PROMOTEDFIELD;
-            } else {
-                fieldMetaData->fieldFlags = UA_DATASETFIELDFLAGS_NONE;
-            }
-            //TODO collect the following fields*/
-            //fieldMetaData.builtInType
-            //fieldMetaData.maxStringLength
-            return UA_STATUSCODE_GOOD;
-        case UA_PUBSUB_DATASETFIELD_EVENT:
-            return UA_STATUSCODE_BADNOTSUPPORTED;
-        default:
-            return UA_STATUSCODE_BADNOTSUPPORTED;
-    }
-}
-
-UA_DataSetFieldResult
-UA_Server_addDataSetField(UA_Server *server, const UA_NodeId publishedDataSet,
-                          const UA_DataSetFieldConfig *fieldConfig,
-                          UA_NodeId *fieldIdentifier) {
-    UA_StatusCode retVal = UA_STATUSCODE_GOOD;
-    UA_DataSetFieldResult result = {UA_STATUSCODE_BADINVALIDARGUMENT, {0, 0}};
-    if(!fieldConfig)
-        return result;
-
-    UA_PublishedDataSet *currentDataSet = UA_PublishedDataSet_findPDSbyId(server, publishedDataSet);
-    if(currentDataSet == NULL){
-        result.result = UA_STATUSCODE_BADNOTFOUND;
-        return result;
-    }
-
-    if(currentDataSet->configurationFrozen){
-        UA_LOG_WARNING(&server->config.logger, UA_LOGCATEGORY_SERVER,
-                       "Adding DataSetField failed. PublishedDataSet is frozen.");
-        result.result = UA_STATUSCODE_BADCONFIGURATIONERROR;
-        return result;
-    }
-
-    if(currentDataSet->config.publishedDataSetType != UA_PUBSUB_DATASET_PUBLISHEDITEMS){
-        result.result = UA_STATUSCODE_BADNOTIMPLEMENTED;
-        return result;
-    }
-
-    UA_DataSetField *newField = (UA_DataSetField *) UA_calloc(1, sizeof(UA_DataSetField));
-    if(!newField){
-        result.result = UA_STATUSCODE_BADINTERNALERROR;
-        return result;
-    }
-
-    UA_DataSetFieldConfig tmpFieldConfig;
-    retVal |= UA_DataSetFieldConfig_copy(fieldConfig, &tmpFieldConfig);
-    newField->config = tmpFieldConfig;
-    UA_PubSubManager_generateUniqueNodeId(server, &newField->identifier);
-    if(fieldIdentifier != NULL){
-        UA_NodeId_copy(&newField->identifier, fieldIdentifier);
-    }
-    newField->publishedDataSet = currentDataSet->identifier;
-    //update major version of parent published data set
-    currentDataSet->dataSetMetaData.configurationVersion.majorVersion = UA_PubSubConfigurationVersionTimeDifference();
-    /* The order of DataSetFields should be the same in both creating and publishing.
-     * So adding DataSetFields at the the end of the DataSets using TAILQ structure */
-    if (currentDataSet->fieldSize != 0)
-        TAILQ_INSERT_TAIL(&currentDataSet->fields, newField, listEntry);
-    else
-        TAILQ_INSERT_HEAD(&currentDataSet->fields, newField, listEntry);
-
-    if(newField->config.field.variable.promotedField)
-        currentDataSet->promotedFieldsCount++;
-    currentDataSet->fieldSize++;
-
-    //generate fieldMetadata within the DataSetMetaData
-    currentDataSet->dataSetMetaData.fieldsSize++;
-    UA_FieldMetaData *fieldMetaData = (UA_FieldMetaData *)
-        UA_realloc(currentDataSet->dataSetMetaData.fields, currentDataSet->dataSetMetaData.fieldsSize *
-            sizeof(UA_FieldMetaData));
-    if(!fieldMetaData){
-        result.result =  UA_STATUSCODE_BADOUTOFMEMORY;
-        return result;
-    }
-    currentDataSet->dataSetMetaData.fields = fieldMetaData;
-
-    UA_FieldMetaData_init(&fieldMetaData[currentDataSet->fieldSize-1]);
-    if(generateFieldMetaData(server, newField, &fieldMetaData[currentDataSet->fieldSize-1]) != UA_STATUSCODE_GOOD){
-        UA_Server_removeDataSetField(server, newField->identifier);
-        result.result =  UA_STATUSCODE_BADINTERNALERROR;
-        return result;
-    }
-    UA_DataSetField *dsf;
-    size_t counter = 0;
-    TAILQ_FOREACH(dsf, &currentDataSet->fields, listEntry){
-        dsf->fieldMetaData = fieldMetaData[counter++];
-    }
-    result.result = retVal;
-    result.configurationVersion.majorVersion = currentDataSet->dataSetMetaData.configurationVersion.majorVersion;
-    result.configurationVersion.minorVersion = currentDataSet->dataSetMetaData.configurationVersion.minorVersion;
-    return result;
-}
-
-UA_DataSetFieldResult
-UA_Server_removeDataSetField(UA_Server *server, const UA_NodeId dsf) {
-    UA_DataSetField *currentField = UA_DataSetField_findDSFbyId(server, dsf);
-    UA_DataSetFieldResult result = {UA_STATUSCODE_BADNOTFOUND, {0, 0}};
-    if(!currentField)
-        return result;
-
-    if(currentField->configurationFrozen){
-        UA_LOG_WARNING(&server->config.logger, UA_LOGCATEGORY_SERVER,
-                       "Remove DataSetField failed. DataSetField is frozen.");
-        result.result = UA_STATUSCODE_BADCONFIGURATIONERROR;
-        return result;
-    }
-
-    UA_PublishedDataSet *parentPublishedDataSet =
-        UA_PublishedDataSet_findPDSbyId(server, currentField->publishedDataSet);
-    if(!parentPublishedDataSet)
-        return result;
-
-    if(parentPublishedDataSet->configurationFrozen){
-        UA_LOG_WARNING(&server->config.logger, UA_LOGCATEGORY_SERVER,
-                       "Remove DataSetField failed. PublishedDataSet is frozen.");
-        result.result = UA_STATUSCODE_BADCONFIGURATIONERROR;
-        return result;
-    }
-
-    parentPublishedDataSet->fieldSize--;
-    if(currentField->config.field.variable.promotedField)
-        parentPublishedDataSet->promotedFieldsCount--;
-    /* update major version of PublishedDataSet */
-    parentPublishedDataSet->dataSetMetaData.configurationVersion.majorVersion =
-        UA_PubSubConfigurationVersionTimeDifference();
-
-    currentField->fieldMetaData.arrayDimensions = NULL;
-    currentField->fieldMetaData.properties = NULL;
-    currentField->fieldMetaData.name = UA_STRING_NULL;
-    currentField->fieldMetaData.description.locale = UA_STRING_NULL;
-    currentField->fieldMetaData.description.text = UA_STRING_NULL;
-    UA_DataSetField_clear(currentField);
-    TAILQ_REMOVE(&parentPublishedDataSet->fields, currentField, listEntry);
-    UA_free(currentField);
-
-    result.result = UA_STATUSCODE_GOOD;
-    //regenerate DataSetMetaData
-    parentPublishedDataSet->dataSetMetaData.fieldsSize--;
-    if(parentPublishedDataSet->dataSetMetaData.fieldsSize > 0){
-        for(size_t i = 0; i < parentPublishedDataSet->dataSetMetaData.fieldsSize+1; i++) {
-            UA_FieldMetaData_clear(&parentPublishedDataSet->dataSetMetaData.fields[i]);
-        }
-        UA_free(parentPublishedDataSet->dataSetMetaData.fields);
-        UA_FieldMetaData *fieldMetaData = (UA_FieldMetaData *)
-            UA_calloc(parentPublishedDataSet->dataSetMetaData.fieldsSize,
-                      sizeof(UA_FieldMetaData));
-        if(!fieldMetaData){
-            result.result =  UA_STATUSCODE_BADOUTOFMEMORY;
-            return result;
-        }
-        UA_DataSetField *tmpDSF;
-        size_t counter = 0;
-        TAILQ_FOREACH(tmpDSF, &parentPublishedDataSet->fields, listEntry){
-            UA_FieldMetaData tmpFieldMetaData;
-            UA_FieldMetaData_init(&tmpFieldMetaData);
-            if(generateFieldMetaData(server, tmpDSF, &tmpFieldMetaData) != UA_STATUSCODE_GOOD){
-                UA_LOG_WARNING(&server->config.logger, UA_LOGCATEGORY_SERVER,
-                               "PubSub MetaData generation failed!");
-                //TODO how to ensure consistency if the metadata regeneration fails
-                result.result = UA_STATUSCODE_BADINTERNALERROR;
-            }
-            fieldMetaData[counter++] = tmpFieldMetaData;
-        }
-        parentPublishedDataSet->dataSetMetaData.fields = fieldMetaData;
-    } else {
-        UA_FieldMetaData_delete(parentPublishedDataSet->dataSetMetaData.fields);
-        parentPublishedDataSet->dataSetMetaData.fields = NULL;
-    }
-
-    result.configurationVersion.majorVersion = parentPublishedDataSet->dataSetMetaData.configurationVersion.majorVersion;
-    result.configurationVersion.minorVersion = parentPublishedDataSet->dataSetMetaData.configurationVersion.minorVersion;
-    return result;
-}
-
-/**********************************************/
-/*               DataSetWriter                */
-/**********************************************/
-
-=======
->>>>>>> 434dee55
 UA_StatusCode
 UA_DataSetWriterConfig_copy(const UA_DataSetWriterConfig *src,
                             UA_DataSetWriterConfig *dst){
@@ -910,251 +101,6 @@
 static void
 UA_DataSetWriter_clear(UA_Server *server, UA_DataSetWriter *dataSetWriter) {
     UA_DataSetWriterConfig_clear(&dataSetWriter->config);
-<<<<<<< HEAD
-    //delete DataSetWriter
-    UA_NodeId_clear(&dataSetWriter->identifier);
-    UA_NodeId_clear(&dataSetWriter->linkedWriterGroup);
-    UA_NodeId_clear(&dataSetWriter->connectedDataSet);
-#ifdef UA_ENABLE_PUBSUB_DELTAFRAMES
-    //delete lastSamples store
-    for(size_t i = 0; i < dataSetWriter->lastSamplesCount; i++) {
-        UA_DataValue_clear(&dataSetWriter->lastSamples[i].value);
-    }
-    UA_free(dataSetWriter->lastSamples);
-    dataSetWriter->lastSamples = NULL;
-    dataSetWriter->lastSamplesCount = 0;
-#endif
-}
-
-//state machine methods not part of the open62541 state machine API
-UA_StatusCode
-UA_DataSetWriter_setPubSubState(UA_Server *server, UA_PubSubState state, UA_DataSetWriter *dataSetWriter) {
-    switch(state){
-        case UA_PUBSUBSTATE_DISABLED:
-            switch (dataSetWriter->state){
-                case UA_PUBSUBSTATE_DISABLED:
-                    return UA_STATUSCODE_GOOD;
-                case UA_PUBSUBSTATE_PAUSED:
-                    dataSetWriter->state = UA_PUBSUBSTATE_DISABLED;
-                    //no further action is required
-                    break;
-                case UA_PUBSUBSTATE_OPERATIONAL:
-                    dataSetWriter->state = UA_PUBSUBSTATE_DISABLED;
-
-                    break;
-                case UA_PUBSUBSTATE_ERROR:
-                    break;
-                default:
-                    UA_LOG_WARNING(&server->config.logger, UA_LOGCATEGORY_SERVER,
-                                   "Received unknown PubSub state!");
-            }
-            break;
-        case UA_PUBSUBSTATE_PAUSED:
-            switch (dataSetWriter->state){
-                case UA_PUBSUBSTATE_DISABLED:
-                    break;
-                case UA_PUBSUBSTATE_PAUSED:
-                    return UA_STATUSCODE_GOOD;
-                case UA_PUBSUBSTATE_OPERATIONAL:
-                    break;
-                case UA_PUBSUBSTATE_ERROR:
-                    break;
-                default:
-                    UA_LOG_WARNING(&server->config.logger, UA_LOGCATEGORY_SERVER,
-                                   "Received unknown PubSub state!");
-            }
-            break;
-        case UA_PUBSUBSTATE_OPERATIONAL:
-            switch (dataSetWriter->state){
-                case UA_PUBSUBSTATE_DISABLED:
-                    dataSetWriter->state = UA_PUBSUBSTATE_OPERATIONAL;
-                    break;
-                case UA_PUBSUBSTATE_PAUSED:
-                    break;
-                case UA_PUBSUBSTATE_OPERATIONAL:
-                    return UA_STATUSCODE_GOOD;
-                case UA_PUBSUBSTATE_ERROR:
-                    break;
-                default:
-                    UA_LOG_WARNING(&server->config.logger, UA_LOGCATEGORY_SERVER,
-                                   "Received unknown PubSub state!");
-            }
-            break;
-        case UA_PUBSUBSTATE_ERROR:
-            switch (dataSetWriter->state){
-                case UA_PUBSUBSTATE_DISABLED:
-                    break;
-                case UA_PUBSUBSTATE_PAUSED:
-                    break;
-                case UA_PUBSUBSTATE_OPERATIONAL:
-                    break;
-                case UA_PUBSUBSTATE_ERROR:
-                    return UA_STATUSCODE_GOOD;
-                default:
-                    UA_LOG_WARNING(&server->config.logger, UA_LOGCATEGORY_SERVER,
-                                   "Received unknown PubSub state!");
-            }
-            break;
-        default:
-            UA_LOG_WARNING(&server->config.logger, UA_LOGCATEGORY_SERVER,
-                                           "Received unknown PubSub state!");
-    }
-    return UA_STATUSCODE_GOOD;
-}
-
-/**********************************************/
-/*               WriterGroup                  */
-/**********************************************/
-
-UA_StatusCode
-UA_WriterGroupConfig_copy(const UA_WriterGroupConfig *src,
-                          UA_WriterGroupConfig *dst){
-    UA_StatusCode retVal = UA_STATUSCODE_GOOD;
-    memcpy(dst, src, sizeof(UA_WriterGroupConfig));
-    retVal |= UA_String_copy(&src->name, &dst->name);
-    if(src->baseTime) {
-        dst->baseTime = UA_DateTime_new();
-        memcpy(dst->baseTime, src->baseTime, sizeof(UA_DateTime));
-    }
-
-    retVal |= UA_ExtensionObject_copy(&src->transportSettings, &dst->transportSettings);
-    retVal |= UA_ExtensionObject_copy(&src->messageSettings, &dst->messageSettings);
-    if (src->groupPropertiesSize > 0) {
-        dst->groupProperties = (UA_KeyValuePair *) UA_calloc(src->groupPropertiesSize, sizeof(UA_KeyValuePair));
-        if(!dst->groupProperties)
-            return UA_STATUSCODE_BADOUTOFMEMORY;
-        for(size_t i = 0; i < src->groupPropertiesSize; i++){
-            retVal |= UA_KeyValuePair_copy(&src->groupProperties[i], &dst->groupProperties[i]);
-        }
-    }
-    return retVal;
-}
-
-UA_StatusCode
-UA_Server_getWriterGroupConfig(UA_Server *server, const UA_NodeId writerGroup,
-                               UA_WriterGroupConfig *config){
-    UA_StatusCode retVal = UA_STATUSCODE_GOOD;
-    if(!config)
-        return UA_STATUSCODE_BADINVALIDARGUMENT;
-
-    UA_WriterGroup *currentWriterGroup = UA_WriterGroup_findWGbyId(server, writerGroup);
-    if(!currentWriterGroup){
-        return UA_STATUSCODE_BADNOTFOUND;
-    }
-    UA_WriterGroupConfig tmpWriterGroupConfig;
-    //deep copy of the actual config
-    retVal |= UA_WriterGroupConfig_copy(&currentWriterGroup->config, &tmpWriterGroupConfig);
-    *config = tmpWriterGroupConfig;
-    return retVal;
-}
-
-UA_StatusCode
-UA_Server_updateWriterGroupConfig(UA_Server *server, UA_NodeId writerGroupIdentifier,
-                                  const UA_WriterGroupConfig *config){
-    if(!config)
-        return UA_STATUSCODE_BADINVALIDARGUMENT;
-
-    UA_WriterGroup *currentWriterGroup = UA_WriterGroup_findWGbyId(server, writerGroupIdentifier);
-    if(!currentWriterGroup)
-        return UA_STATUSCODE_BADNOTFOUND;
-
-    if(currentWriterGroup->configurationFrozen){
-        UA_LOG_WARNING(&server->config.logger, UA_LOGCATEGORY_SERVER,
-                       "Modify WriterGroup failed. WriterGroup is frozen.");
-        return UA_STATUSCODE_BADCONFIGURATIONERROR;
-    }
-
-    //The update functionality will be extended during the next PubSub batches.
-    //Currently is only a change of the publishing interval possible.
-    if(currentWriterGroup->config.maxEncapsulatedDataSetMessageCount != config->maxEncapsulatedDataSetMessageCount){
-        currentWriterGroup->config.maxEncapsulatedDataSetMessageCount = config->maxEncapsulatedDataSetMessageCount;
-        if(currentWriterGroup->config.messageSettings.encoding == UA_EXTENSIONOBJECT_ENCODED_NOBODY) {
-            UA_LOG_WARNING(&server->config.logger, UA_LOGCATEGORY_SERVER,
-                           "MaxEncapsulatedDataSetMessag need enabled 'PayloadHeader' within the message settings.");
-        }
-    }
-    if(currentWriterGroup->config.publishingInterval != config->publishingInterval) {
-        if(currentWriterGroup->config.rtLevel == UA_PUBSUB_RT_NONE && currentWriterGroup->state == UA_PUBSUBSTATE_OPERATIONAL){
-            if(currentWriterGroup->config.pubsubManagerCallback.removeCustomCallback)
-                currentWriterGroup->config.pubsubManagerCallback.removeCustomCallback(server, currentWriterGroup->identifier, currentWriterGroup->publishCallbackId);
-            else
-                UA_PubSubManager_removeRepeatedPubSubCallback(server, currentWriterGroup->publishCallbackId);
-
-            currentWriterGroup->config.publishingInterval = config->publishingInterval;
-            UA_WriterGroup_addPublishCallback(server, currentWriterGroup);
-        } else {
-            currentWriterGroup->config.publishingInterval = config->publishingInterval;
-        }
-    }
-    if(currentWriterGroup->config.priority != config->priority) {
-        UA_LOG_WARNING(&server->config.logger, UA_LOGCATEGORY_SERVER,
-                       "No or unsupported WriterGroup update.");
-    }
-    return UA_STATUSCODE_GOOD;
-}
-
-UA_StatusCode
-UA_Server_WriterGroup_getState(UA_Server *server, UA_NodeId writerGroupIdentifier,
-                               UA_PubSubState *state) {
-    if((server == NULL) || (state == NULL))
-        return UA_STATUSCODE_BADINVALIDARGUMENT;
-    UA_WriterGroup *currentWriterGroup = UA_WriterGroup_findWGbyId(server, writerGroupIdentifier);
-    if(currentWriterGroup == NULL)
-        return UA_STATUSCODE_BADNOTFOUND;
-    *state = currentWriterGroup->state;
-    return UA_STATUSCODE_GOOD;
-}
-
-UA_WriterGroup *
-UA_WriterGroup_findWGbyId(UA_Server *server, UA_NodeId identifier){
-    UA_PubSubConnection *tmpConnection;
-    TAILQ_FOREACH(tmpConnection, &server->pubSubManager.connections, listEntry){
-        UA_WriterGroup *tmpWriterGroup;
-        LIST_FOREACH(tmpWriterGroup, &tmpConnection->writerGroups, listEntry) {
-            if(UA_NodeId_equal(&identifier, &tmpWriterGroup->identifier)){
-                return tmpWriterGroup;
-            }
-        }
-    }
-    return NULL;
-}
-
-void
-UA_WriterGroupConfig_clear(UA_WriterGroupConfig *writerGroupConfig){
-    //delete writerGroup config
-    UA_String_clear(&writerGroupConfig->name);
-    UA_ExtensionObject_clear(&writerGroupConfig->transportSettings);
-    UA_ExtensionObject_clear(&writerGroupConfig->messageSettings);
-    if(writerGroupConfig->baseTime)
-        UA_free(writerGroupConfig->baseTime);
-
-    UA_Array_delete(writerGroupConfig->groupProperties,
-                    writerGroupConfig->groupPropertiesSize,
-                    &UA_TYPES[UA_TYPES_KEYVALUEPAIR]);
-    writerGroupConfig->groupProperties = NULL;
-}
-
-static void
-UA_WriterGroup_clear(UA_Server *server, UA_WriterGroup *writerGroup) {
-    UA_WriterGroupConfig_clear(&writerGroup->config);
-    if(writerGroup->callbackTime)
-        UA_free(writerGroup->callbackTime);
-
-    //delete WriterGroup
-    //delete all writers. Therefore removeDataSetWriter is called from PublishedDataSet
-    UA_DataSetWriter *dataSetWriter, *tmpDataSetWriter;
-    LIST_FOREACH_SAFE(dataSetWriter, &writerGroup->writers, listEntry, tmpDataSetWriter){
-        UA_Server_removeDataSetWriter(server, dataSetWriter->identifier);
-    }
-    if(writerGroup->bufferedMessage.offsetsSize > 0){
-        for (size_t i = 0; i < writerGroup->bufferedMessage.offsetsSize; i++) {
-            if(writerGroup->bufferedMessage.offsets[i].contentType == UA_PUBSUB_OFFSETTYPE_PAYLOAD_VARIANT){
-                UA_DataValue_delete(writerGroup->bufferedMessage.offsets[i].offsetData.value.value);
-            }
-        }
-        UA_ByteString_clear(&writerGroup->bufferedMessage.buffer);
-        UA_free(writerGroup->bufferedMessage.offsets);
-=======
     UA_NodeId_clear(&dataSetWriter->identifier);
     UA_NodeId_clear(&dataSetWriter->linkedWriterGroup);
     UA_NodeId_clear(&dataSetWriter->connectedDataSet);
@@ -1163,7 +109,6 @@
 #ifdef UA_ENABLE_PUBSUB_DELTAFRAMES
     for(size_t i = 0; i < dataSetWriter->lastSamplesCount; i++) {
         UA_DataValue_clear(&dataSetWriter->lastSamples[i].value);
->>>>>>> 434dee55
     }
     UA_free(dataSetWriter->lastSamples);
     dataSetWriter->lastSamples = NULL;
@@ -1894,457 +839,8 @@
 #endif
     }
 
-<<<<<<< HEAD
-    return UA_PubSubDataSetWriter_generateKeyFrameMessage(server, dataSetMessage, dataSetWriter);
-}
-
-static UA_StatusCode
-sendNetworkMessageJson(UA_PubSubConnection *connection, UA_DataSetMessage *dsm,
-                       UA_UInt16 *writerIds, UA_Byte dsmCount,
-                       UA_ExtensionObject *transportSettings) {
-   UA_StatusCode retval = UA_STATUSCODE_BADNOTSUPPORTED;
-#ifdef UA_ENABLE_JSON_ENCODING
-    UA_NetworkMessage nm;
-    memset(&nm, 0, sizeof(UA_NetworkMessage));
-    nm.version = 1;
-    nm.networkMessageType = UA_NETWORKMESSAGE_DATASET;
-    nm.payloadHeaderEnabled = true;
-
-    nm.payloadHeader.dataSetPayloadHeader.count = dsmCount;
-    nm.payloadHeader.dataSetPayloadHeader.dataSetWriterIds = writerIds;
-    nm.payload.dataSetPayload.dataSetMessages = dsm;
-
-    /* Allocate the buffer. Allocate on the stack if the buffer is small. */
-    UA_ByteString buf;
-    size_t msgSize = UA_NetworkMessage_calcSizeJson(&nm, NULL, 0, NULL, 0, true);
-    size_t stackSize = 1;
-    if(msgSize <= UA_MAX_STACKBUF)
-        stackSize = msgSize;
-    UA_STACKARRAY(UA_Byte, stackBuf, stackSize);
-    buf.data = stackBuf;
-    buf.length = msgSize;
-    if(msgSize > UA_MAX_STACKBUF) {
-        retval = UA_ByteString_allocBuffer(&buf, msgSize);
-        if(retval != UA_STATUSCODE_GOOD)
-            return retval;
-    }
-
-    /* Encode the message */
-    UA_Byte *bufPos = buf.data;
-    memset(bufPos, 0, msgSize);
-    const UA_Byte *bufEnd = &buf.data[buf.length];
-    retval = UA_NetworkMessage_encodeJson(&nm, &bufPos, &bufEnd, NULL, 0, NULL, 0, true);
-    if(retval != UA_STATUSCODE_GOOD) {
-        if(msgSize > UA_MAX_STACKBUF)
-            UA_ByteString_clear(&buf);
-        return retval;
-    }
-
-    /* Send the prepared messages */
-    retval = connection->channel->send(connection->channel, transportSettings, &buf);
-    if(msgSize > UA_MAX_STACKBUF)
-        UA_ByteString_clear(&buf);
-#endif
-    return retval;
-}
-
-static UA_StatusCode
-generateNetworkMessage(UA_PubSubConnection *connection, UA_WriterGroup *wg,
-                       UA_DataSetMessage *dsm, UA_UInt16 *writerIds, UA_Byte dsmCount,
-                       UA_ExtensionObject *messageSettings,
-                       UA_ExtensionObject *transportSettings,
-                       UA_NetworkMessage *networkMessage) {
-    if(messageSettings->content.decoded.type !=
-       &UA_TYPES[UA_TYPES_UADPWRITERGROUPMESSAGEDATATYPE])
-        return UA_STATUSCODE_BADINTERNALERROR;
-    UA_UadpWriterGroupMessageDataType *wgm = (UA_UadpWriterGroupMessageDataType*)
-            messageSettings->content.decoded.data;
-
-    networkMessage->publisherIdEnabled =
-        ((u64)wgm->networkMessageContentMask &
-         (u64)UA_UADPNETWORKMESSAGECONTENTMASK_PUBLISHERID) != 0;
-    networkMessage->groupHeaderEnabled =
-        ((u64)wgm->networkMessageContentMask &
-         (u64)UA_UADPNETWORKMESSAGECONTENTMASK_GROUPHEADER) != 0;
-    networkMessage->groupHeader.writerGroupIdEnabled =
-        ((u64)wgm->networkMessageContentMask &
-         (u64)UA_UADPNETWORKMESSAGECONTENTMASK_WRITERGROUPID) != 0;
-    networkMessage->groupHeader.groupVersionEnabled =
-        ((u64)wgm->networkMessageContentMask &
-         (u64)UA_UADPNETWORKMESSAGECONTENTMASK_GROUPVERSION) != 0;
-    networkMessage->groupHeader.networkMessageNumberEnabled =
-        ((u64)wgm->networkMessageContentMask &
-         (u64)UA_UADPNETWORKMESSAGECONTENTMASK_NETWORKMESSAGENUMBER) != 0;
-    networkMessage->groupHeader.sequenceNumberEnabled =
-        ((u64)wgm->networkMessageContentMask &
-         (u64)UA_UADPNETWORKMESSAGECONTENTMASK_SEQUENCENUMBER) != 0;
-    networkMessage->payloadHeaderEnabled =
-        ((u64)wgm->networkMessageContentMask &
-         (u64)UA_UADPNETWORKMESSAGECONTENTMASK_PAYLOADHEADER) != 0;
-    networkMessage->timestampEnabled =
-        ((u64)wgm->networkMessageContentMask &
-         (u64)UA_UADPNETWORKMESSAGECONTENTMASK_TIMESTAMP) != 0;
-    networkMessage->picosecondsEnabled =
-        ((u64)wgm->networkMessageContentMask &
-         (u64)UA_UADPNETWORKMESSAGECONTENTMASK_PICOSECONDS) != 0;
-    networkMessage->dataSetClassIdEnabled =
-        ((u64)wgm->networkMessageContentMask &
-         (u64)UA_UADPNETWORKMESSAGECONTENTMASK_DATASETCLASSID) != 0;
-    networkMessage->promotedFieldsEnabled =
-        ((u64)wgm->networkMessageContentMask &
-         (u64)UA_UADPNETWORKMESSAGECONTENTMASK_PROMOTEDFIELDS) != 0;
-    networkMessage->version = 1;
-    networkMessage->networkMessageType = UA_NETWORKMESSAGE_DATASET;
-    if(connection->config->publisherIdType == UA_PUBSUB_PUBLISHERID_NUMERIC) {
-        networkMessage->publisherIdType = UA_PUBLISHERDATATYPE_UINT16;
-        networkMessage->publisherId.publisherIdUInt32 = connection->config->publisherId.numeric;
-    } else if(connection->config->publisherIdType == UA_PUBSUB_PUBLISHERID_STRING){
-        networkMessage->publisherIdType = UA_PUBLISHERDATATYPE_STRING;
-        networkMessage->publisherId.publisherIdString = connection->config->publisherId.string;
-    }
-    if(networkMessage->groupHeader.sequenceNumberEnabled)
-        networkMessage->groupHeader.sequenceNumber = wg->sequenceNumber;
-    /* Compute the length of the dsm separately for the header */
-    UA_UInt16 *dsmLengths = (UA_UInt16 *) UA_calloc(dsmCount, sizeof(UA_UInt16));
-    if(!dsmLengths)
-        return UA_STATUSCODE_BADOUTOFMEMORY;
-
-    for(UA_Byte i = 0; i < dsmCount; i++)
-        dsmLengths[i] = (UA_UInt16) UA_DataSetMessage_calcSizeBinary(&dsm[i], NULL, 0);
-
-    networkMessage->payloadHeader.dataSetPayloadHeader.count = dsmCount;
-    networkMessage->payloadHeader.dataSetPayloadHeader.dataSetWriterIds = writerIds;
-    networkMessage->groupHeader.writerGroupId = wg->config.writerGroupId;
-    /* number of the NetworkMessage inside a PublishingInterval */
-    networkMessage->groupHeader.networkMessageNumber = 1;
-    networkMessage->payload.dataSetPayload.sizes = dsmLengths;
-    networkMessage->payload.dataSetPayload.dataSetMessages = dsm;
-    return UA_STATUSCODE_GOOD;
-}
-
-static UA_StatusCode
-sendBufferedNetworkMessage(UA_Server *server, UA_PubSubConnection *connection,
-                           UA_NetworkMessageOffsetBuffer *buffer,
-                           UA_ExtensionObject *transportSettings) {
-    if(UA_NetworkMessage_updateBufferedMessage(buffer) != UA_STATUSCODE_GOOD)
-        UA_LOG_DEBUG(&server->config.logger, UA_LOGCATEGORY_SERVER,
-                     "PubSub sending. Unknown field type.");
-    return connection->channel->send(connection->channel,
-                                     transportSettings, &buffer->buffer);
-}
-
-static UA_StatusCode
-sendNetworkMessage(UA_PubSubConnection *connection, UA_WriterGroup *wg,
-                   UA_DataSetMessage *dsm, UA_UInt16 *writerIds, UA_Byte dsmCount,
-                   UA_ExtensionObject *messageSettings,
-                   UA_ExtensionObject *transportSettings) {
-    UA_NetworkMessage nm;
-    memset(&nm, 0, sizeof(UA_NetworkMessage));
-    generateNetworkMessage(connection, wg, dsm, writerIds, dsmCount,
-                           messageSettings, transportSettings, &nm);
-
-    /* Allocate the buffer. Allocate on the stack if the buffer is small. */
-    UA_ByteString buf;
-    size_t msgSize = UA_NetworkMessage_calcSizeBinary(&nm, NULL);
-    size_t stackSize = 1;
-    if(msgSize <= UA_MAX_STACKBUF)
-        stackSize = msgSize;
-    UA_STACKARRAY(UA_Byte, stackBuf, stackSize);
-    buf.data = stackBuf;
-    buf.length = msgSize;
-    UA_StatusCode retval;
-    if(msgSize > UA_MAX_STACKBUF) {
-        retval = UA_ByteString_allocBuffer(&buf, msgSize);
-        if(retval != UA_STATUSCODE_GOOD)
-            goto cleanup;
-    }
-
-    /* Encode the message */
-    UA_Byte *bufPos = buf.data;
-    memset(bufPos, 0, msgSize);
-    const UA_Byte *bufEnd = &buf.data[buf.length];
-    retval = UA_NetworkMessage_encodeBinary(&nm, &bufPos, bufEnd);
-    if(retval != UA_STATUSCODE_GOOD) {
-        if(msgSize > UA_MAX_STACKBUF)
-            UA_ByteString_clear(&buf);
-        goto cleanup;
-    }
-
-    /* Send the prepared messages */
-    retval = connection->channel->send(connection->channel, transportSettings, &buf);
-    if(msgSize > UA_MAX_STACKBUF)
-        UA_ByteString_clear(&buf);
-
-cleanup:
-    UA_free(nm.payload.dataSetPayload.sizes);
-    return retval;
-}
-
-/* This callback triggers the collection and publish of NetworkMessages and the
- * contained DataSetMessages. */
-void
-UA_WriterGroup_publishCallback(UA_Server *server, UA_WriterGroup *writerGroup) {
-    UA_LOG_DEBUG(&server->config.logger, UA_LOGCATEGORY_SERVER, "Publish Callback");
-    UA_DateTime currentTime = UA_DateTime_nowMonotonic();
-
-    if(!writerGroup) {
-        UA_LOG_ERROR(&server->config.logger, UA_LOGCATEGORY_SERVER,
-                       "Publish failed. WriterGroup not found");
-        return;
-    }
-
-    /* Nothing to do? */
-    if(writerGroup->writersCount <= 0)
-        return;
-
-    /* Binary or Json encoding?  */
-    if(writerGroup->config.encodingMimeType != UA_PUBSUB_ENCODING_UADP &&
-       writerGroup->config.encodingMimeType != UA_PUBSUB_ENCODING_JSON) {
-        UA_LOG_ERROR(&server->config.logger, UA_LOGCATEGORY_SERVER,
-                       "Publish failed: Unknown encoding type.");
-        UA_WriterGroup_setPubSubState(server, UA_PUBSUBSTATE_ERROR, writerGroup);
-        return;
-    }
-
-    /* Find the connection associated with the writer */
-    UA_PubSubConnection *connection = writerGroup->linkedConnection;
-    if(!connection) {
-        UA_LOG_ERROR(&server->config.logger, UA_LOGCATEGORY_SERVER,
-                       "Publish failed. PubSubConnection invalid.");
-        UA_WriterGroup_setPubSubState(server, UA_PUBSUBSTATE_ERROR, writerGroup);
-        return;
-    }
-
-    UA_Int64 interval = (UA_Int64)(writerGroup->config.publishingInterval * UA_DATETIME_MSEC);
-    if(writerGroup->config.baseTime) {
-        if(writerGroup->callbackTime == NULL) {
-            // First packet - Setting up the callback time
-            writerGroup->callbackTime = UA_DateTime_new();
-            *writerGroup->callbackTime = (currentTime - ((currentTime - *writerGroup->config.baseTime) % interval)) + interval;
-        }
-        else if((currentTime > (*writerGroup->callbackTime + interval)) &&
-                (writerGroup->config.timerPolicy == UA_TIMER_HANDLE_CYCLEMISS_WITH_BASETIME)) {
-            // Assuming a packet miss occured and handling it with the base time
-            UA_LOG_WARNING(&server->config.logger, UA_LOGCATEGORY_SERVER,
-                           "Packet miss occured. Handling the packet miss with the base time");
-            *writerGroup->callbackTime = (currentTime - ((currentTime - *writerGroup->config.baseTime) % interval)) + interval;
-        }
-    }
-
-    if(writerGroup->config.encodingMimeType == UA_PUBSUB_ENCODING_UADP){
-        UA_UadpWriterGroupMessageDataType *wgm = (UA_UadpWriterGroupMessageDataType *) writerGroup->config.messageSettings.content.decoded.data;
-        if(wgm && wgm->publishingOffset) {
-            /* Check the current time with the first value of publishingOffset array */
-            if((*writerGroup->callbackTime + (UA_DateTime)((*wgm->publishingOffset) * UA_DATETIME_MSEC)) < currentTime)
-                UA_LOG_WARNING(&server->config.logger, UA_LOGCATEGORY_SERVER,
-                               "Delayed publish. Publish may fail, modify PublishingOffset configuration. Use custom callback implementation for better accuracy");
-        }
-    }
-
-    if(writerGroup->config.rtLevel == UA_PUBSUB_RT_FIXED_SIZE) {
-        UA_UadpWriterGroupMessageDataType *wgm = (UA_UadpWriterGroupMessageDataType *) writerGroup->config.messageSettings.content.decoded.data;
-        if(wgm) {
-            if(wgm->publishingOffsetSize > 1)
-                UA_LOG_WARNING(&server->config.logger, UA_LOGCATEGORY_SERVER,
-                               "PublishingOffset array not supported in RT pubsub path as it has only one DSM. Initial publishingOffset value taken");
-
-            if(wgm->publishingOffset) {
-                // TODO: PublishingOffset calculation and passing it to the structure
-                UA_PubSubTimedSend *pubsubTimedSend = (UA_PubSubTimedSend *)connection->channel->pubsubTimedSend;
-                if(pubsubTimedSend)
-                    pubsubTimedSend->publishingTime = *writerGroup->callbackTime  + (UA_DateTime)((*wgm->publishingOffset) * UA_DATETIME_MSEC);
-            }
-        }
-
-        UA_StatusCode res =
-            sendBufferedNetworkMessage(server, connection, &writerGroup->bufferedMessage,
-                                       &writerGroup->config.transportSettings);
-        if(res == UA_STATUSCODE_GOOD) {
-            writerGroup->sequenceNumber++;
-            if(writerGroup->callbackTime)
-                *writerGroup->callbackTime = *writerGroup->callbackTime + (UA_DateTime)(writerGroup->config.publishingInterval * UA_DATETIME_MSEC);
-        } else {
-            UA_LOG_ERROR(&server->config.logger, UA_LOGCATEGORY_SERVER,
-                       "Publish failed. RT fixed size. sendBufferedNetworkMessage failed");
-            UA_WriterGroup_setPubSubState(server, UA_PUBSUBSTATE_ERROR, writerGroup);
-        }
-
-        return;
-    }
-
-    /* How many DSM can be sent in one NM? */
-    UA_Byte maxDSM = (UA_Byte)writerGroup->config.maxEncapsulatedDataSetMessageCount;
-    if(writerGroup->config.maxEncapsulatedDataSetMessageCount > UA_BYTE_MAX)
-        maxDSM = UA_BYTE_MAX;
-    /* If the maxEncapsulatedDataSetMessageCount is set to 0->1 */
-    if(maxDSM == 0)
-        maxDSM = 1;
-
-    /* It is possible to put several DataSetMessages into one NetworkMessage.
-     * But only if they do not contain promoted fields. NM with only DSM are
-     * sent out right away. The others are kept in a buffer for "batching". */
-    size_t dsmCount = 0;
-    UA_StatusCode res = UA_STATUSCODE_GOOD;
-    UA_STACKARRAY(UA_UInt16, dsWriterIds, writerGroup->writersCount);
-    UA_STACKARRAY(UA_DataSetMessage, dsmStore, writerGroup->writersCount);
-    UA_DataSetWriter *dsw;
-    LIST_FOREACH(dsw, &writerGroup->writers, listEntry) {
-        if(dsw->state != UA_PUBSUBSTATE_OPERATIONAL)
-            continue;
-
-        /* Find the dataset */
-        UA_PublishedDataSet *pds =
-            UA_PublishedDataSet_findPDSbyId(server, dsw->connectedDataSet);
-        if(!pds) {
-            UA_LOG_ERROR(&server->config.logger, UA_LOGCATEGORY_SERVER,
-                         "PubSub Publish: PublishedDataSet not found");
-            UA_DataSetWriter_setPubSubState(server, UA_PUBSUBSTATE_ERROR, dsw);
-            continue;
-        }
-
-        /* Generate the DSM */
-        res = UA_DataSetWriter_generateDataSetMessage(server, &dsmStore[dsmCount], dsw);
-        if(res != UA_STATUSCODE_GOOD) {
-            UA_LOG_ERROR(&server->config.logger, UA_LOGCATEGORY_SERVER,
-                         "PubSub Publish: DataSetMessage creation failed");
-            UA_DataSetWriter_setPubSubState(server, UA_PUBSUBSTATE_ERROR, dsw);
-            continue;
-        }
-
-        /* There is no promoted field and we can batch dsm. So do the batching. */
-        if(pds->promotedFieldsCount == 0 && maxDSM > 1) {
-            dsWriterIds[dsmCount] = dsw->config.dataSetWriterId;
-            dsmCount++;
-            continue;
-        }
-
-        /* Send right away */
-        if(writerGroup->config.encodingMimeType == UA_PUBSUB_ENCODING_UADP){
-            UA_UadpWriterGroupMessageDataType *wgm = (UA_UadpWriterGroupMessageDataType *) writerGroup->config.messageSettings.content.decoded.data;
-            if(wgm && wgm->publishingOffset) {
-                if((dsmCount > 1) && (wgm->publishingOffsetSize > 1))
-                    UA_LOG_WARNING(&server->config.logger, UA_LOGCATEGORY_SERVER,
-                                   "PublishingOffset array not implemented. Initial publishingOffset value taken");
-
-                // TODO: PublishingOffset array calculation with multiple dsm counts and pass them into the structure
-                UA_PubSubTimedSend *pubsubTimedSend = (UA_PubSubTimedSend *)connection->channel->pubsubTimedSend;
-                if(pubsubTimedSend)
-                    pubsubTimedSend->publishingTime = *writerGroup->callbackTime  + (UA_DateTime)((*wgm->publishingOffset) * UA_DATETIME_MSEC);
-            }
-
-            res = sendNetworkMessage(connection, writerGroup, &dsmStore[dsmCount],
-                                     &dsw->config.dataSetWriterId, 1,
-                                     &writerGroup->config.messageSettings,
-                                     &writerGroup->config.transportSettings);
-        } else { /* if(writerGroup->config.encodingMimeType == UA_PUBSUB_ENCODING_JSON) */
-            res = sendNetworkMessageJson(connection, &dsmStore[dsmCount],
-                                         &dsw->config.dataSetWriterId, 1,
-                                         &writerGroup->config.transportSettings);
-        }
-
-        if(res != UA_STATUSCODE_GOOD) {
-            UA_LOG_ERROR(&server->config.logger, UA_LOGCATEGORY_SERVER,
-                         "PubSub Publish: Could not send a NetworkMessage");
-            UA_DataSetWriter_setPubSubState(server, UA_PUBSUBSTATE_ERROR, dsw);
-        }
-
-        /* Clean up */
-        if(writerGroup->config.rtLevel == UA_PUBSUB_RT_DIRECT_VALUE_ACCESS) {
-            for(size_t i = 0; i < dsmStore[dsmCount].data.keyFrameData.fieldCount; ++i) {
-                dsmStore[dsmCount].data.keyFrameData.dataSetFields[i].value.data = NULL;
-            }
-        }
-        UA_DataSetMessage_clear(&dsmStore[dsmCount]);
-    }
-
-    /* Send the NetworkMessages with batched DataSetMessages */
-    size_t i = 0;
-    while(i < dsmCount) {
-        /* How many dsm in this iteration? */
-        UA_Byte nmDsmCount = maxDSM;
-        if(i + nmDsmCount > dsmCount) {
-            nmDsmCount = (UA_Byte)(dsmCount - i);
-        }
-
-        if(writerGroup->config.encodingMimeType == UA_PUBSUB_ENCODING_UADP) {
-            UA_UadpWriterGroupMessageDataType *wgm = (UA_UadpWriterGroupMessageDataType *) writerGroup->config.messageSettings.content.decoded.data;
-            if(wgm && wgm->publishingOffset) {
-                if((dsmCount > 1) && (wgm->publishingOffsetSize > 1))
-                    UA_LOG_WARNING(&server->config.logger, UA_LOGCATEGORY_SERVER,
-                                    "PublishingOffset array not implemented. Initial publishingOffset value taken");
-
-                // TODO: PublishingOffset array calculation with multiple dsm counts and pass them into the structure
-                UA_PubSubTimedSend *pubsubTimedSend = (UA_PubSubTimedSend *)connection->channel->pubsubTimedSend;
-                if(pubsubTimedSend)
-                    pubsubTimedSend->publishingTime = *writerGroup->callbackTime  + (UA_DateTime)((*wgm->publishingOffset) * UA_DATETIME_MSEC);
-            }
-
-            res = sendNetworkMessage(connection, writerGroup, &dsmStore[i],
-                                     &dsWriterIds[i], nmDsmCount,
-                                     &writerGroup->config.messageSettings,
-                                     &writerGroup->config.transportSettings);
-        } else { /* if(writerGroup->config.encodingMimeType == UA_PUBSUB_ENCODING_JSON) */
-            res = sendNetworkMessageJson(connection, &dsmStore[i],
-                                         &dsWriterIds[i], nmDsmCount,
-                                         &writerGroup->config.transportSettings);
-        }
-
-        if(res == UA_STATUSCODE_GOOD) {
-            writerGroup->sequenceNumber++; /* TODO: Why not in the direct-send case? */
-        } else {
-            UA_LOG_ERROR(&server->config.logger, UA_LOGCATEGORY_SERVER,
-                         "PubSub Publish: Sending a NetworkMessage failed");
-            LIST_FOREACH(dsw, &writerGroup->writers, listEntry) {
-                if(dsWriterIds[i * maxDSM] != dsw->config.dataSetWriterId)
-                    continue;
-                UA_DataSetWriter_setPubSubState(server, UA_PUBSUBSTATE_ERROR, dsw);
-            }
-        }
-
-        /* Forward the position for the next iteration */
-        i += nmDsmCount;
-    }
-
-    if(writerGroup->callbackTime)
-        *writerGroup->callbackTime = *writerGroup->callbackTime + (UA_DateTime)(writerGroup->config.publishingInterval * UA_DATETIME_MSEC);
-
-    /* Clean up DSM */
-    for(i = 0; i < dsmCount; i++)
-        UA_DataSetMessage_clear(&dsmStore[i]);
-}
-
-/* Add new publishCallback. The first execution is triggered directly after
- * creation. */
-UA_StatusCode
-UA_WriterGroup_addPublishCallback(UA_Server *server, UA_WriterGroup *writerGroup) {
-    UA_StatusCode retval = UA_STATUSCODE_GOOD;
-    if(writerGroup->config.pubsubManagerCallback.addCustomCallback)
-        retval |= writerGroup->config.pubsubManagerCallback.addCustomCallback(server, writerGroup->identifier,
-                                                                              (UA_ServerCallback) UA_WriterGroup_publishCallback,
-                                                                              writerGroup, writerGroup->config.publishingInterval,
-                                                                              writerGroup->config.baseTime,
-                                                                              writerGroup->config.timerPolicy,
-                                                                              &writerGroup->publishCallbackId);
-    else
-        retval |= UA_PubSubManager_addRepeatedCallback(server,
-                                                       (UA_ServerCallback) UA_WriterGroup_publishCallback,
-                                                       writerGroup, writerGroup->config.publishingInterval,
-                                                       writerGroup->config.baseTime,
-                                                       writerGroup->config.timerPolicy,
-                                                       &writerGroup->publishCallbackId);
-
-    if(retval == UA_STATUSCODE_GOOD)
-        writerGroup->publishCallbackIsRegistered = true;
-
-    /* Run once after creation */
-    if(!writerGroup->config.baseTime)
-        UA_WriterGroup_publishCallback(server, writerGroup);
-
-    return retval;
-=======
     return UA_PubSubDataSetWriter_generateKeyFrameMessage(server, dataSetMessage,
                                                           dataSetWriter);
->>>>>>> 434dee55
 }
 
 #endif /* UA_ENABLE_PUBSUB */