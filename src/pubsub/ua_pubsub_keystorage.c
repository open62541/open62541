--- conflicted
+++ resolved
@@ -208,20 +208,11 @@
     if(!server || !keyStorage || !callback || timeToNextMs <= 0)
         return UA_STATUSCODE_BADINVALIDARGUMENT;
 
-<<<<<<< HEAD
-    // Check if the callback already exist
-    if(*callbackID != 0) {
-        return UA_STATUSCODE_GOOD;
-    }
-
-    UA_LOCK_ASSERT(&server->serviceMutex, 1);
-=======
     UA_LOCK_ASSERT(&server->serviceMutex, 1);
 
     UA_EventLoop *el = server->config.eventLoop;
     if(*callbackID != 0)
         el->removeCyclicCallback(el, *callbackID);
->>>>>>> efecf531
 
     UA_DateTime dateTimeToNextKey = UA_DateTime_nowMonotonic() +
         (UA_DateTime)(UA_DATETIME_MSEC * timeToNextMs);
