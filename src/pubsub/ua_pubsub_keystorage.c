/* This Source Code Form is subject to the terms of the Mozilla Public
 * License, v. 2.0. If a copy of the MPL was not distributed with this
 * file, You can obtain one at http://mozilla.org/MPL/2.0/.
 *
 * Copyright (c) 2019 ifak e.V. Magdeburg (Holger Zipper)
 * Copyright (c) 2022 Linutronix GmbH (Author: Muddasir Shakil)
 */

#include "ua_pubsub_keystorage.h"

#ifdef UA_ENABLE_PUBSUB_SKS /* conditional compilation */

#define UA_REQ_CURRENT_TOKEN 0

#include "../server/ua_server_internal.h"
#include "../client/ua_client_internal.h"

UA_PubSubKeyStorage *
UA_PubSubKeyStorage_find(UA_PubSubManager *psm, UA_String securityGroupId) {
    if(!psm)
        return NULL;
    UA_PubSubKeyStorage *ks;
    LIST_FOREACH(ks, &psm->pubSubKeyList, keyStorageList) {
        if(UA_String_equal(&ks->securityGroupID, &securityGroupId))
            break;
    }
    return ks;
}

UA_PubSubSecurityPolicy *
findPubSubSecurityPolicy(UA_PubSubManager *psm, const UA_String *securityPolicyUri) {
    if(!psm || !securityPolicyUri)
        return NULL;

    UA_LOCK_ASSERT(&psm->sc.server->serviceMutex);

    UA_ServerConfig *config = &psm->sc.server->config;
    for(size_t i = 0; i < config->pubSubConfig.securityPoliciesSize; i++) {
        if(UA_String_equal(securityPolicyUri,
                           &config->pubSubConfig.securityPolicies[i].policyUri))
            return &config->pubSubConfig.securityPolicies[i];
    }
    return NULL;
}

void
UA_PubSubKeyStorage_clearKeyList(UA_PubSubKeyStorage *ks) {
    if(TAILQ_EMPTY(&ks->keyList))
        return;

    UA_PubSubKeyListItem *item, *item_tmp;
    TAILQ_FOREACH_SAFE(item, &ks->keyList, keyListEntry, item_tmp) {
        TAILQ_REMOVE(&ks->keyList, item, keyListEntry);
        UA_ByteString_clear(&item->key);
        UA_free(item);
    }
    ks->keyListSize = 0;
}

void
UA_PubSubKeyStorage_delete(UA_PubSubManager *psm, UA_PubSubKeyStorage *ks) {
    UA_LOCK_ASSERT(&psm->sc.server->serviceMutex);

    /* Remove callback */
    if(!ks->callBackId) {
        removeCallback(psm->sc.server, ks->callBackId);
        ks->callBackId = 0;
    }

    UA_PubSubKeyStorage_clearKeyList(ks);
    UA_String_clear(&ks->securityGroupID);
    UA_ClientConfig_clear(&ks->sksConfig.clientConfig);
    UA_free(ks);
}

UA_StatusCode
UA_PubSubKeyStorage_init(UA_PubSubManager *psm, UA_PubSubKeyStorage *ks,
                         const UA_String *securityGroupId,
                         UA_PubSubSecurityPolicy *policy,
                         UA_UInt32 maxPastKeyCount, UA_UInt32 maxFutureKeyCount) {
    UA_StatusCode res = UA_String_copy(securityGroupId, &ks->securityGroupID);
    if(res != UA_STATUSCODE_GOOD)
        return res;

    UA_UInt32 currentkeyCount = 1;
    ks->maxPastKeyCount = maxPastKeyCount;
    ks->maxFutureKeyCount = maxFutureKeyCount;
    ks->maxKeyListSize = maxPastKeyCount + currentkeyCount + maxFutureKeyCount;
    ks->policy = policy;

    TAILQ_INIT(&ks->keyList);

    /* Add this keystorage to the keystoragelist */
    LIST_INSERT_HEAD(&psm->pubSubKeyList, ks, keyStorageList);

    return UA_STATUSCODE_GOOD;
}

UA_StatusCode
UA_PubSubKeyStorage_addSecurityKeys(UA_PubSubKeyStorage *ks, size_t keysSize,
                                    UA_ByteString *keys, UA_UInt32 currentKeyId) {
    for(size_t i = 0; i < keysSize; ++i) {
        currentKeyId++; /* Increase the keyId */
        if(currentKeyId == 0)
            currentKeyId = 1; /* Rollover the keyId */

        /* Search for an existing item matching the tokenId */
        UA_PubSubKeyListItem *item = UA_PubSubKeyStorage_getKeyByKeyId(ks, currentKeyId);

        /* Not found. Add it. */
        if(!item) {
            item = UA_PubSubKeyStorage_push(ks, &keys[i], currentKeyId);
            if(!item)
                return UA_STATUSCODE_BADOUTOFMEMORY;
        }
    }

    return UA_STATUSCODE_GOOD;
}

UA_StatusCode
UA_PubSubKeyStorage_setCurrentKey(UA_PubSubKeyStorage *ks, UA_UInt32 keyId) {
    UA_PubSubKeyListItem *item = UA_PubSubKeyStorage_getKeyByKeyId(ks, keyId);
    if(!item)
        return UA_STATUSCODE_BADNOTFOUND;
    ks->currentItem = item;
    return UA_STATUSCODE_GOOD;
}

UA_PubSubKeyListItem *
UA_PubSubKeyStorage_getKeyByKeyId(UA_PubSubKeyStorage *ks,
                                  const UA_UInt32 keyId) {
    UA_PubSubKeyListItem *item;
    TAILQ_FOREACH(item, &ks->keyList, keyListEntry) {
        if(item->keyID == keyId)
            return item;
    }
    return NULL;
}

UA_PubSubKeyListItem *
UA_PubSubKeyStorage_push(UA_PubSubKeyStorage *ks, const UA_ByteString *key,
                         UA_UInt32 keyID) {
    UA_PubSubKeyListItem *newItem = (UA_PubSubKeyListItem *)
        malloc(sizeof(UA_PubSubKeyListItem));
    if(!newItem)
        return NULL;
    newItem->keyID = keyID;
    UA_StatusCode res = UA_ByteString_copy(key, &newItem->key);
    if(res != UA_STATUSCODE_GOOD) {
        UA_free(newItem);
        return NULL;
    }
    TAILQ_INSERT_TAIL(&ks->keyList, newItem, keyListEntry);
    ks->keyListSize++;
    return newItem;
}

UA_StatusCode
UA_PubSubKeyStorage_addKeyRolloverCallback(UA_PubSubManager *psm,
                                           UA_PubSubKeyStorage *ks,
                                           UA_Callback callback,
                                           UA_Duration timeToNextMs,
                                           UA_UInt64 *callbackID) {
    if(!psm || !ks || !callback || timeToNextMs <= 0)
        return UA_STATUSCODE_BADINVALIDARGUMENT;

    UA_LOCK_ASSERT(&psm->sc.server->serviceMutex);

    if(*callbackID != 0)
        el->removeTimer(el, *callbackID);

    UA_EventLoop *el = psm->sc.server->config.eventLoop;
    return el->addTimer(el, (UA_Callback)callback, psm, ks,
                        timeToNextMs, NULL, UA_TIMERPOLICY_ONCE, callbackID);

}

static UA_StatusCode
splitCurrentKeyMaterial(UA_PubSubKeyStorage *ks, UA_ByteString *signingKey,
                        UA_ByteString *encryptingKey, UA_ByteString *keyNonce) {
    if(!ks)
        return UA_STATUSCODE_BADNOTFOUND;

    if(!ks->policy)
        return UA_STATUSCODE_BADINTERNALERROR;

    UA_PubSubSecurityPolicy *policy = ks->policy;

    UA_ByteString key = ks->currentItem->key;

    /*Check the main key length is the same according to policy*/
    if(key.length != policy->symmetricModule.secureChannelNonceLength)
        return UA_STATUSCODE_BADINTERNALERROR;

    /*Get Key Length according to policy*/
    size_t signingkeyLength =
        policy->symmetricModule.cryptoModule.signatureAlgorithm.getLocalKeyLength(NULL);
    size_t encryptkeyLength =
        policy->symmetricModule.cryptoModule.encryptionAlgorithm.getLocalKeyLength(NULL);
    /*Rest of the part is the keyNonce*/
    size_t keyNonceLength = key.length - signingkeyLength - encryptkeyLength;

    /*DivideKeys in origin ByteString*/
    signingKey->data = key.data;
    signingKey->length = signingkeyLength;

    encryptingKey->data = key.data + signingkeyLength;
    encryptingKey->length = encryptkeyLength;

    keyNonce->data = key.data + signingkeyLength + encryptkeyLength;
    keyNonce->length = keyNonceLength;

    return UA_STATUSCODE_GOOD;
}

static UA_StatusCode
setPubSubGroupEncryptingKey(UA_PubSubManager *psm, UA_NodeId PubSubGroupId,
                            UA_UInt32 securityTokenId, UA_ByteString signingKey,
                            UA_ByteString encryptingKey, UA_ByteString keyNonce) {
    UA_LOCK_ASSERT(&psm->sc.server->serviceMutex);
    UA_WriterGroup *wg = UA_WriterGroup_find(psm, PubSubGroupId);
    if(wg)
        return UA_WriterGroup_setEncryptionKeys(psm, wg, securityTokenId, signingKey,
                                                encryptingKey, keyNonce);

    UA_ReaderGroup *rg = UA_ReaderGroup_find(psm, PubSubGroupId);
    if(rg)
        return UA_ReaderGroup_setEncryptionKeys(psm, rg, securityTokenId, signingKey,
                                                encryptingKey, keyNonce);

    return UA_STATUSCODE_BADNOTFOUND;
}

static UA_StatusCode
setPubSubGroupEncryptingKeyForMatchingSecurityGroupId(UA_PubSubManager *psm,
                                                      UA_String securityGroupId,
                                                      UA_UInt32 securityTokenId,
                                                      UA_ByteString signingKey,
                                                      UA_ByteString encryptingKey,
                                                      UA_ByteString keyNonce) {
    UA_LOCK_ASSERT(&psm->sc.server->serviceMutex);

    /* Key storage is the same for all reader / writer groups, channel context isn't
     * => Update channelcontext in all Writergroups / ReaderGroups which have the same
     * securityGroupId*/
    UA_StatusCode retval = UA_STATUSCODE_BAD;
    UA_PubSubConnection *c;
    TAILQ_FOREACH(c, &psm->connections, listEntry) {
        /* For each writerGroup in server with matching SecurityGroupId */
        UA_WriterGroup *wg;
        LIST_FOREACH(wg, &c->writerGroups, listEntry) {
            if(UA_String_equal(&wg->config.securityGroupId, &securityGroupId)) {
                retval = UA_WriterGroup_setEncryptionKeys(psm, wg, securityTokenId,
                                                          signingKey, encryptingKey, keyNonce);
                if(retval != UA_STATUSCODE_GOOD)
                    return retval;
            }
        }

        /* For each readerGroup in server with matching SecurityGroupId */
        UA_ReaderGroup *rg;
        LIST_FOREACH(rg, &c->readerGroups, listEntry) {
            if(UA_String_equal(&rg->config.securityGroupId, &securityGroupId)) {
                retval = UA_ReaderGroup_setEncryptionKeys(psm, rg, securityTokenId,
                                                          signingKey, encryptingKey, keyNonce);
                if(retval != UA_STATUSCODE_GOOD)
                    return retval;
            }
        }
    }
    return retval;
}

UA_StatusCode
UA_PubSubKeyStorage_activateKeyToChannelContext(UA_PubSubManager *psm,
                                                UA_NodeId pubSubGroupId,
                                                UA_String securityGroupId) {
    UA_LOCK_ASSERT(&psm->sc.server->serviceMutex);
    if(securityGroupId.data == NULL)
        return UA_STATUSCODE_BADINVALIDARGUMENT;

    UA_PubSubKeyStorage *ks =
        UA_PubSubKeyStorage_find(psm, securityGroupId);
    if(!ks)
        return UA_STATUSCODE_BADNOTFOUND;

    if(!ks->policy && !(ks->keyListSize > 0))
        return UA_STATUSCODE_BADINTERNALERROR;

    UA_UInt32 securityTokenId = ks->currentItem->keyID;

    /*DivideKeys in origin ByteString*/
    UA_ByteString signingKey;
    UA_ByteString encryptKey;
    UA_ByteString keyNonce;
    UA_StatusCode retval = splitCurrentKeyMaterial(ks, &signingKey,
                                                   &encryptKey, &keyNonce);
    if(retval != UA_STATUSCODE_GOOD)
        return retval;

    if(!UA_NodeId_isNull(&pubSubGroupId))
        retval = setPubSubGroupEncryptingKey(psm, pubSubGroupId, securityTokenId,
                                             signingKey, encryptKey, keyNonce);
    else
        retval = setPubSubGroupEncryptingKeyForMatchingSecurityGroupId(
            psm, securityGroupId, securityTokenId, signingKey, encryptKey, keyNonce);

    if(retval != UA_STATUSCODE_GOOD)
        UA_LOG_ERROR(psm->logging, UA_LOGCATEGORY_PUBSUB,
                     "Failed to set Encrypting keys with Error: %s",
                     UA_StatusCode_name(retval));

    return retval;
}

static void
nextGetSecuritykeysCallback(UA_PubSubManager *psm, UA_PubSubKeyStorage *ks) {
    UA_StatusCode retval = UA_STATUSCODE_BAD;
    if(!ks) {
        UA_LOG_ERROR(psm->logging, UA_LOGCATEGORY_SERVER,
                     "GetSecurityKeysCall Failed with error: KeyStorage does not exist "
                     "in the server");
        return;
    }
    retval = getSecurityKeysAndStoreFetchedKeys(psm, ks);
    if(retval != UA_STATUSCODE_GOOD)
        UA_LOG_ERROR(psm->logging, UA_LOGCATEGORY_SERVER,
                     "GetSecurityKeysCall Failed with error: %s ",
                     UA_StatusCode_name(retval));
}

void
UA_PubSubKeyStorage_keyRolloverCallback(UA_PubSubManager *psm, UA_PubSubKeyStorage *ks) {
    /* Callbacks from the EventLoop are initially unlocked */
<<<<<<< HEAD
    UA_LOCK(&psm->sc.server->serviceMutex);

=======
    lockServer(server);
>>>>>>> 4f6d0c98
    UA_StatusCode retval =
        UA_PubSubKeyStorage_addKeyRolloverCallback(psm, ks,
                                                   (UA_Callback)UA_PubSubKeyStorage_keyRolloverCallback,
                                                   ks->keyLifeTime, &ks->callBackId);
    if(retval != UA_STATUSCODE_GOOD) {
        UA_LOG_ERROR(psm->logging, UA_LOGCATEGORY_SERVER,
                     "Failed to update keys for security group id '%S'. Reason: '%s'.",
                     ks->securityGroupID, UA_StatusCode_name(retval));
    }

    if(ks->currentItem != TAILQ_LAST(&ks->keyList, keyListItems)) {
        ks->currentItem = TAILQ_NEXT(ks->currentItem, keyListEntry);
        ks->currentTokenId = ks->currentItem->keyID;
        retval = UA_PubSubKeyStorage_activateKeyToChannelContext(psm, UA_NODEID_NULL,
                                                                 ks->securityGroupID);
        if(retval != UA_STATUSCODE_GOOD) {
            UA_LOG_ERROR(psm->logging, UA_LOGCATEGORY_SERVER,
                         "Failed to update keys for security group id '%S'. Reason: '%s'.",
                         ks->securityGroupID, UA_StatusCode_name(retval));
        }
    } else if(ks->sksConfig.endpointUrl && ks->sksConfig.reqId == 0) {
        /* Publishers using a central SKS shall call GetSecurityKeys at a period
         * of half the KeyLifetime */
        UA_Duration msTimeToNextGetSecurityKeys = ks->keyLifeTime / 2;
        UA_EventLoop *el = psm->sc.server->config.eventLoop;
        retval = el->addTimer(el, (UA_Callback)nextGetSecuritykeysCallback, psm,
                              ks, msTimeToNextGetSecurityKeys, NULL,
                              UA_TIMERPOLICY_ONCE, NULL);
    }
<<<<<<< HEAD
    UA_UNLOCK(&psm->sc.server->serviceMutex);
=======
    unlockServer(server);
}

UA_StatusCode
UA_PubSubKeyStorage_update(UA_Server *server, UA_PubSubKeyStorage *keyStorage,
                           const UA_ByteString *currentKey, UA_UInt32 currentKeyID,
                           const size_t futureKeySize, UA_ByteString *futureKeys,
                           UA_Duration msKeyLifeTime) {
    UA_LOCK_ASSERT(&server->serviceMutex, 1);
    if(!keyStorage)
        return UA_STATUSCODE_BADINVALIDARGUMENT;

    UA_StatusCode retval = UA_STATUSCODE_GOOD;
    UA_PubSubKeyListItem *keyListIterator = NULL;

    if(currentKeyID != 0){
        /* If currentKeyId is known then update keystorage currentItem */
        retval = UA_PubSubKeyStorage_getKeyByKeyID(currentKeyID, keyStorage,
                                                   &keyListIterator);
        if(retval == UA_STATUSCODE_GOOD && keyListIterator) {
            keyStorage->currentItem = keyListIterator;
            /* Add new keys at the end of KeyList */
            retval = UA_PubSubKeyStorage_storeSecurityKeys(server, keyStorage, currentKeyID,
                                                           NULL, futureKeys, futureKeySize,
                                                           msKeyLifeTime);
            if(retval != UA_STATUSCODE_GOOD)
                return retval;
        } else if(retval == UA_STATUSCODE_BADNOTFOUND) {
            /* If the CurrentTokenId is unknown, the existing list shall be
             * discarded and replaced by the fetched list */
            UA_PubSubKeyStorage_clearKeyList(keyStorage);
            retval = UA_PubSubKeyStorage_storeSecurityKeys(server, keyStorage,
                                                           currentKeyID, currentKey, futureKeys,
                                                           futureKeySize, msKeyLifeTime);
            if(retval != UA_STATUSCODE_GOOD)
                return retval;
        }
    }
    return retval;
>>>>>>> 4f6d0c98
}

void
UA_PubSubKeyStorage_detachKeyStorage(UA_PubSubManager *psm, UA_PubSubKeyStorage *ks) {
    UA_LOCK_ASSERT(&psm->sc.server->serviceMutex);
    ks->referenceCount--;
    if(ks->referenceCount == 0) {
        LIST_REMOVE(ks, keyStorageList);
        UA_PubSubKeyStorage_delete(psm, ks);
    }
}

/**
 * @brief It holds the information required in the async callback to
 * GetSecurityKeys method Call.
 */
typedef struct {
    UA_PubSubManager *psm;
    UA_PubSubKeyStorage *ks;
    UA_UInt32 startingTokenId;
    UA_UInt32 requestedKeyCount;
    UA_DelayedCallback dc;
} sksClientContext;

static void sksClientCleanupCb(void *client, void *context);

static void
addDelayedSksClientCleanupCb(UA_Client *client, sksClientContext *context) {
    /* Register at most once */
    if(context->dc.application != NULL)
        return;
    context->dc.application = client;
    context->dc.callback = sksClientCleanupCb;
    context->dc.context = context;
    client->config.eventLoop->addDelayedCallback(client->config.eventLoop, &context->dc);
}

static void
sksClientCleanupCb(void *client, void *context) {
    UA_Client *sksClient = (UA_Client *)client;
    sksClientContext *ctx = (sksClientContext*)context;

    /* we do not want to call state change Callback when cleaning up */
    sksClient->config.stateCallback = NULL;

    if(sksClient->sessionState > UA_SESSIONSTATE_CLOSED &&
       sksClient->channel.state < UA_SECURECHANNELSTATE_CLOSED) {
        sksClient->config.eventLoop->
            addDelayedCallback(sksClient->config.eventLoop, &ctx->dc);
        UA_Client_disconnectAsync(sksClient);
        return;
    }

    if(sksClient->channel.state == UA_SECURECHANNELSTATE_CLOSED) {
        /* We cannot make deep copy of the following pointers because these have
         * internal structures, therefore we do not free them here. These will
         * be freed in UA_PubSubKeyStorage_delete. */
        sksClient->config.securityPolicies = NULL;
        sksClient->config.securityPoliciesSize = 0;
        sksClient->config.authSecurityPolicies = NULL;
        sksClient->config.authSecurityPoliciesSize = 0;
        sksClient->config.certificateVerification.context = NULL;
        sksClient->config.logging = NULL;
        sksClient->config.clientContext = NULL;
        UA_Client_delete(sksClient);
        UA_free(context);
    } else {
        sksClient->config.eventLoop->
            addDelayedCallback(sksClient->config.eventLoop, &ctx->dc);
    }
}

static void
storeFetchedKeys(UA_Client *client, void *userdata, UA_UInt32 requestId,
                 UA_CallResponse *response) {
    sksClientContext *ctx = (sksClientContext *)userdata;
    UA_PubSubKeyStorage *ks = ctx->ks;
    UA_PubSubManager *psm = ctx->psm;
    UA_StatusCode retval = response->responseHeader.serviceResult;

<<<<<<< HEAD
    UA_LOCK(&psm->sc.server->serviceMutex);
=======
    lockServer(server);
>>>>>>> 4f6d0c98
    /* check if the call to getSecurityKeys was a success */
    if(response->resultsSize != 0)
        retval = response->results->statusCode;
    if(retval != UA_STATUSCODE_GOOD) {
         UA_LOG_ERROR(psm->logging, UA_LOGCATEGORY_SERVER,
                     "SKS Client: Failed to call GetSecurityKeys on SKS server with error: %s ",
                     UA_StatusCode_name(retval));
        goto cleanup;
    }

    UA_String *securityPolicyUri = (UA_String *)response->results->outputArguments[0].data;
    UA_UInt32 firstTokenId = *(UA_UInt32 *)response->results->outputArguments[1].data;
    UA_ByteString *keys = (UA_ByteString *)response->results->outputArguments[2].data;
    UA_ByteString *currentKey = &keys[0];
    UA_UInt32 currentKeyCount = 1;
    UA_ByteString *futureKeys = &keys[currentKeyCount];
    size_t futureKeySize = response->results->outputArguments[2].arrayLength - currentKeyCount;
    UA_Duration msKeyLifeTime = *(UA_Duration *)response->results->outputArguments[4].data;

    if(!UA_String_equal(securityPolicyUri, &ks->policy->policyUri)) {
        retval = UA_STATUSCODE_BADSECURITYPOLICYREJECTED;
        goto cleanup;
    }

    UA_PubSubKeyListItem *current = UA_PubSubKeyStorage_getKeyByKeyId(ks, firstTokenId);
    if(!current) {
        UA_PubSubKeyStorage_clearKeyList(ks);
        retval |= (UA_PubSubKeyStorage_push(ks, currentKey, firstTokenId)) ?
            UA_STATUSCODE_GOOD : UA_STATUSCODE_BADOUTOFMEMORY;
    }
    UA_PubSubKeyStorage_setCurrentKey(ks, firstTokenId);
    retval |= UA_PubSubKeyStorage_addSecurityKeys(ks, futureKeySize, futureKeys, firstTokenId);
    ks->keyLifeTime = msKeyLifeTime;
    if(retval != UA_STATUSCODE_GOOD)
        goto cleanup;

    /* After a new batch of keys is fetched from SKS server, the key storage is
     * updated with new keys and new keylifetime. Also the remaining time for
     * current keyRollover is also returned. When setting a new keyRollover
     * callback, the previous callback must be removed so that the keyRollover
     * does not happen twice */
    if(ks->callBackId != 0) {
        psm->sc.server->config.eventLoop->removeTimer(psm->sc.server->config.eventLoop,
                                                      ks->callBackId);
        ks->callBackId = 0;
    }

    UA_Duration msTimeToNextKey =
        *(UA_Duration *)response->results->outputArguments[3].data;
    if(!(msTimeToNextKey > 0))
        msTimeToNextKey = ks->keyLifeTime;
    retval = UA_PubSubKeyStorage_addKeyRolloverCallback(
        psm, ks, (UA_Callback)UA_PubSubKeyStorage_keyRolloverCallback,
        msTimeToNextKey, &ks->callBackId);

cleanup:
    if(retval != UA_STATUSCODE_GOOD) {
        UA_LOG_ERROR(psm->logging, UA_LOGCATEGORY_PUBSUB,
                     "Failed to store the fetched keys from SKS server with error: %s",
                     UA_StatusCode_name(retval));
    }

    /* Call user callback to notify about the status */
    if(ks->sksConfig.userNotifyCallback)
        ks->sksConfig.userNotifyCallback(psm->sc.server, retval, ks->sksConfig.context);
    ks->sksConfig.reqId = 0;
    UA_Client_disconnectAsync(client);
    addDelayedSksClientCleanupCb(client, ctx);

    unlockServer(server);
}

static UA_StatusCode
callGetSecurityKeysMethod(UA_Client *client) {

    sksClientContext *ctx = (sksClientContext *)client->config.clientContext;

    UA_Variant inputArguments[3];
    UA_Variant_setScalar(&inputArguments[0], &ctx->ks->securityGroupID,
                         &UA_TYPES[UA_TYPES_STRING]);
    UA_Variant_setScalar(&inputArguments[1], &ctx->startingTokenId,
                         &UA_TYPES[UA_TYPES_UINT32]);
    UA_Variant_setScalar(&inputArguments[2], &ctx->requestedKeyCount,
                         &UA_TYPES[UA_TYPES_UINT32]);

    UA_NodeId objectId = UA_NODEID_NUMERIC(0, UA_NS0ID_PUBLISHSUBSCRIBE);
    UA_NodeId methodId = UA_NODEID_NUMERIC(0, UA_NS0ID_PUBLISHSUBSCRIBE_GETSECURITYKEYS);
    size_t inputArgumentsSize = 3;

    UA_StatusCode retval = UA_Client_call_async(
        client, objectId, methodId, inputArgumentsSize, inputArguments, storeFetchedKeys,
        (void *)ctx, &ctx->ks->sksConfig.reqId);
    return retval;
}

static void
onConnect(UA_Client *client, UA_SecureChannelState channelState,
          UA_SessionState sessionState, UA_StatusCode connectStatus) {
    UA_Boolean triggerSKSCleanup = false;
    if(connectStatus != UA_STATUSCODE_GOOD &&
       connectStatus != UA_STATUSCODE_BADNOTCONNECTED &&
       sessionState != UA_SESSIONSTATE_ACTIVATED) {
        UA_LOG_ERROR(client->config.logging, UA_LOGCATEGORY_CLIENT,
                     "SKS Client: Failed to connect SKS server with error: %s ",
                     UA_StatusCode_name(connectStatus));
        triggerSKSCleanup = true;
    }
    if(connectStatus == UA_STATUSCODE_GOOD && sessionState == UA_SESSIONSTATE_ACTIVATED) {
        connectStatus = callGetSecurityKeysMethod(client);
        if(connectStatus != UA_STATUSCODE_GOOD) {
            UA_LOG_ERROR(client->config.logging, UA_LOGCATEGORY_SERVER,
                         "SKS Client: Failed to call GetSecurityKeys on SKS server with "
                         "error: %s ",
                         UA_StatusCode_name(connectStatus));
            triggerSKSCleanup = true;
        }
    }
    if(triggerSKSCleanup) {
        /* call user callback to notify about the status */
        sksClientContext *ctx = (sksClientContext *)client->config.clientContext;
        UA_PubSubKeyStorage *ks = ctx->ks;
        if(ks->sksConfig.userNotifyCallback)
            ks->sksConfig.userNotifyCallback(ctx->psm->sc.server, connectStatus,
                                             ks->sksConfig.context);
        UA_Client_disconnectAsync(client);
        addDelayedSksClientCleanupCb(client, ctx);
    }
}

static void
setServerEventloopOnSksClient(UA_ClientConfig *cc, UA_EventLoop *externalEventloop) {
    UA_assert(externalEventloop != NULL);
    cc->eventLoop = externalEventloop;
    cc->externalEventLoop = true;
}

UA_StatusCode
getSecurityKeysAndStoreFetchedKeys(UA_PubSubManager *psm, UA_PubSubKeyStorage *ks) {
    UA_StatusCode retval = UA_STATUSCODE_BAD;
    UA_UInt32 startingTokenId = UA_REQ_CURRENT_TOKEN;
    UA_UInt32 requestKeyCount = UA_UINT32_MAX;

    if(ks->sksConfig.reqId != 0) {
        UA_LOG_INFO(psm->logging, UA_LOGCATEGORY_PUBSUB,
                    "SKS Client: SKS Pull request in process ");
        return UA_STATUSCODE_GOOD;
    }

    UA_ClientConfig cc;
    memset(&cc, 0, sizeof(UA_ClientConfig));

    /* over write the client config with user specified SKS config */
    retval = UA_ClientConfig_copy(&ks->sksConfig.clientConfig, &cc);
    if(retval != UA_STATUSCODE_GOOD)
        return retval;

    setServerEventloopOnSksClient(&cc, psm->sc.server->config.eventLoop);

    /* this is cleanedup in sksClientCleanupCb */
    sksClientContext *ctx   = (sksClientContext *)UA_calloc(1, sizeof(sksClientContext));
    if(!ctx)
         return UA_STATUSCODE_BADOUTOFMEMORY;
    ctx->ks = ks;
    ctx->psm = psm;
    ctx->startingTokenId = startingTokenId;
    ctx->requestedKeyCount = requestKeyCount;
    cc.clientContext = ctx;

    UA_Client *client = UA_Client_newWithConfig(&cc);
    if(!client)
        return retval;
    /* connect to sks server */
    retval = UA_Client_connectAsync(client, ks->sksConfig.endpointUrl);
    if(retval != UA_STATUSCODE_GOOD) {
        UA_LOG_ERROR(client->config.logging, UA_LOGCATEGORY_CLIENT,
                     "Failed to connect SKS server with error: %s ",
                     UA_StatusCode_name(retval));
        /* Make sure the client channel state is closed and not fresh,
         * otherwise, eventloop will keep waiting for the client status to go
         * from Fresh to closed in UA_Client_delete*/
        client->channel.state = UA_SECURECHANNELSTATE_CLOSED;
        /* this client instance will be cleared in the next event loop
         * iteration */
        addDelayedSksClientCleanupCb(client, ctx);
        return retval;
    }

    /* add user specified callback, if the client is properly configured. */
    client->config.stateCallback = onConnect;

    return retval;
}

UA_StatusCode
UA_Server_setSksClient(UA_Server *server, UA_String securityGroupId,
                       UA_ClientConfig *clientConfig, const char *endpointUrl,
                       UA_Server_sksPullRequestCallback callback, void *context) {
    if(!server || !clientConfig || !endpointUrl)
        return UA_STATUSCODE_BADINVALIDARGUMENT;

    UA_StatusCode retval = UA_STATUSCODE_BADNOTFOUND;
<<<<<<< HEAD
    UA_LOCK(&server->serviceMutex);
    UA_PubSubManager *psm = getPSM(server);
    UA_PubSubKeyStorage *ks = UA_PubSubKeyStorage_find(psm, securityGroupId);
=======
    lockServer(server);
    UA_PubSubKeyStorage *ks = UA_PubSubKeyStorage_findKeyStorage(server, securityGroupId);
>>>>>>> 4f6d0c98
    if(!ks) {
        unlockServer(server);
        return retval;
    }

    UA_ClientConfig_copy(clientConfig, &ks->sksConfig.clientConfig);
    /*Clear the content of original config, so that no body can access the original config */
    clientConfig->authSecurityPolicies = NULL;
    clientConfig->certificateVerification.context = NULL;
    clientConfig->eventLoop = NULL;
    clientConfig->logging = NULL;
    clientConfig->securityPolicies = NULL;
    UA_ClientConfig_clear(clientConfig);

    ks->sksConfig.endpointUrl = endpointUrl;
    ks->sksConfig.userNotifyCallback = callback;
    ks->sksConfig.context = context;
    /* if keys are not previously fetched, then first call GetSecurityKeys*/
    if(ks->keyListSize == 0) {
        retval = getSecurityKeysAndStoreFetchedKeys(psm, ks);
    }
    unlockServer(server);
    return retval;
}

#endif<|MERGE_RESOLUTION|>--- conflicted
+++ resolved
@@ -333,12 +333,8 @@
 void
 UA_PubSubKeyStorage_keyRolloverCallback(UA_PubSubManager *psm, UA_PubSubKeyStorage *ks) {
     /* Callbacks from the EventLoop are initially unlocked */
-<<<<<<< HEAD
     UA_LOCK(&psm->sc.server->serviceMutex);
 
-=======
-    lockServer(server);
->>>>>>> 4f6d0c98
     UA_StatusCode retval =
         UA_PubSubKeyStorage_addKeyRolloverCallback(psm, ks,
                                                    (UA_Callback)UA_PubSubKeyStorage_keyRolloverCallback,
@@ -368,49 +364,7 @@
                               ks, msTimeToNextGetSecurityKeys, NULL,
                               UA_TIMERPOLICY_ONCE, NULL);
     }
-<<<<<<< HEAD
     UA_UNLOCK(&psm->sc.server->serviceMutex);
-=======
-    unlockServer(server);
-}
-
-UA_StatusCode
-UA_PubSubKeyStorage_update(UA_Server *server, UA_PubSubKeyStorage *keyStorage,
-                           const UA_ByteString *currentKey, UA_UInt32 currentKeyID,
-                           const size_t futureKeySize, UA_ByteString *futureKeys,
-                           UA_Duration msKeyLifeTime) {
-    UA_LOCK_ASSERT(&server->serviceMutex, 1);
-    if(!keyStorage)
-        return UA_STATUSCODE_BADINVALIDARGUMENT;
-
-    UA_StatusCode retval = UA_STATUSCODE_GOOD;
-    UA_PubSubKeyListItem *keyListIterator = NULL;
-
-    if(currentKeyID != 0){
-        /* If currentKeyId is known then update keystorage currentItem */
-        retval = UA_PubSubKeyStorage_getKeyByKeyID(currentKeyID, keyStorage,
-                                                   &keyListIterator);
-        if(retval == UA_STATUSCODE_GOOD && keyListIterator) {
-            keyStorage->currentItem = keyListIterator;
-            /* Add new keys at the end of KeyList */
-            retval = UA_PubSubKeyStorage_storeSecurityKeys(server, keyStorage, currentKeyID,
-                                                           NULL, futureKeys, futureKeySize,
-                                                           msKeyLifeTime);
-            if(retval != UA_STATUSCODE_GOOD)
-                return retval;
-        } else if(retval == UA_STATUSCODE_BADNOTFOUND) {
-            /* If the CurrentTokenId is unknown, the existing list shall be
-             * discarded and replaced by the fetched list */
-            UA_PubSubKeyStorage_clearKeyList(keyStorage);
-            retval = UA_PubSubKeyStorage_storeSecurityKeys(server, keyStorage,
-                                                           currentKeyID, currentKey, futureKeys,
-                                                           futureKeySize, msKeyLifeTime);
-            if(retval != UA_STATUSCODE_GOOD)
-                return retval;
-        }
-    }
-    return retval;
->>>>>>> 4f6d0c98
 }
 
 void
@@ -491,11 +445,7 @@
     UA_PubSubManager *psm = ctx->psm;
     UA_StatusCode retval = response->responseHeader.serviceResult;
 
-<<<<<<< HEAD
     UA_LOCK(&psm->sc.server->serviceMutex);
-=======
-    lockServer(server);
->>>>>>> 4f6d0c98
     /* check if the call to getSecurityKeys was a success */
     if(response->resultsSize != 0)
         retval = response->results->statusCode;
@@ -697,14 +647,9 @@
         return UA_STATUSCODE_BADINVALIDARGUMENT;
 
     UA_StatusCode retval = UA_STATUSCODE_BADNOTFOUND;
-<<<<<<< HEAD
     UA_LOCK(&server->serviceMutex);
     UA_PubSubManager *psm = getPSM(server);
     UA_PubSubKeyStorage *ks = UA_PubSubKeyStorage_find(psm, securityGroupId);
-=======
-    lockServer(server);
-    UA_PubSubKeyStorage *ks = UA_PubSubKeyStorage_findKeyStorage(server, securityGroupId);
->>>>>>> 4f6d0c98
     if(!ks) {
         unlockServer(server);
         return retval;
