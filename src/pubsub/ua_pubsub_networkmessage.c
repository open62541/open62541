/* This Source Code Form is subject to the terms of the Mozilla Public
 * License, v. 2.0. If a copy of the MPL was not distributed with this
 * file, You can obtain one at http://mozilla.org/MPL/2.0/.
 *
 * Copyright (c) 2017 - 2018 Fraunhofer IOSB (Author: Tino Bischoff)
 * Copyright (c) 2019 Fraunhofer IOSB (Author: Andreas Ebner)
 */

#include <open62541/types_generated_handling.h>

#include "ua_util_internal.h"
#include "ua_types_encoding_binary.h"
#include "ua_pubsub_networkmessage.h"

#ifdef UA_ENABLE_PUBSUB /* conditional compilation */

const UA_Byte NM_VERSION_MASK = 15;
const UA_Byte NM_PUBLISHER_ID_ENABLED_MASK = 16;
const UA_Byte NM_GROUP_HEADER_ENABLED_MASK = 32;
const UA_Byte NM_PAYLOAD_HEADER_ENABLED_MASK = 64;
const UA_Byte NM_EXTENDEDFLAGS1_ENABLED_MASK = 128;
const UA_Byte NM_PUBLISHER_ID_MASK = 7;
const UA_Byte NM_DATASET_CLASSID_ENABLED_MASK = 8;
const UA_Byte NM_SECURITY_ENABLED_MASK = 16;
const UA_Byte NM_TIMESTAMP_ENABLED_MASK = 32;
const UA_Byte NM_PICOSECONDS_ENABLED_MASK = 64;
const UA_Byte NM_EXTENDEDFLAGS2_ENABLED_MASK = 128;
const UA_Byte NM_NETWORK_MSG_TYPE_MASK = 28;
const UA_Byte NM_CHUNK_MESSAGE_MASK = 1;
const UA_Byte NM_PROMOTEDFIELDS_ENABLED_MASK = 2;
const UA_Byte GROUP_HEADER_WRITER_GROUPID_ENABLED = 1;
const UA_Byte GROUP_HEADER_GROUP_VERSION_ENABLED = 2;
const UA_Byte GROUP_HEADER_NM_NUMBER_ENABLED = 4;
const UA_Byte GROUP_HEADER_SEQUENCE_NUMBER_ENABLED = 8;
const UA_Byte SECURITY_HEADER_NM_SIGNED = 1;
const UA_Byte SECURITY_HEADER_NM_ENCRYPTED = 2;
const UA_Byte SECURITY_HEADER_SEC_FOOTER_ENABLED = 4;
const UA_Byte SECURITY_HEADER_FORCE_KEY_RESET = 8;
const UA_Byte DS_MESSAGEHEADER_DS_MSG_VALID = 1;
const UA_Byte DS_MESSAGEHEADER_FIELD_ENCODING_MASK = 6;
const UA_Byte DS_MESSAGEHEADER_SEQ_NR_ENABLED_MASK = 8;
const UA_Byte DS_MESSAGEHEADER_STATUS_ENABLED_MASK = 16;
const UA_Byte DS_MESSAGEHEADER_CONFIGMAJORVERSION_ENABLED_MASK = 32;
const UA_Byte DS_MESSAGEHEADER_CONFIGMINORVERSION_ENABLED_MASK = 64;
const UA_Byte DS_MESSAGEHEADER_FLAGS2_ENABLED_MASK = 128;
const UA_Byte DS_MESSAGEHEADER_DS_MESSAGE_TYPE_MASK = 15;
const UA_Byte DS_MESSAGEHEADER_TIMESTAMP_ENABLED_MASK = 16;
const UA_Byte DS_MESSAGEHEADER_PICOSECONDS_INCLUDED_MASK = 32;
const UA_Byte NM_SHIFT_LEN = 2;
const UA_Byte DS_MH_SHIFT_LEN = 1;

static UA_Boolean UA_NetworkMessage_ExtendedFlags1Enabled(const UA_NetworkMessage* src);
static UA_Boolean UA_NetworkMessage_ExtendedFlags2Enabled(const UA_NetworkMessage* src);
static UA_Boolean UA_DataSetMessageHeader_DataSetFlags2Enabled(const UA_DataSetMessageHeader* src);

UA_StatusCode
UA_NetworkMessage_updateBufferedMessage(UA_NetworkMessageOffsetBuffer *buffer){
    UA_StatusCode rv = UA_STATUSCODE_GOOD;
    for(size_t i = 0; i < buffer->offsetsSize; ++i) {
        UA_NetworkMessageOffset *nmo = &buffer->offsets[i];
        const UA_Byte *bufEnd = &buffer->buffer.data[buffer->buffer.length];
        UA_Byte *bufPos = &buffer->buffer.data[nmo->offset];
        switch(nmo->contentType) {
            case UA_PUBSUB_OFFSETTYPE_DATASETMESSAGE_SEQUENCENUMBER:
            case UA_PUBSUB_OFFSETTYPE_NETWORKMESSAGE_SEQUENCENUMBER:
                rv = UA_UInt16_encodeBinary((UA_UInt16 *)nmo->offsetData.value.value->value.data, &bufPos, bufEnd);
                if(*((UA_UInt16 *)nmo->offsetData.value.value->value.data) < UA_UINT16_MAX){
                    (*((UA_UInt16 *)nmo->offsetData.value.value->value.data))++;
                } else {
                    (*((UA_UInt16 *)nmo->offsetData.value.value->value.data)) = 0;
                }
                break;
            case UA_PUBSUB_OFFSETTYPE_PAYLOAD_DATAVALUE:
                rv = UA_DataValue_encodeBinary(nmo->offsetData.value.value,
                                               &bufPos, bufEnd);
                break;
            case UA_PUBSUB_OFFSETTYPE_PAYLOAD_VARIANT:
                rv = UA_Variant_encodeBinary(&nmo->offsetData.value.value->value,
                                             &bufPos, bufEnd);
                break;
            case UA_PUBSUB_OFFSETTYPE_PAYLOAD_RAW:
                rv = UA_encodeBinaryInternal(nmo->offsetData.value.value->value.data,
                                             nmo->offsetData.value.value->value.type,
                                             &bufPos, &bufEnd, NULL, NULL);
                break;
            case UA_PUBSUB_OFFSETTYPE_NETWORKMESSAGE_FIELDENCDODING:
                break;
            default:
                return UA_STATUSCODE_BADNOTSUPPORTED;
        }
    }
    return rv;
}

UA_StatusCode
UA_NetworkMessage_updateBufferedNwMessage(UA_NetworkMessageOffsetBuffer *buffer,
                                          const UA_ByteString *src, size_t *bufferPosition){
    UA_StatusCode rv = UA_STATUSCODE_GOOD;
    size_t payloadCounter = 0;
    size_t offset = 0;
    UA_DataSetMessage* dsm = buffer->nm->payload.dataSetPayload.dataSetMessages; //Considering one DSM in RT TODO: Clarify multiple DSM
    UA_DataSetMessageHeader header;
    size_t smallestRawOffset = UA_UINT32_MAX;

    for (size_t i = 0; i < buffer->offsetsSize; ++i) {
        offset = buffer->offsets[i].offset + *bufferPosition;
        switch (buffer->offsets[i].contentType) {
        case UA_PUBSUB_OFFSETTYPE_NETWORKMESSAGE_FIELDENCDODING:
            rv = UA_DataSetMessageHeader_decodeBinary(src, &offset, &header);
            if(rv != UA_STATUSCODE_GOOD)
                return rv;
            break;
        case UA_PUBSUB_OFFSETTYPE_PUBLISHERID:
            switch (buffer->nm->publisherIdType) {
            case UA_PUBLISHERIDTYPE_BYTE:
                rv = UA_Byte_decodeBinary(src, &offset, &(buffer->nm->publisherId.byte));
                break;
            case UA_PUBLISHERIDTYPE_UINT16:
                rv = UA_UInt16_decodeBinary(src, &offset, &(buffer->nm->publisherId.uint16));
                break;
            case UA_PUBLISHERIDTYPE_UINT32:
                rv = UA_UInt32_decodeBinary(src, &offset, &(buffer->nm->publisherId.uint32));
                break;
            case UA_PUBLISHERIDTYPE_UINT64:
                rv = UA_UInt64_decodeBinary(src, &offset, &(buffer->nm->publisherId.uint64));
                break;
            default:
                // UA_PUBLISHERIDTYPE_STRING is not supported because of UA_PUBSUB_RT_FIXED_SIZE
                return UA_STATUSCODE_BADNOTSUPPORTED;
            }
            break;
        case UA_PUBSUB_OFFSETTYPE_WRITERGROUPID:
            rv = UA_UInt16_decodeBinary(src, &offset, &buffer->nm->groupHeader.writerGroupId);
            UA_CHECK_STATUS(rv, return rv);
            break;
        case UA_PUBSUB_OFFSETTYPE_DATASETWRITERID:
            rv = UA_UInt16_decodeBinary(src, &offset,
                                        &buffer->nm->payloadHeader.dataSetPayloadHeader.dataSetWriterIds[0]); /* TODO */
            UA_CHECK_STATUS(rv, return rv);
            break;
        case UA_PUBSUB_OFFSETTYPE_NETWORKMESSAGE_SEQUENCENUMBER:
            rv = UA_UInt16_decodeBinary(src, &offset, &buffer->nm->groupHeader.sequenceNumber);
            UA_CHECK_STATUS(rv, return rv);
            break;
        case UA_PUBSUB_OFFSETTYPE_DATASETMESSAGE_SEQUENCENUMBER:
            rv = UA_UInt16_decodeBinary(src, &offset, &(dsm->header.dataSetMessageSequenceNr));
            UA_CHECK_STATUS(rv, return rv);
            break;
        case UA_PUBSUB_OFFSETTYPE_PAYLOAD_DATAVALUE:
            rv = UA_DataValue_decodeBinary(src, &offset,
                                           &(dsm->data.keyFrameData.dataSetFields[payloadCounter]));
            UA_CHECK_STATUS(rv, return rv);
            payloadCounter++;
            break;
        case UA_PUBSUB_OFFSETTYPE_PAYLOAD_VARIANT:
            rv = UA_Variant_decodeBinary(src, &offset,
                                         &dsm->data.keyFrameData.dataSetFields[payloadCounter].value);
            UA_CHECK_STATUS(rv, return rv);
            dsm->data.keyFrameData.dataSetFields[payloadCounter].hasValue = true;
            payloadCounter++;
            break;
        case UA_PUBSUB_OFFSETTYPE_PAYLOAD_RAW:
            /* We need only the start address of the raw fields */
            if (smallestRawOffset > offset){
                smallestRawOffset = offset;
                dsm->data.keyFrameData.rawFields.data = &src->data[offset];
                dsm->data.keyFrameData.rawFields.length = buffer->rawMessageLength;
            }
            payloadCounter++;
            break;
        default:
            return UA_STATUSCODE_BADNOTSUPPORTED;
        }
    }
    //check if the frame is of type "raw" payload
    if(smallestRawOffset != UA_UINT32_MAX){
        *bufferPosition = smallestRawOffset + buffer->rawMessageLength;
    } else {
        *bufferPosition = offset;
    }

    return rv;
}

static
UA_StatusCode
UA_NetworkMessageHeader_encodeBinary(const UA_NetworkMessage *src, UA_Byte **bufPos,
                                     const UA_Byte *bufEnd) {

    /* UADPVersion + UADP Flags */
    UA_Byte v = src->version;
    if(src->publisherIdEnabled)
        v |= NM_PUBLISHER_ID_ENABLED_MASK;

    if(src->groupHeaderEnabled)
        v |= NM_GROUP_HEADER_ENABLED_MASK;

    if(src->payloadHeaderEnabled)
        v |= NM_PAYLOAD_HEADER_ENABLED_MASK;

    if(UA_NetworkMessage_ExtendedFlags1Enabled(src))
        v |= NM_EXTENDEDFLAGS1_ENABLED_MASK;

    UA_StatusCode rv = UA_Byte_encodeBinary(&v, bufPos, bufEnd);
    UA_CHECK_STATUS(rv, return rv);
    // ExtendedFlags1
    if(UA_NetworkMessage_ExtendedFlags1Enabled(src)) {
        v = (UA_Byte)src->publisherIdType;

        if(src->dataSetClassIdEnabled)
            v |= NM_DATASET_CLASSID_ENABLED_MASK;

        if(src->securityEnabled)
            v |= NM_SECURITY_ENABLED_MASK;

        if(src->timestampEnabled)
            v |= NM_TIMESTAMP_ENABLED_MASK;

        if(src->picosecondsEnabled)
            v |= NM_PICOSECONDS_ENABLED_MASK;

        if(UA_NetworkMessage_ExtendedFlags2Enabled(src))
            v |= NM_EXTENDEDFLAGS2_ENABLED_MASK;

        rv = UA_Byte_encodeBinary(&v, bufPos, bufEnd);
        UA_CHECK_STATUS(rv, return rv);

        // ExtendedFlags2
        if(UA_NetworkMessage_ExtendedFlags2Enabled(src)) {
            v = (UA_Byte)src->networkMessageType;
            // shift left 2 bit
            v = (UA_Byte) (v << NM_SHIFT_LEN);

            if(src->chunkMessage)
                v |= NM_CHUNK_MESSAGE_MASK;

            if(src->promotedFieldsEnabled)
                v |= NM_PROMOTEDFIELDS_ENABLED_MASK;

            rv = UA_Byte_encodeBinary(&v, bufPos, bufEnd);
            UA_CHECK_STATUS(rv, return rv);
        }
    }

    // PublisherId
    if(src->publisherIdEnabled) {
        switch (src->publisherIdType) {
        case UA_PUBLISHERIDTYPE_BYTE:
            rv = UA_Byte_encodeBinary(&(src->publisherId.byte), bufPos, bufEnd);
            break;

        case UA_PUBLISHERIDTYPE_UINT16:
            rv = UA_UInt16_encodeBinary(&(src->publisherId.uint16), bufPos, bufEnd);
            break;

        case UA_PUBLISHERIDTYPE_UINT32:
            rv = UA_UInt32_encodeBinary(&(src->publisherId.uint32), bufPos, bufEnd);
            break;

        case UA_PUBLISHERIDTYPE_UINT64:
            rv = UA_UInt64_encodeBinary(&(src->publisherId.uint64), bufPos, bufEnd);
            break;

        case UA_PUBLISHERIDTYPE_STRING:
            rv = UA_String_encodeBinary(&(src->publisherId.string), bufPos, bufEnd);
            break;

        default:
            rv = UA_STATUSCODE_BADINTERNALERROR;
            break;
        }
        UA_CHECK_STATUS(rv, return rv);
    }

    // DataSetClassId
    if(src->dataSetClassIdEnabled) {
        rv = UA_Guid_encodeBinary(&(src->dataSetClassId), bufPos, bufEnd);
        UA_CHECK_STATUS(rv, return rv);
    }
    return UA_STATUSCODE_GOOD;
}

static
UA_StatusCode
UA_GroupHeader_encodeBinary(const UA_NetworkMessage* src, UA_Byte **bufPos,
                               const UA_Byte *bufEnd) {

    UA_Byte v = 0;

    if(src->groupHeader.writerGroupIdEnabled)
        v |= GROUP_HEADER_WRITER_GROUPID_ENABLED;

    if(src->groupHeader.groupVersionEnabled)
        v |= GROUP_HEADER_GROUP_VERSION_ENABLED;

    if(src->groupHeader.networkMessageNumberEnabled)
        v |= GROUP_HEADER_NM_NUMBER_ENABLED;

    if(src->groupHeader.sequenceNumberEnabled)
        v |= GROUP_HEADER_SEQUENCE_NUMBER_ENABLED;

    UA_StatusCode rv = UA_Byte_encodeBinary(&v, bufPos, bufEnd);
    UA_CHECK_STATUS(rv, return rv);

    if(src->groupHeader.writerGroupIdEnabled) {
        rv = UA_UInt16_encodeBinary(&(src->groupHeader.writerGroupId), bufPos, bufEnd);
        UA_CHECK_STATUS(rv, return rv);
    }

    if(src->groupHeader.groupVersionEnabled) {
        rv = UA_UInt32_encodeBinary(&(src->groupHeader.groupVersion), bufPos, bufEnd);
        UA_CHECK_STATUS(rv, return rv);
    }

    if(src->groupHeader.networkMessageNumberEnabled) {
        rv = UA_UInt16_encodeBinary(&(src->groupHeader.networkMessageNumber), bufPos, bufEnd);
        UA_CHECK_STATUS(rv, return rv);
    }

    if(src->groupHeader.sequenceNumberEnabled) {
        rv = UA_UInt16_encodeBinary(&(src->groupHeader.sequenceNumber), bufPos, bufEnd);
        UA_CHECK_STATUS(rv, return rv);
    }
    return UA_STATUSCODE_GOOD;
}

static
UA_StatusCode
UA_PayloadHeader_encodeBinary(const UA_NetworkMessage* src, UA_Byte **bufPos,
                               const UA_Byte *bufEnd) {

    if(src->networkMessageType != UA_NETWORKMESSAGE_DATASET)
        return UA_STATUSCODE_BADNOTIMPLEMENTED;

    UA_StatusCode rv = UA_Byte_encodeBinary(&(src->payloadHeader.dataSetPayloadHeader.count), bufPos, bufEnd);
    UA_CHECK_STATUS(rv, return rv);

    if(src->payloadHeader.dataSetPayloadHeader.dataSetWriterIds == NULL)
        return UA_STATUSCODE_BADENCODINGERROR;

    for(UA_Byte i = 0; i < src->payloadHeader.dataSetPayloadHeader.count; i++) {
        rv = UA_UInt16_encodeBinary(&(src->payloadHeader.dataSetPayloadHeader.dataSetWriterIds[i]),
                                    bufPos, bufEnd);
        UA_CHECK_STATUS(rv, return rv);
    }
    return UA_STATUSCODE_GOOD;
}

static
UA_StatusCode
UA_ExtendedNetworkMessageHeader_encodeBinary(const UA_NetworkMessage* src, UA_Byte **bufPos,
                                             const UA_Byte *bufEnd) {

    UA_StatusCode rv = UA_STATUSCODE_GOOD;
    // Timestamp
    if(src->timestampEnabled)
        rv = UA_DateTime_encodeBinary(&(src->timestamp), bufPos, bufEnd);

    UA_CHECK_STATUS(rv, return rv);
    // Picoseconds
    if(src->picosecondsEnabled)
        rv = UA_UInt16_encodeBinary(&(src->picoseconds), bufPos, bufEnd);

    UA_CHECK_STATUS(rv, return rv);
    // PromotedFields
    if(src->promotedFieldsEnabled) {
        /* Size (calculate & encode) */
        UA_UInt16 pfSize = 0;
        for(UA_UInt16 i = 0; i < src->promotedFieldsSize; i++)
            pfSize = (UA_UInt16) (pfSize + UA_Variant_calcSizeBinary(&src->promotedFields[i]));
        rv |= UA_UInt16_encodeBinary(&pfSize, bufPos, bufEnd);
        UA_CHECK_STATUS(rv, return rv);

        for (UA_UInt16 i = 0; i < src->promotedFieldsSize; i++)
            rv |= UA_Variant_encodeBinary(&(src->promotedFields[i]), bufPos, bufEnd);
        UA_CHECK_STATUS(rv, return rv);
    }
    return UA_STATUSCODE_GOOD;
}

static
UA_StatusCode
UA_SecurityHeader_encodeBinary(const UA_NetworkMessage* src, UA_Byte **bufPos,
                               const UA_Byte *bufEnd) {
    // SecurityFlags
    UA_Byte v = 0;
    if(src->securityHeader.networkMessageSigned)
        v |= SECURITY_HEADER_NM_SIGNED;

    if(src->securityHeader.networkMessageEncrypted)
        v |= SECURITY_HEADER_NM_ENCRYPTED;

    if(src->securityHeader.securityFooterEnabled)
        v |= SECURITY_HEADER_SEC_FOOTER_ENABLED;

    if(src->securityHeader.forceKeyReset)
        v |= SECURITY_HEADER_FORCE_KEY_RESET;

    UA_StatusCode rv = UA_Byte_encodeBinary(&v, bufPos, bufEnd);
    UA_CHECK_STATUS(rv, return rv);
    // SecurityTokenId
    rv = UA_UInt32_encodeBinary(&src->securityHeader.securityTokenId, bufPos, bufEnd);
    UA_CHECK_STATUS(rv, return rv);

    // NonceLength
    UA_Byte nonceLength = (UA_Byte)src->securityHeader.messageNonceSize;
    rv = UA_Byte_encodeBinary(&nonceLength, bufPos, bufEnd);
    UA_CHECK_STATUS(rv, return rv);

    // MessageNonce
    for(size_t i = 0; i < src->securityHeader.messageNonceSize; i++) {
        rv = UA_Byte_encodeBinary(&src->securityHeader.messageNonce[i],
                                  bufPos, bufEnd);
        UA_CHECK_STATUS(rv, return rv);
    }

    // SecurityFooterSize
    if(src->securityHeader.securityFooterEnabled) {
        rv = UA_UInt16_encodeBinary(&src->securityHeader.securityFooterSize,
                                    bufPos, bufEnd);
        UA_CHECK_STATUS(rv, return rv);
    }

    return UA_STATUSCODE_GOOD;
}

UA_StatusCode
UA_NetworkMessage_encodeHeaders(const UA_NetworkMessage* src, UA_Byte **bufPos,
                               const UA_Byte *bufEnd) {

    UA_StatusCode rv = UA_NetworkMessageHeader_encodeBinary(src, bufPos, bufEnd);
    UA_CHECK_STATUS(rv, return rv);
    // Group Header
    if(src->groupHeaderEnabled) {
        rv = UA_GroupHeader_encodeBinary(src, bufPos, bufEnd);
        UA_CHECK_STATUS(rv, return rv);
    }

    // Payload Header
    if(src->payloadHeaderEnabled) {
        rv = UA_PayloadHeader_encodeBinary(src, bufPos, bufEnd);
        UA_CHECK_STATUS(rv, return rv);
    }

    // Extended Network Message Header
    rv = UA_ExtendedNetworkMessageHeader_encodeBinary(src, bufPos, bufEnd);
    UA_CHECK_STATUS(rv, return rv);
    // SecurityHeader
    if(src->securityEnabled) {
        rv = UA_SecurityHeader_encodeBinary(src, bufPos, bufEnd);
        UA_CHECK_STATUS(rv, return rv);
    }
    return UA_STATUSCODE_GOOD;
}


UA_StatusCode
UA_NetworkMessage_encodePayload(const UA_NetworkMessage* src, UA_Byte **bufPos,
                               const UA_Byte *bufEnd) {

    UA_StatusCode rv;

    // Payload
    if(src->networkMessageType != UA_NETWORKMESSAGE_DATASET)
        return UA_STATUSCODE_BADNOTIMPLEMENTED;

    UA_Byte count = 1;

    if(src->payloadHeaderEnabled) {
        count = src->payloadHeader.dataSetPayloadHeader.count;
        if(count > 1) {
            for (UA_Byte i = 0; i < count; i++) {
                // initially calculate the size, if not specified
                UA_UInt16 sz = 0;
                if((src->payload.dataSetPayload.sizes != NULL) &&
                   (src->payload.dataSetPayload.sizes[i] != 0)) {
                    sz = src->payload.dataSetPayload.sizes[i];
                } else {
                    sz = (UA_UInt16) UA_DataSetMessage_calcSizeBinary(&src->payload.dataSetPayload.dataSetMessages[i],
                                                                      NULL, 0);
                }

                rv = UA_UInt16_encodeBinary(&sz, bufPos, bufEnd);
                UA_CHECK_STATUS(rv, return rv);
            }
        }
    }

    for(UA_Byte i = 0; i < count; i++) {
        rv = UA_DataSetMessage_encodeBinary(&(src->payload.dataSetPayload.dataSetMessages[i]), bufPos, bufEnd);
        UA_CHECK_STATUS(rv, return rv);
    }

    return UA_STATUSCODE_GOOD;
}

UA_StatusCode
UA_NetworkMessage_encodeFooters(const UA_NetworkMessage* src, UA_Byte **bufPos,
                               const UA_Byte *bufEnd) {

    if(src->securityEnabled) {
        // SecurityFooter
        if(src->securityHeader.securityFooterEnabled) {
            for(size_t i = 0; i < src->securityHeader.securityFooterSize; i++) {
                UA_StatusCode rv = UA_Byte_encodeBinary(&(src->securityFooter.data[i]), bufPos, bufEnd);
                UA_CHECK_STATUS(rv, return rv);
            }
        }
    }
    return UA_STATUSCODE_GOOD;
}

UA_StatusCode
UA_NetworkMessage_encodeBinary(const UA_NetworkMessage* src, UA_Byte **bufPos,
                               const UA_Byte *bufEnd, UA_Byte **dataToEncryptStart) {

    UA_StatusCode rv = UA_NetworkMessage_encodeHeaders(src, bufPos, bufEnd);
    UA_CHECK_STATUS(rv, return rv);

    if(dataToEncryptStart) {
        *dataToEncryptStart = *bufPos;
    }

    rv = UA_NetworkMessage_encodePayload(src, bufPos, bufEnd);
    UA_CHECK_STATUS(rv, return rv);

    rv = UA_NetworkMessage_encodeFooters(src, bufPos, bufEnd);
    UA_CHECK_STATUS(rv, return rv);

    return UA_STATUSCODE_GOOD;
}

UA_StatusCode
UA_NetworkMessageHeader_decodeBinary(const UA_ByteString *src, size_t *offset, UA_NetworkMessage *dst) {
    UA_Byte decoded = 0;
    UA_StatusCode rv = UA_Byte_decodeBinary(src, offset, &decoded);
    UA_CHECK_STATUS(rv, return rv);

    dst->version = decoded & NM_VERSION_MASK;

    if((decoded & NM_PUBLISHER_ID_ENABLED_MASK) != 0)
        dst->publisherIdEnabled = true;

    if((decoded & NM_GROUP_HEADER_ENABLED_MASK) != 0)
        dst->groupHeaderEnabled = true;

    if((decoded & NM_PAYLOAD_HEADER_ENABLED_MASK) != 0)
        dst->payloadHeaderEnabled = true;

    if((decoded & NM_EXTENDEDFLAGS1_ENABLED_MASK) != 0) {
        decoded = 0;
        rv = UA_Byte_decodeBinary(src, offset, &decoded);
        UA_CHECK_STATUS(rv, return rv);

        dst->publisherIdType = (UA_PublisherIdType)(decoded & NM_PUBLISHER_ID_MASK);
        if((decoded & NM_DATASET_CLASSID_ENABLED_MASK) != 0)
            dst->dataSetClassIdEnabled = true;

        if((decoded & NM_SECURITY_ENABLED_MASK) != 0)
            dst->securityEnabled = true;

        if((decoded & NM_TIMESTAMP_ENABLED_MASK) != 0)
            dst->timestampEnabled = true;

        if((decoded & NM_PICOSECONDS_ENABLED_MASK) != 0)
            dst->picosecondsEnabled = true;

        if((decoded & NM_EXTENDEDFLAGS2_ENABLED_MASK) != 0) {
            decoded = 0;
            rv = UA_Byte_decodeBinary(src, offset, &decoded);
            UA_CHECK_STATUS(rv, return rv);

            if((decoded & NM_CHUNK_MESSAGE_MASK) != 0)
                dst->chunkMessage = true;

            if((decoded & NM_PROMOTEDFIELDS_ENABLED_MASK) != 0)
                dst->promotedFieldsEnabled = true;

            decoded = decoded & NM_NETWORK_MSG_TYPE_MASK;
            decoded = (UA_Byte) (decoded >> NM_SHIFT_LEN);
            dst->networkMessageType = (UA_NetworkMessageType)decoded;
        }
    }

    if(dst->publisherIdEnabled) {
        switch (dst->publisherIdType) {
            case UA_PUBLISHERIDTYPE_BYTE:
                rv = UA_Byte_decodeBinary(src, offset, &(dst->publisherId.byte));
                break;

            case UA_PUBLISHERIDTYPE_UINT16:
                rv = UA_UInt16_decodeBinary(src, offset, &(dst->publisherId.uint16));
                break;

            case UA_PUBLISHERIDTYPE_UINT32:
                rv = UA_UInt32_decodeBinary(src, offset, &(dst->publisherId.uint32));
                break;

            case UA_PUBLISHERIDTYPE_UINT64:
                rv = UA_UInt64_decodeBinary(src, offset, &(dst->publisherId.uint64));
                break;

            case UA_PUBLISHERIDTYPE_STRING:
                rv = UA_String_decodeBinary(src, offset, &(dst->publisherId.string));
                break;

            default:
                rv = UA_STATUSCODE_BADINTERNALERROR;
                break;
        }
        UA_CHECK_STATUS(rv, return rv);
    }

    if(dst->dataSetClassIdEnabled) {
        rv = UA_Guid_decodeBinary(src, offset, &(dst->dataSetClassId));
        UA_CHECK_STATUS(rv, return rv);
    }
    return UA_STATUSCODE_GOOD;
}

static UA_StatusCode
UA_GroupHeader_decodeBinary(const UA_ByteString *src, size_t *offset,
                         UA_NetworkMessage* dst) {
    UA_Byte decoded = 0;
    UA_StatusCode rv = UA_Byte_decodeBinary(src, offset, &decoded);
    UA_CHECK_STATUS(rv, return rv);

    if((decoded & GROUP_HEADER_WRITER_GROUPID_ENABLED) != 0)
        dst->groupHeader.writerGroupIdEnabled = true;

    if((decoded & GROUP_HEADER_GROUP_VERSION_ENABLED) != 0)
        dst->groupHeader.groupVersionEnabled = true;

    if((decoded & GROUP_HEADER_NM_NUMBER_ENABLED) != 0)
        dst->groupHeader.networkMessageNumberEnabled = true;

    if((decoded & GROUP_HEADER_SEQUENCE_NUMBER_ENABLED) != 0)
        dst->groupHeader.sequenceNumberEnabled = true;

    if(dst->groupHeader.writerGroupIdEnabled) {
        rv = UA_UInt16_decodeBinary(src, offset, &dst->groupHeader.writerGroupId);
        UA_CHECK_STATUS(rv, return rv);
    }
    if(dst->groupHeader.groupVersionEnabled) {
        rv = UA_UInt32_decodeBinary(src, offset, &dst->groupHeader.groupVersion);
        UA_CHECK_STATUS(rv, return rv);
    }
    if(dst->groupHeader.networkMessageNumberEnabled) {
        rv = UA_UInt16_decodeBinary(src, offset, &dst->groupHeader.networkMessageNumber);
        UA_CHECK_STATUS(rv, return rv);
    }
    if(dst->groupHeader.sequenceNumberEnabled) {
        rv = UA_UInt16_decodeBinary(src, offset, &dst->groupHeader.sequenceNumber);
        UA_CHECK_STATUS(rv, return rv);
    }
    return UA_STATUSCODE_GOOD;
}

static UA_StatusCode
UA_PayloadHeader_decodeBinary(const UA_ByteString *src, size_t *offset,
                              UA_NetworkMessage* dst) {

    if(dst->networkMessageType != UA_NETWORKMESSAGE_DATASET)
        return UA_STATUSCODE_BADNOTIMPLEMENTED;

    UA_StatusCode rv = UA_Byte_decodeBinary(src, offset, &dst->payloadHeader.dataSetPayloadHeader.count);
    UA_CHECK_STATUS(rv, return rv);

    dst->payloadHeader.dataSetPayloadHeader.dataSetWriterIds =
        (UA_UInt16 *)UA_Array_new(dst->payloadHeader.dataSetPayloadHeader.count,
                                  &UA_TYPES[UA_TYPES_UINT16]);
    for (UA_Byte i = 0; i < dst->payloadHeader.dataSetPayloadHeader.count; i++) {
        rv = UA_UInt16_decodeBinary(src, offset,
                                    &dst->payloadHeader.dataSetPayloadHeader.dataSetWriterIds[i]);
        UA_CHECK_STATUS(rv, return rv);
    }
    return UA_STATUSCODE_GOOD;
}

static UA_StatusCode
UA_ExtendedNetworkMessageHeader_decodeBinary(const UA_ByteString *src, size_t *offset,
                            UA_NetworkMessage* dst) {
    UA_StatusCode rv;

    // Timestamp
    if(dst->timestampEnabled) {
        rv = UA_DateTime_decodeBinary(src, offset, &(dst->timestamp));
        UA_CHECK_STATUS(rv, goto error);
    }

    // Picoseconds
    if(dst->picosecondsEnabled) {
        rv = UA_UInt16_decodeBinary(src, offset, &(dst->picoseconds));
        UA_CHECK_STATUS(rv, goto error);
    }

    // PromotedFields
    if(dst->promotedFieldsEnabled) {
        // Size
        UA_UInt16 promotedFieldsSize = 0;
        rv = UA_UInt16_decodeBinary(src, offset, &promotedFieldsSize);
        UA_CHECK_STATUS(rv, goto error);

        // promotedFieldsSize: here size in Byte, not the number of objects!
        if(promotedFieldsSize > 0) {
            // store offset, later compared with promotedFieldsSize
            size_t offsetEnd = (*offset) + promotedFieldsSize;

            unsigned int counter = 0;
            do {
                if(counter == 0) {
                    dst->promotedFields = (UA_Variant*)UA_malloc(UA_TYPES[UA_TYPES_VARIANT].memSize);
                    UA_CHECK_MEM(dst->promotedFields,
                                 return UA_STATUSCODE_BADOUTOFMEMORY);
                    // set promotedFieldsSize to the number of objects
                    dst->promotedFieldsSize = (UA_UInt16) (counter + 1);
                } else {
                    dst->promotedFields = (UA_Variant*)
                        UA_realloc(dst->promotedFields,
                                   (size_t) UA_TYPES[UA_TYPES_VARIANT].memSize * (counter + 1));
                    UA_CHECK_MEM(dst->promotedFields,
                                 return UA_STATUSCODE_BADOUTOFMEMORY);
                    // set promotedFieldsSize to the number of objects
                    dst->promotedFieldsSize = (UA_UInt16) (counter + 1);
                }

                UA_Variant_init(&dst->promotedFields[counter]);
                rv = UA_Variant_decodeBinary(src, offset, &dst->promotedFields[counter]);
                UA_CHECK_STATUS(rv, goto error);

                counter++;
            } while ((*offset) < offsetEnd);
        }
    }
    return UA_STATUSCODE_GOOD;

error:
    if(dst->promotedFields) {
        UA_free(dst->promotedFields);
        dst->promotedFields = NULL;
    }
    return rv;
}

static UA_StatusCode
UA_SecurityHeader_decodeBinary(const UA_ByteString *src, size_t *offset,
                              UA_NetworkMessage* dst) {
    UA_Byte decoded = 0;
    // SecurityFlags
    decoded = 0;
    UA_StatusCode rv = UA_Byte_decodeBinary(src, offset, &decoded);
    UA_CHECK_STATUS(rv, return rv);

    if((decoded & SECURITY_HEADER_NM_SIGNED) != 0)
        dst->securityHeader.networkMessageSigned = true;

    if((decoded & SECURITY_HEADER_NM_ENCRYPTED) != 0)
        dst->securityHeader.networkMessageEncrypted = true;

    if((decoded & SECURITY_HEADER_SEC_FOOTER_ENABLED) != 0)
        dst->securityHeader.securityFooterEnabled = true;

    if((decoded & SECURITY_HEADER_FORCE_KEY_RESET) != 0)
        dst->securityHeader.forceKeyReset = true;

    // SecurityTokenId
    rv = UA_UInt32_decodeBinary(src, offset, &dst->securityHeader.securityTokenId);
    UA_CHECK_STATUS(rv, return rv);

    // MessageNonce
    UA_Byte nonceLength;
    rv = UA_Byte_decodeBinary(src, offset, &nonceLength);
    UA_CHECK_STATUS(rv, return rv);
    if(nonceLength > UA_NETWORKMESSAGE_MAX_NONCE_LENGTH)
        return UA_STATUSCODE_BADSECURITYCHECKSFAILED;
    if(nonceLength > 0) {
        dst->securityHeader.messageNonceSize = nonceLength;
        for(UA_Byte i = 0; i < nonceLength; i++) {
            rv = UA_Byte_decodeBinary(src, offset,
                                      &dst->securityHeader.messageNonce[i]);
            UA_CHECK_STATUS(rv, return rv);
        }
    }

    // SecurityFooterSize
    if(dst->securityHeader.securityFooterEnabled) {
        rv = UA_UInt16_decodeBinary(src, offset, &dst->securityHeader.securityFooterSize);
        UA_CHECK_STATUS(rv, return rv);
    }
    return UA_STATUSCODE_GOOD;
}

UA_StatusCode
UA_NetworkMessage_decodeHeaders(const UA_ByteString *src, size_t *offset, UA_NetworkMessage *dst) {

    UA_StatusCode rv = UA_NetworkMessageHeader_decodeBinary(src, offset, dst);
    UA_CHECK_STATUS(rv, return rv);

    if (dst->groupHeaderEnabled) {
        rv = UA_GroupHeader_decodeBinary(src, offset, dst);
        UA_CHECK_STATUS(rv, return rv);
    }

    if (dst->payloadHeaderEnabled) {
        rv = UA_PayloadHeader_decodeBinary(src, offset, dst);
        UA_CHECK_STATUS(rv, return rv);
    }

    if (dst->securityEnabled) {
        rv = UA_SecurityHeader_decodeBinary(src, offset, dst);
        UA_CHECK_STATUS(rv, return rv);
    }

    rv = UA_ExtendedNetworkMessageHeader_decodeBinary(src, offset, dst);
    UA_CHECK_STATUS(rv, return rv);

    return UA_STATUSCODE_GOOD;
}

UA_StatusCode
UA_NetworkMessage_decodePayload(const UA_ByteString *src, size_t *offset, UA_NetworkMessage *dst) {

    // Payload
    if(dst->networkMessageType != UA_NETWORKMESSAGE_DATASET)
        return UA_STATUSCODE_BADNOTIMPLEMENTED;

    UA_StatusCode rv;

    UA_Byte count = 1;
    if(dst->payloadHeaderEnabled) {
        count = dst->payloadHeader.dataSetPayloadHeader.count;
        if(count > 1) {
            dst->payload.dataSetPayload.sizes = (UA_UInt16 *)UA_Array_new(count, &UA_TYPES[UA_TYPES_UINT16]);
            for (UA_Byte i = 0; i < count; i++) {
                rv = UA_UInt16_decodeBinary(src, offset, &(dst->payload.dataSetPayload.sizes[i]));
                UA_CHECK_STATUS(rv, return rv);
            }
        }
    }

    dst->payload.dataSetPayload.dataSetMessages = (UA_DataSetMessage*)
        UA_calloc(count, sizeof(UA_DataSetMessage));
    UA_CHECK_MEM(dst->payload.dataSetPayload.dataSetMessages,
                 return UA_STATUSCODE_BADOUTOFMEMORY);

    if(count == 1)
        rv = UA_DataSetMessage_decodeBinary(src, offset,
                                            &(dst->payload.dataSetPayload.dataSetMessages[0]),
                                            0);
    else {
        for(UA_Byte i = 0; i < count; i++) {
            rv = UA_DataSetMessage_decodeBinary(src, offset,
                                                &(dst->payload.dataSetPayload.dataSetMessages[i]),
                                                dst->payload.dataSetPayload.sizes[i]);
        }
    }
    UA_CHECK_STATUS(rv, return rv);

    return UA_STATUSCODE_GOOD;

    /**
     * TODO: check if making the cleanup to free its own allocated memory is better,
     *       currently the free happens in a parent context
     */
    // error:
    // if (dst->payload.dataSetPayload.dataSetMessages) {
    //     UA_free(dst->payload.dataSetPayload.dataSetMessages);
    // }
    // return rv;
}

UA_StatusCode
UA_NetworkMessage_decodeFooters(const UA_ByteString *src, size_t *offset, UA_NetworkMessage *dst) {

    if (dst->securityEnabled) {
        // SecurityFooter
        if(dst->securityHeader.securityFooterEnabled &&
           (dst->securityHeader.securityFooterSize > 0)) {
            UA_StatusCode rv = UA_ByteString_allocBuffer(&dst->securityFooter,
                                           dst->securityHeader.securityFooterSize);
            UA_CHECK_STATUS(rv, return rv);

            for(UA_UInt16 i = 0; i < dst->securityHeader.securityFooterSize; i++) {
                rv = UA_Byte_decodeBinary(src, offset, &(dst->securityFooter.data[i]));
                UA_CHECK_STATUS(rv, return rv);
            }
        }
    }
    return UA_STATUSCODE_GOOD;
}

UA_StatusCode
UA_NetworkMessage_decodeBinary(const UA_ByteString *src, size_t *offset,
                               UA_NetworkMessage* dst) {

    UA_StatusCode rv = UA_STATUSCODE_GOOD;

    /* headers only need to be decoded when not in encryption mode
     * because headers are already decoded when encryption mode is enabled
     * to check for security parameters and decrypt/verify
     *
     * TODO: check if there is a workaround to use this function
     *       also when encryption is enabled
     */
    // #ifndef UA_ENABLE_PUBSUB_ENCRYPTION
    // if (*offset == 0) {
    //    rv = UA_NetworkMessage_decodeHeaders(src, offset, dst);
    //    UA_CHECK_STATUS(rv, return rv);
    // }
    // #endif

    rv = UA_NetworkMessage_decodeHeaders(src, offset, dst);
    UA_CHECK_STATUS(rv, return rv);

    rv = UA_NetworkMessage_decodePayload(src, offset, dst);
    UA_CHECK_STATUS(rv, return rv);

    rv = UA_NetworkMessage_decodeFooters(src, offset, dst);
    UA_CHECK_STATUS(rv, return rv);

    return UA_STATUSCODE_GOOD;
}

static UA_Boolean
increaseOffsetArray(UA_NetworkMessageOffsetBuffer *offsetBuffer) {
    UA_NetworkMessageOffset *tmpOffsets = (UA_NetworkMessageOffset *)
        UA_realloc(offsetBuffer->offsets, sizeof(UA_NetworkMessageOffset) * (offsetBuffer->offsetsSize + (size_t)1));
    UA_CHECK_MEM(tmpOffsets, return false);

    offsetBuffer->offsets = tmpOffsets;
    offsetBuffer->offsetsSize++;
    return true;
}

size_t
UA_NetworkMessage_calcSizeBinary(UA_NetworkMessage *p,
                                 UA_NetworkMessageOffsetBuffer *offsetBuffer) {
    size_t retval = 0;
    UA_Byte byte = 0;
    size_t size = UA_Byte_calcSizeBinary(&byte); // UADPVersion + UADPFlags
    if(UA_NetworkMessage_ExtendedFlags1Enabled(p)) {
        size += UA_Byte_calcSizeBinary(&byte);
        if(UA_NetworkMessage_ExtendedFlags2Enabled(p))
            size += UA_Byte_calcSizeBinary(&byte);
    }

    if(p->publisherIdEnabled) {
        if(offsetBuffer && offsetBuffer->RTsubscriberEnabled){
            size_t pos = offsetBuffer->offsetsSize;
            if(!increaseOffsetArray(offsetBuffer))
                return 0;

            offsetBuffer->offsets[pos].offset = size;
            offsetBuffer->offsets[pos].contentType = UA_PUBSUB_OFFSETTYPE_PUBLISHERID;
        }
        switch (p->publisherIdType) {
            case UA_PUBLISHERIDTYPE_BYTE:
                size += UA_Byte_calcSizeBinary(&p->publisherId.byte);
                break;

            case UA_PUBLISHERIDTYPE_UINT16:
                size += UA_UInt16_calcSizeBinary(&p->publisherId.uint16);
                break;

            case UA_PUBLISHERIDTYPE_UINT32:
                size += UA_UInt32_calcSizeBinary(&p->publisherId.uint32);
                break;

            case UA_PUBLISHERIDTYPE_UINT64:
                size += UA_UInt64_calcSizeBinary(&p->publisherId.uint64);
                break;

            case UA_PUBLISHERIDTYPE_STRING:
                size += UA_String_calcSizeBinary(&p->publisherId.string);
                break;
        }
    }

    if(p->dataSetClassIdEnabled)
        size += UA_Guid_calcSizeBinary(&p->dataSetClassId);

    // Group Header
    if(p->groupHeaderEnabled) {
        size += UA_Byte_calcSizeBinary(&byte);

        if(p->groupHeader.writerGroupIdEnabled) {
            if(offsetBuffer && offsetBuffer->RTsubscriberEnabled){
                size_t pos = offsetBuffer->offsetsSize;
                if(!increaseOffsetArray(offsetBuffer))
                    return 0;

                offsetBuffer->offsets[pos].offset = size;
                offsetBuffer->offsets[pos].contentType = UA_PUBSUB_OFFSETTYPE_WRITERGROUPID;
            }
            size += UA_UInt16_calcSizeBinary(&p->groupHeader.writerGroupId);
        }

        if(p->groupHeader.groupVersionEnabled)
            size += UA_UInt32_calcSizeBinary(&p->groupHeader.groupVersion);

        if(p->groupHeader.networkMessageNumberEnabled) {
            size += UA_UInt16_calcSizeBinary(&p->groupHeader.networkMessageNumber);
        }

        if(p->groupHeader.sequenceNumberEnabled){
            if(offsetBuffer){
                size_t pos = offsetBuffer->offsetsSize;
                if(!increaseOffsetArray(offsetBuffer))
                    return 0;
                offsetBuffer->offsets[pos].offset = size;
                offsetBuffer->offsets[pos].offsetData.value.value = UA_DataValue_new();
                UA_Variant_setScalarCopy(&offsetBuffer->offsets[pos].offsetData.value.value->value,
                                         &p->groupHeader.sequenceNumber, &UA_TYPES[UA_TYPES_UINT16]);
                offsetBuffer->offsets[pos].contentType = UA_PUBSUB_OFFSETTYPE_NETWORKMESSAGE_SEQUENCENUMBER;
            }
            size += UA_UInt16_calcSizeBinary(&p->groupHeader.sequenceNumber);
        }
    }

    // Payload Header
    if(p->payloadHeaderEnabled) {
        if(p->networkMessageType == UA_NETWORKMESSAGE_DATASET) {
            size += UA_Byte_calcSizeBinary(&p->payloadHeader.dataSetPayloadHeader.count);
            if(p->payloadHeader.dataSetPayloadHeader.dataSetWriterIds != NULL) {
                if(offsetBuffer && offsetBuffer->RTsubscriberEnabled){
                    size_t pos = offsetBuffer->offsetsSize;
                    if(!increaseOffsetArray(offsetBuffer))
                        return 0;
                    offsetBuffer->offsets[pos].offset = size;
                    offsetBuffer->offsets[pos].contentType = UA_PUBSUB_OFFSETTYPE_DATASETWRITERID;
                }
                size += UA_UInt16_calcSizeBinary(&p->payloadHeader.dataSetPayloadHeader.dataSetWriterIds[0]) *
                        p->payloadHeader.dataSetPayloadHeader.count;
            } else {
                return 0; /* no dataSetWriterIds given! */
            }
        } else {
            // not implemented
        }
    }

    if(p->timestampEnabled) {
        if(offsetBuffer){
            size_t pos = offsetBuffer->offsetsSize;
            if(!increaseOffsetArray(offsetBuffer))
                return 0;
            offsetBuffer->offsets[pos].offset = size;
            offsetBuffer->offsets[pos].contentType = UA_PUBSUB_OFFSETTYPE_TIMESTAMP;
        }
        size += UA_DateTime_calcSizeBinary(&p->timestamp);
    }

    if(p->picosecondsEnabled){
        if (offsetBuffer) {
            size_t pos = offsetBuffer->offsetsSize;
            if(!increaseOffsetArray(offsetBuffer))
                return 0;
            offsetBuffer->offsets[pos].offset = size;
            offsetBuffer->offsets[pos].contentType = UA_PUBSUB_OFFSETTYPE_TIMESTAMP_PICOSECONDS;
        }
        size += UA_UInt16_calcSizeBinary(&p->picoseconds);
    }

    if(p->promotedFieldsEnabled) {
        size += UA_UInt16_calcSizeBinary(&p->promotedFieldsSize);
        for (UA_UInt16 i = 0; i < p->promotedFieldsSize; i++)
            size += UA_Variant_calcSizeBinary(&p->promotedFields[i]);
    }

    if(p->securityEnabled) {
        size += UA_Byte_calcSizeBinary(&byte);
        size += UA_UInt32_calcSizeBinary(&p->securityHeader.securityTokenId);
        size += 1; /* UA_Byte_calcSizeBinary(&p->securityHeader.nonceLength); */
        size += p->securityHeader.messageNonceSize;
        if(p->securityHeader.securityFooterEnabled)
            size += UA_UInt16_calcSizeBinary(&p->securityHeader.securityFooterSize);
    }

    if(p->networkMessageType == UA_NETWORKMESSAGE_DATASET) {
        UA_Byte count = 1;
        if(p->payloadHeaderEnabled) {
            count = p->payloadHeader.dataSetPayloadHeader.count;
            if(count > 1)
                size += UA_UInt16_calcSizeBinary(&(p->payload.dataSetPayload.sizes[0])) * count;
        }

        for (size_t i = 0; i < count; i++) {
            if (offsetBuffer)
                UA_DataSetMessage_calcSizeBinary(&(p->payload.dataSetPayload.dataSetMessages[i]), offsetBuffer,
                                                 size);
            size += UA_DataSetMessage_calcSizeBinary(&(p->payload.dataSetPayload.dataSetMessages[i]), NULL, 0);
        }
    }

    if(p->securityEnabled) {
        if(p->securityHeader.securityFooterEnabled)
            size += p->securityHeader.securityFooterSize;
    }

    retval = size;
    return retval;
}

void
UA_NetworkMessage_clear(UA_NetworkMessage* p) {
    if(p->promotedFieldsEnabled) {
        UA_Array_delete(p->promotedFields, p->promotedFieldsSize,
                        &UA_TYPES[UA_TYPES_VARIANT]);
    }

    if(p->networkMessageType == UA_NETWORKMESSAGE_DATASET) {
        if(p->payloadHeader.dataSetPayloadHeader.dataSetWriterIds &&
           p->payloadHeader.dataSetPayloadHeader.dataSetWriterIds != UA_EMPTY_ARRAY_SENTINEL)
            UA_free(p->payloadHeader.dataSetPayloadHeader.dataSetWriterIds);

        if(p->payload.dataSetPayload.sizes)
            UA_free(p->payload.dataSetPayload.sizes);

        if(p->payload.dataSetPayload.dataSetMessages) {
            UA_Byte count = 1;
            if(p->payloadHeaderEnabled)
                count = p->payloadHeader.dataSetPayloadHeader.count;
            for(size_t i = 0; i < count; i++)
                UA_DataSetMessage_clear(&p->payload.dataSetPayload.dataSetMessages[i]);
            UA_free(p->payload.dataSetPayload.dataSetMessages);
        }
    }

    UA_ByteString_clear(&p->securityFooter);
    UA_String_clear(&p->messageId);

    if(p->publisherIdEnabled &&
       p->publisherIdType == UA_PUBLISHERIDTYPE_STRING)
       UA_String_clear(&p->publisherId.string);

    memset(p, 0, sizeof(UA_NetworkMessage));
}

UA_Boolean
UA_NetworkMessage_ExtendedFlags1Enabled(const UA_NetworkMessage* src) {
    UA_Boolean retval = false;

    if((src->publisherIdType != UA_PUBLISHERIDTYPE_BYTE)
        || src->dataSetClassIdEnabled
        || src->securityEnabled
        || src->timestampEnabled
        || src->picosecondsEnabled
        || UA_NetworkMessage_ExtendedFlags2Enabled(src))
    {
        retval = true;
    }

    return retval;
}

UA_Boolean
UA_NetworkMessage_ExtendedFlags2Enabled(const UA_NetworkMessage* src) {
    if(src->chunkMessage || src->promotedFieldsEnabled ||
       src->networkMessageType != UA_NETWORKMESSAGE_DATASET)
        return true;
    return false;
}

UA_Boolean
UA_DataSetMessageHeader_DataSetFlags2Enabled(const UA_DataSetMessageHeader* src) {
    if(src->dataSetMessageType != UA_DATASETMESSAGE_DATAKEYFRAME ||
       src->timestampEnabled || src->picoSecondsIncluded)
        return true;
    return false;
}

UA_StatusCode
UA_DataSetMessageHeader_encodeBinary(const UA_DataSetMessageHeader* src, UA_Byte **bufPos,
                                     const UA_Byte *bufEnd) {
    UA_Byte v;
    // DataSetFlags1
    v = (UA_Byte)src->fieldEncoding;
    // shift left 1 bit
    v = (UA_Byte)(v << DS_MH_SHIFT_LEN);

    if(src->dataSetMessageValid)
        v |= DS_MESSAGEHEADER_DS_MSG_VALID;

    if(src->dataSetMessageSequenceNrEnabled)
        v |= DS_MESSAGEHEADER_SEQ_NR_ENABLED_MASK;

    if(src->statusEnabled)
        v |= DS_MESSAGEHEADER_STATUS_ENABLED_MASK;

    if(src->configVersionMajorVersionEnabled)
        v |= DS_MESSAGEHEADER_CONFIGMAJORVERSION_ENABLED_MASK;

    if(src->configVersionMinorVersionEnabled)
        v |= DS_MESSAGEHEADER_CONFIGMINORVERSION_ENABLED_MASK;

    if(UA_DataSetMessageHeader_DataSetFlags2Enabled(src))
        v |= DS_MESSAGEHEADER_FLAGS2_ENABLED_MASK;

    UA_StatusCode rv = UA_Byte_encodeBinary(&v, bufPos, bufEnd);
    UA_CHECK_STATUS(rv, return rv);

    // DataSetFlags2
    if(UA_DataSetMessageHeader_DataSetFlags2Enabled(src)) {
        v = (UA_Byte)src->dataSetMessageType;

        if(src->timestampEnabled)
            v |= DS_MESSAGEHEADER_TIMESTAMP_ENABLED_MASK;

        if(src->picoSecondsIncluded)
            v |= DS_MESSAGEHEADER_PICOSECONDS_INCLUDED_MASK;

        rv = UA_Byte_encodeBinary(&v, bufPos, bufEnd);
        UA_CHECK_STATUS(rv, return rv);
    }

    // DataSetMessageSequenceNr
    if(src->dataSetMessageSequenceNrEnabled) {
        rv = UA_UInt16_encodeBinary(&src->dataSetMessageSequenceNr, bufPos, bufEnd);
        UA_CHECK_STATUS(rv, return rv);
    }

    // Timestamp
    if(src->timestampEnabled) {
        rv = UA_DateTime_encodeBinary(&(src->timestamp), bufPos, bufEnd); /* UtcTime */
        UA_CHECK_STATUS(rv, return rv);
    }

    // PicoSeconds
    if(src->picoSecondsIncluded) {
        rv = UA_UInt16_encodeBinary(&(src->picoSeconds), bufPos, bufEnd);
        UA_CHECK_STATUS(rv, return rv);
    }

    // Status
    if(src->statusEnabled) {
        rv = UA_UInt16_encodeBinary(&(src->status), bufPos, bufEnd);
        UA_CHECK_STATUS(rv, return rv);
    }

    // ConfigVersionMajorVersion
    if(src->configVersionMajorVersionEnabled) {
        rv = UA_UInt32_encodeBinary(&(src->configVersionMajorVersion), bufPos, bufEnd);
        UA_CHECK_STATUS(rv, return rv);
    }

    // ConfigVersionMinorVersion
    if(src->configVersionMinorVersionEnabled) {
        rv = UA_UInt32_encodeBinary(&(src->configVersionMinorVersion), bufPos, bufEnd);
        UA_CHECK_STATUS(rv, return rv);
    }

    return UA_STATUSCODE_GOOD;
}

#ifdef UA_ENABLE_PUBSUB_ENCRYPTION

UA_StatusCode
UA_NetworkMessage_signEncrypt(UA_NetworkMessage *nm, UA_MessageSecurityMode securityMode,
                              UA_PubSubSecurityPolicy *policy, void *policyContext,
                              UA_Byte *messageStart, UA_Byte *encryptStart,
                              UA_Byte *sigStart) {
    UA_StatusCode res = UA_STATUSCODE_GOOD;

    /* Encrypt the payload */
    if(securityMode == UA_MESSAGESECURITYMODE_SIGNANDENCRYPT) {
        /* Set the temporary MessageNonce in the SecurityPolicy */
        const UA_ByteString nonce = {
            (size_t)nm->securityHeader.messageNonceSize,
            nm->securityHeader.messageNonce
        };
        res = policy->setMessageNonce(policyContext, &nonce);
        UA_CHECK_STATUS(res, return res);

        /* The encryption is done in-place, no need to encode again */
        UA_ByteString encryptBuf;
        encryptBuf.data = encryptStart;
        encryptBuf.length = (uintptr_t)sigStart - (uintptr_t)encryptStart;
        res = policy->symmetricModule.cryptoModule.encryptionAlgorithm.
            encrypt(policyContext, &encryptBuf);
        UA_CHECK_STATUS(res, return res);
    }

    /* Sign the entire message */
    if(securityMode == UA_MESSAGESECURITYMODE_SIGN ||
       securityMode == UA_MESSAGESECURITYMODE_SIGNANDENCRYPT) {
        UA_ByteString sigBuf;
        sigBuf.length = (uintptr_t)sigStart - (uintptr_t)messageStart;
        sigBuf.data = messageStart;
        size_t sigSize = policy->symmetricModule.cryptoModule.
            signatureAlgorithm.getLocalSignatureSize(policyContext);
        UA_ByteString sig = {sigSize, sigStart};
        res = policy->symmetricModule.cryptoModule.
            signatureAlgorithm.sign(policyContext, &sigBuf, &sig);
    }

    return res;
}
#endif

UA_StatusCode
UA_DataSetMessageHeader_decodeBinary(const UA_ByteString *src, size_t *offset,
                                     UA_DataSetMessageHeader* dst) {
    memset(dst, 0, sizeof(UA_DataSetMessageHeader));
    UA_Byte v = 0;
    UA_StatusCode rv = UA_Byte_decodeBinary(src, offset, &v);
    UA_CHECK_STATUS(rv, return rv);

    UA_Byte v2 = v & DS_MESSAGEHEADER_FIELD_ENCODING_MASK;
    v2 = (UA_Byte)(v2 >> DS_MH_SHIFT_LEN);
    dst->fieldEncoding = (UA_FieldEncoding)v2;

    if((v & DS_MESSAGEHEADER_DS_MSG_VALID) != 0)
        dst->dataSetMessageValid = true;

    if((v & DS_MESSAGEHEADER_SEQ_NR_ENABLED_MASK) != 0)
        dst->dataSetMessageSequenceNrEnabled = true;

    if((v & DS_MESSAGEHEADER_STATUS_ENABLED_MASK) != 0)
        dst->statusEnabled = true;

    if((v & DS_MESSAGEHEADER_CONFIGMAJORVERSION_ENABLED_MASK) != 0)
        dst->configVersionMajorVersionEnabled = true;

    if((v & DS_MESSAGEHEADER_CONFIGMINORVERSION_ENABLED_MASK) != 0)
        dst->configVersionMinorVersionEnabled = true;

    if((v & DS_MESSAGEHEADER_FLAGS2_ENABLED_MASK) != 0) {
        v = 0;
        rv = UA_Byte_decodeBinary(src, offset, &v);
        UA_CHECK_STATUS(rv, return rv);

        dst->dataSetMessageType = (UA_DataSetMessageType)(v & DS_MESSAGEHEADER_DS_MESSAGE_TYPE_MASK);

        if((v & DS_MESSAGEHEADER_TIMESTAMP_ENABLED_MASK) != 0)
            dst->timestampEnabled = true;

        if((v & DS_MESSAGEHEADER_PICOSECONDS_INCLUDED_MASK) != 0)
            dst->picoSecondsIncluded = true;
    } else {
        dst->dataSetMessageType = UA_DATASETMESSAGE_DATAKEYFRAME;
        dst->picoSecondsIncluded = false;
    }

    if(dst->dataSetMessageSequenceNrEnabled) {
        rv = UA_UInt16_decodeBinary(src, offset, &dst->dataSetMessageSequenceNr);
        UA_CHECK_STATUS(rv, return rv);
    } else {
        dst->dataSetMessageSequenceNr = 0;
    }

    if(dst->timestampEnabled) {
        rv = UA_DateTime_decodeBinary(src, offset, &dst->timestamp); /* UtcTime */
        UA_CHECK_STATUS(rv, return rv);
    } else {
        dst->timestamp = 0;
    }

    if(dst->picoSecondsIncluded) {
        rv = UA_UInt16_decodeBinary(src, offset, &dst->picoSeconds);
        UA_CHECK_STATUS(rv, return rv);
    } else {
        dst->picoSeconds = 0;
    }

    if(dst->statusEnabled) {
        rv = UA_UInt16_decodeBinary(src, offset, &dst->status);
        UA_CHECK_STATUS(rv, return rv);
    } else {
        dst->status = 0;
    }

    if(dst->configVersionMajorVersionEnabled) {
        rv = UA_UInt32_decodeBinary(src, offset, &dst->configVersionMajorVersion);
        UA_CHECK_STATUS(rv, return rv);
    } else {
        dst->configVersionMajorVersion = 0;
    }

    if(dst->configVersionMinorVersionEnabled) {
        rv = UA_UInt32_decodeBinary(src, offset, &dst->configVersionMinorVersion);
        UA_CHECK_STATUS(rv, return rv);
    } else {
        dst->configVersionMinorVersion = 0;
    }

    return UA_STATUSCODE_GOOD;
}

size_t
UA_DataSetMessageHeader_calcSizeBinary(const UA_DataSetMessageHeader* p) {
    UA_Byte byte = 0;
    size_t size = UA_Byte_calcSizeBinary(&byte); // DataSetMessage Type + Flags
    if(UA_DataSetMessageHeader_DataSetFlags2Enabled(p))
        size += UA_Byte_calcSizeBinary(&byte);

    if(p->dataSetMessageSequenceNrEnabled)
        size += UA_UInt16_calcSizeBinary(&p->dataSetMessageSequenceNr);

    if(p->timestampEnabled)
        size += UA_DateTime_calcSizeBinary(&p->timestamp); /* UtcTime */

    if(p->picoSecondsIncluded)
        size += UA_UInt16_calcSizeBinary(&p->picoSeconds);

    if(p->statusEnabled)
        size += UA_UInt16_calcSizeBinary(&p->status);

    if(p->configVersionMajorVersionEnabled)
        size += UA_UInt32_calcSizeBinary(&p->configVersionMajorVersion);

    if(p->configVersionMinorVersionEnabled)
        size += UA_UInt32_calcSizeBinary(&p->configVersionMinorVersion);

    return size;
}

UA_StatusCode
UA_DataSetMessage_encodeBinary(const UA_DataSetMessage* src, UA_Byte **bufPos,
                               const UA_Byte *bufEnd) {
    UA_StatusCode rv = UA_DataSetMessageHeader_encodeBinary(&src->header, bufPos, bufEnd);
    UA_CHECK_STATUS(rv, return rv);

    if(src->data.keyFrameData.fieldCount == 0) {
        /* Heartbeat: "DataSetMessage is a key frame that only contains header information" */
        return rv;
    }

    if(src->header.dataSetMessageType == UA_DATASETMESSAGE_DATAKEYFRAME) {
        if(src->header.fieldEncoding != UA_FIELDENCODING_RAWDATA) {
            rv = UA_UInt16_encodeBinary(&(src->data.keyFrameData.fieldCount), bufPos, bufEnd);
            UA_CHECK_STATUS(rv, return rv);
        }
        if(src->header.fieldEncoding == UA_FIELDENCODING_VARIANT) {
            for (UA_UInt16 i = 0; i < src->data.keyFrameData.fieldCount; i++) {
                rv = UA_Variant_encodeBinary(&(src->data.keyFrameData.dataSetFields[i].value), bufPos, bufEnd);
                UA_CHECK_STATUS(rv, return rv);
            }
        } else if(src->header.fieldEncoding == UA_FIELDENCODING_RAWDATA) {
            for (UA_UInt16 i = 0; i < src->data.keyFrameData.fieldCount; i++) {
                if(src->data.keyFrameData.dataSetMetaDataType->fields[i].maxStringLength != 0 &&
                   (src->data.keyFrameData.dataSetFields[i].value.type->typeKind == UA_DATATYPEKIND_STRING ||
                    src->data.keyFrameData.dataSetFields[i].value.type->typeKind == UA_DATATYPEKIND_BYTESTRING)){
                    // copy string with original length
                    rv = UA_encodeBinaryInternal(src->data.keyFrameData.dataSetFields[i].value.data,
                                                 src->data.keyFrameData.dataSetFields[i].value.type,
                                                 bufPos, &bufEnd, NULL, NULL);
                    // zero out overhanging
                    size_t lengthDifference = src->data.keyFrameData.dataSetMetaDataType->fields[i].maxStringLength -
                                              ((UA_String *) src->data.keyFrameData.dataSetFields[i].value.data)->length;
                    memset(*bufPos, 0, lengthDifference);
                    //move bus pos
                    *bufPos += lengthDifference;
                } else if (src->data.keyFrameData.dataSetMetaDataType->fields[i].maxStringLength != 0 &&
                           src->data.keyFrameData.dataSetFields[i].value.type->typeKind == UA_DATATYPEKIND_LOCALIZEDTEXT){
                    //currently not supported!
                    rv = UA_encodeBinaryInternal(src->data.keyFrameData.dataSetFields[i].value.data,
                                                 src->data.keyFrameData.dataSetFields[i].value.type,
                                                 bufPos, &bufEnd, NULL, NULL);
                } else {
                    rv = UA_encodeBinaryInternal(src->data.keyFrameData.dataSetFields[i].value.data,
                                                 src->data.keyFrameData.dataSetFields[i].value.type,
                                                 bufPos, &bufEnd, NULL, NULL);
                }
                UA_CHECK_STATUS(rv, return rv);
            }
        } else if(src->header.fieldEncoding == UA_FIELDENCODING_DATAVALUE) {
            for (UA_UInt16 i = 0; i < src->data.keyFrameData.fieldCount; i++) {
                rv = UA_DataValue_encodeBinary(&(src->data.keyFrameData.dataSetFields[i]), bufPos, bufEnd);
                UA_CHECK_STATUS(rv, return rv);
            }
        }
    } else if(src->header.dataSetMessageType == UA_DATASETMESSAGE_DATADELTAFRAME) {
        // Encode Delta Frame
        // Here the FieldCount is always present
        rv = UA_UInt16_encodeBinary(&(src->data.keyFrameData.fieldCount), bufPos, bufEnd);
        UA_CHECK_STATUS(rv, return rv);

        if(src->header.fieldEncoding == UA_FIELDENCODING_VARIANT) {
            for (UA_UInt16 i = 0; i < src->data.deltaFrameData.fieldCount; i++) {
                rv = UA_UInt16_encodeBinary(&(src->data.deltaFrameData.deltaFrameFields[i].fieldIndex), bufPos, bufEnd);
                UA_CHECK_STATUS(rv, return rv);

                rv = UA_Variant_encodeBinary(&(src->data.deltaFrameData.deltaFrameFields[i].fieldValue.value), bufPos, bufEnd);
                UA_CHECK_STATUS(rv, return rv);
            }
        } else if(src->header.fieldEncoding == UA_FIELDENCODING_RAWDATA) {
            return UA_STATUSCODE_BADNOTIMPLEMENTED;
        } else if(src->header.fieldEncoding == UA_FIELDENCODING_DATAVALUE) {
            for (UA_UInt16 i = 0; i < src->data.deltaFrameData.fieldCount; i++) {
                rv = UA_UInt16_encodeBinary(&(src->data.deltaFrameData.deltaFrameFields[i].fieldIndex), bufPos, bufEnd);
                UA_CHECK_STATUS(rv, return rv);

                rv = UA_DataValue_encodeBinary(&(src->data.deltaFrameData.deltaFrameFields[i].fieldValue), bufPos, bufEnd);
                UA_CHECK_STATUS(rv, return rv);
            }
        }
    } else if(src->header.dataSetMessageType != UA_DATASETMESSAGE_KEEPALIVE) {
        return UA_STATUSCODE_BADNOTIMPLEMENTED;
    }

    /* Keep-Alive Message contains no Payload Data */
    return UA_STATUSCODE_GOOD;
}

UA_StatusCode
UA_DataSetMessage_decodeBinary(const UA_ByteString *src, size_t *offset, UA_DataSetMessage* dst, UA_UInt16 dsmSize) {
    size_t initialOffset = *offset;
    memset(dst, 0, sizeof(UA_DataSetMessage));
    UA_StatusCode rv = UA_DataSetMessageHeader_decodeBinary(src, offset, &dst->header);
    UA_CHECK_STATUS(rv, return rv);

    if(dst->header.dataSetMessageType == UA_DATASETMESSAGE_DATAKEYFRAME) {
        if(*offset == src->length) {
            /* Messages ends after the header --> Heartbeat */
            return rv;
        }

        switch(dst->header.fieldEncoding) {
            case UA_FIELDENCODING_VARIANT:
            {
                rv = UA_UInt16_decodeBinary(src, offset, &dst->data.keyFrameData.fieldCount);
                UA_CHECK_STATUS(rv, return rv);
                dst->data.keyFrameData.dataSetFields =
                    (UA_DataValue *)UA_Array_new(dst->data.keyFrameData.fieldCount, &UA_TYPES[UA_TYPES_DATAVALUE]);
                for (UA_UInt16 i = 0; i < dst->data.keyFrameData.fieldCount; i++) {
                    UA_DataValue_init(&dst->data.keyFrameData.dataSetFields[i]);
                    rv = UA_Variant_decodeBinary(src, offset, &dst->data.keyFrameData.dataSetFields[i].value);
                    UA_CHECK_STATUS(rv, return rv);

                    dst->data.keyFrameData.dataSetFields[i].hasValue = true;
                }
                break;
            }
            case UA_FIELDENCODING_DATAVALUE:
            {
                rv = UA_UInt16_decodeBinary(src, offset, &dst->data.keyFrameData.fieldCount);
                UA_CHECK_STATUS(rv, return rv);
                dst->data.keyFrameData.dataSetFields =
                    (UA_DataValue *)UA_Array_new(dst->data.keyFrameData.fieldCount, &UA_TYPES[UA_TYPES_DATAVALUE]);
                for (UA_UInt16 i = 0; i < dst->data.keyFrameData.fieldCount; i++) {
                    rv = UA_DataValue_decodeBinary(src, offset, &(dst->data.keyFrameData.dataSetFields[i]));
                    UA_CHECK_STATUS(rv, return rv);
                }
                break;
            }
            case UA_FIELDENCODING_RAWDATA:
            {
                dst->data.keyFrameData.rawFields.data = &src->data[*offset];
                dst->data.keyFrameData.rawFields.length = dsmSize;
                if(dsmSize == 0){
                    //TODO calculate the length of the DSM-Payload for a single DSM
                    //Problem: Size is not set and MetaData information are needed.
                    //Increase offset to avoid endless chunk loop. Needs to be fixed when
                    //pubsub security footer and signatur is enabled.
                    *offset += 1500;
                } else {
                    *offset += (dsmSize - (*offset - initialOffset));
                }
                break;
            }
            default:
                return UA_STATUSCODE_BADINTERNALERROR;
        }
    } else if(dst->header.dataSetMessageType == UA_DATASETMESSAGE_DATADELTAFRAME) {
        switch(dst->header.fieldEncoding) {
            case UA_FIELDENCODING_VARIANT: {
                rv = UA_UInt16_decodeBinary(src, offset, &dst->data.deltaFrameData.fieldCount);
                UA_CHECK_STATUS(rv, return rv);
                size_t memsize = sizeof(UA_DataSetMessage_DeltaFrameField) * dst->data.deltaFrameData.fieldCount;
                dst->data.deltaFrameData.deltaFrameFields = (UA_DataSetMessage_DeltaFrameField*)UA_malloc(memsize);
                for (UA_UInt16 i = 0; i < dst->data.deltaFrameData.fieldCount; i++) {
                    rv = UA_UInt16_decodeBinary(src, offset, &dst->data.deltaFrameData.deltaFrameFields[i].fieldIndex);
                    UA_CHECK_STATUS(rv, return rv);

                    UA_DataValue_init(&dst->data.deltaFrameData.deltaFrameFields[i].fieldValue);
                    rv = UA_Variant_decodeBinary(src, offset, &dst->data.deltaFrameData.deltaFrameFields[i].fieldValue.value);
                    UA_CHECK_STATUS(rv, return rv);

                    dst->data.deltaFrameData.deltaFrameFields[i].fieldValue.hasValue = true;
                }
                break;
            }
            case UA_FIELDENCODING_DATAVALUE: {
                rv = UA_UInt16_decodeBinary(src, offset, &dst->data.deltaFrameData.fieldCount);
                UA_CHECK_STATUS(rv, return rv);
                size_t memsize = sizeof(UA_DataSetMessage_DeltaFrameField) * dst->data.deltaFrameData.fieldCount;
                dst->data.deltaFrameData.deltaFrameFields = (UA_DataSetMessage_DeltaFrameField*)UA_malloc(memsize);
                for (UA_UInt16 i = 0; i < dst->data.deltaFrameData.fieldCount; i++) {
                    rv = UA_UInt16_decodeBinary(src, offset, &dst->data.deltaFrameData.deltaFrameFields[i].fieldIndex);
                    UA_CHECK_STATUS(rv, return rv);

                    rv = UA_DataValue_decodeBinary(src, offset, &(dst->data.deltaFrameData.deltaFrameFields[i].fieldValue));
                    UA_CHECK_STATUS(rv, return rv);
                }
                break;
            }
            case UA_FIELDENCODING_RAWDATA: {
                return UA_STATUSCODE_BADNOTIMPLEMENTED;
            }
            default:
                return UA_STATUSCODE_BADINTERNALERROR;
        }
    } else if(dst->header.dataSetMessageType != UA_DATASETMESSAGE_KEEPALIVE) {
        return UA_STATUSCODE_BADNOTIMPLEMENTED;
    }

    /* Keep-Alive Message contains no Payload Data */
    return UA_STATUSCODE_GOOD;
}

size_t
UA_DataSetMessage_calcSizeBinary(UA_DataSetMessage* p, UA_NetworkMessageOffsetBuffer *offsetBuffer, size_t currentOffset) {
    size_t size = currentOffset;

    if (offsetBuffer) {
        size_t pos = offsetBuffer->offsetsSize;
        if(!increaseOffsetArray(offsetBuffer))
            return 0;
        offsetBuffer->offsets[pos].offset = size;
        offsetBuffer->offsets[pos].offsetData.value.value = UA_DataValue_new();
        UA_Variant_setScalar(&offsetBuffer->offsets[pos].offsetData.value.value->value,
                             &p->header.fieldEncoding, &UA_TYPES[UA_TYPES_UINT32]);
        offsetBuffer->offsets[pos].contentType = UA_PUBSUB_OFFSETTYPE_NETWORKMESSAGE_FIELDENCDODING;
    }

    UA_Byte byte = 0;
    size += UA_Byte_calcSizeBinary(&byte); // DataSetMessage Type + Flags
    if(UA_DataSetMessageHeader_DataSetFlags2Enabled(&p->header))
        size += UA_Byte_calcSizeBinary(&byte);

    if(p->header.dataSetMessageSequenceNrEnabled) {
        if (offsetBuffer) {
            size_t pos = offsetBuffer->offsetsSize;
            if(!increaseOffsetArray(offsetBuffer))
                return 0;
            offsetBuffer->offsets[pos].offset = size;
            offsetBuffer->offsets[pos].offsetData.value.value = UA_DataValue_new();
            UA_Variant_setScalarCopy(&offsetBuffer->offsets[pos].offsetData.value.value->value,
                                 &p->header.dataSetMessageSequenceNr, &UA_TYPES[UA_TYPES_UINT16]);
            offsetBuffer->offsets[pos].contentType = UA_PUBSUB_OFFSETTYPE_DATASETMESSAGE_SEQUENCENUMBER;
        }
        size += UA_UInt16_calcSizeBinary(&p->header.dataSetMessageSequenceNr);
    }

    if(p->header.timestampEnabled)
        size += UA_DateTime_calcSizeBinary(&p->header.timestamp); /* UtcTime */

    if(p->header.picoSecondsIncluded)
        size += UA_UInt16_calcSizeBinary(&p->header.picoSeconds);

    if(p->header.statusEnabled)
        size += UA_UInt16_calcSizeBinary(&p->header.status);

    if(p->header.configVersionMajorVersionEnabled)
        size += UA_UInt32_calcSizeBinary(&p->header.configVersionMajorVersion);

    if(p->header.configVersionMinorVersionEnabled)
        size += UA_UInt32_calcSizeBinary(&p->header.configVersionMinorVersion);

    /* Keyframe with no fields is a heartbeat, stop counting then */
    if(p->header.dataSetMessageType == UA_DATASETMESSAGE_DATAKEYFRAME && p->data.keyFrameData.fieldCount != 0) {
        if(p->header.fieldEncoding != UA_FIELDENCODING_RAWDATA){
            size += UA_calcSizeBinary(&p->data.keyFrameData.fieldCount, &UA_TYPES[UA_TYPES_UINT16]);
        }
        if(p->header.fieldEncoding == UA_FIELDENCODING_VARIANT) {
            for (UA_UInt16 i = 0; i < p->data.keyFrameData.fieldCount; i++){
                if (offsetBuffer) {
                    size_t pos = offsetBuffer->offsetsSize;
                    if(!increaseOffsetArray(offsetBuffer))
                        return 0;
                    offsetBuffer->offsets[pos].offset = size;
                    offsetBuffer->offsets[pos].contentType = UA_PUBSUB_OFFSETTYPE_PAYLOAD_VARIANT;
                    //TODO check value source and alloc!
                    //offsetBuffer->offsets[pos].offsetData.value.value = p->data.keyFrameData.dataSetFields;
                    offsetBuffer->offsets[pos].offsetData.value.value = UA_DataValue_new();
                    UA_Variant_setScalar(&offsetBuffer->offsets[pos].offsetData.value.value->value,
                                         p->data.keyFrameData.dataSetFields[i].value.data,
                                         p->data.keyFrameData.dataSetFields[i].value.type);
                    offsetBuffer->offsets[pos].offsetData.value.value->value.storageType = UA_VARIANT_DATA_NODELETE;
                }
                size += UA_calcSizeBinary(&p->data.keyFrameData.dataSetFields[i].value, &UA_TYPES[UA_TYPES_VARIANT]);
            }
        } else if(p->header.fieldEncoding == UA_FIELDENCODING_RAWDATA) {
            for (UA_UInt16 i = 0; i < p->data.keyFrameData.fieldCount; i++){
                if (offsetBuffer) {
                    size_t pos = offsetBuffer->offsetsSize;
                    if(!increaseOffsetArray(offsetBuffer))
                        return 0;
                    offsetBuffer->offsets[pos].offset = size;
                    offsetBuffer->offsets[pos].contentType = UA_PUBSUB_OFFSETTYPE_PAYLOAD_RAW;
                    offsetBuffer->offsets[pos].offsetData.value.value = UA_DataValue_new();
                    //init offset buffer with the latest value
                    UA_Variant_setScalar(&offsetBuffer->offsets[pos].offsetData.value.value->value,
                                         p->data.keyFrameData.dataSetFields[i].value.data,
                                         p->data.keyFrameData.dataSetFields[i].value.type);
                    offsetBuffer->offsets[pos].offsetData.value.value->value.storageType = UA_VARIANT_DATA_NODELETE;
                    //count the memory size of the specific field
                    offsetBuffer->rawMessageLength += p->data.keyFrameData.dataSetFields[i].value.type->memSize;
                }
                if(p->data.keyFrameData.dataSetMetaDataType->fields[i].maxStringLength != 0){
                    if(p->data.keyFrameData.dataSetFields[i].value.type->typeKind == UA_DATATYPEKIND_STRING ||
                       p->data.keyFrameData.dataSetFields[i].value.type->typeKind == UA_DATATYPEKIND_BYTESTRING){
                        size += UA_calcSizeBinary(p->data.keyFrameData.dataSetFields[i].value.data,
                                                  p->data.keyFrameData.dataSetFields[i].value.type);
                        //check if length < maxStringLength, The types ByteString and String are equal in their base definition
                        size_t lengthDifference = p->data.keyFrameData.dataSetMetaDataType->fields[i].maxStringLength -
                            ((UA_String *) p->data.keyFrameData.dataSetFields[i].value.data)->length;
                        size += lengthDifference;
                    }
                    if(p->data.keyFrameData.dataSetFields[i].value.type->typeKind == UA_DATATYPEKIND_LOCALIZEDTEXT){
                        //currently not supported!
                        size += UA_calcSizeBinary(p->data.keyFrameData.dataSetFields[i].value.data,
                                                  p->data.keyFrameData.dataSetFields[i].value.type);
                    }
                } else {
                    size += UA_calcSizeBinary(p->data.keyFrameData.dataSetFields[i].value.data,
                                              p->data.keyFrameData.dataSetFields[i].value.type);
                }
            }
        } else if(p->header.fieldEncoding == UA_FIELDENCODING_DATAVALUE) {
            for (UA_UInt16 i = 0; i < p->data.keyFrameData.fieldCount; i++) {
                if (offsetBuffer) {
                    size_t pos = offsetBuffer->offsetsSize;
                    if(!increaseOffsetArray(offsetBuffer))
                        return 0;
                    offsetBuffer->offsets[pos].offset = size;
                    offsetBuffer->offsets[pos].contentType = UA_PUBSUB_OFFSETTYPE_PAYLOAD_DATAVALUE;
                    //TODO check value source, change implementation to 'variant'
                    offsetBuffer->offsets[pos].offsetData.value.value = p->data.keyFrameData.dataSetFields;
                }
                size += UA_calcSizeBinary(&p->data.keyFrameData.dataSetFields[i], &UA_TYPES[UA_TYPES_DATAVALUE]);
            }
        }
    } else if(p->header.dataSetMessageType == UA_DATASETMESSAGE_DATADELTAFRAME) {
        //TODO clarify how to handle DATADELTAFRAME messages with RT
        if(p->header.fieldEncoding != UA_FIELDENCODING_RAWDATA)
            size += UA_calcSizeBinary(&p->data.deltaFrameData.fieldCount, &UA_TYPES[UA_TYPES_UINT16]);

        if(p->header.fieldEncoding == UA_FIELDENCODING_VARIANT) {
            for (UA_UInt16 i = 0; i < p->data.deltaFrameData.fieldCount; i++) {
                size += UA_calcSizeBinary(&p->data.deltaFrameData.deltaFrameFields[i].fieldIndex, &UA_TYPES[UA_TYPES_UINT16]);
                size += UA_calcSizeBinary(&p->data.deltaFrameData.deltaFrameFields[i].fieldValue.value, &UA_TYPES[UA_TYPES_VARIANT]);
            }
        } else if(p->header.fieldEncoding == UA_FIELDENCODING_RAWDATA) {
            // not implemented
        } else if(p->header.fieldEncoding == UA_FIELDENCODING_DATAVALUE) {
            for (UA_UInt16 i = 0; i < p->data.deltaFrameData.fieldCount; i++) {
                size += UA_calcSizeBinary(&p->data.deltaFrameData.deltaFrameFields[i].fieldIndex, &UA_TYPES[UA_TYPES_UINT16]);
                size += UA_calcSizeBinary(&p->data.deltaFrameData.deltaFrameFields[i].fieldValue, &UA_TYPES[UA_TYPES_DATAVALUE]);
            }
        }
    }
    /* KeepAlive-Message contains no Payload Data */
    return size;
}

void
UA_DataSetMessage_clear(UA_DataSetMessage* p) {
    if(p->header.dataSetMessageType == UA_DATASETMESSAGE_DATAKEYFRAME) {
        if(p->data.keyFrameData.dataSetFields) {
            UA_Array_delete(p->data.keyFrameData.dataSetFields,
                            p->data.keyFrameData.fieldCount,
                            &UA_TYPES[UA_TYPES_DATAVALUE]);
        }

        /* Json keys */
        if(p->data.keyFrameData.fieldNames){
            UA_Array_delete(p->data.keyFrameData.fieldNames,
                            p->data.keyFrameData.fieldCount,
                            &UA_TYPES[UA_TYPES_STRING]);
        }
    } else if(p->header.dataSetMessageType == UA_DATASETMESSAGE_DATADELTAFRAME) {
        if(p->data.deltaFrameData.deltaFrameFields) {
            for(UA_UInt16 i = 0; i < p->data.deltaFrameData.fieldCount; i++) {
                UA_DataSetMessage_DeltaFrameField *f =
                    &p->data.deltaFrameData.deltaFrameFields[i];
                if(p->header.fieldEncoding == UA_FIELDENCODING_DATAVALUE) {
                    UA_DataValue_clear(&f->fieldValue);
                } else if(p->header.fieldEncoding == UA_FIELDENCODING_VARIANT) {
                    UA_Variant_clear(&f->fieldValue.value);
                }
            }
            UA_free(p->data.deltaFrameData.deltaFrameFields);
        }
    }

    memset(p, 0, sizeof(UA_DataSetMessage));
}

void
UA_NetworkMessageOffsetBuffer_clear(UA_NetworkMessageOffsetBuffer *nmob) {
    UA_ByteString_clear(&nmob->buffer);

    if(nmob->nm) {
        UA_NetworkMessage_clear(nmob->nm);
        UA_free(nmob->nm);
    }

#ifdef UA_ENABLE_PUBSUB_ENCRYPTION
    UA_ByteString_clear(&nmob->encryptBuffer);
#endif

    if(nmob->offsetsSize == 0)
        return;

    for(size_t i = 0; i < nmob->offsetsSize; i++) {
        UA_NetworkMessageOffset *offset = &nmob->offsets[i];
        if(offset->contentType == UA_PUBSUB_OFFSETTYPE_PAYLOAD_VARIANT ||
           offset->contentType == UA_PUBSUB_OFFSETTYPE_PAYLOAD_RAW ||
           offset->contentType == UA_PUBSUB_OFFSETTYPE_DATASETMESSAGE_SEQUENCENUMBER ||
           offset->contentType == UA_PUBSUB_OFFSETTYPE_NETWORKMESSAGE_SEQUENCENUMBER) {
            UA_DataValue_delete(offset->offsetData.value.value);
            continue;
        }

        if(offset->contentType == UA_PUBSUB_OFFSETTYPE_NETWORKMESSAGE_FIELDENCDODING) {
            offset->offsetData.value.value->value.data = NULL;
            UA_DataValue_delete(offset->offsetData.value.value);
        }
    }

    UA_free(nmob->offsets);

    memset(nmob, 0, sizeof(UA_NetworkMessageOffsetBuffer));
}

<<<<<<< HEAD

#endif /* UA_ENABLE_PUBSUB */
=======
void
UA_NetworkMessageOffsetBuffer_clear(UA_NetworkMessageOffsetBuffer *ob) {
    UA_ByteString_clear(&ob->buffer);
    if(ob->nm) {
        UA_NetworkMessage_clear(ob->nm);
        UA_free(ob->nm);
    }
    ob->nm = NULL;
    ob->rawMessageLength = 0;

    for(size_t i = 0; i < ob->offsetsSize; i++) {
        UA_NetworkMessageOffset *nmo = &ob->offsets[i];
        if(nmo->contentType == UA_PUBSUB_OFFSETTYPE_PAYLOAD_VARIANT ||
           nmo->contentType == UA_PUBSUB_OFFSETTYPE_PAYLOAD_RAW ||
           nmo->contentType == UA_PUBSUB_OFFSETTYPE_PAYLOAD_DATAVALUE) {
            UA_DataValue_delete(nmo->offsetData.value.value);
        } else if(nmo->contentType == UA_PUBSUB_OFFSETTYPE_DATASETMESSAGE_SEQUENCENUMBER ||
                  nmo->contentType == UA_PUBSUB_OFFSETTYPE_NETWORKMESSAGE_SEQUENCENUMBER) {
            UA_DataValue_delete(nmo->offsetData.value.value);
        } else if(nmo->contentType == UA_PUBSUB_OFFSETTYPE_NETWORKMESSAGE_FIELDENCDODING) {
            nmo->offsetData.value.value->value.data = NULL;
            UA_DataValue_delete(nmo->offsetData.value.value);
        }
    }

    UA_free(ob->offsets);
    ob->offsets = NULL;
    ob->offsetsSize = 0;

    ob->RTsubscriberEnabled = false;

}

#endif /* UA_ENABLE_PUBSUB */
>>>>>>> 0bb2b014
<|MERGE_RESOLUTION|>--- conflicted
+++ resolved
@@ -1804,42 +1804,7 @@
         return;
 
     for(size_t i = 0; i < nmob->offsetsSize; i++) {
-        UA_NetworkMessageOffset *offset = &nmob->offsets[i];
-        if(offset->contentType == UA_PUBSUB_OFFSETTYPE_PAYLOAD_VARIANT ||
-           offset->contentType == UA_PUBSUB_OFFSETTYPE_PAYLOAD_RAW ||
-           offset->contentType == UA_PUBSUB_OFFSETTYPE_DATASETMESSAGE_SEQUENCENUMBER ||
-           offset->contentType == UA_PUBSUB_OFFSETTYPE_NETWORKMESSAGE_SEQUENCENUMBER) {
-            UA_DataValue_delete(offset->offsetData.value.value);
-            continue;
-        }
-
-        if(offset->contentType == UA_PUBSUB_OFFSETTYPE_NETWORKMESSAGE_FIELDENCDODING) {
-            offset->offsetData.value.value->value.data = NULL;
-            UA_DataValue_delete(offset->offsetData.value.value);
-        }
-    }
-
-    UA_free(nmob->offsets);
-
-    memset(nmob, 0, sizeof(UA_NetworkMessageOffsetBuffer));
-}
-
-<<<<<<< HEAD
-
-#endif /* UA_ENABLE_PUBSUB */
-=======
-void
-UA_NetworkMessageOffsetBuffer_clear(UA_NetworkMessageOffsetBuffer *ob) {
-    UA_ByteString_clear(&ob->buffer);
-    if(ob->nm) {
-        UA_NetworkMessage_clear(ob->nm);
-        UA_free(ob->nm);
-    }
-    ob->nm = NULL;
-    ob->rawMessageLength = 0;
-
-    for(size_t i = 0; i < ob->offsetsSize; i++) {
-        UA_NetworkMessageOffset *nmo = &ob->offsets[i];
+        UA_NetworkMessageOffset *nmo = &nmob->offsets[i];
         if(nmo->contentType == UA_PUBSUB_OFFSETTYPE_PAYLOAD_VARIANT ||
            nmo->contentType == UA_PUBSUB_OFFSETTYPE_PAYLOAD_RAW ||
            nmo->contentType == UA_PUBSUB_OFFSETTYPE_PAYLOAD_DATAVALUE) {
@@ -1853,13 +1818,9 @@
         }
     }
 
-    UA_free(ob->offsets);
-    ob->offsets = NULL;
-    ob->offsetsSize = 0;
-
-    ob->RTsubscriberEnabled = false;
-
+    UA_free(nmob->offsets);
+
+    memset(nmob, 0, sizeof(UA_NetworkMessageOffsetBuffer));
 }
 
 #endif /* UA_ENABLE_PUBSUB */
->>>>>>> 0bb2b014
