/* This Source Code Form is subject to the terms of the Mozilla Public
 * License, v. 2.0. If a copy of the MPL was not distributed with this
 * file, You can obtain one at http://mozilla.org/MPL/2.0/.
 *
 * Copyright (c) 2017-2022 Fraunhofer IOSB (Author: Andreas Ebner)
 * Copyright (c) 2019 Fraunhofer IOSB (Author: Julius Pfrommer)
 * Copyright (c) 2019 Kalycito Infotech Private Limited
 * Copyright (c) 2021 Fraunhofer IOSB (Author: Jan Hermes)
 * Copyright (c) 2022 Siemens AG (Author: Thomas Fischer)
 * Copyright (c) 2022 Fraunhofer IOSB (Author: Noel Graf)
 */

#include "ua_pubsub.h"

#ifdef UA_ENABLE_PUBSUB /* conditional compilation */

#include "ua_pubsub_networkmessage.h"

static UA_Boolean
publisherIdIsMatching(UA_NetworkMessage *msg, UA_PublisherId *idB) {
    if(!msg->publisherIdEnabled)
        return true;
    UA_PublisherId *idA = &msg->publisherId;
    if(idA->idType != idB->idType)
        return false;
    switch(idA->idType) {
        case UA_PUBLISHERIDTYPE_BYTE:   return idA->id.byte == idB->id.byte;
        case UA_PUBLISHERIDTYPE_UINT16: return idA->id.uint16 == idB->id.uint16;
        case UA_PUBLISHERIDTYPE_UINT32: return idA->id.uint32 == idB->id.uint32;
        case UA_PUBLISHERIDTYPE_UINT64: return idA->id.uint64 == idB->id.uint64;
        case UA_PUBLISHERIDTYPE_STRING: return UA_String_equal(&idA->id.string, &idB->id.string);
        default: break;
    }
    return false;
}

#if UA_LOGLEVEL <= 200
static void
printPublisherId(char *out, size_t size, UA_PublisherId *id) {
    switch(id->idType) {
    case UA_PUBLISHERIDTYPE_BYTE:   mp_snprintf(out, size, "(b)%u", (unsigned)id->id.byte); break;
    case UA_PUBLISHERIDTYPE_UINT16: mp_snprintf(out, size, "(u16)%u", (unsigned)id->id.uint16); break;
    case UA_PUBLISHERIDTYPE_UINT32: mp_snprintf(out, size, "(u32)%u", (unsigned)id->id.uint32); break;
    case UA_PUBLISHERIDTYPE_UINT64: mp_snprintf(out, size, "(u64)%lu", id->id.uint64); break;
    case UA_PUBLISHERIDTYPE_STRING: mp_snprintf(out, size, "\"%S\"", id->id.string); break;
    default: out[0] = 0; break;
    }
}
#endif

UA_StatusCode
UA_DataSetReader_checkIdentifier(UA_PubSubManager *psm, UA_DataSetReader *dsr,
                                 UA_NetworkMessage *msg) {
    if(!publisherIdIsMatching(msg, &dsr->config.publisherId)) {
#if UA_LOGLEVEL <= 200
        char idAStr[512];
        char idBStr[512];
        printPublisherId(idAStr, 512, &dsr->config.publisherId);
        printPublisherId(idBStr, 512, &msg->publisherId);
        UA_LOG_DEBUG_PUBSUB(psm->logging, dsr, "PublisherId does not match. "
                            "Expected %s, received %s", idAStr, idBStr);
#endif
        return UA_STATUSCODE_BADNOTFOUND;
    }

    UA_ReaderGroup *rg = dsr->linkedReaderGroup;
    if(rg->config.encodingMimeType == UA_PUBSUB_ENCODING_JSON) {
        if(dsr->config.dataSetWriterId ==
           *msg->payloadHeader.dataSetPayloadHeader.dataSetWriterIds) {
            return UA_STATUSCODE_GOOD;
        }

        UA_LOG_DEBUG_PUBSUB(psm->logging, dsr, "DataSetWriterId does not match. "
                            "Expected %u, received %u", dsr->config.dataSetWriterId,
                            *msg->payloadHeader.dataSetPayloadHeader.dataSetWriterIds);
        return UA_STATUSCODE_BADNOTFOUND;
    }

    if(msg->groupHeaderEnabled && msg->groupHeader.writerGroupIdEnabled) {
        if(dsr->config.writerGroupId != msg->groupHeader.writerGroupId) {
            UA_LOG_DEBUG_PUBSUB(psm->logging, dsr, "WriterGroupId does not match. "
                                "Expected %u, received %u", dsr->config.writerGroupId,
                                msg->groupHeader.writerGroupId);
            return UA_STATUSCODE_BADNOTFOUND;
        }
    }

    if(msg->payloadHeaderEnabled) {
        UA_Byte totalDataSets = msg->payloadHeader.dataSetPayloadHeader.count;
        for(size_t i = 0; i < totalDataSets; i++) {
            UA_UInt32 dswId = msg->payloadHeader.dataSetPayloadHeader.dataSetWriterIds[i];
            if(dsr->config.dataSetWriterId == dswId)
                return UA_STATUSCODE_GOOD;
        }
        UA_LOG_DEBUG_PUBSUB(psm->logging, dsr,
                            "DataSetWriterIds in the payload do not match");
        return UA_STATUSCODE_BADNOTFOUND;
    }

    return UA_STATUSCODE_GOOD;
}

UA_DataSetReader *
UA_DataSetReader_find(UA_PubSubManager *psm, const UA_NodeId id) {
    if(!psm)
        return NULL;
    UA_PubSubConnection *psc;
    TAILQ_FOREACH(psc, &psm->connections, listEntry) {
        UA_ReaderGroup *rg;
        LIST_FOREACH(rg, &psc->readerGroups, listEntry) {
            UA_DataSetReader *dsr;
            LIST_FOREACH(dsr, &rg->readers, listEntry) {
                if(UA_NodeId_equal(&id, &dsr->head.identifier))
                    return dsr;
            }
        }
    }
    return NULL;
}

UA_StatusCode
UA_DataSetReader_create(UA_PubSubManager *psm, UA_NodeId readerGroupIdentifier,
                        const UA_DataSetReaderConfig *dataSetReaderConfig,
                        UA_NodeId *readerIdentifier) {
    if(!psm || !dataSetReaderConfig)
        return UA_STATUSCODE_BADINVALIDARGUMENT;

    UA_LOCK_ASSERT(&psm->sc.server->serviceMutex);

    /* Search the reader group by the given readerGroupIdentifier */
    UA_ReaderGroup *rg = UA_ReaderGroup_find(psm, readerGroupIdentifier);
    if(!rg)
        return UA_STATUSCODE_BADNOTFOUND;

    if(rg->config.rtLevel != UA_PUBSUB_RT_NONE &&
       UA_PubSubState_isEnabled(rg->head.state)) {
        UA_LOG_WARNING_PUBSUB(psm->logging, rg,
                              "Cannot add a DataSetReader while the "
                              "ReaderGroup with realtime options is enabled");
        return UA_STATUSCODE_BADCONFIGURATIONERROR;
    }

    /* Allocate memory for new DataSetReader */
    UA_DataSetReader *dsr = (UA_DataSetReader *)
        UA_calloc(1, sizeof(UA_DataSetReader));
    if(!dsr)
        return UA_STATUSCODE_BADOUTOFMEMORY;

    dsr->head.componentType = UA_PUBSUBCOMPONENT_DATASETREADER;
    dsr->linkedReaderGroup = rg;

    /* Add the new reader to the group */
    LIST_INSERT_HEAD(&rg->readers, dsr, listEntry);
    rg->readersCount++;

    /* Copy the config into the new dataSetReader */
    UA_StatusCode retVal =
        UA_DataSetReaderConfig_copy(dataSetReaderConfig, &dsr->config);
    if(retVal != UA_STATUSCODE_GOOD) {
        UA_DataSetReader_remove(psm, dsr);
        return retVal;
    }

#ifdef UA_ENABLE_PUBSUB_INFORMATIONMODEL
    retVal = addDataSetReaderRepresentation(psm->sc.server, dsr);
    if(retVal != UA_STATUSCODE_GOOD) {
        UA_LOG_ERROR_PUBSUB(psm->logging, rg,
                            "Adding the DataSetReader to the information model failed");
        UA_DataSetReader_remove(psm, dsr);
        return retVal;
    }
#else
    UA_PubSubManager_generateUniqueNodeId(psm, &dsr->head.identifier);
#endif

    /* Cache the log string */
    char tmpLogIdStr[128];
    mp_snprintf(tmpLogIdStr, 128, "%SDataSetReader %N\t| ",
                dsr->linkedReaderGroup->head.logIdString,
                dsr->head.identifier);
    dsr->head.logIdString = UA_STRING_ALLOC(tmpLogIdStr);

    UA_LOG_INFO_PUBSUB(psm->logging, dsr, "DataSetReader created (State: %s)",
                       UA_PubSubState_name(dsr->head.state));

    /* Connect to StandaloneSubscribedDataSet if a name is defined */
    const UA_String sdsName = dsr->config.linkedStandaloneSubscribedDataSetName;
    UA_SubscribedDataSet *sds = (UA_String_isEmpty(&sdsName)) ?
        NULL : UA_SubscribedDataSet_findByName(psm, sdsName);
    if(sds) {
        if(sds->config.subscribedDataSetType != UA_PUBSUB_SDS_TARGET) {
            UA_LOG_ERROR_PUBSUB(psm->logging, dsr,
                                "Not implemented! Currently only SubscribedDataSet as "
                                "TargetVariables is implemented");
        } else if(sds->connectedReader) {
            UA_LOG_ERROR_PUBSUB(psm->logging, dsr,
                                "SubscribedDataSet is already connected");
        } else {
            UA_LOG_DEBUG_PUBSUB(psm->logging, dsr,
                                "Found SubscribedDataSet");

            /* Use the MetaData from the sds */
            UA_DataSetMetaDataType_clear(&dsr->config.dataSetMetaData);
            UA_DataSetMetaDataType_copy(&sds->config.dataSetMetaData,
                                        &dsr->config.dataSetMetaData);

            /* Prepare the input for _createTargetVariables and call it */
            UA_TargetVariablesDataType *tvs = &sds->config.subscribedDataSet.target;
            UA_FieldTargetVariable *targetVars = (UA_FieldTargetVariable *)
                UA_calloc(tvs->targetVariablesSize, sizeof(UA_FieldTargetVariable));
            for(size_t i = 0; i < tvs->targetVariablesSize; i++) {
                UA_FieldTargetDataType_copy(&tvs->targetVariables[i],
                                            &targetVars[i].targetVariable);
            }

            DataSetReader_createTargetVariables(psm, dsr, tvs->targetVariablesSize,
                                                targetVars);

            /* Clean up the temporary array */
            for(size_t i = 0; i < tvs->targetVariablesSize; i++) {
                UA_FieldTargetDataType_clear(&targetVars[i].targetVariable);
            }
            UA_free(targetVars);

            /* Set the backpointer */
            sds->connectedReader = dsr;

            /* Make the connection visible in the information model */
#ifdef UA_ENABLE_PUBSUB_INFORMATIONMODEL
            connectDataSetReaderToDataSet(psm->sc.server, dsr->head.identifier,
                                          sds->head.identifier);
#endif
        }
    }

    /* Check if used dataSet metaData is valid in context of the rest of the config */
    if(dsr->config.dataSetFieldContentMask & UA_DATASETFIELDCONTENTMASK_RAWDATA) {
        for(size_t fieldIdx = 0;
            fieldIdx < dsr->config.dataSetMetaData.fieldsSize; fieldIdx++) {
            const UA_FieldMetaData *field =
                &dsr->config.dataSetMetaData.fields[fieldIdx];
            if((field->builtInType == UA_TYPES_STRING ||
                field->builtInType == UA_TYPES_BYTESTRING) &&
               field->maxStringLength == 0) {
                /* Fields of type String or ByteString need to have defined
                 * MaxStringLength*/
                UA_LOG_ERROR_PUBSUB(psm->logging, dsr,
                                    "Add DataSetReader failed. MaxStringLength must be "
                                    "set in MetaData when using RawData field encoding.");
                UA_DataSetReader_remove(psm, dsr);
                return UA_STATUSCODE_BADCONFIGURATIONERROR;
            }
        }
    }

    if(readerIdentifier)
        UA_NodeId_copy(&dsr->head.identifier, readerIdentifier);

    return UA_STATUSCODE_GOOD;
}

UA_StatusCode
UA_DataSetReader_remove(UA_PubSubManager *psm, UA_DataSetReader *dsr) {
    UA_LOCK_ASSERT(&psm->sc.server->serviceMutex);

    UA_ReaderGroup *rg = dsr->linkedReaderGroup;
    UA_assert(rg);

    /* Check if the ReaderGroup is enabled with realtime options. Disallow
     * removal in that case. The RT path might still have a pointer to the
     * DataSetReader. Or we violate the fixed-size-message configuration.*/
    if(rg->config.rtLevel != UA_PUBSUB_RT_NONE &&
       UA_PubSubState_isEnabled(rg->head.state)) {
        UA_LOG_WARNING_PUBSUB(psm->logging, dsr,
                              "Removal of DataSetReader not possible while "
                              "the ReaderGroup with realtime options is enabled");
        return UA_STATUSCODE_BADINTERNALERROR;
    }

    /* Disable and signal to the application */
    UA_DataSetReader_setPubSubState(psm, dsr, UA_PUBSUBSTATE_DISABLED,
                                    UA_STATUSCODE_BADSHUTDOWN);

    /* Remove from information model */
#ifdef UA_ENABLE_PUBSUB_INFORMATIONMODEL
    deleteNode(psm->sc.server, dsr->head.identifier, true);
#endif

    /* Check if a Standalone-SubscribedDataSet is associated with this reader
     * and disconnect it*/
    const UA_String sdsName = dsr->config.linkedStandaloneSubscribedDataSetName;
    UA_SubscribedDataSet *sds = (UA_String_isEmpty(&sdsName)) ?
        NULL : UA_SubscribedDataSet_findByName(psm, sdsName);
    if(sds && sds->connectedReader == dsr)
        sds->connectedReader = NULL;

    /* Remove DataSetReader from group */
    LIST_REMOVE(dsr, listEntry);
    rg->readersCount--;

    UA_LOG_INFO_PUBSUB(psm->logging, dsr, "DataSetReader deleted");

    UA_DataSetReaderConfig_clear(&dsr->config);
    UA_NetworkMessageOffsetBuffer_clear(&dsr->bufferedMessage);
    UA_PubSubComponentHead_clear(&dsr->head);
    UA_free(dsr);

    return UA_STATUSCODE_GOOD;
}

UA_StatusCode
UA_DataSetReaderConfig_copy(const UA_DataSetReaderConfig *src,
                            UA_DataSetReaderConfig *dst) {
    memset(dst, 0, sizeof(UA_DataSetReaderConfig));
    dst->writerGroupId = src->writerGroupId;
    dst->dataSetWriterId = src->dataSetWriterId;
    dst->expectedEncoding = src->expectedEncoding;
    dst->dataSetFieldContentMask = src->dataSetFieldContentMask;
    dst->messageReceiveTimeout = src->messageReceiveTimeout;

    UA_StatusCode ret = UA_String_copy(&src->name, &dst->name);
    ret |= UA_PublisherId_copy(&src->publisherId, &dst->publisherId);
    ret |= UA_DataSetMetaDataType_copy(&src->dataSetMetaData, &dst->dataSetMetaData);
    ret |= UA_ExtensionObject_copy(&src->messageSettings, &dst->messageSettings);
    ret |= UA_ExtensionObject_copy(&src->transportSettings, &dst->transportSettings);
    ret |= UA_String_copy(&src->linkedStandaloneSubscribedDataSetName,
                             &dst->linkedStandaloneSubscribedDataSetName);

    if(src->subscribedDataSetType == UA_PUBSUB_SDS_TARGET) {
        ret |= UA_TargetVariables_copy(&src->subscribedDataSet.subscribedDataSetTarget,
                                       &dst->subscribedDataSet.subscribedDataSetTarget);
    }

    if(ret != UA_STATUSCODE_GOOD)
        UA_DataSetReaderConfig_clear(dst);

    return ret;
}

void
UA_DataSetReaderConfig_clear(UA_DataSetReaderConfig *cfg) {
    UA_String_clear(&cfg->name);
    UA_String_clear(&cfg->linkedStandaloneSubscribedDataSetName);
    UA_PublisherId_clear(&cfg->publisherId);
    UA_DataSetMetaDataType_clear(&cfg->dataSetMetaData);
    UA_ExtensionObject_clear(&cfg->messageSettings);
    UA_ExtensionObject_clear(&cfg->transportSettings);
    if(cfg->subscribedDataSetType == UA_PUBSUB_SDS_TARGET) {
        UA_TargetVariables_clear(&cfg->subscribedDataSet.subscribedDataSetTarget);
    }
}

void
UA_DataSetReader_setPubSubState(UA_PubSubManager *psm, UA_DataSetReader *dsr,
                                UA_PubSubState targetState,
                                UA_StatusCode errorReason) {
    UA_ReaderGroup *rg = dsr->linkedReaderGroup;
    UA_assert(rg);

    UA_PubSubState oldState = dsr->head.state;

    switch(targetState) {
        /* Disabled */
    case UA_PUBSUBSTATE_DISABLED:
    case UA_PUBSUBSTATE_ERROR:
        dsr->head.state = targetState;
        break;

        /* Enabled */
    case UA_PUBSUBSTATE_PAUSED:
    case UA_PUBSUBSTATE_PREOPERATIONAL:
    case UA_PUBSUBSTATE_OPERATIONAL:
        if(rg->head.state == UA_PUBSUBSTATE_DISABLED ||
           rg->head.state == UA_PUBSUBSTATE_ERROR ||
           rg->head.state == UA_PUBSUBSTATE_PAUSED) {
            dsr->head.state = UA_PUBSUBSTATE_PAUSED; /* RG is disabled -> paused */
        } else {
            dsr->head.state = rg->head.state; /* RG is enabled -> same state */
        }
        break;

    default:
        dsr->head.state = UA_PUBSUBSTATE_ERROR;
        errorReason = UA_STATUSCODE_BADINTERNALERROR;
        break;
    }

    /* Only keep the timeout callback if the reader is operational */
    if(dsr->head.state != UA_PUBSUBSTATE_OPERATIONAL &&
       dsr->msgRcvTimeoutTimerId != 0) {
        UA_EventLoop *el = UA_PubSubConnection_getEL(psm, rg->linkedConnection);
        el->removeTimer(el, dsr->msgRcvTimeoutTimerId);
        dsr->msgRcvTimeoutTimerId = 0;
    }

    /* Inform application about state change */
    if(dsr->head.state != oldState) {
        UA_ServerConfig *config = &psm->sc.server->config;
        UA_LOG_INFO_PUBSUB(psm->logging, dsr, "%s -> %s",
                           UA_PubSubState_name(oldState),
                           UA_PubSubState_name(dsr->head.state));
        if(config->pubSubConfig.stateChangeCallback != 0) {
            UA_UNLOCK(&psm->sc.server->serviceMutex);
            config->pubSubConfig.stateChangeCallback(psm->sc.server, dsr->head.identifier,
                                                     dsr->head.state, errorReason);
            UA_LOCK(&psm->sc.server->serviceMutex);
        }
    }
}

UA_StatusCode
UA_FieldTargetVariable_copy(const UA_FieldTargetVariable *src,
                            UA_FieldTargetVariable *dst) {
    memcpy(dst, src, sizeof(UA_FieldTargetVariable));
    return UA_FieldTargetDataType_copy(&src->targetVariable,
                                       &dst->targetVariable);
}

UA_StatusCode
UA_TargetVariables_copy(const UA_TargetVariables *src, UA_TargetVariables *dst) {
    UA_StatusCode retVal = UA_STATUSCODE_GOOD;
    memcpy(dst, src, sizeof(UA_TargetVariables));
    if(src->targetVariablesSize > 0) {
        dst->targetVariables = (UA_FieldTargetVariable*)
            UA_calloc(src->targetVariablesSize, sizeof(UA_FieldTargetVariable));
        if(!dst->targetVariables)
            return UA_STATUSCODE_BADOUTOFMEMORY;
        for(size_t i = 0; i < src->targetVariablesSize; i++)
            retVal |= UA_FieldTargetVariable_copy(&src->targetVariables[i],
                                                  &dst->targetVariables[i]);
    }
    return retVal;
}

void
UA_TargetVariables_clear(UA_TargetVariables *tvs) {
    for(size_t i = 0; i < tvs->targetVariablesSize; i++) {
        UA_FieldTargetDataType_clear(&tvs->targetVariables[i].targetVariable);
    }
    if(tvs->targetVariablesSize > 0)
        UA_free(tvs->targetVariables);
    memset(tvs, 0, sizeof(UA_TargetVariables));
}

/* This Method is used to initially set the SubscribedDataSet to
 * TargetVariablesType and to create the list of target Variables of a
 * SubscribedDataSetType. */
UA_StatusCode
DataSetReader_createTargetVariables(UA_PubSubManager *psm, UA_DataSetReader *dsr,
                                    size_t tvsSize, const UA_FieldTargetVariable *tvs) {
    UA_LOCK_ASSERT(&psm->sc.server->serviceMutex);

    if(UA_PubSubState_isEnabled(dsr->head.state)) {
        UA_LOG_WARNING_PUBSUB(psm->logging, dsr,
                              "Cannot create Target Variables failed while "
                              "the DataSetReader is enabled");
        return UA_STATUSCODE_BADCONFIGURATIONERROR;
    }

    if(dsr->config.subscribedDataSet.subscribedDataSetTarget.targetVariablesSize > 0)
        UA_TargetVariables_clear(&dsr->config.subscribedDataSet.subscribedDataSetTarget);

    /* Set subscribed dataset to TargetVariableType */
    dsr->config.subscribedDataSetType = UA_PUBSUB_SDS_TARGET;
    UA_TargetVariables tmp;
    tmp.targetVariablesSize = tvsSize;
    tmp.targetVariables = (UA_FieldTargetVariable*)(uintptr_t)tvs;
    return UA_TargetVariables_copy(&tmp, &dsr->config.subscribedDataSet.subscribedDataSetTarget);
}

static void
DataSetReader_processRaw(UA_PubSubManager *psm, UA_DataSetReader *dsr,
                         UA_DataSetMessage* msg) {
    UA_LOG_TRACE_PUBSUB(psm->logging, dsr, "Received RAW Frame");
    msg->data.keyFrameData.fieldCount = (UA_UInt16)
        dsr->config.dataSetMetaData.fieldsSize;

    /* Start iteration from beginning of rawFields buffer */
    size_t offset = 0;
    for(size_t i = 0; i < dsr->config.dataSetMetaData.fieldsSize; i++) {
        UA_FieldTargetVariable *tv =
            &dsr->config.subscribedDataSet.subscribedDataSetTarget.targetVariables[i];

        /* TODO The datatype reference should be part of the internal
         * pubsub configuration to avoid the time-expensive lookup */
        const UA_DataType *type =
            UA_findDataTypeWithCustom(&dsr->config.dataSetMetaData.fields[i].dataType,
                                      psm->sc.server->config.customDataTypes);
        if(!type) {
            UA_LOG_ERROR_PUBSUB(psm->logging, dsr, "Type not found");
            return;
        }

        /* For arrays the length of the array is encoded before the actual data */
        size_t elementCount = 1;
        for(int cnt = 0; cnt < dsr->config.dataSetMetaData.fields[i].valueRank; cnt++) {
            UA_UInt32 dimSize =
                *(UA_UInt32 *)&msg->data.keyFrameData.rawFields.data[offset];
            if(dimSize != dsr->config.dataSetMetaData.fields[i].arrayDimensions[cnt]) {
                UA_LOG_INFO_PUBSUB(psm->logging, dsr,
                                   "Error during Raw-decode KeyFrame field %u: "
                                   "Dimension size in received data doesn't match the dataSetMetaData",
                                   (unsigned)i);
                return;
            }
            offset += sizeof(UA_UInt32);
            elementCount *= dimSize;
        }

        /* Decode the value */
        UA_STACKARRAY(UA_Byte, value, elementCount * type->memSize);
        memset(value, 0, elementCount * type->memSize);
        UA_Byte *valPtr = value;
        UA_StatusCode res = UA_STATUSCODE_GOOD;
        for(size_t cnt = 0; cnt < elementCount; cnt++) {
            res = UA_decodeBinaryInternal(&msg->data.keyFrameData.rawFields,
                                          &offset, valPtr, type, NULL);
            if(dsr->config.dataSetMetaData.fields[i].maxStringLength != 0) {
                if(type->typeKind == UA_DATATYPEKIND_STRING ||
                   type->typeKind == UA_DATATYPEKIND_BYTESTRING) {
                    UA_ByteString *bs = (UA_ByteString *)valPtr;
                    /* Check if length < maxStringLength, The types ByteString and
                     * String are equal in their base definition */
                    size_t lengthDifference =
                        dsr->config.dataSetMetaData.fields[i].maxStringLength - bs->length;
                    offset += lengthDifference;
                }
            }
            if(res != UA_STATUSCODE_GOOD) {
                UA_LOG_INFO_PUBSUB(psm->logging, dsr,
                                   "Error during Raw-decode KeyFrame field %u: %s",
                                   (unsigned)i, UA_StatusCode_name(res));
                return;
            }
            valPtr += type->memSize;
        }

<<<<<<< HEAD
        /* Write the value */
        if(tv->beforeWrite || tv->externalDataValue) {
=======
        if(tv->externalDataValue) {
>>>>>>> d1c154ce
            if(tv->beforeWrite)
                tv->beforeWrite(psm->sc.server, &dsr->head.identifier,
                                &dsr->linkedReaderGroup->head.identifier,
                                &tv->targetVariable.targetNodeId,
                                tv->targetVariableContext, tv->externalDataValue);
            memcpy((*tv->externalDataValue)->value.data, value, type->memSize);
            if(tv->afterWrite)
                tv->afterWrite(psm->sc.server, &dsr->head.identifier,
                               &dsr->linkedReaderGroup->head.identifier,
                               &tv->targetVariable.targetNodeId,
                               tv->targetVariableContext, tv->externalDataValue);
        } else {
            UA_WriteValue writeVal;
            UA_WriteValue_init(&writeVal);
            writeVal.attributeId = tv->targetVariable.attributeId;
            writeVal.indexRange = tv->targetVariable.receiverIndexRange;
            writeVal.nodeId = tv->targetVariable.targetNodeId;
            if(dsr->config.dataSetMetaData.fields[i].valueRank > 0) {
                UA_Variant_setArray(&writeVal.value.value, value, elementCount, type);
            } else {
                UA_Variant_setScalar(&writeVal.value.value, value, type);
            }
            writeVal.value.hasValue = true;
            Operation_Write(psm->sc.server, &psm->sc.server->adminSession, NULL, &writeVal, &res);
            if(res != UA_STATUSCODE_GOOD) {
                UA_LOG_WARNING_PUBSUB(psm->logging, dsr,
                                      "Error writing KeyFrame field %u: %s",
                                      (unsigned)i, UA_StatusCode_name(res));
            }
        }

        /* Clean up if string-type (with mallocs) was used */
        if(!type->pointerFree) {
            valPtr = value;
            for(size_t cnt = 0; cnt < elementCount; cnt++) {
                UA_clear(value, type);
                valPtr += type->memSize;
            }
        }
    }
}

static void
UA_DataSetReader_handleMessageReceiveTimeout(UA_PubSubManager *psm,
                                             UA_DataSetReader *dsr) {
    UA_assert(dsr->head.componentType == UA_PUBSUBCOMPONENT_DATASETREADER);

    /* Don't signal an error if we don't expect messages to arrive */
    if(dsr->head.state != UA_PUBSUBSTATE_OPERATIONAL &&
       dsr->head.state != UA_PUBSUBSTATE_PREOPERATIONAL)
        return;

    UA_LOG_DEBUG_PUBSUB(psm->logging, dsr, "Message receive timeout occurred");

    UA_LOCK(&psm->sc.server->serviceMutex);
    UA_DataSetReader_setPubSubState(psm, dsr, UA_PUBSUBSTATE_ERROR,
                                    UA_STATUSCODE_BADTIMEOUT);
    UA_UNLOCK(&psm->sc.server->serviceMutex);
}

void
UA_DataSetReader_process(UA_PubSubManager *psm, UA_DataSetReader *dsr,
                         UA_DataSetMessage *msg) {
    if(!dsr || !msg || !psm)
        return;

    UA_LOG_DEBUG_PUBSUB(psm->logging, dsr, "Received a network message");

    /* Received a (first) message for the Reader.
     * Transition from PreOperational to Operational. */
    if(dsr->head.state == UA_PUBSUBSTATE_PREOPERATIONAL)
        UA_DataSetReader_setPubSubState(psm, dsr, dsr->head.state, UA_STATUSCODE_GOOD);

    if(dsr->head.state != UA_PUBSUBSTATE_OPERATIONAL &&
       dsr->head.state != UA_PUBSUBSTATE_PREOPERATIONAL) {
        UA_LOG_WARNING_PUBSUB(psm->logging, dsr,
                              "Received a network message but not operational");
        return;
    }

    if(!msg->header.dataSetMessageValid) {
        UA_LOG_INFO_PUBSUB(psm->logging, dsr,
                           "DataSetMessage is discarded: message is not valid");
        return;
    }

    /* TODO: Check ConfigurationVersion */
    /* if(msg->header.configVersionMajorVersionEnabled) {
     *     if(msg->header.configVersionMajorVersion !=
     *            dsr->config.dataSetMetaData.configurationVersion.majorVersion) {
     *         UA_LOG_WARNING(psm->logging, UA_LOGCATEGORY_SERVER,
     *                        "DataSetMessage is discarded: ConfigurationVersion "
     *                        "MajorVersion does not match");
     *         return;
     *     }
     * } */

    if(msg->header.dataSetMessageType != UA_DATASETMESSAGE_DATAKEYFRAME) {
        UA_LOG_WARNING_PUBSUB(psm->logging, dsr,
                              "DataSetMessage is discarded: Only keyframes are supported");
        return;
    }

    /* Configure / Update the timeout callback */
    if(dsr->config.messageReceiveTimeout > 0.0) {
        UA_EventLoop *el =
            UA_PubSubConnection_getEL(psm, dsr->linkedReaderGroup->linkedConnection);
        if(dsr->msgRcvTimeoutTimerId == 0) {
            el->addTimer(el, (UA_Callback)UA_DataSetReader_handleMessageReceiveTimeout,
                         psm, dsr, dsr->config.messageReceiveTimeout, NULL,
                         UA_TIMERPOLICY_CURRENTTIME, &dsr->msgRcvTimeoutTimerId);
        } else {
            /* Reset the next execution time to now + interval */
            el->modifyTimer(el, dsr->msgRcvTimeoutTimerId,
                            dsr->config.messageReceiveTimeout, NULL,
                            UA_TIMERPOLICY_CURRENTTIME);
        }
    }

    /* Process message with raw encoding. We have no field-count information for
     * the message. */
    if(msg->header.fieldEncoding == UA_FIELDENCODING_RAWDATA) {
        DataSetReader_processRaw(psm, dsr, msg);
        return;
    }

    /* Received a heartbeat with no fields */
    if(msg->data.keyFrameData.fieldCount == 0)
        return;

    /* Check whether the field count matches the configuration */
    size_t fieldCount = msg->data.keyFrameData.fieldCount;
    if(dsr->config.dataSetMetaData.fieldsSize != fieldCount) {
        UA_LOG_WARNING_PUBSUB(psm->logging, dsr,
                              "Number of fields does not match the "
                              "DataSetMetaData configuration");
        return;
    }

    UA_TargetVariables *tvs =
        &dsr->config.subscribedDataSet.subscribedDataSetTarget;
    if(tvs->targetVariablesSize != fieldCount) {
        UA_LOG_WARNING_PUBSUB(psm->logging, dsr,
                              "Number of fields does not match the "
                              "TargetVariables configuration");
        return;
    }

    /* Write the message fields. RT has the external data value configured. */
    UA_StatusCode res = UA_STATUSCODE_GOOD;
    for(size_t i = 0; i < fieldCount; i++) {
        UA_FieldTargetVariable *tv = &tvs->targetVariables[i];
        UA_DataValue *field = &msg->data.keyFrameData.dataSetFields[i];
        if(!field->hasValue)
            continue;

        /* RT-path: write directly into the target memory */
        if(tv->externalDataValue) {
            if(field->value.type != (*tv->externalDataValue)->value.type) {
                UA_LOG_WARNING_PUBSUB(psm->logging, dsr, "Mismatching type");
                continue;
            }

            if(tv->beforeWrite)
                tv->beforeWrite(psm->sc.server, &dsr->head.identifier,
                                &dsr->linkedReaderGroup->head.identifier,
                                &tv->targetVariable.targetNodeId,
                                tv->targetVariableContext, tv->externalDataValue);
            memcpy((*tv->externalDataValue)->value.data,
                   field->value.data, field->value.type->memSize);
            if(tv->afterWrite)
                tv->afterWrite(psm->sc.server, &dsr->head.identifier,
                               &dsr->linkedReaderGroup->head.identifier,
                               &tv->targetVariable.targetNodeId,
                               tv->targetVariableContext, tv->externalDataValue);
            continue;
        }

        /* Write via the Write-Service */
        UA_WriteValue writeVal;
        UA_WriteValue_init(&writeVal);
        writeVal.attributeId = tv->targetVariable.attributeId;
        writeVal.indexRange = tv->targetVariable.receiverIndexRange;
        writeVal.nodeId = tv->targetVariable.targetNodeId;
        writeVal.value = *field;
        Operation_Write(psm->sc.server, &psm->sc.server->adminSession,
                        NULL, &writeVal, &res);
        if(res != UA_STATUSCODE_GOOD)
            UA_LOG_INFO_PUBSUB(psm->logging, dsr,
                               "Error writing KeyFrame field %u: %s",
                               (unsigned)i, UA_StatusCode_name(res));
    }
}

UA_StatusCode
UA_DataSetReader_prepareOffsetBuffer(Ctx *ctx, UA_DataSetReader *reader,
                                     UA_ByteString *buf) {
    UA_NetworkMessage *nm = (UA_NetworkMessage *)
        UA_calloc(1, sizeof(UA_NetworkMessage));
    if(!nm)
        return UA_STATUSCODE_BADOUTOFMEMORY;

    /* Decode using the non-rt decoding */
    UA_StatusCode rv = UA_NetworkMessage_decodeHeaders(ctx, nm);
    if(rv != UA_STATUSCODE_GOOD) {
        UA_NetworkMessage_clear(nm);
        UA_free(nm);
        return rv;
    }
    rv |= UA_NetworkMessage_decodePayload(ctx, nm);
    rv |= UA_NetworkMessage_decodeFooters(ctx, nm);
    if(rv != UA_STATUSCODE_GOOD) {
        UA_NetworkMessage_clear(nm);
        UA_free(nm);
        return rv;
    }

    /* Compute and store the offsets necessary to decode */
    size_t nmSize =
        UA_NetworkMessage_calcSizeBinaryWithOffsetBuffer(nm, &reader->bufferedMessage);
    if(nmSize == 0) {
        UA_NetworkMessage_clear(nm);
        UA_free(nm);
        return UA_STATUSCODE_BADINTERNALERROR;
    }

    /* Set the offset buffer in the reader */
    reader->bufferedMessage.nm = nm;
    return UA_STATUSCODE_GOOD;
}

void
UA_DataSetReader_decodeAndProcessRT(UA_PubSubManager *psm, UA_DataSetReader *dsr,
                                    UA_ByteString buf) {
    /* Set up the decoding context */
    Ctx ctx;
    ctx.pos = buf.data;
    ctx.end = buf.data + buf.length;
    ctx.depth = 0;
    memset(&ctx.opts, 0, sizeof(UA_DecodeBinaryOptions));
    ctx.opts.customTypes = psm->sc.server->config.customDataTypes;

    UA_StatusCode rv;
    if(!dsr->bufferedMessage.nm) {
        /* This is the first message being received for the RT fastpath.
         * Prepare the offset buffer. */
        rv = UA_DataSetReader_prepareOffsetBuffer(&ctx, dsr, &buf);
    } else {
        /* Decode with offset information and update the networkMessage */
        rv = UA_NetworkMessage_updateBufferedNwMessage(&ctx, &dsr->bufferedMessage);
    }
    if(rv != UA_STATUSCODE_GOOD) {
        UA_LOG_WARNING_PUBSUB(psm->logging, dsr,
                              "PubSub decoding failed. Could not decode with "
                              "status code %s.", UA_StatusCode_name(rv));
        return;
    }

    UA_DataSetMessage *dsm =
        dsr->bufferedMessage.nm->payload.dataSetPayload.dataSetMessages;
    UA_DataSetReader_process(psm, dsr, dsm);
}

/**************/
/* Server API */
/**************/

UA_StatusCode
UA_Server_addDataSetReader(UA_Server *server, UA_NodeId readerGroupIdentifier,
                           const UA_DataSetReaderConfig *dataSetReaderConfig,
                           UA_NodeId *readerIdentifier) {
    if(!server || !dataSetReaderConfig)
        return UA_STATUSCODE_BADINVALIDARGUMENT;
    UA_LOCK(&server->serviceMutex);
    UA_StatusCode res =
        UA_DataSetReader_create(getPSM(server), readerGroupIdentifier,
                                dataSetReaderConfig, readerIdentifier);
    UA_UNLOCK(&server->serviceMutex);
    return res;
}

UA_StatusCode
UA_Server_removeDataSetReader(UA_Server *server, UA_NodeId readerIdentifier) {
    if(!server)
        return UA_STATUSCODE_BADINVALIDARGUMENT;
    UA_LOCK(&server->serviceMutex);
    UA_PubSubManager *psm = getPSM(server);
    UA_DataSetReader *dsr = UA_DataSetReader_find(psm, readerIdentifier);
    UA_StatusCode res = (dsr) ?
        UA_DataSetReader_remove(psm, dsr) : UA_STATUSCODE_BADNOTFOUND;
    UA_UNLOCK(&server->serviceMutex);
    return res;
}

UA_StatusCode
UA_Server_getDataSetReaderConfig(UA_Server *server, const UA_NodeId dsrId,
                                 UA_DataSetReaderConfig *config) {
    if(!server || !config)
        return UA_STATUSCODE_BADINVALIDARGUMENT;
    UA_LOCK(&server->serviceMutex);
    UA_PubSubManager *psm = getPSM(server);
    UA_DataSetReader *dsr = UA_DataSetReader_find(psm, dsrId);
    UA_StatusCode res = (dsr) ?
        UA_DataSetReaderConfig_copy(&dsr->config, config) : UA_STATUSCODE_BADNOTFOUND;
    UA_UNLOCK(&server->serviceMutex);
    return res;
}

UA_StatusCode
UA_Server_getDataSetReaderState(UA_Server *server, const UA_NodeId dsrId,
                                UA_PubSubState *state) {
    if(!server || !state)
        return UA_STATUSCODE_BADINVALIDARGUMENT;
    UA_LOCK(&server->serviceMutex);
    UA_DataSetReader *dsr = UA_DataSetReader_find(getPSM(server), dsrId);
    UA_StatusCode res = UA_STATUSCODE_BADNOTFOUND;
    if(dsr) {
        res = UA_STATUSCODE_GOOD;
        *state = dsr->head.state;
    }
    UA_UNLOCK(&server->serviceMutex);
    return res;
}

UA_StatusCode
UA_Server_enableDataSetReader(UA_Server *server, const UA_NodeId dsrId) {
    if(!server)
        return UA_STATUSCODE_BADINVALIDARGUMENT;
    UA_LOCK(&server->serviceMutex);
    UA_StatusCode ret = UA_STATUSCODE_GOOD;
    UA_PubSubManager *psm = getPSM(server);
    UA_DataSetReader *dsr = UA_DataSetReader_find(psm, dsrId);
    if(dsr)
        UA_DataSetReader_setPubSubState(psm, dsr, UA_PUBSUBSTATE_OPERATIONAL,
                                        UA_STATUSCODE_GOOD);
    else
        ret = UA_STATUSCODE_BADNOTFOUND;
    UA_UNLOCK(&server->serviceMutex);
    return ret;
}

UA_StatusCode
UA_Server_disableDataSetReader(UA_Server *server, const UA_NodeId dsrId) {
    if(!server)
        return UA_STATUSCODE_BADINVALIDARGUMENT;
    UA_LOCK(&server->serviceMutex);
    UA_StatusCode ret = UA_STATUSCODE_GOOD;
    UA_PubSubManager *psm = getPSM(server);
    UA_DataSetReader *dsr = UA_DataSetReader_find(psm, dsrId);
    if(dsr)
        UA_DataSetReader_setPubSubState(psm, dsr, UA_PUBSUBSTATE_DISABLED,
                                        UA_STATUSCODE_GOOD);
    else
        ret = UA_STATUSCODE_BADNOTFOUND;
    UA_UNLOCK(&server->serviceMutex);
    return ret;
}

UA_StatusCode
UA_Server_setDataSetReaderTargetVariables(UA_Server *server, const UA_NodeId dsrId,
                                          size_t tvsSize, const UA_FieldTargetVariable *tvs) {
    if(!server)
        return UA_STATUSCODE_BADINVALIDARGUMENT;
    UA_LOCK(&server->serviceMutex);
    UA_PubSubManager *psm = getPSM(server);
    UA_DataSetReader *dsr = UA_DataSetReader_find(psm, dsrId);
    UA_StatusCode res = (dsr) ?
        DataSetReader_createTargetVariables(psm, dsr, tvsSize, tvs) : UA_STATUSCODE_BADNOTFOUND;
    UA_UNLOCK(&server->serviceMutex);
    return res;
}

#endif /* UA_ENABLE_PUBSUB */<|MERGE_RESOLUTION|>--- conflicted
+++ resolved
@@ -535,12 +535,8 @@
             valPtr += type->memSize;
         }
 
-<<<<<<< HEAD
         /* Write the value */
-        if(tv->beforeWrite || tv->externalDataValue) {
-=======
         if(tv->externalDataValue) {
->>>>>>> d1c154ce
             if(tv->beforeWrite)
                 tv->beforeWrite(psm->sc.server, &dsr->head.identifier,
                                 &dsr->linkedReaderGroup->head.identifier,
