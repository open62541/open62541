--- conflicted
+++ resolved
@@ -470,24 +470,12 @@
 #ifdef UA_ENABLE_PUBSUB_MONITORING
 
 static UA_StatusCode
-<<<<<<< HEAD
 UA_PubSubComponent_createMonitoring(UA_Server *server, UA_NodeId Id,
                                     UA_PubSubComponentEnumType eComponentType,
                                     UA_PubSubMonitoringType eMonitoringType,
                                     void *data, UA_ServerCallback callback) {
-    if(!server || !data) {
-        UA_LOG_ERROR(&server->config.logger, UA_LOGCATEGORY_SERVER,
-                     "Error UA_PubSubComponent_createMonitoring(): "
-                     "null pointer param");
-        return UA_STATUSCODE_BADINVALIDARGUMENT;
-    }
-=======
-UA_PubSubComponent_createMonitoring(UA_Server *server, UA_NodeId Id, UA_PubSubComponentEnumType eComponentType,
-                                    UA_PubSubMonitoringType eMonitoringType, void *data, UA_ServerCallback callback) {
-
     if(!server || !data)
         return UA_STATUSCODE_BADINVALIDARGUMENT;
->>>>>>> 9073ee22
 
     UA_StatusCode ret = UA_STATUSCODE_GOOD;
     switch (eComponentType) {
@@ -495,8 +483,7 @@
             UA_DataSetReader *reader = (UA_DataSetReader*) data;
             switch (eMonitoringType) {
                 case UA_PUBSUB_MONITORING_MESSAGE_RECEIVE_TIMEOUT:
-<<<<<<< HEAD
-                    UA_LOG_DEBUG(&server->config.logger, UA_LOGCATEGORY_SERVER,
+                    UA_LOG_DEBUG(server->config.logging, UA_LOGCATEGORY_SERVER,
                                  "UA_PubSubComponent_createMonitoring(): DataSetReader '%.*s' "
                                  "- MessageReceiveTimeout",
                                  (UA_Int32) reader->config.name.length,
@@ -504,35 +491,20 @@
                     reader->msgRcvTimeoutTimerCallback = callback;
                     break;
                 default:
-                    UA_LOG_ERROR(&server->config.logger, UA_LOGCATEGORY_SERVER,
+                    UA_LOG_ERROR(server->config.logging, UA_LOGCATEGORY_SERVER,
                                  "UA_PubSubComponent_createMonitoring(): DataSetReader '%.*s' "
                                  "DataSetReader does not support timeout type '%i'",
                                  (UA_Int32) reader->config.name.length,
                                  reader->config.name.data, eMonitoringType);
-=======
-                    UA_LOG_DEBUG(server->config.logging, UA_LOGCATEGORY_SERVER, "UA_PubSubComponent_createMonitoring(): DataSetReader '%.*s' "
-                        "- MessageReceiveTimeout", (UA_Int32) reader->config.name.length, reader->config.name.data);
-                    reader->msgRcvTimeoutTimerCallback = callback;
-                    break;
-                default:
-                    UA_LOG_ERROR(server->config.logging, UA_LOGCATEGORY_SERVER, "UA_PubSubComponent_createMonitoring(): DataSetReader '%.*s' "
-                        "DataSetReader does not support timeout type '%i'", (UA_Int32) reader->config.name.length, reader->config.name.data,
-                        eMonitoringType);
->>>>>>> 9073ee22
                     ret = UA_STATUSCODE_BADNOTSUPPORTED;
                     break;
             }
             break;
         }
         default:
-<<<<<<< HEAD
-            UA_LOG_ERROR(&server->config.logger, UA_LOGCATEGORY_SERVER,
+            UA_LOG_ERROR(server->config.logging, UA_LOGCATEGORY_SERVER,
                          "Error UA_PubSubComponent_createMonitoring(): "
                          "PubSub component type '%i' is not supported", eComponentType);
-=======
-            UA_LOG_ERROR(server->config.logging, UA_LOGCATEGORY_SERVER,
-                "Error UA_PubSubComponent_createMonitoring(): PubSub component type '%i' is not supported", eComponentType);
->>>>>>> 9073ee22
             ret = UA_STATUSCODE_BADNOTSUPPORTED;
             break;
     }
@@ -554,14 +526,7 @@
 UA_PubSubComponent_startMonitoring(UA_Server *server, UA_NodeId Id,
                                    UA_PubSubComponentEnumType eComponentType,
                                    UA_PubSubMonitoringType eMonitoringType, void *data) {
-<<<<<<< HEAD
-    if(!server || !data) {
-        UA_LOG_ERROR(&server->config.logger, UA_LOGCATEGORY_SERVER,
-                     "Error UA_PubSubComponent_startMonitoring(): "
-                     "null pointer param");
-=======
     if(!server || !data)
->>>>>>> 9073ee22
         return UA_STATUSCODE_BADINVALIDARGUMENT;
 
     UA_StatusCode ret = UA_STATUSCODE_GOOD;
@@ -584,8 +549,7 @@
                                                 UA_TIMER_HANDLE_CYCLEMISS_WITH_CURRENTTIME,
                                                 &reader->msgRcvTimeoutTimerId);
                     if(ret == UA_STATUSCODE_GOOD) {
-<<<<<<< HEAD
-                        UA_LOG_DEBUG(&server->config.logger, UA_LOGCATEGORY_SERVER,
+                        UA_LOG_DEBUG(server->config.logging, UA_LOGCATEGORY_SERVER,
                                      "UA_PubSubComponent_startMonitoring(): DataSetReader "
                                      "'%.*s'- MessageReceiveTimeout: "
                                      "MessageReceiveTimeout = '%f' Timer Id = '%u'",
@@ -594,25 +558,12 @@
                                      reader->config.messageReceiveTimeout,
                                      (UA_UInt32)reader->msgRcvTimeoutTimerId);
                     } else {
-                        UA_LOG_ERROR(&server->config.logger, UA_LOGCATEGORY_SERVER,
+                        UA_LOG_ERROR(server->config.logging, UA_LOGCATEGORY_SERVER,
                                      "Error UA_PubSubComponent_startMonitoring(): "
                                      "DataSetReader '%.*s' - MessageReceiveTimeout: "
                                      "start timer failed",
                                      (UA_Int32)reader->config.name.length,
                                      reader->config.name.data);
-=======
-                        UA_LOG_DEBUG(server->config.logging, UA_LOGCATEGORY_SERVER,
-                                     "UA_PubSubComponent_startMonitoring(): DataSetReader '%.*s'- "
-                                     "MessageReceiveTimeout: MessageReceiveTimeout = '%f' "
-                                     "Timer Id = '%u'", (UA_Int32) reader->config.name.length,
-                                     reader->config.name.data, reader->config.messageReceiveTimeout,
-                                     (UA_UInt32) reader->msgRcvTimeoutTimerId);
-                    } else {
-                        UA_LOG_ERROR(server->config.logging, UA_LOGCATEGORY_SERVER,
-                                     "Error UA_PubSubComponent_startMonitoring(): DataSetReader "
-                                     "'%.*s' - MessageReceiveTimeout: start timer failed",
-                                     (UA_Int32) reader->config.name.length, reader->config.name.data);
->>>>>>> 9073ee22
                     }
                     break;
                 }
@@ -642,14 +593,7 @@
 UA_PubSubComponent_stopMonitoring(UA_Server *server, UA_NodeId Id,
                                   UA_PubSubComponentEnumType eComponentType,
                                   UA_PubSubMonitoringType eMonitoringType, void *data) {
-<<<<<<< HEAD
-    if(!server || !data) {
-        UA_LOG_ERROR(&server->config.logger, UA_LOGCATEGORY_SERVER,
-                     "Error UA_PubSubComponent_stopMonitoring(): "
-                     "null pointer param");
-=======
     if(!server || !data)
->>>>>>> 9073ee22
         return UA_STATUSCODE_BADINVALIDARGUMENT;
 
     UA_StatusCode ret = UA_STATUSCODE_GOOD;
@@ -682,15 +626,9 @@
             break;
         }
         default:
-<<<<<<< HEAD
-            UA_LOG_ERROR(&server->config.logger, UA_LOGCATEGORY_SERVER,
+            UA_LOG_ERROR(server->config.logging, UA_LOGCATEGORY_SERVER,
                          "Error UA_PubSubComponent_stopMonitoring(): "
                          "PubSub component type '%i' is not supported", eComponentType);
-=======
-            UA_LOG_ERROR(server->config.logging, UA_LOGCATEGORY_SERVER,
-                         "Error UA_PubSubComponent_stopMonitoring(): PubSub component type '%i' "
-                         "is not supported", eComponentType);
->>>>>>> 9073ee22
             ret = UA_STATUSCODE_BADNOTSUPPORTED;
             break;
     }
@@ -700,20 +638,10 @@
 static UA_StatusCode
 UA_PubSubComponent_updateMonitoringInterval(UA_Server *server, UA_NodeId Id,
                                             UA_PubSubComponentEnumType eComponentType,
-<<<<<<< HEAD
                                             UA_PubSubMonitoringType eMonitoringType,
                                             void *data) {
-    if(!server || !data) {
-        UA_LOG_ERROR(&server->config.logger, UA_LOGCATEGORY_SERVER,
-                     "Error UA_PubSubComponent_updateMonitoringInterval(): "
-                     "null pointer param");
-        return UA_STATUSCODE_BADINVALIDARGUMENT;
-    }
-=======
-                                            UA_PubSubMonitoringType eMonitoringType, void *data) {
     if(!server || !data)
         return UA_STATUSCODE_BADINVALIDARGUMENT;
->>>>>>> 9073ee22
 
     UA_StatusCode ret = UA_STATUSCODE_GOOD;
     switch (eComponentType) {
@@ -725,13 +653,8 @@
                     ret = el->modifyCyclicCallback(el, reader->msgRcvTimeoutTimerId,
                                                    reader->config.messageReceiveTimeout, NULL,
                                                    UA_TIMER_HANDLE_CYCLEMISS_WITH_CURRENTTIME);
-<<<<<<< HEAD
                     if(ret == UA_STATUSCODE_GOOD) {
-                        UA_LOG_DEBUG(&server->config.logger, UA_LOGCATEGORY_SERVER,
-=======
-                    if (ret == UA_STATUSCODE_GOOD) {
                         UA_LOG_DEBUG(server->config.logging, UA_LOGCATEGORY_SERVER,
->>>>>>> 9073ee22
                                      "UA_PubSubComponent_updateMonitoringInterval(): "
                                      "DataSetReader '%.*s' - MessageReceiveTimeout: new "
                                      "MessageReceiveTimeout = '%f' Timer Id = '%u'",
@@ -774,18 +697,8 @@
 UA_PubSubComponent_deleteMonitoring(UA_Server *server, UA_NodeId Id,
                                     UA_PubSubComponentEnumType eComponentType,
                                     UA_PubSubMonitoringType eMonitoringType, void *data) {
-<<<<<<< HEAD
-    if(!server || !data) {
-        UA_LOG_ERROR(&server->config.logger, UA_LOGCATEGORY_SERVER,
-                     "Error UA_PubSubComponent_deleteMonitoring(): "
-                     "null pointer param");
-        return UA_STATUSCODE_BADINVALIDARGUMENT;
-    }
-=======
-
     if(!server || !data)
         return UA_STATUSCODE_BADINVALIDARGUMENT;
->>>>>>> 9073ee22
 
     UA_StatusCode ret = UA_STATUSCODE_GOOD;
     switch (eComponentType) {
@@ -793,20 +706,12 @@
             UA_DataSetReader *reader = (UA_DataSetReader*) data;
             switch (eMonitoringType) {
                 case UA_PUBSUB_MONITORING_MESSAGE_RECEIVE_TIMEOUT:
-<<<<<<< HEAD
-                    UA_LOG_DEBUG(&server->config.logger, UA_LOGCATEGORY_SERVER,
+                    UA_LOG_DEBUG(server->config.logging, UA_LOGCATEGORY_SERVER,
                                  "UA_PubSubComponent_deleteMonitoring(): DataSetReader "
                                  "'%.*s' - MessageReceiveTimeout: Timer Id = '%u'",
                                  (UA_Int32)reader->config.name.length,
                                  reader->config.name.data,
                                  (UA_UInt32)reader->msgRcvTimeoutTimerId);
-=======
-                    UA_LOG_DEBUG(server->config.logging, UA_LOGCATEGORY_SERVER,
-                                 "UA_PubSubComponent_deleteMonitoring(): DataSetReader '%.*s' - "
-                                 "MessageReceiveTimeout: Timer Id = '%u'",
-                                 (UA_Int32)reader->config.name.length, reader->config.name.data,
-                                 (UA_UInt32) reader->msgRcvTimeoutTimerId);
->>>>>>> 9073ee22
                     break;
                 default:
                     UA_LOG_ERROR(server->config.logging, UA_LOGCATEGORY_SERVER,
