--- conflicted
+++ resolved
@@ -17,16 +17,10 @@
 
 #include "pubsub_timer.h"
 
-<<<<<<< HEAD
-#ifdef UA_ENABLE_PUBSUB_MONITORING
-#include <open62541/server_pubsub.h>
-#endif /* UA_ENABLE_PUBSUB_MONITORING */
-=======
 #include "ua_pubsub_ns0.h"
 #ifdef UA_ENABLE_PUBSUB_SKS
 #include "ua_pubsub_keystorage.h"
 #endif
->>>>>>> 434dee55
 
 #define UA_DATETIMESTAMP_2000 125911584000000000
 #define UA_RESERVEID_FIRST_ID 0x8000
@@ -109,18 +103,8 @@
     UA_String_copy(&transportProfileUri, &reserveId->transportProfileUri);
     reserveId->sessionId = sessionId;
 
-<<<<<<< HEAD
-    /* Set the server timer to pubsub timed send function */
-    if(newConnectionsField->channel->pubsubTimedSend) {
-        UA_PubSubTimedSend *pubsubTimedSend = (UA_PubSubTimedSend *)newConnectionsField->channel->pubsubTimedSend;
-        pubsubTimedSend->timer = &server->timer;
-    }
-
-    UA_PubSubManager_generateUniqueNodeId(server, &newConnectionsField->identifier);
-=======
     return reserveId;
 }
->>>>>>> 434dee55
 
 static UA_Boolean
 UA_ReserveId_isFree(UA_Server *server,  UA_UInt16 id,
