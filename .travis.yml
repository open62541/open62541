language: c
sudo: required

env:
  global:
    # GITAUTH:
    - secure: nSunY54Wp5HkQCHHbKwlwpbaKyqRVIu/0EnhaoJSwhM1wqerQV/E5d/2JelO9/tZgbungAO7wk/fjutRMVc7d378RTIPwS8vHpvZfEoGhCFsLoTOlqESzsZFBup2H5t1lpQ23jRHDOxlLdJy2lz5U+zd1YnYgDXqdDFjegsIYdo=
    - PYTHON=python2
    # For tag builds we do not have the base branch in TRAVIS_BRANCH, therefore store it in BRANCH_FOR_TAG
    - BRANCH_FOR_TAG=$(git ls-remote origin | sed -n "\|$TRAVIS_COMMIT\s\+refs/heads/|{s///p}")


dist: trusty

# Make sure we have the git tags. Travis uses shallow checkout where git describe does not work
git:
  depth: false

matrix:
  fast_finish: true
  include:
#
# gcc-4.8 (trusty) full host and cross build with tests:
# doc, cert, cross-mingw32, cross-mingw64, cross-linux32, cross-raspi, linux64,
# amalgamated, shared, multithread, encryption, discovery, json, test-ns0-full, test-ns0-minimal, debian-package
    - os: linux
      compiler: gcc-4.8
      addons:
        apt:
          sources:
            # see https://github.com/travis-ci/apt-source-whitelist/blob/master/ubuntu.json
            - ubuntu-toolchain-r-test
          packages:
            - mingw-w64
            - gcc-mingw-w64-i686
            - gcc-mingw-w64-x86-64
            - binutils-mingw-w64-i686
            - g++-multilib
            # debian packaging
            - cmake
            - debhelper
            - fakeroot
            # doc
            - python-sphinx
            - graphviz
            - texlive-generic-extra
            - texlive-fonts-recommended
            - texlive-latex-extra
            - latexmk
            # tests
            - check
            - libsubunit-dev
            - valgrind
      env:
        - MINGW=true
        - DEBIAN=true
#
# gcc-8 full host build with tests:
# doc, cert, linux64,
# amalgamated, shared, multithread, encryption, discovery, json, test-ns0-full, test-ns0-minimal
    - os: linux
      compiler: gcc-8
      addons:
        apt:
          sources:
            - ubuntu-toolchain-r-test
          packages:
            - gcc-8
            - gcc-8-multilib
            # doc
            - python-sphinx
            - graphviz
            - texlive-generic-extra
            - texlive-fonts-recommended
            - texlive-latex-extra
            - latexmk
            # tests
            - check
            - libsubunit-dev
            - valgrind
#
# clang-6 full host build with tests:
# doc, cert, linux64,
# amalgamated, shared, multithread, encryption, discovery, json, test-ns0-full, test-ns0-minimal
    - os: linux
      compiler: clang-6.0
      addons:
        apt:
          sources:
            - llvm-toolchain-trusty-6.0
            - ubuntu-toolchain-r-test
          packages:
            - clang-6.0
            - clang-tidy-6.0
            # doc
            - python-sphinx
            - graphviz
            - texlive-generic-extra
            - texlive-fonts-recommended
            - texlive-latex-extra
            - latexmk
            # tests
            - check
            - libsubunit-dev
            - valgrind
#
# clang-6 python-3 full host build with tests:
# doc, cert, linux64,
# amalgamated, shared, multithread, encryption, discovery, json, test-ns0-full, test-ns0-minimal
    - os: linux
      compiler: clang-6.0
      addons:
        apt:
          sources:
            - llvm-toolchain-trusty-6.0
            - ubuntu-toolchain-r-test
          packages:
            - clang-6.0
            - clang-tidy-6.0
            # doc
            - python3-sphinx
            - graphviz
            - texlive-generic-extra
            - texlive-fonts-recommended
            - texlive-latex-extra
            - latexmk
            # tests
            - check
            - libsubunit-dev
            - valgrind
      env:
        - PYTHON=python3
#
# tcc full host build:
# doc, cert, linux64,
# amalgamated, shared, multithread, encryption, discovery, json, test-ns0-full, test-ns0-minimal
    - os: linux
      compiler: tcc
      addons:
        apt:
          packages:
            # doc
            - python-sphinx
            - graphviz
            - texlive-generic-extra
            - texlive-fonts-recommended
            - texlive-latex-extra
            - latexmk
            # tests
            - check
            - libsubunit-dev
            - valgrind
#
# clang-6 python-3 install build and minimal example:
# linux64, minimal-example
    - os: linux
      compiler: clang-6.0
      addons:
        apt:
          sources:
            - llvm-toolchain-trusty-6.0
            - ubuntu-toolchain-r-test
          packages:
            - clang-6.0
            - clang-tidy-6.0
      env:
        - INSTALL=true
        - PYTHON=python3
        - CXX=clang-6.0
#
# gcc-4.8 static code analysis
    - os: linux
      compiler: gcc
      addons:
        apt:
          packages:
            - cppcheck
      env:
        - ANALYZE=true
#
# clang-6 static code analysis
    - os: linux
      compiler: clang-6.0
      addons:
        apt:
          sources:
            - llvm-toolchain-trusty-6.0
            - ubuntu-toolchain-r-test
          packages:
            - check
            - libsubunit-dev
            - clang-6.0
            - clang-tidy-6.0
      env:
        - ANALYZE=true
        - PYTHON=python3
#
# clang-format code analysis
# is allowed to fail (see allow_failures)
    - os: linux
      compiler: clang-6.0
      addons:
        apt:
          sources:
            - llvm-toolchain-trusty-6.0
            - ubuntu-toolchain-r-test
          packages:
            - clang-6.0
            - clang-tidy-6.0
            - clang-format-6.0
      env:
        - CLANG_FORMAT=true
#
# DOCKER build
    - os: linux
      compiler: gcc
      env:
        - DOCKER=true
#
# clang-6 FUZZER build
    - os: linux
      compiler: clang-6.0
      addons:
        apt:
          sources:
            - llvm-toolchain-trusty-6.0
            - ubuntu-toolchain-r-test
          packages:
            - check
            - libsubunit-dev
            - clang-6.0
            - clang-tidy-6.0
            - libfuzzer-6.0-dev
      env:
        - FUZZER=true
#
# OSX clang build
    - os: osx
      compiler: clang
      # disable homebrew auto update which takes a lot of time
      env: HOMEBREW_NO_AUTO_UPDATE=1
      cache:
        directories:
          - $HOME/Library/Caches/Homebrew
#
# SONAR gcc-4.9 build
    - os: linux
      compiler: gcc-4.9
      addons:
        sonarcloud:
          organization: open62541
          branches:
            - master
            - sonarcloud
      env:
        - SONAR=true
      cache:
        directories:
          - '$HOME/.sonar/cache'
  #
  # FREERTOS - gcc build
    - os: linux
      compiler: gcc
      addons:
        apt:
          packages:
            - gcc
            - wget 
            - gperf
            - python
            - python-pip 
            - python-setuptools 
            - python-serial 
            - python-pyparsing
      env:
        - ARCH=freertoslwip
          
  allow_failures:
    #
    # clang-format code analysis
    # architecture : freertos
    - env:
        - CLANG_FORMAT=true
<<<<<<< HEAD
        - ARCH=freertoslwip
=======
    - env:
        - SONAR=true
>>>>>>> e58a870a

cache:
  pip: true
  apt: true
  directories:
    - $HOME/install
    - $HOME/.cache/pip

# combine all the commands into one single command. See https://github.com/travis-ci/travis-ci/issues/1066
before_install: |
 set -eE

 errorTrap() {
   last_rv=$?

   if [ $last_rv -ne 0 ] ; then
      echo ""
      echo ""
      echo "----------------- Error -----------------"
      echo ""
      echo "---- Check additional output above!! ----"
      # Wait a bit until the stdout is flushed
      for i in 1 2 3 4 5 6 7 8 9 10; do echo "."; sleep 1; done
   fi

   exit $last_rv
 }
 trap errorTrap 0

 # set paths for locally installed libs (like liburcu)
 export LOCAL_PKG=$HOME/install
 mkdir -p $LOCAL_PKG/lib
 mkdir -p $LOCAL_PKG/include
 mkdir -p $LOCAL_PKG/bin
 export LIBRARY_PATH=$LOCAL_PKG/lib:$LIBRARY_PATH
 export C_INCLUDE_PATH=$LOCAL_PKG/include:$C_INCLUDE_PATH
 export CPLUS_INCLUDE_PATH=$LOCAL_PKG/include:$CPLUS_INCLUDE_PATH
 export PKG_CONFIG_PATH=$LOCAL_PKG/lib/pkgconfig:$PKG_CONFIG_PATH
 export PATH=$LOCAL_PKG:$LOCAL_PKG/bin:$PATH
 export CMAKE_PREFIX_PATH=$LOCAL_PKG:CMAKE_PREFIX_PATH
 # set local path for python packages
 export PATH=$PATH:$HOME/.local/bin # linux
 export PATH=$PATH:$HOME/Library/Python #OS X
 export PATH=$PATH:$HOME/Library/Python/2.7/bin #OS X

 if [ ${TRAVIS_OS_NAME} == "linux" ]; then sh ./tools/travis/travis_linux_before_install.sh; fi
 if [ ${TRAVIS_OS_NAME} == "osx" ]; then sh ./tools/travis/travis_osx_before_install.sh; fi

script: |
 set -eE

 errorTrap() {
   last_rv=$?

   if [ $last_rv -ne 0 ] ; then
      echo ""
      echo ""
      echo "----------------- Error -----------------"
      echo ""
      echo "---- Check additional output above!! ----"
      # Wait a bit until the stdout is flushed
      for i in 1 2 3 4 5 6 7 8 9 10; do echo "."; sleep 1; done
   fi

   exit $last_rv
 }
 trap errorTrap 0

 if [ ${TRAVIS_OS_NAME} == "linux" ]; then sh ./tools/travis/travis_linux_script.sh; fi
 if [ ${TRAVIS_OS_NAME} == "osx" ]; then sh ./tools/travis/travis_osx_script.sh; fi

after_success: |
 set -eE

 errorTrap() {
   last_rv=$?

   if [ $last_rv -ne 0 ] ; then
     echo ""
     echo ""
     echo "----------------- Error -----------------"
     echo ""
     echo "---- Check additional output above!! ----"
     # Wait a bit until the stdout is flushed
     for i in 1 2 3 4 5 6 7 8 9 10; do echo "."; sleep 1; done
   fi

   exit $last_rv
 }
 trap errorTrap 0

 if [ ${TRAVIS_OS_NAME} == "linux" ]; then sh ./tools/travis/travis_linux_after_success.sh; fi
 # Sleep to flush travis output
 echo == Build success ==
 sleep 5

after_failure: |
 # Sleep to flush travis output
 echo == Build failed ==
 sleep 5

deploy:
  provider: releases
  api_key:
    # Uses token from user open62541-travis-release (managed by @Pro). Sets GITAUTH
    secure: dtn6ayBGoWzeVMM6xYpSRZly1XOhS/2jdiwEHd0hYZIr0dNq18CxTiqbGrUwW1JsSiXoHaGSZhUVr06O1P/tfC3Ma6i7ugyun+yXz6FdZiwirjURI8HQe+XwR4Ui3hqgQSOHLMK/xtOkjM28AN1jg9u3//Zep69xJVIGAqNT0bE=
  file:
    - open62541-win32.zip
    - open62541-win64.zip
    - open62541-linux32.tar.gz
    - open62541-linux64.tar.gz
    - open62541-raspberrypi.tar.gz
    - open62541.c
    - open62541.h
    - open62541*.deb
  file_glob: true
  skip_cleanup: true
  on:
    repo: open62541/open62541
    tags: true
    condition: $MINGW=true<|MERGE_RESOLUTION|>--- conflicted
+++ resolved
@@ -281,12 +281,7 @@
     # architecture : freertos
     - env:
         - CLANG_FORMAT=true
-<<<<<<< HEAD
         - ARCH=freertoslwip
-=======
-    - env:
-        - SONAR=true
->>>>>>> e58a870a
 
 cache:
   pip: true
@@ -315,6 +310,12 @@
    exit $last_rv
  }
  trap errorTrap 0
+
+ #set path for FREERTOS build
+ mkdir -p $HOME/esp-idf
+ export IDF_PATH=$HOME/esp-idf
+ mkdir -p $HOME/esp
+ export PATH=$PATH:$HOME/esp/xtensa-esp32-elf/bin
 
  # set paths for locally installed libs (like liburcu)
  export LOCAL_PKG=$HOME/install
