--- conflicted
+++ resolved
@@ -119,8 +119,6 @@
     env:
       OPEN62541_TEST_MQTT_BROKER: opc.mqtt://mosquitto:1883
     steps:
-<<<<<<< HEAD
-=======
     - name: Work around disabled ipv6 on actions container networks
       run: |
         IPV6="$(cat /proc/sys/net/ipv6/conf/eth0/disable_ipv6)"
@@ -131,7 +129,6 @@
         IPV6="$(cat /proc/sys/net/ipv6/conf/eth0/disable_ipv6)"
         echo "New IPv6 status on eth0: $IPV6"
         [ "$IPV6" = "0" ] || { echo "Failed to enable IPv6 on eth0"; exit 1; }
->>>>>>> e1b2fee9
     - uses: actions/checkout@v4
       with:
         submodules: true
