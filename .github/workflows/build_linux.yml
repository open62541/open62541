name: Linux Build & Test

on: [push, pull_request]

jobs:
  build:
    strategy:
      fail-fast: false
      matrix:
<<<<<<< HEAD
        os: [ubuntu-20.04, ubuntu-22.04, ubuntu-24.04]
        build:
          - name: "Debug Build & Unit Tests (gcc)"
            cmd_deps: sudo apt-get install -y -qq mosquitto
=======
        include:
          - build_name: "Debug Build & Unit Tests (gcc)"
>>>>>>> 6fe3e5b8
            cmd_action: unit_tests

          - name: "Debug Build & Unit Tests (gcc, 32bit)"
            cmd_deps: |
              sudo dpkg --add-architecture i386
              sudo apt-get update
              sudo apt-get install -y -qq gcc-multilib libsubunit-dev:i386 check:i386 libxml2-dev:i386
            cmd_action: unit_tests_32

          - name: "Debug Build & Unit Tests without Subscriptions (gcc)"
            cmd_action: unit_tests_nosub

          - name: "Debug Build & Unit Tests with Diagnostics (gcc)"
            cmd_action: unit_tests_diag

          - name: "Debug Build & Unit Tests with multithreading (gcc)"
            cmd_action: unit_tests_mt

          - name: "Debug Build & Unit Tests with Alarms&Conditions (gcc)"
            cmd_action: unit_tests_alarms
<<<<<<< HEAD

          - name: "Debug Build & Unit Tests (clang-11)"
            runs_on: "ubuntu-20.04"
            cmd_deps: sudo apt-get install -y -qq clang-11 clang-tools-11 mosquitto
            cmd_action: CC=clang-11 CXX=clang++-11 unit_tests

          - name: "Debug Build & Unit Tests (clang-15)"
            runs_on: "ubuntu-22.04"
            cmd_deps: sudo apt-get install -y -qq clang-15 clang-tools-15 mosquitto && sudo sysctl -w vm.mmap_rnd_bits=28
            cmd_action: CC=clang-15 CXX=clang++-15 unit_tests

          - name: "Debug Build & Unit Tests (clang-18)"
            runs_on: "ubuntu-24.04"
            cmd_deps: sudo apt-get install -y -qq clang-18 clang-tools-18 mosquitto && sudo sysctl -w vm.mmap_rnd_bits=28
            cmd_action: CC=clang-18 CXX=clang++-18 unit_tests

          - name: "Debug Build & Unit Tests (tcc)"
            cmd_deps: sudo apt-get install -y -qq tcc mosquitto
=======
          - build_name: "Debug Build & Unit Tests (clang)"
            cmd_deps: sudo apt-get install -y -qq clang-11 clang-tools-11
            cmd_action: CC=clang-11 CXX=clang++-11 unit_tests
          - build_name: "Debug Build & Unit Tests (tcc)"
            cmd_deps: sudo apt-get install -y -qq tcc
>>>>>>> 6fe3e5b8
            cmd_action: CC=tcc unit_tests

          - name: "Encryption (MbedTLS) Build & Unit Tests (gcc)"
            cmd_deps: sudo apt-get install -y -qq libmbedtls-dev
            cmd_action: unit_tests_encryption MBEDTLS

          - name: "PubSub Encryption (MbedTLS) Build & Unit Tests (gcc)"
            cmd_deps: sudo apt-get install -y -qq libmbedtls-dev
            cmd_action: unit_tests_encryption_mbedtls_pubsub

          - name: "PubSub SKS Build & Unit Tests (gcc)"
            cmd_deps: sudo apt-get install -y -qq valgrind libmbedtls-dev
            cmd_action: unit_tests_pubsub_sks

          - name: "Encryption (OpenSSL) Build & Unit Tests (gcc)"
            cmd_deps: sudo apt-get install -y -qq openssl
            cmd_action: unit_tests_encryption OPENSSL

          - name: "Encryption (LibreSSL) Build & Unit Tests (gcc)"
            cmd_deps: |
              sudo apt-get install -y -qq curl
              curl https://ftp.openbsd.org/pub/OpenBSD/LibreSSL/libressl-3.9.1.tar.gz --output libressl.tar.gz
              tar -xvz -f libressl.tar.gz
              cd libressl-3.9.1
              ./configure
              sudo make install
            cmd_action: unit_tests_encryption LIBRESSL

          - name: "TPM Tool Build ubuntu-20.04"
            runs_on: "ubuntu-20.04"
            cmd_deps: |
              sudo apt-get install -y -qq acl autoconf autoconf-archive automake build-essential cmake doxygen gcc git iproute2 libcurl4-openssl-dev libjson-c-dev libcmocka0 libcmocka-dev libgcrypt20-dev libglib2.0-dev libini-config-dev libmbedtls-dev libssl-dev libsqlite3-dev libtool libyaml-dev pkg-config procps python3-pip sqlite3 udev uthash-dev
              cd ${HOME}
              git clone https://github.com/tpm2-software/tpm2-tss.git
              cd ${HOME}/tpm2-tss
              git checkout 3.2.3
              ./bootstrap && ./configure --with-udevrulesdir=/etc/udev/rules.d --with-udevrulesprefix=70-
              make -j$(nproc)
              sudo make install
              sudo ldconfig
              sudo udevadm control --reload-rules && sudo udevadm trigger
              sudo apt-get install -y -qq tpm2-tools opensc
              cd ${HOME}
              git clone https://github.com/tpm2-software/tpm2-pkcs11.git
              cd ${HOME}/tpm2-pkcs11
              git checkout 1.7.0
              ./bootstrap && ./configure
              make -j$(nproc)
              sudo make install
              sudo ldconfig
              sudo cp ${HOME}/tpm2-pkcs11/src/pkcs11.h /usr/include
              cd ${HOME}/tpm2-pkcs11/tools/
              sudo pip3 install pyasn1_modules
              pip3 install .
            cmd_action: build_tpm_tool

          - name: "TPM Tool Build ubuntu-22.04"
            runs_on: "ubuntu-22.04"
            cmd_deps: |
              sudo apt-get install -y -qq acl autoconf autoconf-archive automake build-essential cmake doxygen gcc git iproute2 libcurl4-openssl-dev libjson-c-dev libcmocka0 libcmocka-dev libgcrypt20-dev libglib2.0-dev libini-config-dev libmbedtls-dev libssl-dev libsqlite3-dev libtool libyaml-dev pkg-config procps python3-pip sqlite3 udev uthash-dev
              cd ${HOME}
              git clone https://github.com/tpm2-software/tpm2-tss.git
              cd ${HOME}/tpm2-tss
              git checkout 3.2.3
              ./bootstrap && ./configure --with-udevrulesdir=/etc/udev/rules.d --with-udevrulesprefix=70-
              make -j$(nproc)
              sudo make install
              sudo ldconfig
              sudo udevadm control --reload-rules && sudo udevadm trigger
              sudo apt-get install -y -qq tpm2-tools opensc
              cd ${HOME}
              git clone https://github.com/tpm2-software/tpm2-pkcs11.git
              cd ${HOME}/tpm2-pkcs11
              git checkout 1.7.0
              ./bootstrap && ./configure
              make -j$(nproc)
              sudo make install
              sudo ldconfig
              sudo cp ${HOME}/tpm2-pkcs11/src/pkcs11.h /usr/include
              cd ${HOME}/tpm2-pkcs11/tools/
              sudo pip3 install pyasn1_modules
              pip3 install .
            cmd_action: build_tpm_tool

          - name: "TPM Tool Build ubuntu-24.04"
            runs_on: "ubuntu-24.04"
            cmd_deps: |
              sudo apt-get install -y -qq acl autoconf autoconf-archive automake build-essential cmake doxygen gcc git iproute2 libcurl4-openssl-dev libjson-c-dev libcmocka0 libcmocka-dev libgcrypt20-dev libglib2.0-dev libini-config-dev libmbedtls-dev libssl-dev libsqlite3-dev libtool libyaml-dev pkg-config procps python3-pip sqlite3 udev uthash-dev libltdl-dev
              cd ${HOME}
              git clone https://github.com/tpm2-software/tpm2-tss.git
              cd ${HOME}/tpm2-tss
              git checkout 4.1.3
              ./bootstrap && ./configure --with-udevrulesdir=/etc/udev/rules.d --with-udevrulesprefix=70-
              make -j$(nproc)
              sudo make install
              sudo ldconfig
              sudo udevadm control --reload-rules && sudo udevadm trigger
              sudo apt-get install -y -qq tpm2-tools python3-tpm2-pytss opensc
              cd ${HOME}
              git clone https://github.com/tpm2-software/tpm2-pkcs11.git
              cd ${HOME}/tpm2-pkcs11
              git checkout 1.9.1
              ./bootstrap && ./configure
              make -j$(nproc)
              sudo make install
              sudo ldconfig
              sudo cp ${HOME}/tpm2-pkcs11/src/pkcs11.h /usr/include
              cd ${HOME}/tpm2-pkcs11/tools/
              sudo pip3 install pyasn1_modules
              pip3 install .
            cmd_action: build_tpm_tool

          - name: "Release Build"
            cmd_deps: sudo apt-get install -y -qq libmbedtls-dev
            cmd_action: build_release

          - name: "Amalgamation Build"
            cmd_action: build_amalgamation

          - name: "Amalgamation Build with Multithreading"
            cmd_action: build_amalgamation_mt
<<<<<<< HEAD

          - name: "Valgrind Build & Unit Tests with MbedTLS (gcc)"
            runs_on: "ubuntu-24.04"
            cmd_deps: sudo apt-get install -y -qq valgrind libmbedtls-dev mosquitto
            cmd_action: unit_tests_valgrind MBEDTLS

          - name: "Valgrind Build & Unit Tests with OpenSSL (gcc)"
            runs_on: "ubuntu-24.04"
            cmd_deps: sudo apt-get install -y -qq valgrind openssl mosquitto
            cmd_action: unit_tests_valgrind OPENSSL

          - name: "Valgrind Examples with MbedTLS and mDNSD (gcc)"
            runs_on: "ubuntu-24.04"
            cmd_deps: sudo apt-get install -y -qq valgrind libmbedtls-dev mosquitto
            cmd_action: examples_valgrind MBEDTLS MDNSD

          - name: "Valgrind Examples with OpenSSL and avahi-mdns(gcc)"
            runs_on: "ubuntu-24.04"
            cmd_deps: sudo apt-get install -y -qq valgrind openssl libmbedtls-dev mosquitto libavahi-client-dev libavahi-common-dev
            cmd_action: examples_valgrind OPENSSL AVAHI

          - name: "Clang Static Analyzer (clang11)"
            runs_on: "ubuntu-20.04"
            cmd_deps: sudo apt-get install -y -qq clang-11 clang-tools-11 libmbedtls-dev mosquitto
            cmd_action: CC=clang-11 CXX=clang++-11 build_clang_analyzer 11

          - name: "Clang Static Analyzer (clang15)"
            runs_on: "ubuntu-22.04"
            cmd_deps: sudo apt-get install -y -qq clang-15 clang-tools-15 libmbedtls-dev mosquitto
            cmd_action: CC=clang-15 CXX=clang++-15 build_clang_analyzer 15

          - name: "Clang Static Analyzer (clang18)"
            runs_on: "ubuntu-24.04"
            cmd_deps: sudo apt-get install -y -qq clang-18 clang-tools-18 libmbedtls-dev mosquitto
            cmd_action: CC=clang-18 CXX=clang++-18 build_clang_analyzer 18

          - name: "Build All Companion Specifications"
            cmd_action: build_all_companion_specs

    name: ${{ matrix.os }}-${{ matrix.build.name }}
    runs-on: ${{ matrix.os }}
    steps:
      - uses: actions/checkout@v4
        if: ${{ matrix.build.runs_on == '' || matrix.build.runs_on == matrix.os }}
        with:
          submodules: true
      - name: Install Dependencies
        if: ${{ matrix.build.runs_on == '' || matrix.build.runs_on == matrix.os }}
        run: |
          sudo apt-get update
          sudo apt-get install -y -qq python3-sphinx graphviz check libpcap-dev
          ${{ matrix.build.cmd_deps }}
      - name: ${{ matrix.build.name }}
        if: ${{ matrix.build.runs_on == '' || matrix.build.runs_on == matrix.os }}
        run: source tools/ci/ci.sh && ${{ matrix.build.cmd_action }}
        env:
          ETHERNET_INTERFACE: eth0
      - name: Upload coverage to Codecov
        if: ${{ matrix.build.runs_on == '' || matrix.build.runs_on == matrix.os }}
        uses: codecov/codecov-action@v5
        with:
          token: ${{ secrets.CODECOV_TOKEN }}
=======
          - build_name: "Valgrind Build & Unit Tests with MbedTLS (gcc)"
            cmd_deps: sudo apt-get install -y -qq valgrind libmbedtls-dev
            cmd_action: unit_tests_valgrind MBEDTLS
          - build_name: "Valgrind Build & Unit Tests with OpenSSL (gcc)"
            cmd_deps: sudo apt-get install -y -qq valgrind openssl
            cmd_action: unit_tests_valgrind OPENSSL
          - build_name: "Valgrind Examples with MbedTLS (gcc)"
            cmd_deps: sudo apt-get install -y -qq valgrind libmbedtls-dev python3-netifaces
            cmd_action: examples_valgrind MBEDTLS
          - build_name: "Valgrind Examples with OpenSSL (gcc)"
            cmd_deps: sudo apt-get install -y -qq valgrind openssl libmbedtls-dev python3-netifaces
            cmd_action: examples_valgrind OPENSSL
          - build_name: "Clang Static Analyzer"
            cmd_deps: sudo apt-get install -y -qq clang-11 clang-tools-11 libmbedtls-dev
            cmd_action: build_clang_analyzer
          - build_name: "Build All Companion Specifications"
            cmd_deps: ""
            cmd_action: build_all_companion_specs
    name: ${{matrix.build_name}}
    runs-on: ubuntu-latest
    container:
      image: ghcr.io/marwinglaser/ci:ubuntu-20.04
      options: --privileged
    services:
      mosquitto:
        image: eclipse-mosquitto:1.6-openssl
    env:
      OPEN62541_TEST_MQTT_BROKER: opc.mqtt://mosquitto:1883
    steps:
    - name: Work around disabled ipv6 on actions container networks
      run: |
        IPV6="$(cat /proc/sys/net/ipv6/conf/eth0/disable_ipv6)"
        echo "Current IPv6 status on eth0: $IPV6"
        [ "$IPV6" = "1" ] || exit

        echo 0 | sudo tee /proc/sys/net/ipv6/conf/eth0/disable_ipv6 > /dev/null
        IPV6="$(cat /proc/sys/net/ipv6/conf/eth0/disable_ipv6)"
        echo "New IPv6 status on eth0: $IPV6"
        [ "$IPV6" = "0" ] || { echo "Failed to enable IPv6 on eth0"; exit 1; }
    - uses: actions/checkout@v4
      with:
        submodules: true
    - name: Install Dependencies
      run: |
        sudo apt-get update
        sudo DEBIAN_FRONTEND=noninteractive apt-get install -y -qq build-essential cmake libcap2-bin pkg-config libssl-dev python3-sphinx graphviz check libxml2-dev
        ${{ matrix.cmd_deps }}
    - name: ${{matrix.build_name}}
      shell: bash
      run: source tools/ci.sh && ${{matrix.cmd_action}}
      env:
        ETHERNET_INTERFACE: eth0
>>>>>>> 6fe3e5b8
<|MERGE_RESOLUTION|>--- conflicted
+++ resolved
@@ -7,15 +7,9 @@
     strategy:
       fail-fast: false
       matrix:
-<<<<<<< HEAD
         os: [ubuntu-20.04, ubuntu-22.04, ubuntu-24.04]
         build:
           - name: "Debug Build & Unit Tests (gcc)"
-            cmd_deps: sudo apt-get install -y -qq mosquitto
-=======
-        include:
-          - build_name: "Debug Build & Unit Tests (gcc)"
->>>>>>> 6fe3e5b8
             cmd_action: unit_tests
 
           - name: "Debug Build & Unit Tests (gcc, 32bit)"
@@ -36,32 +30,24 @@
 
           - name: "Debug Build & Unit Tests with Alarms&Conditions (gcc)"
             cmd_action: unit_tests_alarms
-<<<<<<< HEAD
 
           - name: "Debug Build & Unit Tests (clang-11)"
             runs_on: "ubuntu-20.04"
-            cmd_deps: sudo apt-get install -y -qq clang-11 clang-tools-11 mosquitto
+            cmd_deps: sudo apt-get install -y -qq clang-11 clang-tools-11
             cmd_action: CC=clang-11 CXX=clang++-11 unit_tests
 
           - name: "Debug Build & Unit Tests (clang-15)"
             runs_on: "ubuntu-22.04"
-            cmd_deps: sudo apt-get install -y -qq clang-15 clang-tools-15 mosquitto && sudo sysctl -w vm.mmap_rnd_bits=28
+            cmd_deps: sudo apt-get install -y -qq clang-15 clang-tools-15 && sudo sysctl -w vm.mmap_rnd_bits=28
             cmd_action: CC=clang-15 CXX=clang++-15 unit_tests
 
           - name: "Debug Build & Unit Tests (clang-18)"
             runs_on: "ubuntu-24.04"
-            cmd_deps: sudo apt-get install -y -qq clang-18 clang-tools-18 mosquitto && sudo sysctl -w vm.mmap_rnd_bits=28
+            cmd_deps: sudo apt-get install -y -qq clang-18 clang-tools-18 && sudo sysctl -w vm.mmap_rnd_bits=28
             cmd_action: CC=clang-18 CXX=clang++-18 unit_tests
 
           - name: "Debug Build & Unit Tests (tcc)"
-            cmd_deps: sudo apt-get install -y -qq tcc mosquitto
-=======
-          - build_name: "Debug Build & Unit Tests (clang)"
-            cmd_deps: sudo apt-get install -y -qq clang-11 clang-tools-11
-            cmd_action: CC=clang-11 CXX=clang++-11 unit_tests
-          - build_name: "Debug Build & Unit Tests (tcc)"
             cmd_deps: sudo apt-get install -y -qq tcc
->>>>>>> 6fe3e5b8
             cmd_action: CC=tcc unit_tests
 
           - name: "Encryption (MbedTLS) Build & Unit Tests (gcc)"
@@ -183,92 +169,49 @@
 
           - name: "Amalgamation Build with Multithreading"
             cmd_action: build_amalgamation_mt
-<<<<<<< HEAD
 
           - name: "Valgrind Build & Unit Tests with MbedTLS (gcc)"
             runs_on: "ubuntu-24.04"
-            cmd_deps: sudo apt-get install -y -qq valgrind libmbedtls-dev mosquitto
+            cmd_deps: sudo apt-get install -y -qq valgrind libmbedtls-dev
             cmd_action: unit_tests_valgrind MBEDTLS
 
           - name: "Valgrind Build & Unit Tests with OpenSSL (gcc)"
             runs_on: "ubuntu-24.04"
-            cmd_deps: sudo apt-get install -y -qq valgrind openssl mosquitto
+            cmd_deps: sudo apt-get install -y -qq valgrind openssl
             cmd_action: unit_tests_valgrind OPENSSL
 
           - name: "Valgrind Examples with MbedTLS and mDNSD (gcc)"
             runs_on: "ubuntu-24.04"
-            cmd_deps: sudo apt-get install -y -qq valgrind libmbedtls-dev mosquitto
+            cmd_deps: sudo apt-get install -y -qq valgrind libmbedtls-dev python3-netifaces
             cmd_action: examples_valgrind MBEDTLS MDNSD
 
           - name: "Valgrind Examples with OpenSSL and avahi-mdns(gcc)"
             runs_on: "ubuntu-24.04"
-            cmd_deps: sudo apt-get install -y -qq valgrind openssl libmbedtls-dev mosquitto libavahi-client-dev libavahi-common-dev
+            cmd_deps: sudo apt-get install -y -qq valgrind openssl libmbedtls-dev python3-netifaces libavahi-client-dev libavahi-common-dev
             cmd_action: examples_valgrind OPENSSL AVAHI
 
           - name: "Clang Static Analyzer (clang11)"
             runs_on: "ubuntu-20.04"
-            cmd_deps: sudo apt-get install -y -qq clang-11 clang-tools-11 libmbedtls-dev mosquitto
+            cmd_deps: sudo apt-get install -y -qq clang-11 clang-tools-11 libmbedtls-dev
             cmd_action: CC=clang-11 CXX=clang++-11 build_clang_analyzer 11
 
           - name: "Clang Static Analyzer (clang15)"
             runs_on: "ubuntu-22.04"
-            cmd_deps: sudo apt-get install -y -qq clang-15 clang-tools-15 libmbedtls-dev mosquitto
+            cmd_deps: sudo apt-get install -y -qq clang-15 clang-tools-15 libmbedtls-dev
             cmd_action: CC=clang-15 CXX=clang++-15 build_clang_analyzer 15
 
           - name: "Clang Static Analyzer (clang18)"
             runs_on: "ubuntu-24.04"
-            cmd_deps: sudo apt-get install -y -qq clang-18 clang-tools-18 libmbedtls-dev mosquitto
+            cmd_deps: sudo apt-get install -y -qq clang-18 clang-tools-18 libmbedtls-dev
             cmd_action: CC=clang-18 CXX=clang++-18 build_clang_analyzer 18
 
           - name: "Build All Companion Specifications"
             cmd_action: build_all_companion_specs
 
     name: ${{ matrix.os }}-${{ matrix.build.name }}
-    runs-on: ${{ matrix.os }}
-    steps:
-      - uses: actions/checkout@v4
-        if: ${{ matrix.build.runs_on == '' || matrix.build.runs_on == matrix.os }}
-        with:
-          submodules: true
-      - name: Install Dependencies
-        if: ${{ matrix.build.runs_on == '' || matrix.build.runs_on == matrix.os }}
-        run: |
-          sudo apt-get update
-          sudo apt-get install -y -qq python3-sphinx graphviz check libpcap-dev
-          ${{ matrix.build.cmd_deps }}
-      - name: ${{ matrix.build.name }}
-        if: ${{ matrix.build.runs_on == '' || matrix.build.runs_on == matrix.os }}
-        run: source tools/ci/ci.sh && ${{ matrix.build.cmd_action }}
-        env:
-          ETHERNET_INTERFACE: eth0
-      - name: Upload coverage to Codecov
-        if: ${{ matrix.build.runs_on == '' || matrix.build.runs_on == matrix.os }}
-        uses: codecov/codecov-action@v5
-        with:
-          token: ${{ secrets.CODECOV_TOKEN }}
-=======
-          - build_name: "Valgrind Build & Unit Tests with MbedTLS (gcc)"
-            cmd_deps: sudo apt-get install -y -qq valgrind libmbedtls-dev
-            cmd_action: unit_tests_valgrind MBEDTLS
-          - build_name: "Valgrind Build & Unit Tests with OpenSSL (gcc)"
-            cmd_deps: sudo apt-get install -y -qq valgrind openssl
-            cmd_action: unit_tests_valgrind OPENSSL
-          - build_name: "Valgrind Examples with MbedTLS (gcc)"
-            cmd_deps: sudo apt-get install -y -qq valgrind libmbedtls-dev python3-netifaces
-            cmd_action: examples_valgrind MBEDTLS
-          - build_name: "Valgrind Examples with OpenSSL (gcc)"
-            cmd_deps: sudo apt-get install -y -qq valgrind openssl libmbedtls-dev python3-netifaces
-            cmd_action: examples_valgrind OPENSSL
-          - build_name: "Clang Static Analyzer"
-            cmd_deps: sudo apt-get install -y -qq clang-11 clang-tools-11 libmbedtls-dev
-            cmd_action: build_clang_analyzer
-          - build_name: "Build All Companion Specifications"
-            cmd_deps: ""
-            cmd_action: build_all_companion_specs
-    name: ${{matrix.build_name}}
     runs-on: ubuntu-latest
     container:
-      image: ghcr.io/marwinglaser/ci:ubuntu-20.04
+      image: ghcr.io/marwinglaser/ci:${{ matrix.os }}
       options: --privileged
     services:
       mosquitto:
@@ -276,27 +219,34 @@
     env:
       OPEN62541_TEST_MQTT_BROKER: opc.mqtt://mosquitto:1883
     steps:
-    - name: Work around disabled ipv6 on actions container networks
-      run: |
-        IPV6="$(cat /proc/sys/net/ipv6/conf/eth0/disable_ipv6)"
-        echo "Current IPv6 status on eth0: $IPV6"
-        [ "$IPV6" = "1" ] || exit
-
-        echo 0 | sudo tee /proc/sys/net/ipv6/conf/eth0/disable_ipv6 > /dev/null
-        IPV6="$(cat /proc/sys/net/ipv6/conf/eth0/disable_ipv6)"
-        echo "New IPv6 status on eth0: $IPV6"
-        [ "$IPV6" = "0" ] || { echo "Failed to enable IPv6 on eth0"; exit 1; }
-    - uses: actions/checkout@v4
-      with:
-        submodules: true
-    - name: Install Dependencies
-      run: |
-        sudo apt-get update
-        sudo DEBIAN_FRONTEND=noninteractive apt-get install -y -qq build-essential cmake libcap2-bin pkg-config libssl-dev python3-sphinx graphviz check libxml2-dev
-        ${{ matrix.cmd_deps }}
-    - name: ${{matrix.build_name}}
-      shell: bash
-      run: source tools/ci.sh && ${{matrix.cmd_action}}
-      env:
-        ETHERNET_INTERFACE: eth0
->>>>>>> 6fe3e5b8
+      - name: Work around disabled ipv6 on actions container networks
+        run: |
+          IPV6="$(cat /proc/sys/net/ipv6/conf/eth0/disable_ipv6)"
+          echo "Current IPv6 status on eth0: $IPV6"
+          [ "$IPV6" = "1" ] || exit
+
+          echo 0 | sudo tee /proc/sys/net/ipv6/conf/eth0/disable_ipv6 > /dev/null
+          IPV6="$(cat /proc/sys/net/ipv6/conf/eth0/disable_ipv6)"
+          echo "New IPv6 status on eth0: $IPV6"
+          [ "$IPV6" = "0" ] || { echo "Failed to enable IPv6 on eth0"; exit 1; }
+      - uses: actions/checkout@v4
+        if: ${{ matrix.build.runs_on == '' || matrix.build.runs_on == matrix.os }}
+        with:
+          submodules: true
+      - name: Install Dependencies
+        if: ${{ matrix.build.runs_on == '' || matrix.build.runs_on == matrix.os }}
+        run: |
+          sudo apt-get update
+          sudo DEBIAN_FRONTEND=noninteractive apt-get install -y -qq build-essential cmake libcap2-bin pkg-config libssl-dev python3-sphinx graphviz check libxml2-dev libpcap-dev
+          ${{ matrix.build.cmd_deps }}
+      - name: ${{ matrix.build.name }}
+        if: ${{ matrix.build.runs_on == '' || matrix.build.runs_on == matrix.os }}
+        shell: bash
+        run: source tools/ci/ci.sh && ${{ matrix.build.cmd_action }}
+        env:
+          ETHERNET_INTERFACE: eth0
+      - name: Upload coverage to Codecov
+        if: ${{ matrix.build.runs_on == '' || matrix.build.runs_on == matrix.os }}
+        uses: codecov/codecov-action@v5
+        with:
+          token: ${{ secrets.CODECOV_TOKEN }}