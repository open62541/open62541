/* This work is licensed under a Creative Commons CCZero 1.0 Universal License.
 * See http://creativecommons.org/publicdomain/zero/1.0/ for more information. */

#include <stdio.h>
#include <stdarg.h>
#include "ua_log_stdout.h"
#include "ua_types_generated.h"
#include "ua_types_generated_handling.h"

#ifdef UA_ENABLE_MULTITHREADING
#include <pthread.h>
static pthread_mutex_t printf_mutex = PTHREAD_MUTEX_INITIALIZER;
#endif

const char *LogLevelNames[6] = {"trace", "debug", "info", "warning", "error", "fatal"};
const char *LogCategoryNames[6] = {"network", "channel", "session", "server", "client", "userland"};

#if (defined(__GNUC__) && defined(__GNUC_MINOR__) && __GNUC__ >= 4 && __GNUC_MINOR__ >= 6) || \
    defined(__clang__)
# pragma GCC diagnostic push
# pragma GCC diagnostic ignored "-Wformat-nonliteral"
#endif

void
UA_Log_Stdout(UA_LogLevel level, UA_LogCategory category,
              const char *msg, va_list args) {
    UA_String t = UA_DateTime_toString(UA_DateTime_now());
#ifdef UA_ENABLE_MULTITHREADING
    pthread_mutex_lock(&printf_mutex);
#endif
    printf("[%.23s] %s/%s\t", t.data, LogLevelNames[level], LogCategoryNames[category]);
<<<<<<< HEAD
    UA_ByteString_deleteMembers(&t);
    va_list append;
    va_start(append, msg);
    vprintf(msg, append);
    va_end(append);
=======
    vprintf(msg, args);
>>>>>>> 4832ec3b
    printf("\n");
#ifdef UA_ENABLE_MULTITHREADING
    pthread_mutex_unlock(&printf_mutex);
#endif
    UA_ByteString_deleteMembers(&t);
}

#if (defined(__GNUC__) && defined(__GNUC_MINOR__) && __GNUC__ >= 4 && __GNUC_MINOR__ >= 6) || \
    defined(__clang__)
# pragma GCC diagnostic pop
#endif<|MERGE_RESOLUTION|>--- conflicted
+++ resolved
@@ -29,15 +29,7 @@
     pthread_mutex_lock(&printf_mutex);
 #endif
     printf("[%.23s] %s/%s\t", t.data, LogLevelNames[level], LogCategoryNames[category]);
-<<<<<<< HEAD
-    UA_ByteString_deleteMembers(&t);
-    va_list append;
-    va_start(append, msg);
-    vprintf(msg, append);
-    va_end(append);
-=======
     vprintf(msg, args);
->>>>>>> 4832ec3b
     printf("\n");
 #ifdef UA_ENABLE_MULTITHREADING
     pthread_mutex_unlock(&printf_mutex);
