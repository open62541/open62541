--- conflicted
+++ resolved
@@ -96,50 +96,35 @@
 asym_getLocalSignatureSize_sp_basic256(const Basic256_ChannelContext *cc) {
     if(cc == NULL)
         return 0;
-<<<<<<< HEAD
 #if MBEDTLS_VERSION_NUMBER >= 0x02060000 && MBEDTLS_VERSION_NUMBER < 0x03000000
     return mbedtls_pk_rsa(cc->policyContext->localPrivateKey)->len;
 #else
     return mbedtls_rsa_get_len(mbedtls_pk_rsa(cc->policyContext->localPrivateKey));
-
 #endif
-=======
-    return mbedtls_rsa_get_len(mbedtls_pk_rsa(cc->policyContext->localPrivateKey));
->>>>>>> 2ee20480
 }
 
 static size_t
 asym_getRemoteSignatureSize_sp_basic256(const Basic256_ChannelContext *cc) {
     if(cc == NULL)
         return 0;
-<<<<<<< HEAD
 #if MBEDTLS_VERSION_NUMBER >= 0x02060000 && MBEDTLS_VERSION_NUMBER < 0x03000000
     return mbedtls_pk_rsa(cc->remoteCertificate.pk)->len;
 #else
     return mbedtls_rsa_get_len(mbedtls_pk_rsa(cc->remoteCertificate.pk));
 #endif
-=======
-    return mbedtls_rsa_get_len(mbedtls_pk_rsa(cc->remoteCertificate.pk));
->>>>>>> 2ee20480
 }
 
 static size_t
 asym_getRemotePlainTextBlockSize_sp_basic256(const Basic256_ChannelContext *cc) {
-<<<<<<< HEAD
+    if(cc == NULL)
+        return 0;
 #if MBEDTLS_VERSION_NUMBER >= 0x02060000 && MBEDTLS_VERSION_NUMBER < 0x03000000
     mbedtls_rsa_context *const rsaContext = mbedtls_pk_rsa(cc->remoteCertificate.pk);
     return rsaContext->len - UA_SECURITYPOLICY_BASIC256SHA1_RSAPADDING_LEN;
 #else
-=======
->>>>>>> 2ee20480
-    if(cc == NULL)
-        return 0;
     return mbedtls_rsa_get_len(mbedtls_pk_rsa(cc->remoteCertificate.pk)) -
         UA_SECURITYPOLICY_BASIC256SHA1_RSAPADDING_LEN;
-<<<<<<< HEAD
 #endif
-=======
->>>>>>> 2ee20480
 }
 
 /* AsymmetricEncryptionAlgorithm_RSA-OAEP-SHA1 */
@@ -180,20 +165,14 @@
 
 static size_t
 asym_getRemoteBlockSize_sp_basic256(const Basic256_ChannelContext *cc) {
-<<<<<<< HEAD
+    if(cc == NULL)
+        return 0;
 #if MBEDTLS_VERSION_NUMBER >= 0x02060000 && MBEDTLS_VERSION_NUMBER < 0x03000000
     mbedtls_rsa_context *const rsaContext = mbedtls_pk_rsa(cc->remoteCertificate.pk);
     return rsaContext->len;
 #else
-    if(cc == NULL)
-        return 0;
     return mbedtls_rsa_get_len(mbedtls_pk_rsa(cc->remoteCertificate.pk));
 #endif
-=======
-    if(cc == NULL)
-        return 0;
-    return mbedtls_rsa_get_len(mbedtls_pk_rsa(cc->remoteCertificate.pk));
->>>>>>> 2ee20480
 }
 
 static UA_StatusCode
@@ -383,22 +362,17 @@
         return UA_STATUSCODE_BADSECURITYCHECKSFAILED;
 
     /* Check the key length */
-<<<<<<< HEAD
 #if MBEDTLS_VERSION_NUMBER >= 0x02060000 && MBEDTLS_VERSION_NUMBER < 0x03000000
     mbedtls_rsa_context *rsaContext = mbedtls_pk_rsa(cc->remoteCertificate.pk);
     if(rsaContext->len < UA_SECURITYPOLICY_BASIC256_MINASYMKEYLENGTH ||
        rsaContext->len > UA_SECURITYPOLICY_BASIC256_MAXASYMKEYLENGTH)
+        return UA_STATUSCODE_BADCERTIFICATEUSENOTALLOWED;
 #else
     size_t keylen = mbedtls_rsa_get_len(mbedtls_pk_rsa(cc->remoteCertificate.pk));
     if(keylen < UA_SECURITYPOLICY_BASIC256_MINASYMKEYLENGTH ||
        keylen > UA_SECURITYPOLICY_BASIC256_MAXASYMKEYLENGTH)
+        return UA_STATUSCODE_BADCERTIFICATEUSENOTALLOWED;
 #endif
-=======
-    size_t keylen = mbedtls_rsa_get_len(mbedtls_pk_rsa(cc->remoteCertificate.pk));
-    if(keylen < UA_SECURITYPOLICY_BASIC256_MINASYMKEYLENGTH ||
-       keylen > UA_SECURITYPOLICY_BASIC256_MAXASYMKEYLENGTH)
->>>>>>> 2ee20480
-        return UA_STATUSCODE_BADCERTIFICATEUSENOTALLOWED;
 
     return UA_STATUSCODE_GOOD;
 }
