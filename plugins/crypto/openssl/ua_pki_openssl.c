--- conflicted
+++ resolved
@@ -721,12 +721,9 @@
     else
         cv->verifyCertificate = UA_VerifyCertificateAllowAll;
 
-<<<<<<< HEAD
 #ifdef UA_ENABLE_ENCRYPTION_OPENSSL
     cv->getExpirationDate     = UA_GetCertificate_ExpirationDate;
 #endif
-=======
->>>>>>> 5872b518
     if (certificateTrustListSize > 0) {
         if (UA_skTrusted_Cert2X509 (certificateTrustList, certificateTrustListSize,
                                     context) != UA_STATUSCODE_GOOD) {
