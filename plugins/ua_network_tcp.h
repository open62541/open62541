/* This work is licensed under a Creative Commons CCZero 1.0 Universal License.
 * See http://creativecommons.org/publicdomain/zero/1.0/ for more information. 
 *
 *    Copyright 2016 (c) Julius Pfrommer, Fraunhofer IOSB
 */

#ifndef UA_NETWORK_TCP_H_
#define UA_NETWORK_TCP_H_

#ifdef __cplusplus
extern "C" {
#endif

#include "ua_server.h"
#include "ua_client.h"
#include "ua_plugin_log.h"

UA_ServerNetworkLayer UA_EXPORT
UA_ServerNetworkLayerTCP(UA_ConnectionConfig conf, UA_UInt16 port, UA_Logger logger);

UA_Connection UA_EXPORT
<<<<<<< HEAD
UA_ClientConnectionTCP(UA_ConnectionConfig conf, const char *endpointUrl, const UA_UInt32 timeout,
                       UA_Logger logger);
=======
UA_ClientConnectionTCP(UA_ConnectionConfig conf, const char *endpointUrl, const UA_UInt32 timeout, UA_Logger logger);
>>>>>>> ba3b55ab

UA_StatusCode UA_ClientConnectionTCPPoll(UA_Client *client, void *data);
UA_Connection UA_EXPORT UA_ClientConnectionTCP_init(UA_ConnectionConfig conf,
		const char *endpointUrl, const UA_UInt32 timeout, UA_Logger logger);
#ifdef __cplusplus
} // extern "C"
#endif

#endif /* UA_NETWORK_TCP_H_ */<|MERGE_RESOLUTION|>--- conflicted
+++ resolved
@@ -19,16 +19,12 @@
 UA_ServerNetworkLayerTCP(UA_ConnectionConfig conf, UA_UInt16 port, UA_Logger logger);
 
 UA_Connection UA_EXPORT
-<<<<<<< HEAD
 UA_ClientConnectionTCP(UA_ConnectionConfig conf, const char *endpointUrl, const UA_UInt32 timeout,
                        UA_Logger logger);
-=======
-UA_ClientConnectionTCP(UA_ConnectionConfig conf, const char *endpointUrl, const UA_UInt32 timeout, UA_Logger logger);
->>>>>>> ba3b55ab
 
-UA_StatusCode UA_ClientConnectionTCPPoll(UA_Client *client, void *data);
+UA_StatusCode UA_ClientConnectionTCP_poll(UA_Client *client, void *data);
 UA_Connection UA_EXPORT UA_ClientConnectionTCP_init(UA_ConnectionConfig conf,
-		const char *endpointUrl, const UA_UInt32 timeout, UA_Logger logger);
+                const char *endpointUrl, const UA_UInt32 timeout, UA_Logger logger);
 #ifdef __cplusplus
 } // extern "C"
 #endif
