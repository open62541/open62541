--- conflicted
+++ resolved
@@ -662,12 +662,6 @@
         return connection;
     }
 
-<<<<<<< HEAD
-    /* Get a socket */
-    SOCKET clientsockfd = socket(server->ai_family, server->ai_socktype,
-                                 server->ai_protocol);
-
-=======
 
     UA_Boolean connected = UA_FALSE;
 
@@ -740,7 +734,6 @@
 
             if (resultsize == 1) {
                 /* Windows does not have any getsockopt equivalent and it is not needed there */
->>>>>>> 550713d5
 #ifdef _WIN32
                 connected = true;
                 break;
@@ -789,20 +782,6 @@
         return connection;
     }
 
-<<<<<<< HEAD
-    /* Connect to the server */
-    connection.sockfd = (UA_Int32)clientsockfd; /* cast for win32 */
-    error = connect(clientsockfd, server->ai_addr, WIN32_INT server->ai_addrlen);
-    freeaddrinfo(server);
-    if(socket_set_nonblocking(clientsockfd)!=UA_STATUSCODE_GOOD){
-        connection_close(&connection);
-        UA_LOG_WARNING(UA_Log_Stdout, UA_LOGCATEGORY_NETWORK,
-                       "Connection to %s failed with error %d",
-                       endpointUrl, errno__);
-        return connection;
-    }
-=======
->>>>>>> 550713d5
 
     /* we are connected. Reset socket to blocking */
     if(socket_set_blocking(clientsockfd) != UA_STATUSCODE_GOOD) {
