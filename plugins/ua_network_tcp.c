/* This work is licensed under a Creative Commons CCZero 1.0 Universal License.
 * See http://creativecommons.org/publicdomain/zero/1.0/ for more information. */

#if defined(__MINGW32__) && (!defined(WINVER) || WINVER < 0x501)
/* Assume the target is newer than Windows XP */
# undef WINVER
# undef _WIN32_WINDOWS
# undef _WIN32_WINNT
# define WINVER 0x0501
# define _WIN32_WINDOWS 0x0501
# define _WIN32_WINNT 0x0501
#endif

#include "ua_network_tcp.h"
#include "ua_log_stdout.h"
#include "../deps/queue.h"



#define AI_PASSIVE 0x01

#include <stdio.h> // snprintf
#include <string.h> // memset
//#include <errno.h>

#ifdef _WIN32
# include <winsock2.h>
# include <ws2tcpip.h>
# define CLOSESOCKET(S) closesocket((SOCKET)S)
# define ssize_t int
# define WIN32_INT (int)
# define OPTVAL_TYPE char
# define ERR_CONNECTION_PROGRESS WSAEWOULDBLOCK
# define UA_sleep_ms(X) Sleep(X)
#else
# define CLOSESOCKET(S) closesocket(S)
# define SOCKET int
# define WIN32_INT
<<<<<<< HEAD


#include <FreeRTOS.h>
#include <semphr.h>
#include <portmacro.h>
#include <task.h>
#include <queue.h>
#include <portable.h>



# include <lwip/opt.h>
# include <lwip/sockets.h>
# include <lwip/api.h>
# include <lwip/sys.h>
# include <lwip/igmp.h>
# include <lwip/inet.h>
# include <lwip/tcp.h>
# include <lwip/raw.h>
# include <lwip/udp.h>
# include <lwip/tcpip.h>
# include <lwip/netdb.h>
=======
# define OPTVAL_TYPE int
# define ERR_CONNECTION_PROGRESS EINPROGRESS
# define UA_sleep_ms(X) usleep(X * 1000)
# include <arpa/inet.h>
# include <netinet/in.h>
# include <sys/select.h>
# include <sys/ioctl.h>
>>>>>>> fb350446
# include <fcntl.h>
# include <unistd.h> // read, write, close

#ifdef BYTE_ORDER
#undef BYTE_ORDER
#endif


# define lwip_close(s)    close(s)

# ifdef __QNX__
//#  include <sys/socket.h>
# endif
#if defined(__unix__) || (defined(__APPLE__) && defined(__MACH__))
//# include <sys/param.h>
# if defined(BSD)
//#  include<sys/socket.h>
# endif
#endif
# ifndef __CYGWIN__
//#  include <netinet/tcp.h>
# endif
#endif


#pragma GCC diagnostic push
#pragma GCC diagnostic ignored "-Wsign-conversion"

/* unsigned int for windows and workaround to a glibc bug */
/* Additionally if GNU_LIBRARY is not defined, it may be using
 * musl libc (e.g. Docker Alpine) */
#if defined(_WIN32) || defined(__OpenBSD__) || \
    (defined(__GNU_LIBRARY__) && (__GNU_LIBRARY__ <= 6) && \
     (__GLIBC__ <= 2) && (__GLIBC_MINOR__ < 16) || \
    !defined(__GNU_LIBRARY__))
# define UA_fd_set(fd, fds) FD_SET((unsigned int)fd, fds)
# define UA_fd_isset(fd, fds) FD_ISSET((unsigned int)fd, fds)
#else
# define UA_fd_set(fd, fds) FD_SET(fd, fds)
# define UA_fd_isset(fd, fds) FD_ISSET(fd, fds)
#endif

#ifdef UNDER_CE
# define errno WSAGetLastError()
#endif

#ifdef _WIN32
# define errno__ WSAGetLastError()
# define INTERRUPTED WSAEINTR
# define WOULDBLOCK WSAEWOULDBLOCK
# define AGAIN WSAEWOULDBLOCK
#else
# define errno__ errno
# define INTERRUPTED EINTR
# define WOULDBLOCK EWOULDBLOCK
# define AGAIN EAGAIN
#endif

/****************************/
/* Generic Socket Functions */
/****************************/

/* This performs only 'shutdown'. 'close' is called after the next
 * recv on the socket. */
static void
connection_close(UA_Connection *connection) {
    shutdown((SOCKET)connection->sockfd, 2);
    connection->state = UA_CONNECTION_CLOSED;
}

static UA_StatusCode
connection_getsendbuffer(UA_Connection *connection,
                         size_t length, UA_ByteString *buf) {
    if(length > connection->remoteConf.recvBufferSize)
        return UA_STATUSCODE_BADCOMMUNICATIONERROR;
    return UA_ByteString_allocBuffer(buf, length);
}

static void
connection_releasesendbuffer(UA_Connection *connection,
                             UA_ByteString *buf) {
    UA_ByteString_deleteMembers(buf);
}

static void
connection_releaserecvbuffer(UA_Connection *connection,
                             UA_ByteString *buf) {
    UA_ByteString_deleteMembers(buf);
}

static UA_StatusCode
connection_write(UA_Connection *connection, UA_ByteString *buf) {
    /* Prevent OS signals when sending to a closed socket */
    int flags = 0;
#ifdef MSG_NOSIGNAL
    flags |= MSG_NOSIGNAL;
#endif

    /* Send the full buffer. This may require several calls to send */
    size_t nWritten = 0;
    do {
        ssize_t n = 0;
        do {
            size_t bytes_to_send = buf->length - nWritten;
            n = send((SOCKET)connection->sockfd,
                     (const char*)buf->data + nWritten,
                     WIN32_INT bytes_to_send, flags);
            if(n < 0 && errno__ != INTERRUPTED && errno__ != AGAIN) {
                connection_close(connection);
                UA_ByteString_deleteMembers(buf);
                return UA_STATUSCODE_BADCONNECTIONCLOSED;
            }
        } while(n < 0);
        nWritten += (size_t)n;
    } while(nWritten < buf->length);

    /* Free the buffer */
    UA_ByteString_deleteMembers(buf);
    return UA_STATUSCODE_GOOD;
}

static UA_StatusCode
connection_recv(UA_Connection *connection, UA_ByteString *response,
                UA_UInt32 timeout) {
    response->data =
        (UA_Byte*)UA_malloc(connection->localConf.recvBufferSize);
    if(!response->data) {
        response->length = 0;
        return UA_STATUSCODE_BADOUTOFMEMORY; /* not enough memory retry */
    }

    /* Listen on the socket for the given timeout until a message arrives */
    if(timeout > 0) {
        fd_set fdset;
        FD_ZERO(&fdset);
        UA_fd_set(connection->sockfd, &fdset);
        UA_UInt32 timeout_usec = timeout * 1000;
        struct timeval tmptv = {(long int)(timeout_usec / 1000000),
                                (long int)(timeout_usec % 1000000)};
        int resultsize = select(connection->sockfd+1, &fdset, NULL,
                                NULL, &tmptv);

        /* No result */
        if(resultsize == 0)
            return UA_STATUSCODE_GOOD;
    }

    /* Get the received packet(s) */
    ssize_t ret = recv(connection->sockfd, (char*)response->data,
                       connection->localConf.recvBufferSize, 0);

    /* The remote side closed the connection */
    if(ret == 0) {
        UA_ByteString_deleteMembers(response);
        return UA_STATUSCODE_BADCONNECTIONCLOSED;
    }

    /* Error case */
    if(ret < 0) {
        UA_ByteString_deleteMembers(response);
        if(errno__ == INTERRUPTED || (timeout > 0) ?
           false : (errno__ == EAGAIN || errno__ == WOULDBLOCK))
            return UA_STATUSCODE_GOOD; /* statuscode_good but no data -> retry */
        connection_close(connection);
        return UA_STATUSCODE_BADCONNECTIONCLOSED;
    }

    /* Set the length of the received buffer */
    response->length = (size_t)ret;
    return UA_STATUSCODE_GOOD;
}

static UA_StatusCode
socket_set_nonblocking(SOCKET sockfd) {
#ifdef _WIN32
    u_long iMode = 1;
    if(ioctlsocket(sockfd, FIONBIO, &iMode) != NO_ERROR)
        return UA_STATUSCODE_BADINTERNALERROR;
#else
//    int opts = fcntl(sockfd, F_GETFL);
//    if(opts < 0 || fcntl(sockfd, F_SETFL, opts|O_NONBLOCK) < 0)
//        return UA_STATUSCODE_BADINTERNALERROR;

    u_long iMode = 1;
    if(ioctlsocket(sockfd, FIONBIO, &iMode) != 0)
            return UA_STATUSCODE_BADINTERNALERROR;
#endif
    return UA_STATUSCODE_GOOD;
}

static UA_StatusCode
socket_set_blocking(SOCKET sockfd) {
#ifdef _WIN32
    u_long iMode = 0;
    if(ioctlsocket(sockfd, FIONBIO, &iMode) != NO_ERROR)
        return UA_STATUSCODE_BADINTERNALERROR;
#else
    int opts = fcntl(sockfd, F_GETFL);
    if(opts < 0 || fcntl(sockfd, F_SETFL, opts & (~O_NONBLOCK)) < 0)
        return UA_STATUSCODE_BADINTERNALERROR;
#endif
    return UA_STATUSCODE_GOOD;
}

/***************************/
/* Server NetworkLayer TCP */
/***************************/

#define MAXBACKLOG 100

typedef struct ConnectionEntry {
    UA_Connection connection;
    LIST_ENTRY(ConnectionEntry) pointers;
} ConnectionEntry;

typedef struct {
    UA_ConnectionConfig conf;
    UA_UInt16 port;
    UA_Int32 serverSockets[FD_SETSIZE];
    UA_UInt16 serverSocketsSize;
    LIST_HEAD(, ConnectionEntry) connections;
} ServerNetworkLayerTCP;

static void
ServerNetworkLayerTCP_freeConnection(UA_Connection *connection) {
    UA_Connection_deleteMembers(connection);
    UA_free(connection);
}

static UA_StatusCode
ServerNetworkLayerTCP_add(ServerNetworkLayerTCP *layer,
                          UA_Int32 newsockfd,
                          struct sockaddr *remote) {
    /* Set nonblocking */
    socket_set_nonblocking(newsockfd);

    /* Do not merge packets on the socket (disable Nagle's algorithm) */
    int dummy = 1;
    if(setsockopt(newsockfd, IPPROTO_TCP, TCP_NODELAY,
               (const char *)&dummy, sizeof(dummy)) < 0) {
        UA_LOG_ERROR(UA_Log_Stdout, UA_LOGCATEGORY_NETWORK,
                     "Cannot set socket option TCP_NODELAY. Error: %s",
                     strerror(errno));
        return UA_STATUSCODE_BADUNEXPECTEDERROR;
    }

    /* Get the peer name for logging */
	/*
    char remote_name[100];
    int res = getnameinfo((struct sockaddr*)remote,
                          sizeof(struct sockaddr_storage),
                          remote_name, sizeof(remote_name),
                          NULL, 0, NI_NUMERICHOST);
    if(res == 0) {
        UA_LOG_INFO(UA_Log_Stdout, UA_LOGCATEGORY_NETWORK,
                    "Connection %i | New connection over TCP from %s",
                    (int)newsockfd, remote_name);
    } else {
        UA_LOG_WARNING(UA_Log_Stdout, UA_LOGCATEGORY_NETWORK,
                       "Connection %i | New connection over TCP, "
                       "getnameinfo failed with errno %i",
                       (int)newsockfd, errno__);
    }*/

    /* Allocate and initialize the connection */
    ConnectionEntry *e = (ConnectionEntry*)UA_malloc(sizeof(ConnectionEntry));
    if(!e)
        return UA_STATUSCODE_BADOUTOFMEMORY;
    UA_Connection *c = &e->connection;
    memset(c, 0, sizeof(UA_Connection));
    c->sockfd = newsockfd;
    c->handle = layer;
    c->localConf = layer->conf;
    c->remoteConf = layer->conf;
    c->send = connection_write;
    c->close = connection_close;
    c->free = ServerNetworkLayerTCP_freeConnection;
    c->getSendBuffer = connection_getsendbuffer;
    c->releaseSendBuffer = connection_releasesendbuffer;
    c->releaseRecvBuffer = connection_releaserecvbuffer;
    c->state = UA_CONNECTION_OPENING;

    /* Add to the linked list */
    LIST_INSERT_HEAD(&layer->connections, e, pointers);
    return UA_STATUSCODE_GOOD;
}

static void
addServerSocket(ServerNetworkLayerTCP *layer, struct addrinfo *ai) {
    /* Create the server socket */
    SOCKET newsock = socket(ai->ai_family, SOCK_STREAM, IPPROTO_TCP);
#ifdef _WIN32
    if(newsock == INVALID_SOCKET)
#else
    if(newsock < 0)
#endif
    {
        UA_LOG_WARNING(UA_Log_Stdout, UA_LOGCATEGORY_NETWORK,
                       "Error opening the server socket");
        return;
    }

    /* Some Linux distributions have net.ipv6.bindv6only not activated. So
     * sockets can double-bind to IPv4 and IPv6. This leads to problems. Use
     * AF_INET6 sockets only for IPv6. */
   //int optval = 1;
//    if(ai->ai_family == AF_INET6 &&
//       setsockopt(newsock, IPPROTO_IPV6, IPV6_V6ONLY,
//                  (const char*)&optval, sizeof(optval)) == -1) {
//        UA_LOG_WARNING(UA_Log_Stdout, UA_LOGCATEGORY_NETWORK,
//                       "Could not set an IPv6 socket to IPv6 only");
//        CLOSESOCKET(newsock);
//        return;
//    }

//    if(setsockopt(newsock, SOL_SOCKET, SO_REUSEADDR,
//                  (const char *)&optval, sizeof(optval)) == -1) {
//        UA_LOG_WARNING(UA_Log_Stdout, UA_LOGCATEGORY_NETWORK,
//                       "Could not make the socket reusable");
//        CLOSESOCKET(newsock);
//        return;
//    }
//
//    if(socket_set_nonblocking(newsock) != UA_STATUSCODE_GOOD) {
//        UA_LOG_WARNING(UA_Log_Stdout, UA_LOGCATEGORY_NETWORK,
//                       "Could not set the server socket to nonblocking");
//        CLOSESOCKET(newsock);
//        return;
//    }

    /* Bind socket to address */
    if(bind(newsock, ai->ai_addr, WIN32_INT ai->ai_addrlen) < 0) {
        UA_LOG_WARNING(UA_Log_Stdout, UA_LOGCATEGORY_NETWORK,
                       "Error binding a server socket: %i", errno__);
        CLOSESOCKET(newsock);
        return;
    }

    /* Start listening */
    if(listen(newsock, MAXBACKLOG) < 0) {
        UA_LOG_WARNING(UA_Log_Stdout, UA_LOGCATEGORY_NETWORK,
                       "Error listening on server socket");
        CLOSESOCKET(newsock);
        return;
    }

    layer->serverSockets[layer->serverSocketsSize] = (UA_Int32)newsock;
    layer->serverSocketsSize++;
}

static UA_StatusCode
ServerNetworkLayerTCP_start(UA_ServerNetworkLayer *nl) {
#ifdef _WIN32
    WORD wVersionRequested = MAKEWORD(2, 2);
    WSADATA wsaData;
    WSAStartup(wVersionRequested, &wsaData);
#endif

    ServerNetworkLayerTCP *layer = (ServerNetworkLayerTCP *)nl->handle;

    /* Get the discovery url from the hostname */
    UA_String du = UA_STRING_NULL;
    //char hostname[256];
    char *hostname = "192.168.0.10";
    //if(gethostname(hostname, 255) == 0) {
    char discoveryUrl[256];
    //char discoveryUrl[256] = "opc.tcp://192.168.0.10:4840";
    //char *Buffer = discoveryUrl;

#ifndef _MSC_VER
       du.length = (size_t)snprintf(discoveryUrl, 255, "opc.tcp://%s:%d",
                                     hostname, layer->port);

#else
        du.length = (size_t)_snprintf_s(discoveryUrl, 255, _TRUNCATE,
                                        "opc.tcp://%s:%d", hostname,
                    layer->port);
#endif


       du.data = (UA_Byte*) discoveryUrl;

    //}
    UA_String_copy(&du, &nl->discoveryUrl);

    /* Get addrinfo of the server and create server sockets */
    char portno[6];
#ifndef _MSC_VER
    snprintf(portno, 6, "%d", layer->port);
#else
    _snprintf_s(portno, 6, _TRUNCATE, "%d", layer->port);
#endif
    struct addrinfo hints, *res;
    //struct addrinfo *res = NULL;
    memset(&hints, 0, sizeof hints);
    hints.ai_family = AF_INET;
    hints.ai_socktype = SOCK_STREAM;
    hints.ai_flags = AI_PASSIVE;
<<<<<<< HEAD
    hints.ai_protocol = IPPROTO_TCP;
    getaddrinfo(hostname, portno, &hints, &res);
=======
    if(getaddrinfo(NULL, portno, &hints, &res) != 0)
        return UA_STATUSCODE_BADINTERNALERROR;
>>>>>>> fb350446

    /* There might be serveral addrinfos (for different network cards,
     * IPv4/IPv6). Add a server socket for all of them. */
    struct addrinfo *ai = res;
    for(layer->serverSocketsSize = 0;
        layer->serverSocketsSize < FD_SETSIZE && ai != NULL;
        ai = ai->ai_next)
        addServerSocket(layer, ai);
    freeaddrinfo(res);

    UA_LOG_INFO(UA_Log_Stdout, UA_LOGCATEGORY_NETWORK,
                "TCP network layer listening on %.*s",
                (int)nl->discoveryUrl.length, nl->discoveryUrl.data);
    return UA_STATUSCODE_GOOD;
}

/* After every select, reset the sockets to listen on */
static UA_Int32
setFDSet(ServerNetworkLayerTCP *layer, fd_set *fdset) {
    FD_ZERO(fdset);
    UA_Int32 highestfd = 0;
    for(UA_UInt16 i = 0; i < layer->serverSocketsSize; i++) {
        UA_fd_set(layer->serverSockets[i], fdset);
        if(layer->serverSockets[i] > highestfd)
            highestfd = layer->serverSockets[i];
    }

    ConnectionEntry *e;
    LIST_FOREACH(e, &layer->connections, pointers) {
        UA_fd_set(e->connection.sockfd, fdset);
        if(e->connection.sockfd > highestfd)
            highestfd = e->connection.sockfd;
    }

    return highestfd;
}

static UA_StatusCode
ServerNetworkLayerTCP_listen(UA_ServerNetworkLayer *nl, UA_Server *server,
                             UA_UInt16 timeout) {
    /* Every open socket can generate two jobs */
    ServerNetworkLayerTCP *layer = (ServerNetworkLayerTCP *)nl->handle;

    /* Listen on open sockets (including the server) */
    fd_set fdset, errset;  
    UA_Int32 highestfd = setFDSet(layer, &fdset);
    setFDSet(layer, &errset);
   struct timeval tmptv = {0, timeout * 1000};
    if (select(highestfd+1, &fdset, NULL, &errset, &tmptv) < 0) {
<<<<<<< HEAD
              UA_LOG_WARNING(UA_Log_Stdout, UA_LOGCATEGORY_NETWORK, "Socket select failed with %s", strerror(errno));
          }
    //vTaskDelay(pdMS_TO_TICKS (200) );
=======
        UA_LOG_WARNING(UA_Log_Stdout, UA_LOGCATEGORY_NETWORK,
                       "Socket select failed with %s", strerror(errno));
    }
>>>>>>> fb350446

    /* Accept new connections via the server sockets */
    for(UA_UInt16 i = 0; i < layer->serverSocketsSize; i++) {
        if(!UA_fd_isset(layer->serverSockets[i], &fdset))
            continue;

        struct sockaddr remote;
        socklen_t remote_size = sizeof(remote);
        SOCKET newsockfd = accept((SOCKET)layer->serverSockets[i],
                                  (struct sockaddr*)&remote, &remote_size);
#ifdef _WIN32
        if(newsockfd == INVALID_SOCKET)
#else
        if(newsockfd < 0)
#endif
            continue;

        UA_LOG_TRACE(UA_Log_Stdout, UA_LOGCATEGORY_NETWORK,
                    "Connection %i | New TCP connection on server socket %i",
                    (int)newsockfd, layer->serverSockets[i]);

        ServerNetworkLayerTCP_add(layer, (UA_Int32)newsockfd, &remote);
    }

    /* Read from established sockets */
    ConnectionEntry *e, *e_tmp;
    LIST_FOREACH_SAFE(e, &layer->connections, pointers, e_tmp) {
        if(!UA_fd_isset(e->connection.sockfd, &errset) &&
           !UA_fd_isset(e->connection.sockfd, &fdset))
          continue;

        UA_LOG_TRACE(UA_Log_Stdout, UA_LOGCATEGORY_NETWORK,
                    "Connection %i | Activity on the socket",
                    e->connection.sockfd);

        UA_ByteString buf = UA_BYTESTRING_NULL;
        UA_StatusCode retval = connection_recv(&e->connection, &buf, 0);

        if(retval == UA_STATUSCODE_GOOD) {
            /* Process packets */
            UA_Server_processBinaryMessage(server, &e->connection, &buf);
            connection_releaserecvbuffer(&e->connection, &buf);
        } else if(retval == UA_STATUSCODE_BADCONNECTIONCLOSED) {
            /* The socket is shutdown but not closed */
            if(e->connection.state != UA_CONNECTION_CLOSED) {
                UA_LOG_INFO(UA_Log_Stdout, UA_LOGCATEGORY_NETWORK,
                            "Connection %i | Closed by the client",
                            e->connection.sockfd);
            } else {
                UA_LOG_INFO(UA_Log_Stdout, UA_LOGCATEGORY_NETWORK,
                            "Connection %i | Closed by the server",
                            e->connection.sockfd);
            }
            LIST_REMOVE(e, pointers);
            CLOSESOCKET(e->connection.sockfd);
            UA_Server_removeConnection(server, &e->connection);
        }
    }
    return UA_STATUSCODE_GOOD;
}

static void
ServerNetworkLayerTCP_stop(UA_ServerNetworkLayer *nl, UA_Server *server) {
    ServerNetworkLayerTCP *layer = (ServerNetworkLayerTCP *)nl->handle;
    UA_LOG_INFO(UA_Log_Stdout, UA_LOGCATEGORY_NETWORK,
                "Shutting down the TCP network layer");

    /* Close the server sockets */
    for(UA_UInt16 i = 0; i < layer->serverSocketsSize; i++) {
        shutdown((SOCKET)layer->serverSockets[i], 2);
        CLOSESOCKET(layer->serverSockets[i]);
    }
    layer->serverSocketsSize = 0;

    /* Close open connections */
    ConnectionEntry *e;
    LIST_FOREACH(e, &layer->connections, pointers)
        connection_close(&e->connection);

    /* Run recv on client sockets. This picks up the closed sockets and frees
     * the connection. */
    ServerNetworkLayerTCP_listen(nl, server, 0);

#ifdef _WIN32
    WSACleanup();
#endif
}

/* run only when the server is stopped */
static void
ServerNetworkLayerTCP_deleteMembers(UA_ServerNetworkLayer *nl) {
    ServerNetworkLayerTCP *layer = (ServerNetworkLayerTCP *)nl->handle;
    UA_String_deleteMembers(&nl->discoveryUrl);

    /* Hard-close and remove remaining connections. The server is no longer
     * running. So this is safe. */
    ConnectionEntry *e, *e_tmp;
    LIST_FOREACH_SAFE(e, &layer->connections, pointers, e_tmp) {
        LIST_REMOVE(e, pointers);
        connection_close(&e->connection);
        CLOSESOCKET(e->connection.sockfd);
        UA_free(e);
    }

    /* Free the layer */
    UA_free(layer);
}

UA_ServerNetworkLayer
UA_ServerNetworkLayerTCP(UA_ConnectionConfig conf, UA_UInt16 port) {
    UA_ServerNetworkLayer nl;
    memset(&nl, 0, sizeof(UA_ServerNetworkLayer));
    ServerNetworkLayerTCP *layer = (ServerNetworkLayerTCP*)
        UA_calloc(1,sizeof(ServerNetworkLayerTCP));
    if(!layer)
        return nl;

    layer->conf = conf;
    layer->port = port;

    nl.handle = layer;
    nl.start = ServerNetworkLayerTCP_start;
    nl.listen = ServerNetworkLayerTCP_listen;
    nl.stop = ServerNetworkLayerTCP_stop;
    nl.deleteMembers = ServerNetworkLayerTCP_deleteMembers;
    return nl;
}

/***************************/
/* Client NetworkLayer TCP */
/***************************/

UA_Connection
UA_ClientConnectionTCP(UA_ConnectionConfig conf,
                       const char *endpointUrl, const UA_UInt32 timeout) {
#ifdef _WIN32
    WORD wVersionRequested;
    WSADATA wsaData;
    wVersionRequested = MAKEWORD(2, 2);
    WSAStartup(wVersionRequested, &wsaData);
#endif

    UA_Connection connection;
    memset(&connection, 0, sizeof(UA_Connection));
    connection.state = UA_CONNECTION_OPENING;
    connection.localConf = conf;
    connection.remoteConf = conf;
    connection.send = connection_write;
    connection.recv = connection_recv;
    connection.close = connection_close;
    connection.free = NULL;
    connection.getSendBuffer = connection_getsendbuffer;
    connection.releaseSendBuffer = connection_releasesendbuffer;
    connection.releaseRecvBuffer = connection_releaserecvbuffer;

    UA_String endpointUrlString = UA_STRING((char*)(uintptr_t)endpointUrl);
    UA_String hostnameString = UA_STRING_NULL;
    UA_String pathString = UA_STRING_NULL;
    UA_UInt16 port = 0;
    char hostname[512];

    UA_StatusCode parse_retval =
        UA_parseEndpointUrl(&endpointUrlString, &hostnameString,
                            &port, &pathString);
    if(parse_retval != UA_STATUSCODE_GOOD || hostnameString.length > 511) {
        UA_LOG_WARNING(UA_Log_Stdout, UA_LOGCATEGORY_NETWORK,
                       "Server url is invalid: %s", endpointUrl);
        return connection;
    }
    memcpy(hostname, hostnameString.data, hostnameString.length);
    hostname[hostnameString.length] = 0;

    if(port == 0) {
        port = 4840;
        UA_LOG_INFO(UA_Log_Stdout, UA_LOGCATEGORY_NETWORK,
                    "No port defined, using default port %d", port);
    }

    struct addrinfo hints, *server;
    memset(&hints, 0, sizeof(hints));
    hints.ai_family = AF_INET ;
    hints.ai_socktype = SOCK_STREAM;
    char portStr[6];
#ifndef _MSC_VER
    snprintf(portStr, 6, "%d", port);
#else
    _snprintf_s(portStr, 6, _TRUNCATE, "%d", port);
#endif
    int error = getaddrinfo(hostname, portStr, &hints, &server);
    if(error != 0 || !server) {
        UA_LOG_WARNING(UA_Log_Stdout, UA_LOGCATEGORY_NETWORK,
                       "DNS lookup of %s failed with error",
                       hostname);
        return connection;
    }


    UA_Boolean connected = UA_FALSE;

    UA_DateTime connStart = UA_DateTime_nowMonotonic();
    SOCKET clientsockfd;

    /* On linux connect may immediately return with ECONNREFUSED but we still want to try to connect */
    /* Thus use a loop and retry until timeout is reached */
    do {

        /* Get a socket */
        clientsockfd = socket(server->ai_family,
                              server->ai_socktype,
                              server->ai_protocol);
    #ifdef _WIN32
        if(clientsockfd == INVALID_SOCKET) {
    #else
        if(clientsockfd < 0) {
    #endif
            UA_LOG_WARNING(UA_Log_Stdout, UA_LOGCATEGORY_NETWORK,
                           "Could not create client socket: %s", strerror(errno__));
            freeaddrinfo(server);
            return connection;
        }

        /* Connect to the server */
        connection.sockfd = (UA_Int32) clientsockfd; /* cast for win32 */

        /* Non blocking connect to be able to timeout */
        if (socket_set_nonblocking(clientsockfd) != UA_STATUSCODE_GOOD) {
            UA_LOG_WARNING(UA_Log_Stdout, UA_LOGCATEGORY_NETWORK,
                           "Could not set the client socket to nonblocking");
            connection_close(&connection);
            freeaddrinfo(server);
            return connection;
        }

        /* Non blocking connect */
        error = connect(clientsockfd, server->ai_addr,
                        WIN32_INT server->ai_addrlen);

        if ((error == -1) && (errno__ != ERR_CONNECTION_PROGRESS)) {
            connection_close(&connection);
            UA_LOG_WARNING(UA_Log_Stdout, UA_LOGCATEGORY_NETWORK,
                           "Connection to %s failed with error: %s",
                           endpointUrl, strerror(errno__));
            freeaddrinfo(server);
            return connection;
        }

        /* Use select to wait and check if connected */
        if (error == -1 && (errno__ == ERR_CONNECTION_PROGRESS)) {
            /* connection in progress. Wait until connected using select */


            UA_UInt32 timeSinceStart = (UA_UInt32) ((UA_Double)(UA_DateTime_nowMonotonic() - connStart) * UA_DATETIME_TO_MSEC);
            if (timeSinceStart > timeout) {
                break;
            }

            fd_set fdset;
            FD_ZERO(&fdset);
            UA_fd_set(clientsockfd, &fdset);
            UA_UInt32 timeout_usec = (timeout - timeSinceStart) * 1000;
            struct timeval tmptv = {(long int) (timeout_usec / 1000000),
                                    (long int) (timeout_usec % 1000000)};

            int resultsize = select((UA_Int32)(clientsockfd + 1), NULL, &fdset,
                                    NULL, &tmptv);

            if (resultsize == 1) {
                /* Windows does not have any getsockopt equivalent and it is not needed there */
#ifdef _WIN32
                connected = true;
                break;
#else
                OPTVAL_TYPE so_error;
                socklen_t len = sizeof so_error;

                int ret = getsockopt(clientsockfd, SOL_SOCKET, SO_ERROR, &so_error, &len);

                if (ret != 0 || so_error != 0) {
                    /* on connection refused we should still try to connect */
                    /* connection refused happens on localhost or local ip without timeout */
                    if (so_error != ECONNREFUSED) {
                        // general error
                        connection_close(&connection);
                        UA_LOG_WARNING(UA_Log_Stdout, UA_LOGCATEGORY_NETWORK,
                                       "Connection to %s failed with error: %s",
                                       endpointUrl, strerror(ret == 0 ? so_error : errno__));
                        freeaddrinfo(server);
                        return connection;
                    }
                    /* wait until we try a again. Do not make this too small, otherwise the
                     * timeout is somehow wrong */
                    UA_sleep_ms(100);
                } else {
                    connected = true;
                    break;
                }
#endif
            }
        } else {
            connected = true;
            break;
        }
        connection_close(&connection);

    } while ((UA_Double)(UA_DateTime_nowMonotonic() - connStart)*UA_DATETIME_TO_MSEC < timeout);

    freeaddrinfo(server);
    if (!connected) {
        // connection timeout
        connection_close(&connection);
        UA_LOG_WARNING(UA_Log_Stdout, UA_LOGCATEGORY_NETWORK,
                       "Trying to connect to %s timed out",
                       endpointUrl);
        return connection;
    }


    /* we are connected. Reset socket to blocking */
    if(socket_set_blocking(clientsockfd) != UA_STATUSCODE_GOOD) {
        UA_LOG_WARNING(UA_Log_Stdout, UA_LOGCATEGORY_NETWORK,
                       "Could not set the client socket to blocking");
        connection_close(&connection);
        return connection;
    }

#ifdef SO_NOSIGPIPE
    int val = 1;
    int sso_result = setsockopt(connection.sockfd, SOL_SOCKET,
                                SO_NOSIGPIPE, (void*)&val, sizeof(val));
    if(sso_result < 0)
        UA_LOG_WARNING(UA_Log_Stdout, UA_LOGCATEGORY_NETWORK,
                       "Couldn't set SO_NOSIGPIPE");
#endif

    return connection;
}

#pragma GCC diagnostic pop<|MERGE_RESOLUTION|>--- conflicted
+++ resolved
@@ -36,8 +36,9 @@
 # define CLOSESOCKET(S) closesocket(S)
 # define SOCKET int
 # define WIN32_INT
-<<<<<<< HEAD
-
+# define OPTVAL_TYPE int
+# define ERR_CONNECTION_PROGRESS EINPROGRESS
+# define UA_sleep_ms(X) usleep(X * 1000)
 
 #include <FreeRTOS.h>
 #include <semphr.h>
@@ -59,15 +60,7 @@
 # include <lwip/udp.h>
 # include <lwip/tcpip.h>
 # include <lwip/netdb.h>
-=======
-# define OPTVAL_TYPE int
-# define ERR_CONNECTION_PROGRESS EINPROGRESS
-# define UA_sleep_ms(X) usleep(X * 1000)
-# include <arpa/inet.h>
-# include <netinet/in.h>
-# include <sys/select.h>
-# include <sys/ioctl.h>
->>>>>>> fb350446
+
 # include <fcntl.h>
 # include <unistd.h> // read, write, close
 
@@ -466,13 +459,8 @@
     hints.ai_family = AF_INET;
     hints.ai_socktype = SOCK_STREAM;
     hints.ai_flags = AI_PASSIVE;
-<<<<<<< HEAD
     hints.ai_protocol = IPPROTO_TCP;
     getaddrinfo(hostname, portno, &hints, &res);
-=======
-    if(getaddrinfo(NULL, portno, &hints, &res) != 0)
-        return UA_STATUSCODE_BADINTERNALERROR;
->>>>>>> fb350446
 
     /* There might be serveral addrinfos (for different network cards,
      * IPv4/IPv6). Add a server socket for all of them. */
@@ -522,15 +510,9 @@
     setFDSet(layer, &errset);
    struct timeval tmptv = {0, timeout * 1000};
     if (select(highestfd+1, &fdset, NULL, &errset, &tmptv) < 0) {
-<<<<<<< HEAD
-              UA_LOG_WARNING(UA_Log_Stdout, UA_LOGCATEGORY_NETWORK, "Socket select failed with %s", strerror(errno));
-          }
-    //vTaskDelay(pdMS_TO_TICKS (200) );
-=======
         UA_LOG_WARNING(UA_Log_Stdout, UA_LOGCATEGORY_NETWORK,
                        "Socket select failed with %s", strerror(errno));
     }
->>>>>>> fb350446
 
     /* Accept new connections via the server sockets */
     for(UA_UInt16 i = 0; i < layer->serverSocketsSize; i++) {
