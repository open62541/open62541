--- conflicted
+++ resolved
@@ -597,25 +597,6 @@
     char hostname[512];
     UA_UInt16 port = 0;
     const char *path = NULL;
-<<<<<<< HEAD
-
-    {
-        UA_StatusCode retval;
-        if ((retval = UA_EndpointUrl_split(endpointUrl, hostname, &port, &path)) != UA_STATUSCODE_GOOD) {
-            if (retval == UA_STATUSCODE_BADOUTOFRANGE)
-                UA_LOG_WARNING(logger, UA_LOGCATEGORY_NETWORK, "Server url is invalid: %s", endpointUrl);
-            else if (retval == UA_STATUSCODE_BADATTRIBUTEIDINVALID)
-                UA_LOG_WARNING(logger, UA_LOGCATEGORY_NETWORK, "Server url does not begin with 'opc.tcp://'  '%s'", endpointUrl);
-            return connection;
-        }
-    }
-
-    if (port == 0) {
-        port = 4840;
-        UA_LOG_INFO(logger, UA_LOGCATEGORY_NETWORK, "No port defined, using standard port %d", port);
-    }
-
-=======
 
     UA_StatusCode parse_retval = UA_EndpointUrl_split(endpointUrl, hostname, &port, &path);
     if(parse_retval != UA_STATUSCODE_GOOD) {
@@ -634,7 +615,6 @@
                     "No port defined, using standard port %d", port);
     }
 
->>>>>>> 997c244b
     struct addrinfo hints, *server;
     memset(&hints, 0, sizeof(hints));
     hints.ai_socktype = SOCK_STREAM;
