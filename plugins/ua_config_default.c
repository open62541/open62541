--- conflicted
+++ resolved
@@ -468,11 +468,8 @@
     NULL, /* .customDataTypes */
     NULL, /* .stateCallback */
     10, /* .outStandingPublishRequests */
-<<<<<<< HEAD
-    0 /* .connectivityCheckInterval */
-=======
+    0, /* .connectivityCheckInterval */
     NULL  /* .clientContext */
->>>>>>> e2c65ee3
 };
 
 /****************************************/
