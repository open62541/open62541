--- conflicted
+++ resolved
@@ -27,10 +27,6 @@
 #include "ua_types.h"
 #include "ua_types_generated_handling.h"
 #include "ua_client_subscriptions.h"
-<<<<<<< HEAD
-#include "ua_client_highlevel.h"
-=======
->>>>>>> d7f1e078
 
 /* Struct initialization works across ANSI C/C99/C++ if it is done when the
  * variable is first declared. Assigning values to existing structs is
