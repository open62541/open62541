--- conflicted
+++ resolved
@@ -208,7 +208,7 @@
     /* conf->networkLayersSize = 0; */
     /* conf->networkLayers = NULL; */
     /* conf->customHostname = UA_STRING_NULL; */
-
+ 
     /* Endpoints */
     /* conf->endpoints = {0, NULL}; */
 
@@ -445,12 +445,11 @@
 /***************************/
 
 const UA_ClientConfig UA_ClientConfig_default = {
-    10000, /* .timeout, 100 seconds */
+    5000, /* .timeout, 5 seconds */
     10 * 60 * 1000, /* .secureChannelLifeTime, 10 minutes */
     UA_Log_Stdout, /* .logger */
     /* .localConnectionConfig */
     {0, /* .protocolVersion */
-<<<<<<< HEAD
         65535, /* .sendBufferSize, 64k per chunk */
         65535, /* .recvBufferSize, 64k per chunk */
         0, /* .maxMessageSize, 0 -> unlimited */
@@ -458,14 +457,6 @@
         UA_ClientConnectionTCP, /*for sync client*/
         UA_ClientConnectionTCP_init, /* for async client */
         UA_ClientConnectionTCPPoll, /*poll function (async connection) */
-=======
-     65535, /* .sendBufferSize, 64k per chunk */
-     65535, /* .recvBufferSize, 64k per chunk */
-     0, /* .maxMessageSize, 0 -> unlimited */
-     0}, /* .maxChunkCount, 0 -> unlimited */
-    UA_ClientConnectionTCP, /* .connectionFunc */
-
->>>>>>> f2b3c256
     0, /* .customDataTypesSize */
     NULL, /*.customDataTypes */
     NULL /*.stateCallback */
