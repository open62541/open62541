--- conflicted
+++ resolved
@@ -281,32 +281,31 @@
     conf->discoveryCleanupTimeout = 60 * 60;
 #endif
 
-<<<<<<< HEAD
+#ifdef UA_ENABLE_HISTORIZING
+    /* conf->accessHistoryDataCapability = UA_FALSE; */
+    /* conf->maxReturnDataValues = 0; */
+
+    /* conf->accessHistoryEventsCapability = UA_FALSE; */
+    /* conf->maxReturnEventValues = 0; */
+
+    /* conf->insertDataCapability = UA_FALSE; */
+    /* conf->insertEventCapability = UA_FALSE; */
+    /* conf->insertAnnotationsCapability = UA_FALSE; */
+
+    /* conf->replaceDataCapability = UA_FALSE; */
+    /* conf->replaceEventCapability = UA_FALSE; */
+
+    /* conf->updateDataCapability = UA_FALSE; */
+    /* conf->updateEventCapability = UA_FALSE; */
+
+    /* conf->deleteRawCapability = UA_FALSE; */
+    /* conf->deleteEventCapability = UA_FALSE; */
+    /* conf->deleteAtTimeDataCapability = UA_FALSE; */
+#endif
+
     /* Monitored Items Callback */
 #ifdef UA_ENABLE_SUBSCRIPTIONS
     /* conf->monitoredItemCallback = NULL; */
-=======
-#ifdef UA_ENABLE_HISTORIZING
-    /* conf->accessHistoryDataCapability = UA_FALSE; */
-    /* conf->maxReturnDataValues = 0; */
-
-    /* conf->accessHistoryEventsCapability = UA_FALSE; */
-    /* conf->maxReturnEventValues = 0; */
-
-    /* conf->insertDataCapability = UA_FALSE; */
-    /* conf->insertEventCapability = UA_FALSE; */
-    /* conf->insertAnnotationsCapability = UA_FALSE; */
-
-    /* conf->replaceDataCapability = UA_FALSE; */
-    /* conf->replaceEventCapability = UA_FALSE; */
-
-    /* conf->updateDataCapability = UA_FALSE; */
-    /* conf->updateEventCapability = UA_FALSE; */
-
-    /* conf->deleteRawCapability = UA_FALSE; */
-    /* conf->deleteEventCapability = UA_FALSE; */
-    /* conf->deleteAtTimeDataCapability = UA_FALSE; */
->>>>>>> adaa64f3
 #endif
 
     /* --> Finish setting the default static config <-- */
