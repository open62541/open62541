--- conflicted
+++ resolved
@@ -9,7 +9,6 @@
  * Copyright (c) 2021 Linutronix GmbH (Author: Kurt Kanzenbach)
  * Copyright (c) 2022 Fraunhofer IOSB (Author: Jan Hermes)
  */
-
 #include <open62541/util.h>
 
 #include <open62541/plugin/log_stdout.h>
@@ -17,62 +16,8 @@
 #include <open62541/server.h>
 
 #include "pubsub_timer.h"
-<<<<<<< HEAD
 
 #include "open62541_queue.h"
-
-/* UDP multicast network layer specific internal data */
-typedef struct {
-    int ai_family;                    /* Protocol family for socket. IPv4/IPv6 */
-    struct sockaddr_storage *ai_addr; /* https://msdn.microsoft.com/de-de/library/windows/desktop/ms740496(v=vs.85).aspx */
-    UA_UInt32 messageTTL;
-    UA_Boolean enableLoopback;
-    UA_Boolean enableReuse;
-    UA_Boolean isMulticast;
-} UA_PubSubChannelDataUDPMC;
-
-/**
- * Publish at the exact time interval using timed callbacks
- */
-static void
-timedUdpPublish(UA_PubSubChannel *channel, UA_PublishEntry *publishPacket) {
-    UA_PubSubChannelDataUDPMC *channelConfigUDPMC = (UA_PubSubChannelDataUDPMC *) channel->handle;
-    long nWritten = 0;
-    UA_PubSubTimedSend *pubsubTimedSend = (UA_PubSubTimedSend *) channel->pubsubTimedSend;
-    if((pubsubTimedSend)) {
-        while (nWritten < (long)publishPacket->buffer.length) {
-            long n = (long)UA_sendto(channel->sockfd, publishPacket->buffer.data,
-                                     publishPacket->buffer.length, 0,
-                                     (struct sockaddr *) channelConfigUDPMC->ai_addr,
-                                     sizeof(struct sockaddr_storage));
-            if(n == -1L) {
-                UA_LOG_WARNING(UA_Log_Stdout, UA_LOGCATEGORY_SERVER, "PubSub Connection Timed send failed.");
-                return;
-            }
-
-            nWritten += n;
-        }
-
-        UA_ByteString_clear(&publishPacket->buffer);
-        LIST_REMOVE(publishPacket, listEntry);
-        UA_free(publishPacket);
-    }
-}
-
-/**
- * Open communication socket based on the connectionConfig. Protocol specific parameters are
- * provided within the connectionConfig as KeyValuePair.
- * Currently supported options: "ttl" , "loopback", "reuse"
- *
- * @return ref to created channel, NULL on error
- */
-static UA_PubSubChannel *
-UA_PubSubChannelUDPMC_open(const UA_PubSubConnectionConfig *connectionConfig) {
-    UA_initialize_architecture_network();
-=======
-
-#include "open62541_queue.h"
->>>>>>> 434dee55
 
 #define RECEIVE_MSG_BUFFER_SIZE   4096
 #define UA_MAX_DEFAULT_PARAM_SIZE 6
@@ -335,7 +280,6 @@
     return strncmp(pre, str, strlen(pre)) == 0;
 }
 
-
 /**
  * Open communication socket based on the connectionConfig. Protocol specific parameters are
  * provided within the connectionConfig as KeyValuePair.
@@ -439,23 +383,6 @@
         goto error;
     }
 
-<<<<<<< HEAD
-    /* Set the timedSend to pubsub connection channel for timed publish */
-    UA_PubSubTimedSend *pubsubTimedSend = (UA_PubSubTimedSend *) UA_calloc(1, sizeof(UA_PubSubTimedSend));
-    if(!pubsubTimedSend) {
-        UA_LOG_ERROR(UA_Log_Stdout, UA_LOGCATEGORY_SERVER,
-                     "PubSub Connection creation failed. Bad out of memory");
-        goto cleanup;
-    }
-
-    LIST_INIT(&pubsubTimedSend->sendBuffers);
-    pubsubTimedSend->timedSend = timedUdpPublish;
-
-    newChannel->pubsubTimedSend = pubsubTimedSend;
-    UA_freeaddrinfo(requestResult);
-    newChannel->state = UA_PUBSUB_CHANNEL_PUB;
-=======
->>>>>>> 434dee55
     return newChannel;
 error:
     if(context != NULL) {
@@ -502,48 +429,6 @@
  * @return UA_STATUSCODE_GOOD if success
  */
 static UA_StatusCode
-<<<<<<< HEAD
-UA_PubSubChannelUDPMC_send(UA_PubSubChannel *channel, UA_ExtensionObject *transportSettings,
-                           const UA_ByteString *buf) {
-    UA_PubSubChannelDataUDPMC *channelConfigUDPMC = (UA_PubSubChannelDataUDPMC *) channel->handle;
-    if(!(channel->state == UA_PUBSUB_CHANNEL_PUB || channel->state == UA_PUBSUB_CHANNEL_PUB_SUB)){
-        UA_LOG_WARNING(UA_Log_Stdout, UA_LOGCATEGORY_SERVER,
-                       "PubSub Connection sending failed. Invalid state.");
-        return UA_STATUSCODE_BADINTERNALERROR;
-    }
-
-    //TODO evalute: chunk messages or check against MTU?
-    UA_PubSubTimedSend *pubsubTimedSend = (UA_PubSubTimedSend *)channel->pubsubTimedSend;
-    UA_DateTime currentTime = UA_DateTime_nowMonotonic();
-    if((currentTime + UA_DATETIME_MSEC) > pubsubTimedSend->publishingTime) {
-        long nWritten = 0;
-        while (nWritten < (long)buf->length) {
-            long n = (long)UA_sendto(channel->sockfd, buf->data, buf->length, 0,
-                                     (struct sockaddr *) channelConfigUDPMC->ai_addr,
-                                     sizeof(struct sockaddr_storage));
-            if(n == -1L) {
-                UA_LOG_WARNING(UA_Log_Stdout, UA_LOGCATEGORY_SERVER, "PubSub Connection sending failed.");
-                return UA_STATUSCODE_BADINTERNALERROR;
-            }
-
-            nWritten += n;
-        }
-    }
-    else {
-        UA_UInt64 callbackId;
-        UA_PublishEntry *publishPacket = (UA_PublishEntry *) UA_calloc(1, sizeof(UA_PublishEntry));
-        char *bufSend = (char*) UA_malloc(buf->length);
-        memcpy(bufSend, buf->data, buf->length);
-        publishPacket->buffer.data = (UA_Byte *)bufSend;
-        publishPacket->buffer.length = buf->length;
-        LIST_INSERT_HEAD(&pubsubTimedSend->sendBuffers, publishPacket, listEntry);
-        UA_Timer_addTimedCallback(pubsubTimedSend->timer, (UA_ApplicationCallback)pubsubTimedSend->timedSend, channel,
-                                  publishPacket, pubsubTimedSend->publishingTime,
-                                  &callbackId);
-    }
-
-    return UA_STATUSCODE_GOOD;
-=======
 UA_PubSubChannelUDP_send(UA_PubSubChannel *channel, UA_ExtensionObject *transportSettings,
                          UA_ByteString *buf) {
 
@@ -553,7 +438,6 @@
     uintptr_t connectionId = udpContext->connectionIdPublish;
 
     return cm->sendWithConnection(cm, connectionId, &UA_KEYVALUEMAP_NULL, buf);
->>>>>>> 434dee55
 }
 
 /**
@@ -608,35 +492,8 @@
     return ctx->connectionManager->allocNetworkBuffer(ctx->connectionManager, ctx->connectionIdPublish, buf, bufSize);
 }
 static UA_StatusCode
-<<<<<<< HEAD
-UA_PubSubChannelUDPMC_close(UA_PubSubChannel *channel) {
-    if(UA_close(channel->sockfd) != 0){
-        UA_LOG_ERROR(UA_Log_Stdout, UA_LOGCATEGORY_SERVER, "PubSub Connection delete failed.");
-        return UA_STATUSCODE_BADINTERNALERROR;
-    }
-    UA_deinitialize_architecture_network();
-    UA_PubSubTimedSend *pubsubTimedSend = (UA_PubSubTimedSend *) channel->pubsubTimedSend;
-    if(pubsubTimedSend) {
-        /* Clear if any holding packets */
-        UA_PublishEntry *timedPublishFrames, *tmpPublishFrames;
-        LIST_FOREACH_SAFE(timedPublishFrames, &pubsubTimedSend->sendBuffers, listEntry, tmpPublishFrames) {
-            UA_ByteString_clear(&timedPublishFrames->buffer);
-            LIST_REMOVE(timedPublishFrames, listEntry);
-            UA_free(timedPublishFrames);
-        }
-
-        UA_free(pubsubTimedSend);
-    }
-
-    //cleanup the internal NetworkLayer data
-    UA_PubSubChannelDataUDPMC *networkLayerData = (UA_PubSubChannelDataUDPMC *) channel->handle;
-    UA_free(networkLayerData->ai_addr);
-    UA_free(networkLayerData);
-    UA_free(channel);
-=======
 UA_PubSubChannelUDP_freeNetworkBuffer(UA_PubSubChannel *channel, UA_ByteString *buf) {
     /* noop */
->>>>>>> 434dee55
     return UA_STATUSCODE_GOOD;
 }
 /**
