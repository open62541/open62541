/* This work is licensed under a Creative Commons CCZero 1.0 Universal License.
 * See http://creativecommons.org/publicdomain/zero/1.0/ for more information. 
 *
 *    Copyright 2014-2018 (c) Fraunhofer IOSB (Author: Julius Pfrommer)
 *    Copyright 2017 (c) Julian Grothoff
 *    Copyright 2017 (c) Stefan Profanter, fortiss GmbH
 */

#include <open62541/plugin/nodestore_default.h>
#include "ziptree.h"

#ifdef UA_ENABLE_MULTITHREADING
#include <pthread.h>
#define BEGIN_CRITSECT(NODEMAP) pthread_mutex_lock(&(NODEMAP)->mutex)
#define END_CRITSECT(NODEMAP) pthread_mutex_unlock(&(NODEMAP)->mutex)
#else
#define BEGIN_CRITSECT(NODEMAP) do {} while(0)
#define END_CRITSECT(NODEMAP) do {} while(0)
#endif

/* container_of */
#define container_of(ptr, type, member) \
    (type *)((uintptr_t)ptr - offsetof(type,member))

struct NodeEntry;
typedef struct NodeEntry NodeEntry;

struct NodeEntry {
    ZIP_ENTRY(NodeEntry) zipfields;
    UA_UInt32 nodeIdHash;
    UA_UInt16 refCount; /* How many consumers have a reference to the node? */
    UA_Boolean deleted; /* Node was marked as deleted and can be deleted when refCount == 0 */
    NodeEntry *orig;    /* If a copy is made to replace a node, track that we
                         * replace only the node from which the copy was made.
                         * Important for concurrent operations. */
    UA_NodeId nodeId; /* This is actually a UA_Node that also starts with a NodeId */
};

/* Absolute ordering for NodeIds */
static enum ZIP_CMP
cmpNodeId(const void *a, const void *b) {
    const NodeEntry *aa = (const NodeEntry*)a;
    const NodeEntry *bb = (const NodeEntry*)b;
    /* Compare hash */
    if(aa->nodeIdHash < bb->nodeIdHash)
        return ZIP_CMP_LESS;
    if(aa->nodeIdHash > bb->nodeIdHash)
        return ZIP_CMP_MORE;

    if(UA_NodeId_equal(&aa->nodeId, &bb->nodeId))
        return ZIP_CMP_EQ;

    /* Compare namespaceIndex */
    if(aa->nodeId.namespaceIndex < bb->nodeId.namespaceIndex)
        return ZIP_CMP_LESS;
    if(aa->nodeId.namespaceIndex > bb->nodeId.namespaceIndex)
        return ZIP_CMP_MORE;

    /* Compare identifierType */
    if(aa->nodeId.identifierType < bb->nodeId.identifierType)
        return ZIP_CMP_LESS;
    if(aa->nodeId.identifierType > bb->nodeId.identifierType)
        return ZIP_CMP_MORE;

    /* Compare the identifier */
    switch(aa->nodeId.identifierType) {
    case UA_NODEIDTYPE_NUMERIC:
        if(aa->nodeId.identifier.numeric < bb->nodeId.identifier.numeric)
            return ZIP_CMP_LESS;
        if(aa->nodeId.identifier.numeric > bb->nodeId.identifier.numeric)
            return ZIP_CMP_MORE;
        break;
    case UA_NODEIDTYPE_GUID:
        if(aa->nodeId.identifier.guid.data1 < bb->nodeId.identifier.guid.data1 ||
           aa->nodeId.identifier.guid.data2 < bb->nodeId.identifier.guid.data2 ||
           aa->nodeId.identifier.guid.data3 < bb->nodeId.identifier.guid.data3 ||
           strncmp((const char*)aa->nodeId.identifier.guid.data4,
                   (const char*)bb->nodeId.identifier.guid.data4, 8) < 0)
            return ZIP_CMP_LESS;
        if(aa->nodeId.identifier.guid.data1 > bb->nodeId.identifier.guid.data1 ||
           aa->nodeId.identifier.guid.data2 > bb->nodeId.identifier.guid.data2 ||
           aa->nodeId.identifier.guid.data3 > bb->nodeId.identifier.guid.data3 ||
           strncmp((const char*)aa->nodeId.identifier.guid.data4,
                   (const char*)bb->nodeId.identifier.guid.data4, 8) > 0)
            return ZIP_CMP_MORE;
        break;
    case UA_NODEIDTYPE_STRING:
    case UA_NODEIDTYPE_BYTESTRING: {
        if(aa->nodeId.identifier.string.length < bb->nodeId.identifier.string.length)
            return ZIP_CMP_LESS;
        if(aa->nodeId.identifier.string.length > bb->nodeId.identifier.string.length)
            return ZIP_CMP_MORE;
        int cmp = strncmp((const char*)aa->nodeId.identifier.string.data,
                          (const char*)bb->nodeId.identifier.string.data,
                          aa->nodeId.identifier.string.length);
        if(cmp < 0)
            return ZIP_CMP_LESS;
        if(cmp > 0)
            return ZIP_CMP_MORE;
        break;
    }
    default:
        break;
    }

    return ZIP_CMP_EQ;
}

ZIP_HEAD(NodeTree, NodeEntry);
typedef struct NodeTree NodeTree;

typedef struct {
    NodeTree root;
#ifdef UA_ENABLE_MULTITHREADING
    pthread_mutex_t mutex; /* Protect access */
#endif
} NodeMap;

ZIP_PROTTYPE(NodeTree, NodeEntry, NodeEntry)
ZIP_IMPL(NodeTree, NodeEntry, zipfields, NodeEntry, zipfields, cmpNodeId)

static NodeEntry *
newEntry(UA_NodeClass nodeClass) {
    size_t size = sizeof(NodeEntry) - sizeof(UA_NodeId);
    switch(nodeClass) {
    case UA_NODECLASS_OBJECT:
        size += sizeof(UA_ObjectNode);
        break;
    case UA_NODECLASS_VARIABLE:
        size += sizeof(UA_VariableNode);
        break;
    case UA_NODECLASS_METHOD:
        size += sizeof(UA_MethodNode);
        break;
    case UA_NODECLASS_OBJECTTYPE:
        size += sizeof(UA_ObjectTypeNode);
        break;
    case UA_NODECLASS_VARIABLETYPE:
        size += sizeof(UA_VariableTypeNode);
        break;
    case UA_NODECLASS_REFERENCETYPE:
        size += sizeof(UA_ReferenceTypeNode);
        break;
    case UA_NODECLASS_DATATYPE:
        size += sizeof(UA_DataTypeNode);
        break;
    case UA_NODECLASS_VIEW:
        size += sizeof(UA_ViewNode);
        break;
    default:
        return NULL;
    }
    NodeEntry *entry = (NodeEntry*)UA_calloc(1, size);
    if(!entry)
        return NULL;
    UA_Node *node = (UA_Node*)&entry->nodeId;
    node->nodeClass = nodeClass;
    return entry;
}

static void
deleteEntry(NodeEntry *entry) {
    UA_Node_deleteMembers((UA_Node*)&entry->nodeId);
    UA_free(entry);
}

static void
cleanupEntry(NodeEntry *entry) {
    if(entry->deleted && entry->refCount == 0)
        deleteEntry(entry);
}

/***********************/
/* Interface functions */
/***********************/

/* Not yet inserted into the NodeMap */
UA_Node *
UA_Nodestore_Default_newNode(void *nsCtx, UA_NodeClass nodeClass) {
    NodeEntry *entry = newEntry(nodeClass);
    if(!entry)
        return NULL;
    return (UA_Node*)&entry->nodeId;
}

/* Not yet inserted into the NodeMap */
void
UA_Nodestore_Default_deleteNode(void *nsCtx, UA_Node *node) {
    deleteEntry(container_of(node, NodeEntry, nodeId));
}

const UA_Node *
UA_Nodestore_Default_getNode(void *nsCtx, const UA_NodeId *nodeId) {
    NodeMap *ns = (NodeMap*)nsCtx;
    BEGIN_CRITSECT(ns);
    NodeEntry dummy;
    dummy.nodeIdHash = UA_NodeId_hash(nodeId);
    dummy.nodeId = *nodeId;
    NodeEntry *entry = ZIP_FIND(NodeTree, &ns->root, &dummy);
    if(!entry) {
        END_CRITSECT(ns);
        return NULL;
    }
    ++entry->refCount;
    END_CRITSECT(ns);
    return (const UA_Node*)&entry->nodeId;
}

void
UA_Nodestore_Default_releaseNode(void *nsCtx, const UA_Node *node) {
    if(!node)
        return;
#ifdef UA_ENABLE_MULTITHREADING
    NodeMap *ns = (NodeMap*)nsCtx;
#endif
    BEGIN_CRITSECT(ns);
    NodeEntry *entry = container_of(node, NodeEntry, nodeId);
    UA_assert(entry->refCount > 0);
    --entry->refCount;
    cleanupEntry(entry);
    END_CRITSECT(ns);
}

UA_StatusCode
UA_Nodestore_Default_getNodeCopy(void *nsCtx, const UA_NodeId *nodeId,
                         UA_Node **outNode) {
    /* Find the node */
    const UA_Node *node = UA_Nodestore_Default_getNode(nsCtx, nodeId);
    if(!node)
        return UA_STATUSCODE_BADNODEIDUNKNOWN;

    /* Create the new entry */
    NodeEntry *ne = newEntry(node->nodeClass);
    if(!ne) {
        UA_Nodestore_Default_releaseNode(nsCtx, node);
        return UA_STATUSCODE_BADOUTOFMEMORY;
    }

    /* Copy the node content */
    UA_Node *nnode = (UA_Node*)&ne->nodeId;
    UA_StatusCode retval = UA_Node_copy(node, nnode);
    UA_Nodestore_Default_releaseNode(nsCtx, node);
    if(retval != UA_STATUSCODE_GOOD) {
        deleteEntry(ne);
        return retval;
    }

    ne->orig = container_of(node, NodeEntry, nodeId);
    *outNode = nnode;
    return UA_STATUSCODE_GOOD;
}

UA_StatusCode
UA_Nodestore_Default_insertNode(void *nsCtx, UA_Node *node, UA_NodeId *addedNodeId) {
    NodeEntry *entry = container_of(node, NodeEntry, nodeId);
    NodeMap *ns = (NodeMap*)nsCtx;
    BEGIN_CRITSECT(ns);

    /* Ensure that the NodeId is unique */
    NodeEntry dummy;
    dummy.nodeId = node->nodeId;
    if(node->nodeId.identifierType == UA_NODEIDTYPE_NUMERIC &&
       node->nodeId.identifier.numeric == 0) {
        do { /* Create a random nodeid until we find an unoccupied id */
            node->nodeId.identifier.numeric = UA_UInt32_random();
            dummy.nodeId.identifier.numeric = node->nodeId.identifier.numeric;
            dummy.nodeIdHash = UA_NodeId_hash(&node->nodeId);
        } while(ZIP_FIND(NodeTree, &ns->root, &dummy));
    } else {
        dummy.nodeIdHash = UA_NodeId_hash(&node->nodeId);
        if(ZIP_FIND(NodeTree, &ns->root, &dummy)) { /* The nodeid exists */
            deleteEntry(entry);
            END_CRITSECT(ns);
            return UA_STATUSCODE_BADNODEIDEXISTS;
        }
    }

    /* Copy the NodeId */
    if(addedNodeId) {
        UA_StatusCode retval = UA_NodeId_copy(&node->nodeId, addedNodeId);
        if(retval != UA_STATUSCODE_GOOD) {
            deleteEntry(entry);
            END_CRITSECT(ns);
            return retval;
        }
    }

    /* Insert the node */
    entry->nodeIdHash = dummy.nodeIdHash;
    ZIP_INSERT(NodeTree, &ns->root, entry, ZIP_FFS32(UA_UInt32_random()));
    END_CRITSECT(ns);
    return UA_STATUSCODE_GOOD;
}

UA_StatusCode
UA_Nodestore_Default_replaceNode(void *nsCtx, UA_Node *node) {
    /* Find the node */
    const UA_Node *oldNode = UA_Nodestore_Default_getNode(nsCtx, &node->nodeId);
    if(!oldNode)
        return UA_STATUSCODE_BADNODEIDUNKNOWN;

    /* Test if the copy is current */
    NodeEntry *entry = container_of(node, NodeEntry, nodeId);
    NodeEntry *oldEntry = container_of(oldNode, NodeEntry, nodeId);
    if(oldEntry != entry->orig) {
        /* The node was already updated since the copy was made */
        deleteEntry(entry);
        UA_Nodestore_Default_releaseNode(nsCtx, oldNode);
        return UA_STATUSCODE_BADINTERNALERROR;
    }

    /* Replace */
    NodeMap *ns = (NodeMap*)nsCtx;
    BEGIN_CRITSECT(ns);
    ZIP_REMOVE(NodeTree, &ns->root, oldEntry);
    entry->nodeIdHash = oldEntry->nodeIdHash;
    ZIP_INSERT(NodeTree, &ns->root, entry, ZIP_RANK(entry, zipfields));
    oldEntry->deleted = true;
    END_CRITSECT(ns);

    UA_Nodestore_Default_releaseNode(nsCtx, oldNode);
    return UA_STATUSCODE_GOOD;
}

UA_StatusCode
UA_Nodestore_Default_removeNode(void *nsCtx, const UA_NodeId *nodeId) {
    NodeMap *ns = (NodeMap*)nsCtx;
    BEGIN_CRITSECT(ns);
    NodeEntry dummy;
    dummy.nodeIdHash = UA_NodeId_hash(nodeId);
    dummy.nodeId = *nodeId;
    NodeEntry *entry = ZIP_FIND(NodeTree, &ns->root, &dummy);
    if(!entry) {
        END_CRITSECT(ns);
        return UA_STATUSCODE_BADNODEIDUNKNOWN;
    }
    ZIP_REMOVE(NodeTree, &ns->root, entry);
    entry->deleted = true;
    cleanupEntry(entry);
    END_CRITSECT(ns);
    return UA_STATUSCODE_GOOD;
}

struct VisitorData {
    UA_NodestoreVisitor visitor;
    void *visitorContext;
};

static void
nodeVisitor(NodeEntry *entry, void *data) {
    struct VisitorData *d = (struct VisitorData*)data;
    d->visitor(d->visitorContext, (UA_Node*)&entry->nodeId);
}

void
UA_Nodestore_Default_iterate(void *nsCtx, UA_NodestoreVisitor visitor,
                     void *visitorCtx) {
    struct VisitorData d;
    d.visitor = visitor;
    d.visitorContext = visitorCtx;
    NodeMap *ns = (NodeMap*)nsCtx;
    BEGIN_CRITSECT(ns);
    ZIP_ITER(NodeTree, &ns->root, nodeVisitor, &d);
    END_CRITSECT(ns);
}

static void
deleteNodeVisitor(NodeEntry *entry, void *data) {
    deleteEntry(entry);
}

/***********************/
/* Nodestore Lifecycle */
/***********************/
#ifndef UA_ENABLE_CUSTOM_NODESTORE
const UA_Boolean inPlaceEditAllowed = true;
#endif
UA_StatusCode
UA_Nodestore_Default_new(void **nsCtx) {
    /* Allocate and initialize the nodemap */
    NodeMap *nodemap = (NodeMap*)UA_malloc(sizeof(NodeMap));
    if(!nodemap)
        return UA_STATUSCODE_BADOUTOFMEMORY;
#ifdef UA_ENABLE_MULTITHREADING
    pthread_mutex_init(&nodemap->mutex, NULL);
#endif

    ZIP_INIT(&nodemap->root);

    /* Populate the nodestore */
    *nsCtx = (void*)nodemap;
    return UA_STATUSCODE_GOOD;
}

void
<<<<<<< HEAD
UA_Nodestore_Default_delete(void *nsCtx) {
	if (!nsCtx)
		return;
=======
UA_Nodestore_delete(void *nsCtx) {
    if (!nsCtx)
        return;
>>>>>>> aed211f4

    NodeMap *ns = (NodeMap*)nsCtx;
#ifdef UA_ENABLE_MULTITHREADING
    pthread_mutex_destroy(&ns->mutex);
#endif
    ZIP_ITER(NodeTree, &ns->root, deleteNodeVisitor, NULL);
    UA_free(ns);
}<|MERGE_RESOLUTION|>--- conflicted
+++ resolved
@@ -393,15 +393,9 @@
 }
 
 void
-<<<<<<< HEAD
 UA_Nodestore_Default_delete(void *nsCtx) {
-	if (!nsCtx)
-		return;
-=======
-UA_Nodestore_delete(void *nsCtx) {
     if (!nsCtx)
         return;
->>>>>>> aed211f4
 
     NodeMap *ns = (NodeMap*)nsCtx;
 #ifdef UA_ENABLE_MULTITHREADING
