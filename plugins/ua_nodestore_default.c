--- conflicted
+++ resolved
@@ -9,18 +9,9 @@
 #include <open62541/plugin/nodestore_default.h>
 #include "ziptree.h"
 
-<<<<<<< HEAD
-#ifdef UA_ENABLE_MULTITHREADING
-#include <pthread.h>
-#define BEGIN_CRITSECT(NODEMAP) pthread_mutex_lock(&(NODEMAP)->mutex)
-#define END_CRITSECT(NODEMAP) pthread_mutex_unlock(&(NODEMAP)->mutex)
-=======
-#ifndef UA_ENABLE_CUSTOM_NODESTORE
-
 #if UA_MULTITHREADING >= 100
 #define BEGIN_CRITSECT(NODEMAP) UA_LOCK(NODEMAP->lock)
 #define END_CRITSECT(NODEMAP) UA_UNLOCK(NODEMAP->lock)
->>>>>>> 3d68adbe
 #else
 #define BEGIN_CRITSECT(NODEMAP) do {} while(0)
 #define END_CRITSECT(NODEMAP) do {} while(0)
@@ -249,14 +240,9 @@
 UA_StatusCode
 UA_Nodestore_Default_replaceNode(void *nsCtx, UA_Node *node) {
     /* Find the node */
-<<<<<<< HEAD
     const UA_Node *oldNode = UA_Nodestore_Default_getNode(nsCtx, &node->nodeId);
-    if(!oldNode)
-=======
-    const UA_Node *oldNode = UA_Nodestore_getNode(nsCtx, &node->nodeId);
-    if(!oldNode) {
+    if(!oldNode){
         deleteEntry(container_of(node, NodeEntry, nodeId));
->>>>>>> 3d68adbe
         return UA_STATUSCODE_BADNODEIDUNKNOWN;
     }
 
