/* This work is licensed under a Creative Commons CCZero 1.0 Universal License.
 * See http://creativecommons.org/publicdomain/zero/1.0/ for more information. */

#include "ua_config_standard.h"
#include "ua_log_stdout.h"
#include "ua_network_tcp.h"
#include "ua_accesscontrol_default.h"

/*******************************/
/* Default Connection Settings */
/*******************************/

const UA_EXPORT UA_ConnectionConfig UA_ConnectionConfig_standard = {
    .protocolVersion = 0,
    .sendBufferSize = 65535, /* 64k per chunk */
    .recvBufferSize = 65535, /* 64k per chunk */
    .maxMessageSize = 0, /* 0 -> unlimited */
    .maxChunkCount = 0 /* 0 -> unlimited */
};

/***************************/
/* Default Server Settings */
/***************************/

#define MANUFACTURER_NAME "open62541"
#define PRODUCT_NAME "open62541 OPC UA Server"
#define PRODUCT_URI "http://open62541.org"
#define APPLICATION_NAME "open62541-based OPC UA Application"
#define APPLICATION_URI "urn:unconfigured:application"

#define UA_STRING_STATIC(s) {sizeof(s)-1, (UA_Byte*)s}
#define UA_STRING_STATIC_NULL {0, NULL}

/* Access Control */
#define ENABLEANONYMOUSLOGIN true
#define ENABLEUSERNAMEPASSWORDLOGIN true
const UA_Boolean enableAnonymousLogin = ENABLEANONYMOUSLOGIN;
const UA_Boolean enableUsernamePasswordLogin = ENABLEUSERNAMEPASSWORDLOGIN;
const size_t usernamePasswordsSize = 2;
const UA_UsernamePasswordLogin *usernamePasswords = (UA_UsernamePasswordLogin[2]){
    { UA_STRING_STATIC("user1"), UA_STRING_STATIC("password") },
    { UA_STRING_STATIC("user2"), UA_STRING_STATIC("password1") } };

const UA_EXPORT UA_ServerConfig UA_ServerConfig_standard = {
    .nThreads = 1,
    .logger = UA_Log_Stdout,

    /* Server Description */
    .buildInfo = {
        .productUri = UA_STRING_STATIC(PRODUCT_URI),
        .manufacturerName = UA_STRING_STATIC(MANUFACTURER_NAME),
        .productName = UA_STRING_STATIC(PRODUCT_NAME),
        .softwareVersion = UA_STRING_STATIC(UA_GIT_COMMIT_ID),
        .buildNumber = UA_STRING_STATIC(__DATE__ " " __TIME__),
        .buildDate = 0 },
    .applicationDescription = {
        .applicationUri = UA_STRING_STATIC(APPLICATION_URI),
        .productUri = UA_STRING_STATIC(PRODUCT_URI),
        .applicationName = { .locale = UA_STRING_STATIC("en"),
                             .text = UA_STRING_STATIC(APPLICATION_NAME) },
        .applicationType = UA_APPLICATIONTYPE_SERVER,
        .gatewayServerUri = UA_STRING_STATIC_NULL,
        .discoveryProfileUri = UA_STRING_STATIC_NULL,
        .discoveryUrlsSize = 0,
        .discoveryUrls = NULL },
    .serverCertificate = UA_STRING_STATIC_NULL,

    /* Networking */
    .networkLayersSize = 0,
    .networkLayers = NULL,

<<<<<<< HEAD
    /* NS0 and NS1 NodeStore */
    .nodestore0 = NULL,
    .nodestore1 = NULL,

    /* Login */
    .enableAnonymousLogin = true,
    .enableUsernamePasswordLogin = true,
    .usernamePasswordLogins = usernamePasswords,
    .usernamePasswordLoginsSize = 2,
=======
    /* Access Control */
    .accessControl = (UA_AccessControl) {
        .enableAnonymousLogin = ENABLEANONYMOUSLOGIN,
        .enableUsernamePasswordLogin = ENABLEUSERNAMEPASSWORDLOGIN,
        .activateSession = activateSession_default,
        .closeSession = closeSession_default,
        .getUserRightsMask = getUserRightsMask_default,
        .getUserAccessLevel = getUserAccessLevel_default,
        .getUserExecutable = getUserExecutable_default,
        .allowAddNode = allowAddNode_default,
        .allowAddReference = allowAddReference_default,
        .allowDeleteNode = allowDeleteNode_default,
        .allowDeleteReference = allowDeleteReference_default
    },
>>>>>>> 860b800b

    /* Limits for SecureChannels */
    .maxSecureChannels = 40,
    .maxSecurityTokenLifetime = 10 * 60 * 1000, /* 10 minutes */

    /* Limits for Sessions */
    .maxSessions = 100,
    .maxSessionTimeout = 60.0 * 60.0 * 1000.0, /* 1h */

    /* Limits for Subscriptions */
    .publishingIntervalLimits = { .min = 100.0, .max = 3600.0 * 1000.0 },
    .lifeTimeCountLimits = { .max = 15000, .min = 3 },
    .keepAliveCountLimits = { .max = 100, .min = 1 },
    .maxNotificationsPerPublish = 1000,

    /* Limits for MonitoredItems */
    .samplingIntervalLimits = { .min = 50.0, .max = 24.0 * 3600.0 * 1000.0 },
    .queueSizeLimits = { .max = 100, .min = 1 }

#ifdef UA_ENABLE_DISCOVERY
	,.discoveryCleanupTimeout = 60*60
#endif
};

/***************************/
/* Default Client Settings */
/***************************/

const UA_EXPORT UA_ClientConfig UA_ClientConfig_standard = {
    .timeout = 5000, /* 5 seconds */
    .secureChannelLifeTime = 10 * 60 * 1000, /* 10 minutes */
    .logger = UA_Log_Stdout,
    .localConnectionConfig = {
        .protocolVersion = 0,
        .sendBufferSize = 65535, /* 64k per chunk */
        .recvBufferSize  = 65535, /* 64k per chunk */
        .maxMessageSize = 0, /* 0 -> unlimited */
        .maxChunkCount = 0 /* 0 -> unlimited */
    },
    .connectionFunc = UA_ClientConnectionTCP
};
/****************************************/
/* Default Client Subscription Settings */
/****************************************/

#ifdef UA_ENABLE_SUBSCRIPTIONS

const UA_SubscriptionSettings UA_SubscriptionSettings_standard = {
    .requestedPublishingInterval = 500.0,
    .requestedLifetimeCount = 10000,
    .requestedMaxKeepAliveCount = 1,
    .maxNotificationsPerPublish = 10,
    .publishingEnabled = true,
    .priority = 0
};

#endif<|MERGE_RESOLUTION|>--- conflicted
+++ resolved
@@ -69,32 +69,11 @@
     .networkLayersSize = 0,
     .networkLayers = NULL,
 
-<<<<<<< HEAD
     /* NS0 and NS1 NodeStore */
     .nodestore0 = NULL,
     .nodestore1 = NULL,
 
-    /* Login */
-    .enableAnonymousLogin = true,
-    .enableUsernamePasswordLogin = true,
-    .usernamePasswordLogins = usernamePasswords,
-    .usernamePasswordLoginsSize = 2,
-=======
     /* Access Control */
-    .accessControl = (UA_AccessControl) {
-        .enableAnonymousLogin = ENABLEANONYMOUSLOGIN,
-        .enableUsernamePasswordLogin = ENABLEUSERNAMEPASSWORDLOGIN,
-        .activateSession = activateSession_default,
-        .closeSession = closeSession_default,
-        .getUserRightsMask = getUserRightsMask_default,
-        .getUserAccessLevel = getUserAccessLevel_default,
-        .getUserExecutable = getUserExecutable_default,
-        .allowAddNode = allowAddNode_default,
-        .allowAddReference = allowAddReference_default,
-        .allowDeleteNode = allowDeleteNode_default,
-        .allowDeleteReference = allowDeleteReference_default
-    },
->>>>>>> 860b800b
 
     /* Limits for SecureChannels */
     .maxSecureChannels = 40,
