/* This work is licensed under a Creative Commons CCZero 1.0 Universal License.
 * See http://creativecommons.org/publicdomain/zero/1.0/ for more information. */

#include "ua_config_standard.h"
#include "ua_log_stdout.h"
#include "ua_network_tcp.h"
#include "ua_accesscontrol_default.h"
#include "ua_types_generated.h"
#include "ua_securitypolicy_none.h"
#include "ua_types.h"

#define ANONYMOUS_POLICY "open62541-anonymous-policy"
#define USERNAME_POLICY "open62541-username-policy"

 /*******************************/
 /* Default Connection Settings */
 /*******************************/

const UA_EXPORT UA_ConnectionConfig UA_ConnectionConfig_standard =
{
    0, /* .protocolVersion */
    65535, /* .sendBufferSize, 64k per chunk */
    65535, /* .recvBufferSize, 64k per chunk */
    0, /* .maxMessageSize, 0 -> unlimited */
    0 /* .maxChunkCount, 0 -> unlimited */
};

/***************************/
/* Default Server Settings */
/***************************/

#define MANUFACTURER_NAME "open62541"
#define PRODUCT_NAME "open62541 OPC UA Server"
#define PRODUCT_URI "http://open62541.org"
#define APPLICATION_NAME "open62541-based OPC UA Application"
#define APPLICATION_URI "urn:unconfigured:application"

#define UA_STRING_STATIC(s) {sizeof(s)-1, (UA_Byte*)s}
#define UA_STRING_STATIC_NULL {0, NULL}
#define STRINGIFY(arg) #arg
#define VERSION(MAJOR, MINOR, PATCH, LABEL) \
    STRINGIFY(MAJOR) "." STRINGIFY(MINOR) "." STRINGIFY(PATCH) LABEL

<<<<<<< HEAD
/* Access Control. The following definitions are defined as "extern" in
   ua_accesscontrol_default.h */
#define ENABLEANONYMOUSLOGIN true
#define ENABLEUSERNAMEPASSWORDLOGIN true
const UA_Boolean enableAnonymousLogin = ENABLEANONYMOUSLOGIN;
const UA_Boolean enableUsernamePasswordLogin = ENABLEUSERNAMEPASSWORDLOGIN;
const size_t usernamePasswordsSize = 2;

UA_UsernamePasswordLogin UsernamePasswordLogin[2] =
{
    {UA_STRING_STATIC("user1"), UA_STRING_STATIC("password")},
    {UA_STRING_STATIC("user2"), UA_STRING_STATIC("password1")}
};
const UA_UsernamePasswordLogin* usernamePasswords = UsernamePasswordLogin;

const UA_EXPORT UA_ServerConfig UA_ServerConfig_standard =
{
=======
const UA_EXPORT UA_ServerConfig UA_ServerConfig_standard = {
>>>>>>> 32898811
    1, /* .nThreads */
    UA_Log_Stdout, /* .logger */

    /* Server Description */
    {
        UA_STRING_STATIC(PRODUCT_URI),
        UA_STRING_STATIC(MANUFACTURER_NAME),
        UA_STRING_STATIC(PRODUCT_NAME),
        UA_STRING_STATIC(VERSION(
                UA_OPEN62541_VER_MAJOR,
                UA_OPEN62541_VER_MINOR,
                UA_OPEN62541_VER_PATCH,
                UA_OPEN62541_VER_LABEL)
        ),
        UA_STRING_STATIC(__DATE__ " " __TIME__),
        0
    }, /* .buildInfo */

    {
        UA_STRING_STATIC(APPLICATION_URI),
        UA_STRING_STATIC(PRODUCT_URI),
        {
            UA_STRING_STATIC("en"),
            UA_STRING_STATIC(APPLICATION_NAME)
        },
        UA_APPLICATIONTYPE_SERVER,
        UA_STRING_STATIC_NULL,
        UA_STRING_STATIC_NULL,
        0, NULL
    }, /* .applicationDescription */

#ifdef UA_ENABLE_DISCOVERY
    UA_STRING_STATIC_NULL, /* mdnsServerName */
    0, /* serverCapabilitiesSize */
    NULL, /* serverCapabilities */
#endif

    /* Custom DataTypes */
    0, /* .customDataTypesSize */
    NULL, /* .customDataTypes */

    /* Networking */
    0, /* .networkLayersSize */
    NULL, /* .networkLayers */

    /* Endpoints */
    0,
    NULL,

    /* Access Control */
<<<<<<< HEAD
    {ENABLEANONYMOUSLOGIN, ENABLEUSERNAMEPASSWORDLOGIN,
        activateSession_default, closeSession_default,
        getUserRightsMask_default, getUserAccessLevel_default,
        getUserExecutable_default, getUserExecutableOnObject_default,
        allowAddNode_default, allowAddReference_default,
        allowDeleteNode_default, allowDeleteReference_default},
=======
    {true, true,
     activateSession_default, closeSession_default,
     getUserRightsMask_default, getUserAccessLevel_default,
     getUserExecutable_default, getUserExecutableOnObject_default,
     allowAddNode_default, allowAddReference_default,
     allowDeleteNode_default, allowDeleteReference_default},

    /* Limits for SecureChannels */
    40, /* .maxSecureChannels */
    10 * 60 * 1000, /* .maxSecurityTokenLifetime, 10 minutes */

    /* Limits for Sessions */
    100, /* .maxSessions */
    60.0 * 60.0 * 1000.0, /* .maxSessionTimeout, 1h */

    /* Limits for Subscriptions */
    {100.0,3600.0 * 1000.0 }, /* .publishingIntervalLimits */
    {3, 15000 }, /* .lifeTimeCountLimits */
    {1,100}, /* .keepAliveCountLimits */
    1000, /* .maxNotificationsPerPublish */
    0, /* .maxRetransmissionQueueSize, unlimited */

    /* Limits for MonitoredItems */
    {50.0, 24.0 * 3600.0 * 1000.0 }, /* .samplingIntervalLimits */
    {1,100} /* .queueSizeLimits */
>>>>>>> 32898811

        /* Limits for SecureChannels */
        40, /* .maxSecureChannels */
        10 * 60 * 1000, /* .maxSecurityTokenLifetime, 10 minutes */

        /* Limits for Sessions */
        100, /* .maxSessions */
        60.0 * 60.0 * 1000.0, /* .maxSessionTimeout, 1h */

        /* Limits for Subscriptions */
        {
            100.0,
            3600.0 * 1000.0
        }, /* .publishingIntervalLimits */

        {
            3,
            15000
        }, /* .lifeTimeCountLimits */

        {
            1,
            100
        }, /* .keepAliveCountLimits */

        1000, /* .maxNotificationsPerPublish */
        0, /* .maxRetransmissionQueueSize, unlimited */

        /* Limits for MonitoredItems */
        {
            50.0,
            24.0 * 3600.0 * 1000.0
        }, /* .samplingIntervalLimits */

        {
            1,
            100
        } /* .queueSizeLimits */

    #ifdef UA_ENABLE_DISCOVERY
        , 60 * 60 /* .discoveryCleanupTimeout */
    #endif
};

/***************************/
/* Default Client Settings */
/***************************/

const UA_EXPORT UA_ClientConfig UA_ClientConfig_standard = {
    5000, /* .timeout, 5 seconds */
    10 * 60 * 1000, /* .secureChannelLifeTime, 10 minutes */
    UA_Log_Stdout, /* .logger */
    /* .localConnectionConfig */
    {0, /* .protocolVersion */
        65535, /* .sendBufferSize, 64k per chunk */
        65535, /* .recvBufferSize, 64k per chunk */
        0, /* .maxMessageSize, 0 -> unlimited */
        0}, /* .maxChunkCount, 0 -> unlimited */
    UA_ClientConnectionTCP, /* .connectionFunc */

    0, /* .customDataTypesSize */
    NULL /*.customDataTypes */
};

/****************************************/
/* Default Client Subscription Settings */
/****************************************/

#ifdef UA_ENABLE_SUBSCRIPTIONS

const UA_SubscriptionSettings UA_SubscriptionSettings_standard = {
    500.0, /* .requestedPublishingInterval */
    10000, /* .requestedLifetimeCount */
    1, /* .requestedMaxKeepAliveCount */
    10, /* .maxNotificationsPerPublish */
    true, /* .publishingEnabled */
    0 /* .priority */
};

#endif

static UA_StatusCode createSecurityPolicyNoneEndpoint(UA_ServerConfig *const conf,
                                                      const UA_ByteString *const cert,
                                                      size_t slot) {
    UA_Endpoint *endpoint_sp_none = &conf->endpoints[slot];

    UA_EndpointDescription_init(&endpoint_sp_none->endpointDescription);

    endpoint_sp_none->securityPolicy = &UA_SecurityPolicy_None;
    endpoint_sp_none->endpointDescription.securityMode = UA_MESSAGESECURITYMODE_NONE;
    UA_ByteString_copy(&endpoint_sp_none->securityPolicy->policyUri,
                       &endpoint_sp_none->endpointDescription.securityPolicyUri);
    endpoint_sp_none->endpointDescription.transportProfileUri =
        UA_STRING_ALLOC("http://opcfoundation.org/UA-Profile/Transport/uatcp-uasc-uabinary");

    size_t policies = 0;
    if(conf->accessControl.enableAnonymousLogin)
        ++policies;
    if(conf->accessControl.enableUsernamePasswordLogin)
        ++policies;
    endpoint_sp_none->endpointDescription.userIdentityTokensSize = policies;
    endpoint_sp_none->endpointDescription.userIdentityTokens =
        (UA_UserTokenPolicy *)UA_Array_new(policies, &UA_TYPES[UA_TYPES_USERTOKENPOLICY]);

    size_t currentIndex = 0;
    if(conf->accessControl.enableAnonymousLogin) {
        UA_UserTokenPolicy_init(&endpoint_sp_none->endpointDescription.userIdentityTokens[currentIndex]);
        endpoint_sp_none->endpointDescription.userIdentityTokens[currentIndex].tokenType =
            UA_USERTOKENTYPE_ANONYMOUS;
        endpoint_sp_none->endpointDescription.userIdentityTokens[currentIndex].policyId =
            UA_STRING_ALLOC(ANONYMOUS_POLICY);
        ++currentIndex;
    }
    if(conf->accessControl.enableUsernamePasswordLogin) {
        UA_UserTokenPolicy_init(&endpoint_sp_none->endpointDescription.userIdentityTokens[currentIndex]);
        endpoint_sp_none->endpointDescription.userIdentityTokens[currentIndex].tokenType =
            UA_USERTOKENTYPE_USERNAME;
        endpoint_sp_none->endpointDescription.userIdentityTokens[currentIndex].policyId =
            UA_STRING_ALLOC(USERNAME_POLICY);
    }

    if(cert != NULL)
        UA_String_copy(cert, &endpoint_sp_none->endpointDescription.serverCertificate);

    UA_ApplicationDescription_copy(&conf->applicationDescription,
                                   &endpoint_sp_none->endpointDescription.server);

    return UA_STATUSCODE_GOOD;
}

UA_EXPORT UA_ServerConfig *UA_ServerConfig_standard_parametrized_new(UA_UInt16 portNumber,
                                                                     const UA_ByteString *certificate) {

    UA_ServerConfig *conf = (UA_ServerConfig*)UA_malloc(sizeof(UA_ServerConfig));
    if(conf == NULL)
        return NULL;

    *conf = UA_ServerConfig_standard;

    conf->networkLayersSize = 1;
    conf->networkLayers = (UA_ServerNetworkLayer*)UA_malloc(sizeof(UA_ServerNetworkLayer) * conf->networkLayersSize);
    conf->networkLayers[0] = UA_ServerNetworkLayerTCP(UA_ConnectionConfig_standard, 16664);

    conf->endpointsSize = 1;
    conf->endpoints = (UA_Endpoint*)UA_malloc(sizeof(UA_Endpoint) * conf->endpointsSize);
    if(conf->endpoints == NULL) {
        UA_free(conf);
        return NULL;
    }

    createSecurityPolicyNoneEndpoint(conf, certificate, 0);

    // Initialize policy contexts
    for(size_t i = 0; i < conf->endpointsSize; ++i) {
        UA_SecurityPolicy *const policy = conf->endpoints[i].securityPolicy;
        policy->logger = conf->logger;
        
        policy->endpointContext.init(policy, NULL, &conf->endpoints[i].securityContext);
    }

    return conf;
}

UA_EXPORT UA_ServerConfig *UA_ServerConfig_standard_new(void) {
    return UA_ServerConfig_standard_parametrized_new(4840, NULL);
}

UA_EXPORT void UA_ServerConfig_standard_deleteMembers(UA_ServerConfig *config) {

    if(config == NULL)
        return;

    for(size_t i = 0; i < config->endpointsSize; ++i) {
        UA_SecurityPolicy *const policy = config->endpoints[i].securityPolicy;

        policy->endpointContext.deleteMembers(policy, config->endpoints[i].securityContext);

        UA_EndpointDescription_deleteMembers(&config->endpoints[i].endpointDescription);
    }

    for(size_t i = 0; i < config->networkLayersSize; ++i) {
        config->networkLayers[i].deleteMembers(&config->networkLayers[i]);
    }

    UA_free(config->endpoints);
    UA_free(config->networkLayers);

    UA_free(config);
}<|MERGE_RESOLUTION|>--- conflicted
+++ resolved
@@ -41,27 +41,7 @@
 #define VERSION(MAJOR, MINOR, PATCH, LABEL) \
     STRINGIFY(MAJOR) "." STRINGIFY(MINOR) "." STRINGIFY(PATCH) LABEL
 
-<<<<<<< HEAD
-/* Access Control. The following definitions are defined as "extern" in
-   ua_accesscontrol_default.h */
-#define ENABLEANONYMOUSLOGIN true
-#define ENABLEUSERNAMEPASSWORDLOGIN true
-const UA_Boolean enableAnonymousLogin = ENABLEANONYMOUSLOGIN;
-const UA_Boolean enableUsernamePasswordLogin = ENABLEUSERNAMEPASSWORDLOGIN;
-const size_t usernamePasswordsSize = 2;
-
-UA_UsernamePasswordLogin UsernamePasswordLogin[2] =
-{
-    {UA_STRING_STATIC("user1"), UA_STRING_STATIC("password")},
-    {UA_STRING_STATIC("user2"), UA_STRING_STATIC("password1")}
-};
-const UA_UsernamePasswordLogin* usernamePasswords = UsernamePasswordLogin;
-
-const UA_EXPORT UA_ServerConfig UA_ServerConfig_standard =
-{
-=======
 const UA_EXPORT UA_ServerConfig UA_ServerConfig_standard = {
->>>>>>> 32898811
     1, /* .nThreads */
     UA_Log_Stdout, /* .logger */
 
@@ -112,14 +92,6 @@
     NULL,
 
     /* Access Control */
-<<<<<<< HEAD
-    {ENABLEANONYMOUSLOGIN, ENABLEUSERNAMEPASSWORDLOGIN,
-        activateSession_default, closeSession_default,
-        getUserRightsMask_default, getUserAccessLevel_default,
-        getUserExecutable_default, getUserExecutableOnObject_default,
-        allowAddNode_default, allowAddReference_default,
-        allowDeleteNode_default, allowDeleteReference_default},
-=======
     {true, true,
      activateSession_default, closeSession_default,
      getUserRightsMask_default, getUserAccessLevel_default,
@@ -136,58 +108,38 @@
     60.0 * 60.0 * 1000.0, /* .maxSessionTimeout, 1h */
 
     /* Limits for Subscriptions */
-    {100.0,3600.0 * 1000.0 }, /* .publishingIntervalLimits */
-    {3, 15000 }, /* .lifeTimeCountLimits */
-    {1,100}, /* .keepAliveCountLimits */
+    {
+        100.0,
+        3600.0 * 1000.0
+    }, /* .publishingIntervalLimits */
+
+    {
+        3,
+        15000
+    }, /* .lifeTimeCountLimits */
+
+    {
+        1,
+        100
+    }, /* .keepAliveCountLimits */
+
     1000, /* .maxNotificationsPerPublish */
     0, /* .maxRetransmissionQueueSize, unlimited */
 
     /* Limits for MonitoredItems */
-    {50.0, 24.0 * 3600.0 * 1000.0 }, /* .samplingIntervalLimits */
-    {1,100} /* .queueSizeLimits */
->>>>>>> 32898811
-
-        /* Limits for SecureChannels */
-        40, /* .maxSecureChannels */
-        10 * 60 * 1000, /* .maxSecurityTokenLifetime, 10 minutes */
-
-        /* Limits for Sessions */
-        100, /* .maxSessions */
-        60.0 * 60.0 * 1000.0, /* .maxSessionTimeout, 1h */
-
-        /* Limits for Subscriptions */
-        {
-            100.0,
-            3600.0 * 1000.0
-        }, /* .publishingIntervalLimits */
-
-        {
-            3,
-            15000
-        }, /* .lifeTimeCountLimits */
-
-        {
-            1,
-            100
-        }, /* .keepAliveCountLimits */
-
-        1000, /* .maxNotificationsPerPublish */
-        0, /* .maxRetransmissionQueueSize, unlimited */
-
-        /* Limits for MonitoredItems */
-        {
-            50.0,
-            24.0 * 3600.0 * 1000.0
-        }, /* .samplingIntervalLimits */
-
-        {
-            1,
-            100
-        } /* .queueSizeLimits */
-
-    #ifdef UA_ENABLE_DISCOVERY
-        , 60 * 60 /* .discoveryCleanupTimeout */
-    #endif
+    {
+        50.0,
+        24.0 * 3600.0 * 1000.0
+    }, /* .samplingIntervalLimits */
+
+    {
+        1,
+        100
+    } /* .queueSizeLimits */
+
+#ifdef UA_ENABLE_DISCOVERY
+    , 60 * 60 /* .discoveryCleanupTimeout */
+#endif
 };
 
 /***************************/
@@ -302,7 +254,7 @@
     for(size_t i = 0; i < conf->endpointsSize; ++i) {
         UA_SecurityPolicy *const policy = conf->endpoints[i].securityPolicy;
         policy->logger = conf->logger;
-        
+
         policy->endpointContext.init(policy, NULL, &conf->endpoints[i].securityContext);
     }
 
