--- conflicted
+++ resolved
@@ -11,11 +11,7 @@
 /*******************************/
 
 const UA_EXPORT UA_ConnectionConfig UA_ConnectionConfig_standard = {
-<<<<<<< HEAD
-	0, /* .protocolVersion */
-=======
     0, /* .protocolVersion */
->>>>>>> 124bf7ae
     65535, /* .sendBufferSize, 64k per chunk */
     65535, /* .recvBufferSize, 64k per chunk */
     0, /* .maxMessageSize, 0 -> unlimited */
@@ -52,11 +48,7 @@
 const UA_UsernamePasswordLogin *usernamePasswords = UsernamePasswordLogin;
 
 const UA_EXPORT UA_ServerConfig UA_ServerConfig_standard = {
-<<<<<<< HEAD
-	1, /* .nThreads */
-=======
     1, /* .nThreads */
->>>>>>> 124bf7ae
     UA_Log_Stdout, /* .logger */
 
     /* Server Description */
@@ -66,11 +58,7 @@
      UA_STRING_STATIC(VERSION(UA_OPEN62541_VER_MAJOR, UA_OPEN62541_VER_MINOR,
                               UA_OPEN62541_VER_PATCH, UA_OPEN62541_VER_LABEL)),
      UA_STRING_STATIC(__DATE__ " " __TIME__), 0 }, /* .buildInfo */
-<<<<<<< HEAD
 
-=======
-     
->>>>>>> 124bf7ae
     {UA_STRING_STATIC(APPLICATION_URI),
      UA_STRING_STATIC(PRODUCT_URI),
      {UA_STRING_STATIC("en"),UA_STRING_STATIC(APPLICATION_NAME) },
@@ -78,7 +66,6 @@
       UA_STRING_STATIC_NULL,
       UA_STRING_STATIC_NULL,
       0, NULL }, /* .applicationDescription */
-<<<<<<< HEAD
 	UA_STRING_STATIC_NULL, /* .serverCertificate */
 #ifdef UA_ENABLE_DISCOVERY
 	UA_STRING_STATIC_NULL, /* mdnsServerName */
@@ -90,14 +77,6 @@
 	0, /* .customDataTypesSize */
 	NULL, /* .customDataTypes */
 
-=======
-    UA_STRING_STATIC_NULL, /* .serverCertificate */
-
-    /* Custom DataTypes */
-    0, /* .customDataTypesSize */
-    NULL, /* .customDataTypes */
-    
->>>>>>> 124bf7ae
     /* Networking */
     0, /* .networkLayersSize */
     NULL, /* .networkLayers */
@@ -130,11 +109,7 @@
     {1,100} /* .queueSizeLimits */
 
 #ifdef UA_ENABLE_DISCOVERY
-<<<<<<< HEAD
-	, 60*60 /* .discoveryCleanupTimeout */
-=======
     , 60*60 /* .discoveryCleanupTimeout */
->>>>>>> 124bf7ae
 #endif
 };
 
