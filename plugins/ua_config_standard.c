--- conflicted
+++ resolved
@@ -58,11 +58,7 @@
      UA_STRING_STATIC(VERSION(UA_OPEN62541_VER_MAJOR, UA_OPEN62541_VER_MINOR,
                               UA_OPEN62541_VER_PATCH, UA_OPEN62541_VER_LABEL)),
      UA_STRING_STATIC(__DATE__ " " __TIME__), 0 }, /* .buildInfo */
-<<<<<<< HEAD
-
-=======
      
->>>>>>> 8c3d2e19
     {UA_STRING_STATIC(APPLICATION_URI),
      UA_STRING_STATIC(PRODUCT_URI),
      {UA_STRING_STATIC("en"),UA_STRING_STATIC(APPLICATION_NAME) },
@@ -81,13 +77,6 @@
     0, /* .customDataTypesSize */
     NULL, /* .customDataTypes */
 
-<<<<<<< HEAD
-=======
-    /* Custom DataTypes */
-    0, /* .customDataTypesSize */
-    NULL, /* .customDataTypes */
-    
->>>>>>> 8c3d2e19
     /* Networking */
     0, /* .networkLayersSize */
     NULL, /* .networkLayers */
