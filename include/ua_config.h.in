--- conflicted
+++ resolved
@@ -328,30 +328,10 @@
 # define UA_FLOAT_LITTLE_ENDIAN 1
 #elif defined(__FLOAT_WORD_ORDER) && defined(__LITTLE_ENDIAN) && \
     (__FLOAT_WORD_ORDER == __LITTLE_ENDIAN) /* Defined only in GCC */
-<<<<<<< HEAD
-# define UA_BINARY_OVERLAYABLE_FLOAT 1
-#elif defined(__linux__) /* Linux (including Android) */
-# include <endian.h>
-# if defined(__clang__) && !defined(__FLOAT_WORD_ORDER)
-#  define __FLOAT_WORD_ORDER __BYTE_ORDER
-# endif
-# if defined(__ANDROID__)
-#  if __BYTE_ORDER == __LITTLE_ENDIAN
-#   define UA_BINARY_OVERLAYABLE_INTEGER 1
-#  endif
-# elif __FLOAT_WORD_ORDER == __LITTLE_ENDIAN
-#  define UA_BINARY_OVERLAYABLE_FLOAT 1
-# endif
-#elif defined(_WRS_KERNEL)
-# define UA_BINARY_OVERLAYABLE_FLOAT 1
-#elif defined(_OS9000) && defined(_LIL_END)
-# define UA_BINARY_OVERLAYABLE_FLOAT 1
-=======
 # define UA_FLOAT_LITTLE_ENDIAN 1
 #endif
 #ifndef UA_FLOAT_LITTLE_ENDIAN
 # define UA_FLOAT_LITTLE_ENDIAN 0
->>>>>>> 79aac78e
 #endif
 
 /* Only if the floating points are litle-endian **and** in IEEE 754 format can
