/* This Source Code Form is subject to the terms of the Mozilla Public
 * License, v. 2.0. If a copy of the MPL was not distributed with this
 * file, You can obtain one at http://mozilla.org/MPL/2.0/. 
 *
 *    Copyright 2014-2017 (c) Fraunhofer IOSB (Author: Julius Pfrommer)
 *    Copyright 2015-2016 (c) Sten Grüner
 *    Copyright 2014-2015, 2017 (c) Florian Palm
 *    Copyright 2015-2016 (c) Chris Iatrou
 *    Copyright 2015-2016 (c) Oleksiy Vasylyev
 *    Copyright 2016-2017 (c) Stefan Profanter, fortiss GmbH
 *    Copyright 2018 (c) Fabian Arndt, Root-Core
 */

#ifndef UA_SERVER_H_
#define UA_SERVER_H_

#ifdef __cplusplus
extern "C" {
#endif

#include "ua_types.h"
#include "ua_types_generated.h"
#include "ua_types_generated_handling.h"
#include "ua_nodeids.h"

struct UA_ServerConfig;
typedef struct UA_ServerConfig UA_ServerConfig;

struct UA_Server;
typedef struct UA_Server UA_Server;

struct UA_ClientConfig;
struct UA_Client;

/**
 * .. _server:
 *
 * Server
 * ======
 *
 * .. include:: server_config.rst
 *
 * .. _server-lifecycle:
 *
 * Server Lifecycle
 * ---------------- */

UA_Server UA_EXPORT * UA_Server_new(const UA_ServerConfig *config);
void UA_EXPORT UA_Server_delete(UA_Server *server);

/* Runs the main loop of the server. In each iteration, this calls into the
 * networklayers to see if messages have arrived.
 *
 * @param server The server object.
 * @param running The loop is run as long as *running is true.
 *        Otherwise, the server shuts down.
 * @return Returns the statuscode of the UA_Server_run_shutdown method */
UA_StatusCode UA_EXPORT
UA_Server_run(UA_Server *server, volatile UA_Boolean *running);

/* The prologue part of UA_Server_run (no need to use if you call
 * UA_Server_run) */
UA_StatusCode UA_EXPORT
UA_Server_run_startup(UA_Server *server);

/* Executes a single iteration of the server's main loop.
 *
 * @param server The server object.
 * @param waitInternal Should we wait for messages in the networklayer?
 *        Otherwise, the timouts for the networklayers are set to zero.
 *        The default max wait time is 50millisec.
 * @return Returns how long we can wait until the next scheduled
 *         callback (in ms) */
UA_UInt16 UA_EXPORT
UA_Server_run_iterate(UA_Server *server, UA_Boolean waitInternal);

/* The epilogue part of UA_Server_run (no need to use if you call
 * UA_Server_run) */
UA_StatusCode UA_EXPORT
UA_Server_run_shutdown(UA_Server *server);

/**
 * Repeated Callbacks
 * ------------------ */
typedef void (*UA_ServerCallback)(UA_Server *server, void *data);

/* Add a callback for cyclic repetition to the server.
 *
 * @param server The server object.
 * @param callback The callback that shall be added.
 * @param interval The callback shall be repeatedly executed with the given interval
 *        (in ms). The interval must be larger than 5ms. The first execution
 *        occurs at now() + interval at the latest.
 * @param callbackId Set to the identifier of the repeated callback . This can be used to cancel
 *        the callback later on. If the pointer is null, the identifier is not set.
 * @return Upon success, UA_STATUSCODE_GOOD is returned.
 *         An error code otherwise. */
UA_StatusCode UA_EXPORT
UA_Server_addRepeatedCallback(UA_Server *server, UA_ServerCallback callback,
                              void *data, UA_UInt32 interval, UA_UInt64 *callbackId);

UA_StatusCode UA_EXPORT
UA_Server_changeRepeatedCallbackInterval(UA_Server *server, UA_UInt64 callbackId,
                                         UA_UInt32 interval);

/* Remove a repeated callback.
 *
 * @param server The server object.
 * @param callbackId The id of the callback that shall be removed.
 * @return Upon success, UA_STATUSCODE_GOOD is returned.
 *         An error code otherwise. */
UA_StatusCode UA_EXPORT
UA_Server_removeRepeatedCallback(UA_Server *server, UA_UInt64 callbackId);

/**
 * Reading and Writing Node Attributes
 * -----------------------------------
 * The functions for reading and writing node attributes call the regular read
 * and write service in the background that are also used over the network.
 *
 * The following attributes cannot be read, since the local "admin" user always
 * has full rights.
 *
 * - UserWriteMask
 * - UserAccessLevel
 * - UserExecutable */
/* Read an attribute of a node. The specialized functions below provide a more
 * concise syntax.
 *
 * @param server The server object.
 * @param item ReadValueIds contain the NodeId of the target node, the id of the
 *             attribute to read and (optionally) an index range to read parts
 *             of an array only. See the section on NumericRange for the format
 *             used for array ranges.
 * @param timestamps Which timestamps to return for the attribute.
 * @return Returns a DataValue that contains either an error code, or a variant
 *         with the attribute value and the timestamps. */
UA_DataValue UA_EXPORT
UA_Server_read(UA_Server *server, const UA_ReadValueId *item,
               UA_TimestampsToReturn timestamps);

/* Don't use this function. There are typed versions for every supported
 * attribute. */
UA_StatusCode UA_EXPORT
__UA_Server_read(UA_Server *server, const UA_NodeId *nodeId,
                 UA_AttributeId attributeId, void *v);

static UA_INLINE UA_StatusCode
UA_Server_readNodeId(UA_Server *server, const UA_NodeId nodeId,
                     UA_NodeId *outNodeId) {
    return __UA_Server_read(server, &nodeId, UA_ATTRIBUTEID_NODEID, outNodeId);
}

static UA_INLINE UA_StatusCode
UA_Server_readNodeClass(UA_Server *server, const UA_NodeId nodeId,
                        UA_NodeClass *outNodeClass) {
    return __UA_Server_read(server, &nodeId, UA_ATTRIBUTEID_NODECLASS,
                            outNodeClass);
}

static UA_INLINE UA_StatusCode
UA_Server_readBrowseName(UA_Server *server, const UA_NodeId nodeId,
                         UA_QualifiedName *outBrowseName) {
    return __UA_Server_read(server, &nodeId, UA_ATTRIBUTEID_BROWSENAME,
                            outBrowseName);
}

static UA_INLINE UA_StatusCode
UA_Server_readDisplayName(UA_Server *server, const UA_NodeId nodeId,
                          UA_LocalizedText *outDisplayName) {
    return __UA_Server_read(server, &nodeId, UA_ATTRIBUTEID_DISPLAYNAME,
                            outDisplayName);
}

static UA_INLINE UA_StatusCode
UA_Server_readDescription(UA_Server *server, const UA_NodeId nodeId,
                          UA_LocalizedText *outDescription) {
    return __UA_Server_read(server, &nodeId, UA_ATTRIBUTEID_DESCRIPTION,
                            outDescription);
}

static UA_INLINE UA_StatusCode
UA_Server_readWriteMask(UA_Server *server, const UA_NodeId nodeId,
                        UA_UInt32 *outWriteMask) {
    return __UA_Server_read(server, &nodeId, UA_ATTRIBUTEID_WRITEMASK,
                            outWriteMask);
}

static UA_INLINE UA_StatusCode
UA_Server_readIsAbstract(UA_Server *server, const UA_NodeId nodeId,
                         UA_Boolean *outIsAbstract) {
    return __UA_Server_read(server, &nodeId, UA_ATTRIBUTEID_ISABSTRACT,
                            outIsAbstract);
}

static UA_INLINE UA_StatusCode
UA_Server_readSymmetric(UA_Server *server, const UA_NodeId nodeId,
                        UA_Boolean *outSymmetric) {
    return __UA_Server_read(server, &nodeId, UA_ATTRIBUTEID_SYMMETRIC,
                            outSymmetric);
}

static UA_INLINE UA_StatusCode
UA_Server_readInverseName(UA_Server *server, const UA_NodeId nodeId,
                          UA_LocalizedText *outInverseName) {
    return __UA_Server_read(server, &nodeId, UA_ATTRIBUTEID_INVERSENAME,
                            outInverseName);
}

static UA_INLINE UA_StatusCode
UA_Server_readContainsNoLoop(UA_Server *server, const UA_NodeId nodeId,
                             UA_Boolean *outContainsNoLoops) {
    return __UA_Server_read(server, &nodeId, UA_ATTRIBUTEID_CONTAINSNOLOOPS,
                            outContainsNoLoops);
}

static UA_INLINE UA_StatusCode
UA_Server_readEventNotifier(UA_Server *server, const UA_NodeId nodeId,
                            UA_Byte *outEventNotifier) {
    return __UA_Server_read(server, &nodeId, UA_ATTRIBUTEID_EVENTNOTIFIER,
                            outEventNotifier);
}

static UA_INLINE UA_StatusCode
UA_Server_readValue(UA_Server *server, const UA_NodeId nodeId,
                    UA_Variant *outValue) {
    return __UA_Server_read(server, &nodeId, UA_ATTRIBUTEID_VALUE, outValue);
}

static UA_INLINE UA_StatusCode
UA_Server_readDataType(UA_Server *server, const UA_NodeId nodeId,
                       UA_NodeId *outDataType) {
    return __UA_Server_read(server, &nodeId, UA_ATTRIBUTEID_DATATYPE,
                            outDataType);
}

static UA_INLINE UA_StatusCode
UA_Server_readValueRank(UA_Server *server, const UA_NodeId nodeId,
                        UA_Int32 *outValueRank) {
    return __UA_Server_read(server, &nodeId, UA_ATTRIBUTEID_VALUERANK,
                            outValueRank);
}

/* Returns a variant with an int32 array */
static UA_INLINE UA_StatusCode
UA_Server_readArrayDimensions(UA_Server *server, const UA_NodeId nodeId,
                              UA_Variant *outArrayDimensions) {
    return __UA_Server_read(server, &nodeId, UA_ATTRIBUTEID_ARRAYDIMENSIONS,
                            outArrayDimensions);
}

static UA_INLINE UA_StatusCode
UA_Server_readAccessLevel(UA_Server *server, const UA_NodeId nodeId,
                          UA_Byte *outAccessLevel) {
    return __UA_Server_read(server, &nodeId, UA_ATTRIBUTEID_ACCESSLEVEL,
                            outAccessLevel);
}

static UA_INLINE UA_StatusCode
UA_Server_readMinimumSamplingInterval(UA_Server *server, const UA_NodeId nodeId,
                                      UA_Double *outMinimumSamplingInterval) {
    return __UA_Server_read(server, &nodeId,
                            UA_ATTRIBUTEID_MINIMUMSAMPLINGINTERVAL,
                            outMinimumSamplingInterval);
}

static UA_INLINE UA_StatusCode
UA_Server_readHistorizing(UA_Server *server, const UA_NodeId nodeId,
                          UA_Boolean *outHistorizing) {
    return __UA_Server_read(server, &nodeId, UA_ATTRIBUTEID_HISTORIZING,
                            outHistorizing);
}

static UA_INLINE UA_StatusCode
UA_Server_readExecutable(UA_Server *server, const UA_NodeId nodeId,
                         UA_Boolean *outExecutable) {
    return __UA_Server_read(server, &nodeId, UA_ATTRIBUTEID_EXECUTABLE,
                            outExecutable);
}

/**
 * The following node attributes cannot be changed once a node has been created:
 *
 * - NodeClass
 * - NodeId
 * - Symmetric
 * - ContainsNoLoop
 *
 * The following attributes cannot be written from the server, as they are
 * specific to the different users and set by the access control callback:
 *
 * - UserWriteMask
 * - UserAccessLevel
 * - UserExecutable
 *
 * Historizing is currently unsupported */

/* Overwrite an attribute of a node. The specialized functions below provide a
 * more concise syntax.
 *
 * @param server The server object.
 * @param value WriteValues contain the NodeId of the target node, the id of the
 *              attribute to overwritten, the actual value and (optionally) an
 *              index range to replace parts of an array only. of an array only.
 *              See the section on NumericRange for the format used for array
 *              ranges.
 * @return Returns a status code. */
UA_StatusCode UA_EXPORT
UA_Server_write(UA_Server *server, const UA_WriteValue *value);

/* Don't use this function. There are typed versions with no additional
 * overhead. */
UA_StatusCode UA_EXPORT
__UA_Server_write(UA_Server *server, const UA_NodeId *nodeId,
                  const UA_AttributeId attributeId,
                  const UA_DataType *attr_type, const void *attr);

static UA_INLINE UA_StatusCode
UA_Server_writeBrowseName(UA_Server *server, const UA_NodeId nodeId,
                          const UA_QualifiedName browseName) {
    return __UA_Server_write(server, &nodeId, UA_ATTRIBUTEID_BROWSENAME,
                             &UA_TYPES[UA_TYPES_QUALIFIEDNAME], &browseName);
}

static UA_INLINE UA_StatusCode
UA_Server_writeDisplayName(UA_Server *server, const UA_NodeId nodeId,
                           const UA_LocalizedText displayName) {
    return __UA_Server_write(server, &nodeId, UA_ATTRIBUTEID_DISPLAYNAME,
                             &UA_TYPES[UA_TYPES_LOCALIZEDTEXT], &displayName);
}

static UA_INLINE UA_StatusCode
UA_Server_writeDescription(UA_Server *server, const UA_NodeId nodeId,
                           const UA_LocalizedText description) {
    return __UA_Server_write(server, &nodeId, UA_ATTRIBUTEID_DESCRIPTION,
                             &UA_TYPES[UA_TYPES_LOCALIZEDTEXT], &description);
}

static UA_INLINE UA_StatusCode
UA_Server_writeWriteMask(UA_Server *server, const UA_NodeId nodeId,
                         const UA_UInt32 writeMask) {
    return __UA_Server_write(server, &nodeId, UA_ATTRIBUTEID_WRITEMASK,
                             &UA_TYPES[UA_TYPES_UINT32], &writeMask);
}

static UA_INLINE UA_StatusCode
UA_Server_writeIsAbstract(UA_Server *server, const UA_NodeId nodeId,
                          const UA_Boolean isAbstract) {
    return __UA_Server_write(server, &nodeId, UA_ATTRIBUTEID_ISABSTRACT,
                             &UA_TYPES[UA_TYPES_BOOLEAN], &isAbstract);
}

static UA_INLINE UA_StatusCode
UA_Server_writeInverseName(UA_Server *server, const UA_NodeId nodeId,
                           const UA_LocalizedText inverseName) {
    return __UA_Server_write(server, &nodeId, UA_ATTRIBUTEID_INVERSENAME,
                             &UA_TYPES[UA_TYPES_LOCALIZEDTEXT], &inverseName);
}

static UA_INLINE UA_StatusCode
UA_Server_writeEventNotifier(UA_Server *server, const UA_NodeId nodeId,
                             const UA_Byte eventNotifier) {
    return __UA_Server_write(server, &nodeId, UA_ATTRIBUTEID_EVENTNOTIFIER,
                             &UA_TYPES[UA_TYPES_BYTE], &eventNotifier);
}

static UA_INLINE UA_StatusCode
UA_Server_writeValue(UA_Server *server, const UA_NodeId nodeId,
                     const UA_Variant value) {
    return __UA_Server_write(server, &nodeId, UA_ATTRIBUTEID_VALUE,
                             &UA_TYPES[UA_TYPES_VARIANT], &value);
}

static UA_INLINE UA_StatusCode
UA_Server_writeDataType(UA_Server *server, const UA_NodeId nodeId,
                        const UA_NodeId dataType) {
    return __UA_Server_write(server, &nodeId, UA_ATTRIBUTEID_DATATYPE,
                             &UA_TYPES[UA_TYPES_NODEID], &dataType);
}

static UA_INLINE UA_StatusCode
UA_Server_writeValueRank(UA_Server *server, const UA_NodeId nodeId,
                         const UA_Int32 valueRank) {
    return __UA_Server_write(server, &nodeId, UA_ATTRIBUTEID_VALUERANK,
                             &UA_TYPES[UA_TYPES_INT32], &valueRank);
}

static UA_INLINE UA_StatusCode
UA_Server_writeArrayDimensions(UA_Server *server, const UA_NodeId nodeId,
                               const UA_Variant arrayDimensions) {
    return __UA_Server_write(server, &nodeId, UA_ATTRIBUTEID_VALUE,
                             &UA_TYPES[UA_TYPES_VARIANT], &arrayDimensions);
}

static UA_INLINE UA_StatusCode
UA_Server_writeAccessLevel(UA_Server *server, const UA_NodeId nodeId,
                           const UA_Byte accessLevel) {
    return __UA_Server_write(server, &nodeId, UA_ATTRIBUTEID_ACCESSLEVEL,
                             &UA_TYPES[UA_TYPES_BYTE], &accessLevel);
}

static UA_INLINE UA_StatusCode
UA_Server_writeMinimumSamplingInterval(UA_Server *server, const UA_NodeId nodeId,
                                       const UA_Double miniumSamplingInterval) {
    return __UA_Server_write(server, &nodeId,
                             UA_ATTRIBUTEID_MINIMUMSAMPLINGINTERVAL,
                             &UA_TYPES[UA_TYPES_DOUBLE],
                             &miniumSamplingInterval);
}

static UA_INLINE UA_StatusCode
UA_Server_writeExecutable(UA_Server *server, const UA_NodeId nodeId,
                          const UA_Boolean executable) {
    return __UA_Server_write(server, &nodeId, UA_ATTRIBUTEID_EXECUTABLE,
                             &UA_TYPES[UA_TYPES_BOOLEAN], &executable); }

/**
 * Browsing
 * -------- */
UA_BrowseResult UA_EXPORT
UA_Server_browse(UA_Server *server, UA_UInt32 maxrefs,
                 const UA_BrowseDescription *descr);

UA_BrowseResult UA_EXPORT
UA_Server_browseNext(UA_Server *server, UA_Boolean releaseContinuationPoint,
                     const UA_ByteString *continuationPoint);

UA_BrowsePathResult UA_EXPORT
UA_Server_translateBrowsePathToNodeIds(UA_Server *server,
                                       const UA_BrowsePath *browsePath);

#ifndef HAVE_NODEITER_CALLBACK
#define HAVE_NODEITER_CALLBACK
/* Iterate over all nodes referenced by parentNodeId by calling the callback
 * function for each child node (in ifdef because GCC/CLANG handle include order
 * differently) */
typedef UA_StatusCode
(*UA_NodeIteratorCallback)(UA_NodeId childId, UA_Boolean isInverse,
                           UA_NodeId referenceTypeId, void *handle);
#endif

UA_StatusCode UA_EXPORT
UA_Server_forEachChildNodeCall(UA_Server *server, UA_NodeId parentNodeId,
                               UA_NodeIteratorCallback callback, void *handle);

#ifdef UA_ENABLE_DISCOVERY

/**
 * Discovery
 * --------- */
/* Register the given server instance at the discovery server.
 * This should be called periodically.
 * The semaphoreFilePath is optional. If the given file is deleted,
 * the server will automatically be unregistered. This could be
 * for example a pid file which is deleted if the server crashes.
 *
 * When the server shuts down you need to call unregister.
 *
 * @param server
 * @param client the client which is used to call the RegisterServer. It must
 *        already be connected to the correct endpoint
 * @param semaphoreFilePath optional parameter pointing to semaphore file. */
UA_StatusCode UA_EXPORT
UA_Server_register_discovery(UA_Server *server, struct UA_Client *client,
                             const char* semaphoreFilePath);

/* Unregister the given server instance from the discovery server.
 * This should only be called when the server is shutting down.
 * @param server
 * @param client the client which is used to call the RegisterServer. It must
 *        already be connected to the correct endpoint */
UA_StatusCode UA_EXPORT
UA_Server_unregister_discovery(UA_Server *server, struct UA_Client *client);

 /* Adds a periodic callback to register the server with the LDS (local discovery server)
  * periodically. The interval between each register call is given as second parameter.
  * It should be 10 minutes by default (= 10*60*1000).
  *
  * The delayFirstRegisterMs parameter indicates the delay for the first register call.
  * If it is 0, the first register call will be after intervalMs milliseconds,
  * otherwise the server's first register will be after delayFirstRegisterMs.
  *
  * When you manually unregister the server, you also need to cancel the
  * periodic callback, otherwise it will be automatically be registered again.
  *
  * If you call this method multiple times for the same discoveryServerUrl, the older
  * periodic callback will be removed.
  *
  * @param server
  * @param client the client which is used to call the RegisterServer.
  * 		It must not yet be connected and will be connected for every register call
  * 		to the given discoveryServerUrl.
  * @param discoveryServerUrl if set to NULL, the default value
  *        'opc.tcp://localhost:4840' will be used
  * @param intervalMs
  * @param delayFirstRegisterMs
  * @param periodicCallbackId */
UA_StatusCode UA_EXPORT
UA_Server_addPeriodicServerRegisterCallback(UA_Server *server, struct UA_Client *client,
                                            const char* discoveryServerUrl,
                                            UA_UInt32 intervalMs,
                                            UA_UInt32 delayFirstRegisterMs,
                                            UA_UInt64 *periodicCallbackId);

/* Callback for RegisterServer. Data is passed from the register call */
typedef void (*UA_Server_registerServerCallback)(const UA_RegisteredServer *registeredServer,
                                                 void* data);

/* Set the callback which is called if another server registeres or unregisters
 * with this instance. If called multiple times, previous data will be
 * overwritten.
 *
 * @param server
 * @param cb the callback
 * @param data data passed to the callback
 * @return UA_STATUSCODE_SUCCESS on success */
void UA_EXPORT
UA_Server_setRegisterServerCallback(UA_Server *server, UA_Server_registerServerCallback cb,
                                    void* data);

#ifdef UA_ENABLE_DISCOVERY_MULTICAST

/* Callback for server detected through mDNS. Data is passed from the register
 * call
 *
 * @param isServerAnnounce indicates if the server has just been detected. If
 *        set to false, this means the server is shutting down.
 * @param isTxtReceived indicates if we already received the corresponding TXT
 *        record with the path and caps data */
typedef void (*UA_Server_serverOnNetworkCallback)(const UA_ServerOnNetwork *serverOnNetwork,
                                                  UA_Boolean isServerAnnounce,
                                                  UA_Boolean isTxtReceived, void* data);

/* Set the callback which is called if another server is found through mDNS or
 * deleted. It will be called for any mDNS message from the remote server, thus
 * it may be called multiple times for the same instance. Also the SRV and TXT
 * records may arrive later, therefore for the first call the server
 * capabilities may not be set yet. If called multiple times, previous data will
 * be overwritten.
 *
 * @param server
 * @param cb the callback
 * @param data data passed to the callback
 * @return UA_STATUSCODE_SUCCESS on success */
void UA_EXPORT
UA_Server_setServerOnNetworkCallback(UA_Server *server,
                                     UA_Server_serverOnNetworkCallback cb,
                                     void* data);

#endif /* UA_ENABLE_DISCOVERY_MULTICAST */

#endif /* UA_ENABLE_DISCOVERY */

/**
 * Information Model Callbacks
 * ---------------------------
 *
 * There are three places where a callback from an information model to
 * user-defined code can happen.
 *
 * - Custom node constructors and destructors
 * - Linking VariableNodes with an external data source
 * - MethodNode callbacks
 *
 * .. _node-lifecycle:
 *
 * Node Lifecycle: Constructors, Destructors and Node Contexts
 * ^^^^^^^^^^^^^^^^^^^^^^^^^^^^^^^^^^^^^^^^^^^^^^^^^^^^^^^^^^^
 *
 * To finalize the instantiation of a node, a (user-defined) constructor
 * callback is executed. There can be both a global constructor for all nodes
 * and node-type constructor specific to the TypeDefinition of the new node
 * (attached to an ObjectTypeNode or VariableTypeNode).
 *
 * In the hierarchy of ObjectTypes and VariableTypes, only the constructor of
 * the (lowest) type defined for the new node is executed. Note that every
 * Object and Variable can have only one ``isTypeOf`` reference. But type-nodes
 * can technically have several ``hasSubType`` references to implement multiple
 * inheritance. Issues of (multiple) inheritance in the constructor need to be
 * solved by the user.
 *
 * When a node is destroyed, the node-type destructor is called before the
 * global destructor. So the overall node lifecycle is as follows:
 *
 * 1. Global Constructor (set in the server config)
 * 2. Node-Type Constructor (for VariableType or ObjectTypes)
 * 3. (Usage-period of the Node)
 * 4. Node-Type Destructor
 * 5. Global Destructor
 *
 * The constructor and destructor callbacks can be set to ``NULL`` and are not
 * used in that case. If the node-type constructor fails, the global destructor
 * will be called before removing the node. The destructors are assumed to never
 * fail.
 *
 * Every node carries a user-context and a constructor-context pointer. The
 * user-context is used to attach custom data to a node. But the (user-defined)
 * constructors and destructors may replace the user-context pointer if they
 * wish to do so. The initial value for the constructor-context is ``NULL``.
 * When the ``AddNodes`` service is used over the network, the user-context
 * pointer of the new node is also initially set to ``NULL``. */

/* To be set in the server config. */
typedef struct {
    /* Can be NULL. May replace the nodeContext */
    UA_StatusCode (*constructor)(UA_Server *server,
                                 const UA_NodeId *sessionId, void *sessionContext,
                                 const UA_NodeId *nodeId, void **nodeContext);

    /* Can be NULL. The context cannot be replaced since the node is destroyed
     * immediately afterwards anyway. */
    void (*destructor)(UA_Server *server,
                       const UA_NodeId *sessionId, void *sessionContext,
                       const UA_NodeId *nodeId, void *nodeContext);
} UA_GlobalNodeLifecycle;

typedef struct {
    /* Can be NULL. May replace the nodeContext */
    UA_StatusCode (*constructor)(UA_Server *server,
                                 const UA_NodeId *sessionId, void *sessionContext,
                                 const UA_NodeId *typeNodeId, void *typeNodeContext,
                                 const UA_NodeId *nodeId, void **nodeContext);

    /* Can be NULL. May replace the nodeContext. */
    void (*destructor)(UA_Server *server,
                       const UA_NodeId *sessionId, void *sessionContext,
                       const UA_NodeId *typeNodeId, void *typeNodeContext,
                       const UA_NodeId *nodeId, void **nodeContext);
} UA_NodeTypeLifecycle;

UA_StatusCode UA_EXPORT
UA_Server_setNodeTypeLifecycle(UA_Server *server, UA_NodeId nodeId,
                               UA_NodeTypeLifecycle lifecycle);

UA_StatusCode UA_EXPORT
UA_Server_getNodeContext(UA_Server *server, UA_NodeId nodeId,
                         void **nodeContext);

/* Careful! The user has to ensure that the destructor callbacks still work. */
UA_StatusCode UA_EXPORT
UA_Server_setNodeContext(UA_Server *server, UA_NodeId nodeId,
                         void *nodeContext);

/**
 * .. _datasource:
 *
 * Data Source Callback
 * ^^^^^^^^^^^^^^^^^^^^
 *
 * The server has a unique way of dealing with the content of variables. Instead
 * of storing a variant attached to the variable node, the node can point to a
 * function with a local data provider. Whenever the value attribute is read,
 * the function will be called and asked to provide a UA_DataValue return value
 * that contains the value content and additional timestamps.
 *
 * It is expected that the read callback is implemented. The write callback can
 * be set to a null-pointer. */
typedef struct {
    /* Copies the data from the source into the provided value.
     *
     * !! ZERO-COPY OPERATIONS POSSIBLE !!
     * It is not required to return a copy of the actual content data. You can
     * return a pointer to memory owned by the user. Memory can be reused
     * between read callbacks of a DataSource, as the result is already encoded
     * on the network buffer between each read operation.
     *
     * To use zero-copy reads, set the value of the `value->value` Variant
     * without copying, e.g. with `UA_Variant_setScalar`. Then, also set
     * `value->value.storageType` to `UA_VARIANT_DATA_NODELETE` to prevent the
     * memory being cleaned up. Don't forget to also set `value->hasValue` to
     * true to indicate the presence of a value.
<<<<<<< HEAD
     *
     * @param server Allows the access to the server object
     * @param sessionId The session id, represented as an node id
     * @param sessionContext An optional pointer to user-defined data for the
     *        specific data source
     * @param nodeid Id of the read node
     * @param nodeidContext An optional pointer to user-defined data, associated
     *        with the node in the nodestore
=======
     * 
     * @param server The server executing the callback
     * @param sessionId The identifier of the session
     * @param sessionContext Additional data attached to the session in the
     *        access control layer
     * @param nodeId The identifier of the node being read from
     * @param nodeContext Additional data attached to the node by the user
>>>>>>> 4d8f8295
     * @param includeSourceTimeStamp If true, then the datasource is expected to
     *        set the source timestamp in the returned value
     * @param range If not null, then the datasource shall return only a
     *        selection of the (nonscalar) data. Set
     *        UA_STATUSCODE_BADINDEXRANGEINVALID in the value if this does not
     *        apply
     * @param value The (non-null) DataValue that is returned to the client. The
     *        data source sets the read data, the result status and optionally a
     *        sourcetimestamp.
     * @return Returns a status code for logging. Error codes intended for the
     *         original caller are set in the value. If an error is returned,
     *         then no releasing of the value is done
     */
    UA_StatusCode (*read)(UA_Server *server, const UA_NodeId *sessionId,
                          void *sessionContext, const UA_NodeId *nodeId,
                          void *nodeContext, UA_Boolean includeSourceTimeStamp,
                          const UA_NumericRange *range, UA_DataValue *value);

    /* Write into a data source. This method pointer can be NULL if the
     * operation is unsupported.
<<<<<<< HEAD
     *
     * @param server Allows the access to the server object
     * @param sessionId The session id, represented as an node id
     * @param sessionContext An optional pointer to user-defined data for the
     *        specific data source
     * @param nodeid Id of the node being written to
     * @param nodeidContext An optional pointer to user-defined data, associated
     *        with the node in the nodestore
     * @param data The data to be written into the data source
     * @param range An optional data range. If the data source is scalar or does
     *        not support writing of ranges, then an error code is returned.
     * @return Returns a status code that is returned to the user */
=======
     * 
     * @param server The server executing the callback
     * @param sessionId The identifier of the session
     * @param sessionContext Additional data attached to the session in the
     *        access control layer
     * @param nodeId The identifier of the node being written to
     * @param nodeContext Additional data attached to the node by the user
     * @param range If not NULL, then the datasource shall return only a
     *        selection of the (nonscalar) data. Set
     *        UA_STATUSCODE_BADINDEXRANGEINVALID in the value if this does not
     *        apply
     * @param value The (non-NULL) DataValue that has been written by the client.
     *        The data source contains the written data, the result status and
     *        optionally a sourcetimestamp
     * @return Returns a status code for logging. Error codes intended for the
     *         original caller are set in the value. If an error is returned,
     *         then no releasing of the value is done
     */
>>>>>>> 4d8f8295
    UA_StatusCode (*write)(UA_Server *server, const UA_NodeId *sessionId,
                           void *sessionContext, const UA_NodeId *nodeId,
                           void *nodeContext, const UA_NumericRange *range,
                           const UA_DataValue *value);
} UA_DataSource;

UA_StatusCode UA_EXPORT
UA_Server_setVariableNode_dataSource(UA_Server *server, const UA_NodeId nodeId,
                                     const UA_DataSource dataSource);

/**
 * .. _value-callback:
 *
 * Value Callback
 * ^^^^^^^^^^^^^^
 * Value Callbacks can be attached to variable and variable type nodes. If
 * not ``NULL``, they are called before reading and after writing respectively. */
typedef struct {
    /* Called before the value attribute is read. It is possible to write into the
     * value attribute during onRead (using the write service). The node is
     * re-opened afterwards so that changes are considered in the following read
     * operation.
     *
     * @param handle Points to user-provided data for the callback.
     * @param nodeid The identifier of the node.
     * @param data Points to the current node value.
     * @param range Points to the numeric range the client wants to read from
     *        (or NULL). */
    void (*onRead)(UA_Server *server, const UA_NodeId *sessionId,
                   void *sessionContext, const UA_NodeId *nodeid,
                   void *nodeContext, const UA_NumericRange *range,
                   const UA_DataValue *value);

    /* Called after writing the value attribute. The node is re-opened after
     * writing so that the new value is visible in the callback.
     *
     * @param server The server executing the callback
     * @sessionId The identifier of the session
     * @sessionContext Additional data attached to the session
     *                 in the access control layer
     * @param nodeid The identifier of the node.
     * @param nodeUserContext Additional data attached to the node by
     *        the user.
     * @param nodeConstructorContext Additional data attached to the node
     *        by the type constructor(s).
     * @param range Points to the numeric range the client wants to write to (or
     *        NULL). */
    void (*onWrite)(UA_Server *server, const UA_NodeId *sessionId,
                    void *sessionContext, const UA_NodeId *nodeId,
                    void *nodeContext, const UA_NumericRange *range,
                    const UA_DataValue *data);
} UA_ValueCallback;

UA_StatusCode UA_EXPORT
UA_Server_setVariableNode_valueCallback(UA_Server *server,
                                        const UA_NodeId nodeId,
                                        const UA_ValueCallback callback);

/**
 * .. _local-monitoreditems:
 *
 * Local MonitoredItems
 * ^^^^^^^^^^^^^^^^^^^^
 *
 * MonitoredItems are used with the Subscription mechanism of OPC UA to
 * transported notifications for data changes and events. MonitoredItems can
 * also be registered locally. Notifications are then forwarded to a
 * user-defined callback instead of a remote client. */

typedef void (*UA_Server_DataChangeNotificationCallback)
    (UA_Server *server, UA_UInt32 monitoredItemId, void *monitoredItemContext,
     const UA_NodeId *nodeId, void *nodeContext, UA_UInt32 attributeId,
     const UA_DataValue *value);

typedef void (*UA_Server_EventNotificationCallback)
    (UA_Server *server, UA_UInt32 monId, void *monContext,
     size_t nEventFields, const UA_Variant *eventFields);

/* Create a local MonitoredItem with a sampling interval that detects data
 * changes.
 *
 * @param server The server executing the MonitoredItem
 * @timestampsToReturn Shall timestamps be added to the value for the callback?
 * @item The parameters of the new MonitoredItem. Note that the attribute of the
 *       ReadValueId (the node that is monitored) can not be
 *       ``UA_ATTRIBUTEID_EVENTNOTIFIER``. A different callback type needs to be
 *       registered for event notifications.
 * @monitoredItemContext A pointer that is forwarded with the callback
 * @callback The callback that is executed on detected data changes
 *
 * @return Returns a description of the created MonitoredItem. The structure
 * also contains a StatusCode (in case of an error) and the identifier of the
 * new MonitoredItem. */
UA_MonitoredItemCreateResult UA_EXPORT
UA_Server_createDataChangeMonitoredItem(UA_Server *server,
          UA_TimestampsToReturn timestampsToReturn,
          const UA_MonitoredItemCreateRequest item,
          void *monitoredItemContext,
          UA_Server_DataChangeNotificationCallback callback);

/* UA_MonitoredItemCreateResult UA_EXPORT */
/* UA_Server_createEventMonitoredItem(UA_Server *server, */
/*           UA_TimestampsToReturn timestampsToReturn, */
/*           const UA_MonitoredItemCreateRequest item, void *context, */
/*           UA_Server_EventNotificationCallback callback); */

UA_StatusCode UA_EXPORT
UA_Server_deleteMonitoredItem(UA_Server *server, UA_UInt32 monitoredItemId);

/**
 * Method Callbacks
 * ^^^^^^^^^^^^^^^^
 * Method callbacks are set to `NULL` (not executable) when a method node is
 * added over the network. In theory, it is possible to add a callback via
 * ``UA_Server_setMethodNode_callback`` within the global constructor when
 * adding methods over the network is really wanted. See the Section
 * :ref:`object-interaction` for calling methods on an object. */

typedef UA_StatusCode
(*UA_MethodCallback)(UA_Server *server, const UA_NodeId *sessionId,
                     void *sessionContext, const UA_NodeId *methodId,
                     void *methodContext, const UA_NodeId *objectId,
                     void *objectContext, size_t inputSize,
                     const UA_Variant *input, size_t outputSize,
                     UA_Variant *output);

#ifdef UA_ENABLE_METHODCALLS
UA_StatusCode UA_EXPORT
UA_Server_setMethodNode_callback(UA_Server *server,
                                 const UA_NodeId methodNodeId,
                                 UA_MethodCallback methodCallback);
#endif

/**
 * .. _object-interaction:
 *
 * Interacting with Objects
 * ------------------------
 * Objects in the information model are represented as ObjectNodes. Some
 * convenience functions are provided to simplify the interaction with objects.
 */

/* Write an object property. The property is represented as a VariableNode with
 * a ``HasProperty`` reference from the ObjectNode. The VariableNode is
 * identified by its BrowseName. Writing the property sets the value attribute
 * of the VariableNode.
 *
 * @param server The server object
 * @param objectId The identifier of the object (node)
 * @param propertyName The name of the property
 * @param value The value to be set for the event attribute
 * @return The StatusCode for setting the event attribute */
UA_StatusCode UA_EXPORT
UA_Server_writeObjectProperty(UA_Server *server, const UA_NodeId objectId,
                              const UA_QualifiedName propertyName,
                              const UA_Variant value);

/* Directly point to the scalar value instead of a variant */
UA_StatusCode UA_EXPORT
UA_Server_writeObjectProperty_scalar(UA_Server *server, const UA_NodeId objectId,
                                     const UA_QualifiedName propertyName,
                                     const void *value, const UA_DataType *type);

/* Read an object property.
 *
 * @param server The server object
 * @param objectId The identifier of the object (node)
 * @param propertyName The name of the property
 * @param value Contains the property value after reading. Must not be NULL.
 * @return The StatusCode for setting the event attribute */
UA_StatusCode UA_EXPORT
UA_Server_readObjectProperty(UA_Server *server, const UA_NodeId objectId,
                             const UA_QualifiedName propertyName,
                             UA_Variant *value);

#ifdef UA_ENABLE_METHODCALLS
UA_CallMethodResult UA_EXPORT
UA_Server_call(UA_Server *server, const UA_CallMethodRequest *request);
#endif

/**
 * .. _addnodes:
 *
 * Node Addition and Deletion
 * --------------------------
 * When creating dynamic node instances at runtime, chances are that you will
 * not care about the specific NodeId of the new node, as long as you can
 * reference it later. When passing numeric NodeIds with a numeric identifier 0,
 * the stack evaluates this as "select a random unassigned numeric NodeId in
 * that namespace". To find out which NodeId was actually assigned to the new
 * node, you may pass a pointer `outNewNodeId`, which will (after a successful
 * node insertion) contain the nodeId of the new node. You may also pass a
 * ``NULL`` pointer if this result is not needed.
 *
 * See the Section :ref:`node-lifecycle` on constructors and on attaching
 * user-defined data to nodes.
 *
 * The methods for node addition and deletion take mostly const arguments that
 * are not modified. When creating a node, a deep copy of the node identifier,
 * node attributes, etc. is created. Therefore, it is possible to call for
 * example ``UA_Server_addVariablenode`` with a value attribute (a
 * :ref:`variant`) pointing to a memory location on the stack. If you need
 * changes to a variable value to manifest at a specific memory location, please
 * use a :ref:`datasource` or a :ref:`value-callback`. */

/* Protect against redundant definitions for server/client */
#ifndef UA_DEFAULT_ATTRIBUTES_DEFINED
#define UA_DEFAULT_ATTRIBUTES_DEFINED
/* The default for variables is "BaseDataType" for the datatype, -2 for the
 * valuerank and a read-accesslevel. */
UA_EXPORT extern const UA_VariableAttributes UA_VariableAttributes_default;
UA_EXPORT extern const UA_VariableTypeAttributes UA_VariableTypeAttributes_default;
/* Methods are executable by default */
UA_EXPORT extern const UA_MethodAttributes UA_MethodAttributes_default;
/* The remaining attribute definitions are currently all zeroed out */
UA_EXPORT extern const UA_ObjectAttributes UA_ObjectAttributes_default;
UA_EXPORT extern const UA_ObjectTypeAttributes UA_ObjectTypeAttributes_default;
UA_EXPORT extern const UA_ReferenceTypeAttributes UA_ReferenceTypeAttributes_default;
UA_EXPORT extern const UA_DataTypeAttributes UA_DataTypeAttributes_default;
UA_EXPORT extern const UA_ViewAttributes UA_ViewAttributes_default;
#endif

/* Don't use this function. There are typed versions as inline functions. */
UA_StatusCode UA_EXPORT
__UA_Server_addNode(UA_Server *server, const UA_NodeClass nodeClass,
                    const UA_NodeId *requestedNewNodeId,
                    const UA_NodeId *parentNodeId,
                    const UA_NodeId *referenceTypeId,
                    const UA_QualifiedName browseName,
                    const UA_NodeId *typeDefinition,
                    const UA_NodeAttributes *attr,
                    const UA_DataType *attributeType,
                    void *nodeContext, UA_NodeId *outNewNodeId);

static UA_INLINE UA_StatusCode
UA_Server_addVariableNode(UA_Server *server, const UA_NodeId requestedNewNodeId,
                          const UA_NodeId parentNodeId,
                          const UA_NodeId referenceTypeId,
                          const UA_QualifiedName browseName,
                          const UA_NodeId typeDefinition,
                          const UA_VariableAttributes attr,
                          void *nodeContext, UA_NodeId *outNewNodeId) {
    return __UA_Server_addNode(server, UA_NODECLASS_VARIABLE, &requestedNewNodeId,
                               &parentNodeId, &referenceTypeId, browseName,
                               &typeDefinition, (const UA_NodeAttributes*)&attr,
                               &UA_TYPES[UA_TYPES_VARIABLEATTRIBUTES],
                               nodeContext, outNewNodeId);
}

static UA_INLINE UA_StatusCode
UA_Server_addVariableTypeNode(UA_Server *server,
                              const UA_NodeId requestedNewNodeId,
                              const UA_NodeId parentNodeId,
                              const UA_NodeId referenceTypeId,
                              const UA_QualifiedName browseName,
                              const UA_NodeId typeDefinition,
                              const UA_VariableTypeAttributes attr,
                              void *nodeContext, UA_NodeId *outNewNodeId) {
    return __UA_Server_addNode(server, UA_NODECLASS_VARIABLETYPE,
                               &requestedNewNodeId, &parentNodeId, &referenceTypeId,
                               browseName, &typeDefinition,
                               (const UA_NodeAttributes*)&attr,
                               &UA_TYPES[UA_TYPES_VARIABLETYPEATTRIBUTES],
                               nodeContext, outNewNodeId);
}

static UA_INLINE UA_StatusCode
UA_Server_addObjectNode(UA_Server *server, const UA_NodeId requestedNewNodeId,
                        const UA_NodeId parentNodeId,
                        const UA_NodeId referenceTypeId,
                        const UA_QualifiedName browseName,
                        const UA_NodeId typeDefinition,
                        const UA_ObjectAttributes attr,
                        void *nodeContext, UA_NodeId *outNewNodeId) {
    return __UA_Server_addNode(server, UA_NODECLASS_OBJECT, &requestedNewNodeId,
                               &parentNodeId, &referenceTypeId, browseName,
                               &typeDefinition, (const UA_NodeAttributes*)&attr,
                               &UA_TYPES[UA_TYPES_OBJECTATTRIBUTES],
                               nodeContext, outNewNodeId);
}

static UA_INLINE UA_StatusCode
UA_Server_addObjectTypeNode(UA_Server *server, const UA_NodeId requestedNewNodeId,
                            const UA_NodeId parentNodeId,
                            const UA_NodeId referenceTypeId,
                            const UA_QualifiedName browseName,
                            const UA_ObjectTypeAttributes attr,
                            void *nodeContext, UA_NodeId *outNewNodeId) {
    return __UA_Server_addNode(server, UA_NODECLASS_OBJECTTYPE, &requestedNewNodeId,
                               &parentNodeId, &referenceTypeId, browseName,
                               &UA_NODEID_NULL, (const UA_NodeAttributes*)&attr,
                               &UA_TYPES[UA_TYPES_OBJECTTYPEATTRIBUTES],
                               nodeContext, outNewNodeId);
}

static UA_INLINE UA_StatusCode
UA_Server_addViewNode(UA_Server *server, const UA_NodeId requestedNewNodeId,
                      const UA_NodeId parentNodeId,
                      const UA_NodeId referenceTypeId,
                      const UA_QualifiedName browseName,
                      const UA_ViewAttributes attr,
                      void *nodeContext, UA_NodeId *outNewNodeId) {
    return __UA_Server_addNode(server, UA_NODECLASS_VIEW, &requestedNewNodeId,
                               &parentNodeId, &referenceTypeId, browseName,
                               &UA_NODEID_NULL, (const UA_NodeAttributes*)&attr,
                               &UA_TYPES[UA_TYPES_VIEWATTRIBUTES],
                               nodeContext, outNewNodeId);
}

static UA_INLINE UA_StatusCode
UA_Server_addReferenceTypeNode(UA_Server *server,
                               const UA_NodeId requestedNewNodeId,
                               const UA_NodeId parentNodeId,
                               const UA_NodeId referenceTypeId,
                               const UA_QualifiedName browseName,
                               const UA_ReferenceTypeAttributes attr,
                               void *nodeContext, UA_NodeId *outNewNodeId) {
    return __UA_Server_addNode(server, UA_NODECLASS_REFERENCETYPE,
                               &requestedNewNodeId, &parentNodeId, &referenceTypeId,
                               browseName, &UA_NODEID_NULL,
                               (const UA_NodeAttributes*)&attr,
                               &UA_TYPES[UA_TYPES_REFERENCETYPEATTRIBUTES],
                               nodeContext, outNewNodeId);
}

static UA_INLINE UA_StatusCode
UA_Server_addDataTypeNode(UA_Server *server,
                          const UA_NodeId requestedNewNodeId,
                          const UA_NodeId parentNodeId,
                          const UA_NodeId referenceTypeId,
                          const UA_QualifiedName browseName,
                          const UA_DataTypeAttributes attr,
                          void *nodeContext, UA_NodeId *outNewNodeId) {
    return __UA_Server_addNode(server, UA_NODECLASS_DATATYPE, &requestedNewNodeId,
                               &parentNodeId, &referenceTypeId, browseName,
                               &UA_NODEID_NULL, (const UA_NodeAttributes*)&attr,
                               &UA_TYPES[UA_TYPES_DATATYPEATTRIBUTES],
                               nodeContext, outNewNodeId);
}

UA_StatusCode UA_EXPORT
UA_Server_addDataSourceVariableNode(UA_Server *server,
                                    const UA_NodeId requestedNewNodeId,
                                    const UA_NodeId parentNodeId,
                                    const UA_NodeId referenceTypeId,
                                    const UA_QualifiedName browseName,
                                    const UA_NodeId typeDefinition,
                                    const UA_VariableAttributes attr,
                                    const UA_DataSource dataSource,
                                    void *nodeContext, UA_NodeId *outNewNodeId);

#ifdef UA_ENABLE_METHODCALLS

UA_StatusCode UA_EXPORT
UA_Server_addMethodNodeEx(UA_Server *server, const UA_NodeId requestedNewNodeId,
                          const UA_NodeId parentNodeId,
                          const UA_NodeId referenceTypeId,
                          const UA_QualifiedName browseName,
                          const UA_MethodAttributes attr, UA_MethodCallback method,
                          size_t inputArgumentsSize, const UA_Argument *inputArguments,
                          const UA_NodeId inputArgumentsRequestedNewNodeId,
                          UA_NodeId *inputArgumentsOutNewNodeId,
                          size_t outputArgumentsSize, const UA_Argument *outputArguments,
                          const UA_NodeId outputArgumentsRequestedNewNodeId,
                          UA_NodeId *outputArgumentsOutNewNodeId,
                          void *nodeContext, UA_NodeId *outNewNodeId);

static UA_INLINE UA_StatusCode
UA_Server_addMethodNode(UA_Server *server, const UA_NodeId requestedNewNodeId,
                        const UA_NodeId parentNodeId, const UA_NodeId referenceTypeId,
                        const UA_QualifiedName browseName, const UA_MethodAttributes attr,
                        UA_MethodCallback method,
                        size_t inputArgumentsSize, const UA_Argument *inputArguments,
                        size_t outputArgumentsSize, const UA_Argument *outputArguments,
                        void *nodeContext, UA_NodeId *outNewNodeId) {
    return UA_Server_addMethodNodeEx(server, requestedNewNodeId,  parentNodeId,
                                     referenceTypeId, browseName, attr, method,
                                     inputArgumentsSize, inputArguments, UA_NODEID_NULL, NULL,
                                     outputArgumentsSize, outputArguments, UA_NODEID_NULL, NULL,
                                     nodeContext, outNewNodeId);
}

#endif


/**
 * The method pair UA_Server_addNode_begin and _finish splits the AddNodes
 * service in two parts. This is useful if the node shall be modified before
 * finish the instantiation. For example to add children with specific NodeIds.
 * Otherwise, mandatory children (e.g. of an ObjectType) are added with
 * pseudo-random unique NodeIds. Existing children are detected during the
 * _finish part via their matching BrowseName.
 *
 * The _begin method:
 *  - prepares the node and adds it to the nodestore
 *  - copies some unassigned attributes from the TypeDefinition node internally
 *  - adds the references to the parent (and the TypeDefinition if applicable)
 *  - performs type-checking of variables.
 *
 * You can add an object node without a parent if you set the parentNodeId and
 * referenceTypeId to UA_NODE_ID_NULL. Then you need to add the parent reference
 * and hasTypeDef reference yourself before calling the _finish method.
 * Not that this is only allowed for object nodes.
 *
 * The _finish method:
 *  - copies mandatory children
 *  - calls the node constructor(s) at the end
 *  - may remove the node if it encounters an error.
 *
 * The special UA_Server_addMethodNode_finish method needs to be used for
 * method nodes, since there you need to explicitly specifiy the input
 * and output arguments which are added in the finish step (if not yet already there)
 **/

/* The ``attr`` argument must have a type according to the NodeClass.
 * ``VariableAttributes`` for variables, ``ObjectAttributes`` for objects, and
 * so on. Missing attributes are taken from the TypeDefinition node if
 * applicable. */
UA_StatusCode UA_EXPORT
UA_Server_addNode_begin(UA_Server *server, const UA_NodeClass nodeClass,
                        const UA_NodeId requestedNewNodeId,
                        const UA_NodeId parentNodeId,
                        const UA_NodeId referenceTypeId,
                        const UA_QualifiedName browseName,
                        const UA_NodeId typeDefinition,
                        const void *attr, const UA_DataType *attributeType,
                        void *nodeContext, UA_NodeId *outNewNodeId);

UA_StatusCode UA_EXPORT
UA_Server_addNode_finish(UA_Server *server, const UA_NodeId nodeId);

#ifdef UA_ENABLE_METHODCALLS

UA_StatusCode UA_EXPORT
UA_Server_addMethodNode_finish(UA_Server *server, const UA_NodeId nodeId,
                         UA_MethodCallback method,
                         size_t inputArgumentsSize, const UA_Argument* inputArguments,
                         size_t outputArgumentsSize, const UA_Argument* outputArguments);

#endif

/* Deletes a node and optionally all references leading to the node. */
UA_StatusCode UA_EXPORT
UA_Server_deleteNode(UA_Server *server, const UA_NodeId nodeId,
                     UA_Boolean deleteReferences);

/**
 * Reference Management
 * -------------------- */
UA_StatusCode UA_EXPORT
UA_Server_addReference(UA_Server *server, const UA_NodeId sourceId,
                       const UA_NodeId refTypeId,
                       const UA_ExpandedNodeId targetId, UA_Boolean isForward);

UA_StatusCode UA_EXPORT
UA_Server_deleteReference(UA_Server *server, const UA_NodeId sourceNodeId,
                          const UA_NodeId referenceTypeId, UA_Boolean isForward,
                          const UA_ExpandedNodeId targetNodeId,
                          UA_Boolean deleteBidirectional);

/**
 * .. _events:
 *
 * Events
 * ------
 * The method ``UA_Server_createEvent`` creates an event and represents it as node. The node receives a unique `EventId`
 * which is automatically added to the node.
 * The method returns a `NodeId` to the object node which represents the event through ``outNodeId``. The `NodeId` can
 * be used to set the attributes of the event. The generated `NodeId` is always numeric. ``outNodeId`` cannot be 
 * ``NULL``.
 *
 * The method ``UA_Server_triggerEvent`` "triggers" an event by adding it to all monitored items of the specified
 * origin node and those of all its parents. Any filters specified by the monitored items are automatically applied.
 * Using this method deletes the node generated by ``UA_Server_createEvent``. The `EventId` for the new event is
 * generated automatically and is returned through ``outEventId``.``NULL`` can be passed if the `EventId` is not
 * needed. ``deleteEventNode`` specifies whether the node representation of the event should be deleted after invoking
 * the method. This can be useful if events with the similar attributes are triggered frequently. ``UA_TRUE`` would
 * cause the node to be deleted. */
#ifdef UA_ENABLE_SUBSCRIPTIONS_EVENTS

/* The EventQueueOverflowEventType is defined as abstract, therefore we can not
 * create an instance of that type directly, but need to create a subtype. The
 * following is an arbitrary number which shall refer to our internal overflow
 * type. This is already posted on the OPC Foundation bug tracker under the
 * following link for clarification:
 * https://opcfoundation-onlineapplications.org/mantis/view.php?id=4206 */
# define UA_NS0ID_SIMPLEOVERFLOWEVENTTYPE 4035

/* Creates a node representation of an event
 *
 * @param server The server object
 * @param eventType The type of the event for which a node should be created
 * @param outNodeId The NodeId of the newly created node for the event
 * @return The StatusCode of the UA_Server_createEvent method */
UA_StatusCode UA_EXPORT
UA_Server_createEvent(UA_Server *server, const UA_NodeId eventType,
                      UA_NodeId *outNodeId);

/* Triggers a node representation of an event by applying EventFilters and
   adding the event to the appropriate queues.
 * @param server The server object
 * @param eventNodeId The NodeId of the node representation of the event which should be triggered
 * @param outEvent the EventId of the new event
 * @param deleteEventNode Specifies whether the node representation of the event should be deleted
 * @return The StatusCode of the UA_Server_triggerEvent method */
UA_StatusCode UA_EXPORT
UA_Server_triggerEvent(UA_Server *server, const UA_NodeId eventNodeId, const UA_NodeId originId,
                       UA_ByteString *outEventId, const UA_Boolean deleteEventNode);

#endif /* UA_ENABLE_SUBSCRIPTIONS_EVENTS */

/**
 * Utility Functions
 * ----------------- */
/* Add a new namespace to the server. Returns the index of the new namespace */
UA_UInt16 UA_EXPORT UA_Server_addNamespace(UA_Server *server, const char* name);

#ifdef __cplusplus
}
#endif

#endif /* UA_SERVER_H_ */<|MERGE_RESOLUTION|>--- conflicted
+++ resolved
@@ -669,24 +669,14 @@
      * `value->value.storageType` to `UA_VARIANT_DATA_NODELETE` to prevent the
      * memory being cleaned up. Don't forget to also set `value->hasValue` to
      * true to indicate the presence of a value.
-<<<<<<< HEAD
      *
-     * @param server Allows the access to the server object
+     * @param server The server executing the callback
      * @param sessionId The session id, represented as an node id
-     * @param sessionContext An optional pointer to user-defined data for the
-     *        specific data source
-     * @param nodeid Id of the read node
-     * @param nodeidContext An optional pointer to user-defined data, associated
-     *        with the node in the nodestore
-=======
-     * 
-     * @param server The server executing the callback
-     * @param sessionId The identifier of the session
      * @param sessionContext Additional data attached to the session in the
      *        access control layer
      * @param nodeId The identifier of the node being read from
-     * @param nodeContext Additional data attached to the node by the user
->>>>>>> 4d8f8295
+     * @param nodeContext An optional pointer to user-defined data, associated
+     *        with the node, stored in the nodestore
      * @param includeSourceTimeStamp If true, then the datasource is expected to
      *        set the source timestamp in the returned value
      * @param range If not null, then the datasource shall return only a
@@ -707,27 +697,14 @@
 
     /* Write into a data source. This method pointer can be NULL if the
      * operation is unsupported.
-<<<<<<< HEAD
      *
-     * @param server Allows the access to the server object
+     * @param server The server executing the callback
      * @param sessionId The session id, represented as an node id
-     * @param sessionContext An optional pointer to user-defined data for the
-     *        specific data source
-     * @param nodeid Id of the node being written to
-     * @param nodeidContext An optional pointer to user-defined data, associated
-     *        with the node in the nodestore
-     * @param data The data to be written into the data source
-     * @param range An optional data range. If the data source is scalar or does
-     *        not support writing of ranges, then an error code is returned.
-     * @return Returns a status code that is returned to the user */
-=======
-     * 
-     * @param server The server executing the callback
-     * @param sessionId The identifier of the session
      * @param sessionContext Additional data attached to the session in the
      *        access control layer
      * @param nodeId The identifier of the node being written to
-     * @param nodeContext Additional data attached to the node by the user
+     * @param nodeContext An optional pointer to user-defined data, associated
+     *        with the node, stored in the nodestore
      * @param range If not NULL, then the datasource shall return only a
      *        selection of the (nonscalar) data. Set
      *        UA_STATUSCODE_BADINDEXRANGEINVALID in the value if this does not
@@ -739,7 +716,6 @@
      *         original caller are set in the value. If an error is returned,
      *         then no releasing of the value is done
      */
->>>>>>> 4d8f8295
     UA_StatusCode (*write)(UA_Server *server, const UA_NodeId *sessionId,
                            void *sessionContext, const UA_NodeId *nodeId,
                            void *nodeContext, const UA_NumericRange *range,
