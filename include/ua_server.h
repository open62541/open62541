--- conflicted
+++ resolved
@@ -662,37 +662,6 @@
  * ~~~~~~~~~~~~~~
  * Value Callbacks can be attached to variable and variable type nodes. If
  * not-null, they are called before reading and after writing respectively. */
-<<<<<<< HEAD
-=======
-typedef struct {
-    /* Pointer to user-provided data for the callback */
-    void *handle;
-
-    /* Called before the value attribute is read. It is possible to write into the
-     * value attribute during onRead (using the write service). The node is
-     * re-opened afterwards so that changes are considered in the following read
-     * operation.
-     *
-     * @param handle Points to user-provided data for the callback.
-     * @param nodeid The identifier of the node.
-     * @param data Points to the current node value.
-     * @param range Points to the numeric range the client wants to read from
-     *        (or NULL). */
-    void (*onRead)(void *handle, const UA_NodeId nodeid,
-                   const UA_Variant *data, const UA_NumericRange *range);
-
-    /* Called after writing the value attribute. The node is re-opened after
-     * writing so that the new value is visible in the callback.
-     *
-     * @param handle Points to user-provided data for the callback.
-     * @param nodeid The identifier of the node.
-     * @param data Points to the current node value (after writing).
-     * @param range Points to the numeric range the client wants to write to (or
-     *        NULL). */
-    void (*onWrite)(void *handle, const UA_NodeId nodeid,
-                    const UA_Variant *data, const UA_NumericRange *range);
-} UA_ValueCallback;
->>>>>>> 714c5d56
 
 UA_StatusCode UA_EXPORT
 UA_Server_setVariableNode_valueCallback(UA_Server *server, const UA_NodeId nodeId,
