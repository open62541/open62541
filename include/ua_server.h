--- conflicted
+++ resolved
@@ -152,20 +152,12 @@
     size_t networkLayersSize;
     UA_ServerNetworkLayer *networkLayers;
 
-<<<<<<< HEAD
     /* NS0 and NS1 NodeStore */
     UA_NodestoreInterface *nodestore0;
     UA_NodestoreInterface *nodestore1;
 
-    /* Login */
-    UA_Boolean enableAnonymousLogin;
-    UA_Boolean enableUsernamePasswordLogin;
-    size_t usernamePasswordLoginsSize;
-    UA_UsernamePasswordLogin* usernamePasswordLogins;
-=======
     /* Access Control */
     UA_AccessControl accessControl;
->>>>>>> 860b800b
 
     /* Limits for SecureChannels */
     UA_UInt16 maxSecureChannels;
@@ -686,15 +678,6 @@
 /**
  * Method Callbacks
  * ~~~~~~~~~~~~~~~~ */
-<<<<<<< HEAD
-=======
-typedef UA_StatusCode
-(*UA_MethodCallback)(void *methodHandle, const UA_NodeId *objectId,
-                     const UA_NodeId *sessionId, void *sessionHandle,
-                     size_t inputSize, const UA_Variant *input,
-                     size_t outputSize, UA_Variant *output);
-
->>>>>>> 860b800b
 #ifdef UA_ENABLE_METHODCALLS
 UA_StatusCode UA_EXPORT
 UA_Server_setMethodNode_callback(UA_Server *server, const UA_NodeId methodNodeId,
