/* This Source Code Form is subject to the terms of the Mozilla Public
 * License, v. 2.0. If a copy of the MPL was not distributed with this
 * file, You can obtain one at http://mozilla.org/MPL/2.0/. */

#ifndef UA_CLIENT_HIGHLEVEL_H_
#define UA_CLIENT_HIGHLEVEL_H_

#ifdef __cplusplus
extern "C" {
#endif

#include "ua_client.h"

/**
 * .. _client-highlevel:
 *
 * Highlevel Client Functionality
 * ------------------------------
 *
 * The following definitions are convenience functions making use of the
 * standard OPC UA services in the background. This is a less flexible way of
 * handling the stack, because at many places sensible defaults are presumed; at
 * the same time using these functions is the easiest way of implementing an OPC
 * UA application, as you will not have to consider all the details that go into
 * the OPC UA services. If more flexibility is needed, you can always achieve
 * the same functionality using the raw :ref:`OPC UA services
 * <client-services>`.
 *
 * Read Attributes
 * ^^^^^^^^^^^^^^^
 * The following functions can be used to retrieve a single node attribute. Use
 * the regular service to read several attributes at once. */

/* Don't call this function, use the typed versions */
UA_StatusCode UA_EXPORT
__UA_Client_readAttribute(UA_Client *client, const UA_NodeId *nodeId,
                          UA_AttributeId attributeId, void *out,
                          const UA_DataType *outDataType);

static UA_INLINE UA_StatusCode
UA_Client_readNodeIdAttribute(UA_Client *client, const UA_NodeId nodeId,
                              UA_NodeId *outNodeId) {
    return __UA_Client_readAttribute(client, &nodeId, UA_ATTRIBUTEID_NODEID,
                                     outNodeId, &UA_TYPES[UA_TYPES_NODEID]);
}

static UA_INLINE UA_StatusCode
UA_Client_readNodeClassAttribute(UA_Client *client, const UA_NodeId nodeId,
                                 UA_NodeClass *outNodeClass) {
    return __UA_Client_readAttribute(client, &nodeId, UA_ATTRIBUTEID_NODECLASS,
                                     outNodeClass, &UA_TYPES[UA_TYPES_NODECLASS]);
}

static UA_INLINE UA_StatusCode
UA_Client_readBrowseNameAttribute(UA_Client *client, const UA_NodeId nodeId,
                                  UA_QualifiedName *outBrowseName) {
    return __UA_Client_readAttribute(client, &nodeId, UA_ATTRIBUTEID_BROWSENAME,
                                     outBrowseName,
                                     &UA_TYPES[UA_TYPES_QUALIFIEDNAME]);
}

static UA_INLINE UA_StatusCode
UA_Client_readDisplayNameAttribute(UA_Client *client, const UA_NodeId nodeId,
                                   UA_LocalizedText *outDisplayName) {
    return __UA_Client_readAttribute(client, &nodeId, UA_ATTRIBUTEID_DISPLAYNAME,
                                     outDisplayName,
                                     &UA_TYPES[UA_TYPES_LOCALIZEDTEXT]);
}

static UA_INLINE UA_StatusCode
UA_Client_readDescriptionAttribute(UA_Client *client, const UA_NodeId nodeId,
                                   UA_LocalizedText *outDescription) {
    return __UA_Client_readAttribute(client, &nodeId, UA_ATTRIBUTEID_DESCRIPTION,
                                     outDescription,
                                     &UA_TYPES[UA_TYPES_LOCALIZEDTEXT]);
}

static UA_INLINE UA_StatusCode
UA_Client_readWriteMaskAttribute(UA_Client *client, const UA_NodeId nodeId,
                                 UA_UInt32 *outWriteMask) {
    return __UA_Client_readAttribute(client, &nodeId, UA_ATTRIBUTEID_WRITEMASK,
                                     outWriteMask, &UA_TYPES[UA_TYPES_UINT32]);
}

static UA_INLINE UA_StatusCode
UA_Client_readUserWriteMaskAttribute(UA_Client *client, const UA_NodeId nodeId,
                                     UA_UInt32 *outUserWriteMask) {
    return __UA_Client_readAttribute(client, &nodeId,
                                     UA_ATTRIBUTEID_USERWRITEMASK,
                                     outUserWriteMask,
                                     &UA_TYPES[UA_TYPES_UINT32]);
}

static UA_INLINE UA_StatusCode
UA_Client_readIsAbstractAttribute(UA_Client *client, const UA_NodeId nodeId,
                                  UA_Boolean *outIsAbstract) {
    return __UA_Client_readAttribute(client, &nodeId, UA_ATTRIBUTEID_ISABSTRACT,
                                     outIsAbstract, &UA_TYPES[UA_TYPES_BOOLEAN]);
}

static UA_INLINE UA_StatusCode
UA_Client_readSymmetricAttribute(UA_Client *client, const UA_NodeId nodeId,
                                 UA_Boolean *outSymmetric) {
    return __UA_Client_readAttribute(client, &nodeId, UA_ATTRIBUTEID_SYMMETRIC,
                                     outSymmetric, &UA_TYPES[UA_TYPES_BOOLEAN]);
}

static UA_INLINE UA_StatusCode
UA_Client_readInverseNameAttribute(UA_Client *client, const UA_NodeId nodeId,
                                   UA_LocalizedText *outInverseName) {
    return __UA_Client_readAttribute(client, &nodeId, UA_ATTRIBUTEID_INVERSENAME,
                                     outInverseName,
                                     &UA_TYPES[UA_TYPES_LOCALIZEDTEXT]);
}

static UA_INLINE UA_StatusCode
UA_Client_readContainsNoLoopsAttribute(UA_Client *client, const UA_NodeId nodeId,
                                       UA_Boolean *outContainsNoLoops) {
    return __UA_Client_readAttribute(client, &nodeId,
                                     UA_ATTRIBUTEID_CONTAINSNOLOOPS,
                                     outContainsNoLoops,
                                     &UA_TYPES[UA_TYPES_BOOLEAN]);
}

static UA_INLINE UA_StatusCode
UA_Client_readEventNotifierAttribute(UA_Client *client, const UA_NodeId nodeId,
                                     UA_Byte *outEventNotifier) {
    return __UA_Client_readAttribute(client, &nodeId, UA_ATTRIBUTEID_EVENTNOTIFIER,
                                     outEventNotifier, &UA_TYPES[UA_TYPES_BYTE]);
}

static UA_INLINE UA_StatusCode
UA_Client_readValueAttribute(UA_Client *client, const UA_NodeId nodeId,
                             UA_Variant *outValue) {
    return __UA_Client_readAttribute(client, &nodeId, UA_ATTRIBUTEID_VALUE,
                                     outValue, &UA_TYPES[UA_TYPES_VARIANT]);
}

static UA_INLINE UA_StatusCode
UA_Client_readDataTypeAttribute(UA_Client *client, const UA_NodeId nodeId,
                                UA_NodeId *outDataType) {
    return __UA_Client_readAttribute(client, &nodeId, UA_ATTRIBUTEID_DATATYPE,
                                     outDataType, &UA_TYPES[UA_TYPES_NODEID]);
}

static UA_INLINE UA_StatusCode
UA_Client_readValueRankAttribute(UA_Client *client, const UA_NodeId nodeId,
                                 UA_Int32 *outValueRank) {
    return __UA_Client_readAttribute(client, &nodeId, UA_ATTRIBUTEID_VALUERANK,
                                     outValueRank, &UA_TYPES[UA_TYPES_INT32]);
}

UA_StatusCode UA_EXPORT
UA_Client_readArrayDimensionsAttribute(UA_Client *client, const UA_NodeId nodeId,
                                       size_t *outArrayDimensionsSize,
                                       UA_UInt32 **outArrayDimensions);

static UA_INLINE UA_StatusCode
UA_Client_readAccessLevelAttribute(UA_Client *client, const UA_NodeId nodeId,
                                   UA_Byte *outAccessLevel) {
    return __UA_Client_readAttribute(client, &nodeId, UA_ATTRIBUTEID_ACCESSLEVEL,
                                     outAccessLevel, &UA_TYPES[UA_TYPES_BYTE]);
}

static UA_INLINE UA_StatusCode
UA_Client_readUserAccessLevelAttribute(UA_Client *client, const UA_NodeId nodeId,
                                       UA_Byte *outUserAccessLevel) {
    return __UA_Client_readAttribute(client, &nodeId,
                                     UA_ATTRIBUTEID_USERACCESSLEVEL,
                                     outUserAccessLevel,
                                     &UA_TYPES[UA_TYPES_BYTE]);
}

static UA_INLINE UA_StatusCode
UA_Client_readMinimumSamplingIntervalAttribute(UA_Client *client,
                                               const UA_NodeId nodeId,
                                               UA_Double *outMinSamplingInterval) {
    return __UA_Client_readAttribute(client, &nodeId,
                                     UA_ATTRIBUTEID_MINIMUMSAMPLINGINTERVAL,
                                     outMinSamplingInterval,
                                     &UA_TYPES[UA_TYPES_DOUBLE]);
}

static UA_INLINE UA_StatusCode
UA_Client_readHistorizingAttribute(UA_Client *client, const UA_NodeId nodeId,
                                   UA_Boolean *outHistorizing) {
    return __UA_Client_readAttribute(client, &nodeId, UA_ATTRIBUTEID_HISTORIZING,
                                     outHistorizing, &UA_TYPES[UA_TYPES_BOOLEAN]);
}

static UA_INLINE UA_StatusCode
UA_Client_readExecutableAttribute(UA_Client *client, const UA_NodeId nodeId,
                                  UA_Boolean *outExecutable) {
    return __UA_Client_readAttribute(client, &nodeId, UA_ATTRIBUTEID_EXECUTABLE,
                                     outExecutable, &UA_TYPES[UA_TYPES_BOOLEAN]);
}

static UA_INLINE UA_StatusCode
UA_Client_readUserExecutableAttribute(UA_Client *client, const UA_NodeId nodeId,
                                      UA_Boolean *outUserExecutable) {
    return __UA_Client_readAttribute(client, &nodeId,
                                     UA_ATTRIBUTEID_USEREXECUTABLE,
                                     outUserExecutable,
                                     &UA_TYPES[UA_TYPES_BOOLEAN]);
}

/**
 * Write Attributes
 * ^^^^^^^^^^^^^^^^
 *
 * The following functions can be use to write a single node attribute at a
 * time. Use the regular write service to write several attributes at once. */
/* Don't call this function, use the typed versions */
UA_StatusCode UA_EXPORT
__UA_Client_writeAttribute(UA_Client *client, const UA_NodeId *nodeId,
                           UA_AttributeId attributeId, const void *in,
                           const UA_DataType *inDataType);

static UA_INLINE UA_StatusCode
UA_Client_writeNodeIdAttribute(UA_Client *client, const UA_NodeId nodeId,
                               const UA_NodeId *newNodeId) {
    return __UA_Client_writeAttribute(client, &nodeId, UA_ATTRIBUTEID_NODEID,
                                      newNodeId, &UA_TYPES[UA_TYPES_NODEID]);
}

static UA_INLINE UA_StatusCode
UA_Client_writeNodeClassAttribute(UA_Client *client, const UA_NodeId nodeId,
                                  const UA_NodeClass *newNodeClass) {
    return __UA_Client_writeAttribute(client, &nodeId, UA_ATTRIBUTEID_NODECLASS,
                                      newNodeClass, &UA_TYPES[UA_TYPES_NODECLASS]);
}

static UA_INLINE UA_StatusCode
UA_Client_writeBrowseNameAttribute(UA_Client *client, const UA_NodeId nodeId,
                                   const UA_QualifiedName *newBrowseName) {
    return __UA_Client_writeAttribute(client, &nodeId, UA_ATTRIBUTEID_BROWSENAME,
                                      newBrowseName,
                                      &UA_TYPES[UA_TYPES_QUALIFIEDNAME]);
}

static UA_INLINE UA_StatusCode
UA_Client_writeDisplayNameAttribute(UA_Client *client, const UA_NodeId nodeId,
                                    const UA_LocalizedText *newDisplayName) {
    return __UA_Client_writeAttribute(client, &nodeId, UA_ATTRIBUTEID_DISPLAYNAME,
                                      newDisplayName,
                                      &UA_TYPES[UA_TYPES_LOCALIZEDTEXT]);
}

static UA_INLINE UA_StatusCode
UA_Client_writeDescriptionAttribute(UA_Client *client, const UA_NodeId nodeId,
                                    const UA_LocalizedText *newDescription) {
    return __UA_Client_writeAttribute(client, &nodeId, UA_ATTRIBUTEID_DESCRIPTION,
                                      newDescription,
                                      &UA_TYPES[UA_TYPES_LOCALIZEDTEXT]);
}

static UA_INLINE UA_StatusCode
UA_Client_writeWriteMaskAttribute(UA_Client *client, const UA_NodeId nodeId,
                                  const UA_UInt32 *newWriteMask) {
    return __UA_Client_writeAttribute(client, &nodeId, UA_ATTRIBUTEID_WRITEMASK,
                                      newWriteMask, &UA_TYPES[UA_TYPES_UINT32]);
}

static UA_INLINE UA_StatusCode
UA_Client_writeUserWriteMaskAttribute(UA_Client *client, const UA_NodeId nodeId,
                                      const UA_UInt32 *newUserWriteMask) {
    return __UA_Client_writeAttribute(client, &nodeId,
                                      UA_ATTRIBUTEID_USERWRITEMASK,
                                      newUserWriteMask,
                                      &UA_TYPES[UA_TYPES_UINT32]);
}

static UA_INLINE UA_StatusCode
UA_Client_writeIsAbstractAttribute(UA_Client *client, const UA_NodeId nodeId,
                                   const UA_Boolean *newIsAbstract) {
    return __UA_Client_writeAttribute(client, &nodeId, UA_ATTRIBUTEID_ISABSTRACT,
                                      newIsAbstract, &UA_TYPES[UA_TYPES_BOOLEAN]);
}

static UA_INLINE UA_StatusCode
UA_Client_writeSymmetricAttribute(UA_Client *client, const UA_NodeId nodeId,
                                  const UA_Boolean *newSymmetric) {
    return __UA_Client_writeAttribute(client, &nodeId, UA_ATTRIBUTEID_SYMMETRIC,
                                      newSymmetric, &UA_TYPES[UA_TYPES_BOOLEAN]);
}

static UA_INLINE UA_StatusCode
UA_Client_writeInverseNameAttribute(UA_Client *client, const UA_NodeId nodeId,
                                    const UA_LocalizedText *newInverseName) {
    return __UA_Client_writeAttribute(client, &nodeId, UA_ATTRIBUTEID_INVERSENAME,
                                      newInverseName,
                                      &UA_TYPES[UA_TYPES_LOCALIZEDTEXT]);
}

static UA_INLINE UA_StatusCode
UA_Client_writeContainsNoLoopsAttribute(UA_Client *client, const UA_NodeId nodeId,
                                        const UA_Boolean *newContainsNoLoops) {
    return __UA_Client_writeAttribute(client, &nodeId,
                                      UA_ATTRIBUTEID_CONTAINSNOLOOPS,
                                      newContainsNoLoops,
                                      &UA_TYPES[UA_TYPES_BOOLEAN]);
}

static UA_INLINE UA_StatusCode
UA_Client_writeEventNotifierAttribute(UA_Client *client, const UA_NodeId nodeId,
                                      const UA_Byte *newEventNotifier) {
    return __UA_Client_writeAttribute(client, &nodeId,
                                      UA_ATTRIBUTEID_EVENTNOTIFIER,
                                      newEventNotifier,
                                      &UA_TYPES[UA_TYPES_BYTE]);
}

static UA_INLINE UA_StatusCode
UA_Client_writeValueAttribute(UA_Client *client, const UA_NodeId nodeId,
                              const UA_Variant *newValue) {
    return __UA_Client_writeAttribute(client, &nodeId, UA_ATTRIBUTEID_VALUE,
                                      newValue, &UA_TYPES[UA_TYPES_VARIANT]);
}

static UA_INLINE UA_StatusCode
UA_Client_writeDataTypeAttribute(UA_Client *client, const UA_NodeId nodeId,
                                 const UA_NodeId *newDataType) {
    return __UA_Client_writeAttribute(client, &nodeId, UA_ATTRIBUTEID_DATATYPE,
                                      newDataType, &UA_TYPES[UA_TYPES_NODEID]);
}

static UA_INLINE UA_StatusCode
UA_Client_writeValueRankAttribute(UA_Client *client, const UA_NodeId nodeId,
                                  const UA_Int32 *newValueRank) {
    return __UA_Client_writeAttribute(client, &nodeId, UA_ATTRIBUTEID_VALUERANK,
                                      newValueRank, &UA_TYPES[UA_TYPES_INT32]);
}

UA_StatusCode UA_EXPORT
UA_Client_writeArrayDimensionsAttribute(UA_Client *client, const UA_NodeId nodeId,
                                        size_t newArrayDimensionsSize,
                                        const UA_UInt32 *newArrayDimensions);

static UA_INLINE UA_StatusCode
UA_Client_writeAccessLevelAttribute(UA_Client *client, const UA_NodeId nodeId,
                                    const UA_Byte *newAccessLevel) {
    return __UA_Client_writeAttribute(client, &nodeId, UA_ATTRIBUTEID_ACCESSLEVEL,
                                      newAccessLevel, &UA_TYPES[UA_TYPES_BYTE]);
}

static UA_INLINE UA_StatusCode
UA_Client_writeUserAccessLevelAttribute(UA_Client *client, const UA_NodeId nodeId,
                                        const UA_Byte *newUserAccessLevel) {
    return __UA_Client_writeAttribute(client, &nodeId,
                                      UA_ATTRIBUTEID_USERACCESSLEVEL,
                                      newUserAccessLevel,
                                      &UA_TYPES[UA_TYPES_BYTE]);
}

static UA_INLINE UA_StatusCode
UA_Client_writeMinimumSamplingIntervalAttribute(UA_Client *client,
                                                const UA_NodeId nodeId,
                                                const UA_Double *newMinInterval) {
    return __UA_Client_writeAttribute(client, &nodeId,
                                      UA_ATTRIBUTEID_MINIMUMSAMPLINGINTERVAL,
                                      newMinInterval, &UA_TYPES[UA_TYPES_DOUBLE]);
}

static UA_INLINE UA_StatusCode
UA_Client_writeHistorizingAttribute(UA_Client *client, const UA_NodeId nodeId,
                                    const UA_Boolean *newHistorizing) {
    return __UA_Client_writeAttribute(client, &nodeId, UA_ATTRIBUTEID_HISTORIZING,
                                      newHistorizing, &UA_TYPES[UA_TYPES_BOOLEAN]);
}

static UA_INLINE UA_StatusCode
UA_Client_writeExecutableAttribute(UA_Client *client, const UA_NodeId nodeId,
                                   const UA_Boolean *newExecutable) {
    return __UA_Client_writeAttribute(client, &nodeId, UA_ATTRIBUTEID_EXECUTABLE,
                                      newExecutable, &UA_TYPES[UA_TYPES_BOOLEAN]);
}

static UA_INLINE UA_StatusCode
UA_Client_writeUserExecutableAttribute(UA_Client *client, const UA_NodeId nodeId,
                                       const UA_Boolean *newUserExecutable) {
    return __UA_Client_writeAttribute(client, &nodeId,
                                      UA_ATTRIBUTEID_USEREXECUTABLE,
                                      newUserExecutable,
                                      &UA_TYPES[UA_TYPES_BOOLEAN]);
}

/**
 * Method Calling
 * ^^^^^^^^^^^^^^ */
UA_StatusCode UA_EXPORT
UA_Client_call(UA_Client *client, const UA_NodeId objectId,
               const UA_NodeId methodId, size_t inputSize, const UA_Variant *input,
               size_t *outputSize, UA_Variant **output);

/**
 * Node Management
 * ^^^^^^^^^^^^^^^
 * See the section on :ref:`server-side node management <addnodes>`. */
UA_StatusCode UA_EXPORT
UA_Client_addReference(UA_Client *client, const UA_NodeId sourceNodeId,
                       const UA_NodeId referenceTypeId, UA_Boolean isForward,
                       const UA_String targetServerUri,
                       const UA_ExpandedNodeId targetNodeId,
                       UA_NodeClass targetNodeClass);

UA_StatusCode UA_EXPORT
UA_Client_deleteReference(UA_Client *client, const UA_NodeId sourceNodeId,
                          const UA_NodeId referenceTypeId, UA_Boolean isForward,
                          const UA_ExpandedNodeId targetNodeId,
                          UA_Boolean deleteBidirectional);

UA_StatusCode UA_EXPORT
UA_Client_deleteNode(UA_Client *client, const UA_NodeId nodeId,
                     UA_Boolean deleteTargetReferences);

/* Protect against redundant definitions for server/client */
#ifndef UA_DEFAULT_ATTRIBUTES_DEFINED
#define UA_DEFAULT_ATTRIBUTES_DEFINED
/* The default for variables is "BaseDataType" for the datatype, -2 for the
 * valuerank and a read-accesslevel. */
UA_EXPORT extern const UA_VariableAttributes UA_VariableAttributes_default;
UA_EXPORT extern const UA_VariableTypeAttributes UA_VariableTypeAttributes_default;
/* Methods are executable by default */
UA_EXPORT extern const UA_MethodAttributes UA_MethodAttributes_default;
/* The remaining attribute definitions are currently all zeroed out */
UA_EXPORT extern const UA_ObjectAttributes UA_ObjectAttributes_default;
UA_EXPORT extern const UA_ObjectTypeAttributes UA_ObjectTypeAttributes_default;
UA_EXPORT extern const UA_ReferenceTypeAttributes UA_ReferenceTypeAttributes_default;
UA_EXPORT extern const UA_DataTypeAttributes UA_DataTypeAttributes_default;
UA_EXPORT extern const UA_ViewAttributes UA_ViewAttributes_default;
#endif

/* Don't call this function, use the typed versions */
UA_StatusCode UA_EXPORT
__UA_Client_addNode(UA_Client *client, const UA_NodeClass nodeClass,
                    const UA_NodeId requestedNewNodeId,
                    const UA_NodeId parentNodeId,
                    const UA_NodeId referenceTypeId,
                    const UA_QualifiedName browseName,
                    const UA_NodeId typeDefinition, const UA_NodeAttributes *attr,
                    const UA_DataType *attributeType, UA_NodeId *outNewNodeId);

static UA_INLINE UA_StatusCode
UA_Client_addVariableNode(UA_Client *client, const UA_NodeId requestedNewNodeId,
                          const UA_NodeId parentNodeId,
                          const UA_NodeId referenceTypeId,
                          const UA_QualifiedName browseName,
                          const UA_NodeId typeDefinition,
                          const UA_VariableAttributes attr,
                          UA_NodeId *outNewNodeId) {
    return __UA_Client_addNode(client, UA_NODECLASS_VARIABLE, requestedNewNodeId,
                               parentNodeId, referenceTypeId, browseName,
                               typeDefinition, (const UA_NodeAttributes*)&attr,
                               &UA_TYPES[UA_TYPES_VARIABLEATTRIBUTES],
                               outNewNodeId);
}

static UA_INLINE UA_StatusCode
UA_Client_addVariableTypeNode(UA_Client *client,
                              const UA_NodeId requestedNewNodeId,
                              const UA_NodeId parentNodeId,
                              const UA_NodeId referenceTypeId,
                              const UA_QualifiedName browseName,
                              const UA_VariableTypeAttributes attr,
                              UA_NodeId *outNewNodeId) {
    return __UA_Client_addNode(client, UA_NODECLASS_VARIABLETYPE,
                               requestedNewNodeId,
                               parentNodeId, referenceTypeId, browseName,
                               UA_NODEID_NULL, (const UA_NodeAttributes*)&attr,
                               &UA_TYPES[UA_TYPES_VARIABLETYPEATTRIBUTES],
                               outNewNodeId);
}

static UA_INLINE UA_StatusCode
UA_Client_addObjectNode(UA_Client *client, const UA_NodeId requestedNewNodeId,
                        const UA_NodeId parentNodeId,
                        const UA_NodeId referenceTypeId,
                        const UA_QualifiedName browseName,
                        const UA_NodeId typeDefinition,
                        const UA_ObjectAttributes attr, UA_NodeId *outNewNodeId) {
    return __UA_Client_addNode(client, UA_NODECLASS_OBJECT, requestedNewNodeId,
                               parentNodeId, referenceTypeId, browseName,
                               typeDefinition, (const UA_NodeAttributes*)&attr,
                               &UA_TYPES[UA_TYPES_OBJECTATTRIBUTES], outNewNodeId);
}

static UA_INLINE UA_StatusCode
UA_Client_addObjectTypeNode(UA_Client *client, const UA_NodeId requestedNewNodeId,
                            const UA_NodeId parentNodeId,
                            const UA_NodeId referenceTypeId,
                            const UA_QualifiedName browseName,
                            const UA_ObjectTypeAttributes attr,
                            UA_NodeId *outNewNodeId) {
    return __UA_Client_addNode(client, UA_NODECLASS_OBJECTTYPE, requestedNewNodeId,
                               parentNodeId, referenceTypeId, browseName,
                               UA_NODEID_NULL, (const UA_NodeAttributes*)&attr,
                               &UA_TYPES[UA_TYPES_OBJECTTYPEATTRIBUTES],
                               outNewNodeId);
}

static UA_INLINE UA_StatusCode
UA_Client_addViewNode(UA_Client *client, const UA_NodeId requestedNewNodeId,
                      const UA_NodeId parentNodeId,
                      const UA_NodeId referenceTypeId,
                      const UA_QualifiedName browseName,
                      const UA_ViewAttributes attr,
                      UA_NodeId *outNewNodeId) {
    return __UA_Client_addNode(client, UA_NODECLASS_VIEW, requestedNewNodeId,
                               parentNodeId, referenceTypeId, browseName,
                               UA_NODEID_NULL, (const UA_NodeAttributes*)&attr,
                               &UA_TYPES[UA_TYPES_VIEWATTRIBUTES], outNewNodeId);
}

static UA_INLINE UA_StatusCode
UA_Client_addReferenceTypeNode(UA_Client *client,
                               const UA_NodeId requestedNewNodeId,
                               const UA_NodeId parentNodeId,
                               const UA_NodeId referenceTypeId,
                               const UA_QualifiedName browseName,
                               const UA_ReferenceTypeAttributes attr,
                               UA_NodeId *outNewNodeId) {
    return __UA_Client_addNode(client, UA_NODECLASS_REFERENCETYPE,
                               requestedNewNodeId,
                               parentNodeId, referenceTypeId, browseName,
                               UA_NODEID_NULL, (const UA_NodeAttributes*)&attr,
                               &UA_TYPES[UA_TYPES_REFERENCETYPEATTRIBUTES],
                               outNewNodeId);
}

static UA_INLINE UA_StatusCode
UA_Client_addDataTypeNode(UA_Client *client, const UA_NodeId requestedNewNodeId,
                          const UA_NodeId parentNodeId,
                          const UA_NodeId referenceTypeId,
                          const UA_QualifiedName browseName,
                          const UA_DataTypeAttributes attr,
                          UA_NodeId *outNewNodeId) {
    return __UA_Client_addNode(client, UA_NODECLASS_DATATYPE, requestedNewNodeId,
                               parentNodeId, referenceTypeId, browseName,
                               UA_NODEID_NULL, (const UA_NodeAttributes*)&attr,
                               &UA_TYPES[UA_TYPES_DATATYPEATTRIBUTES],
                               outNewNodeId);
}

static UA_INLINE UA_StatusCode
UA_Client_addMethodNode(UA_Client *client, const UA_NodeId requestedNewNodeId,
                        const UA_NodeId parentNodeId,
                        const UA_NodeId referenceTypeId,
                        const UA_QualifiedName browseName,
                        const UA_MethodAttributes attr,
                        UA_NodeId *outNewNodeId) {
    return __UA_Client_addNode(client, UA_NODECLASS_METHOD, requestedNewNodeId,
                               parentNodeId, referenceTypeId, browseName,
                               UA_NODEID_NULL, (const UA_NodeAttributes*)&attr,
                               &UA_TYPES[UA_TYPES_METHODATTRIBUTES], outNewNodeId);
}

/**
 * .. _client-subscriptions:
 *
 * Subscriptions Handling
 * ^^^^^^^^^^^^^^^^^^^^^^
 * At this time, the client does not yet contain its own thread or event-driven
 * main-loop. So the client will not perform any actions automatically in the
 * background. This is especially relevant for subscriptions. The user will have
 * to periodically call `UA_Client_Subscriptions_manuallySendPublishRequest`.
 * See also :ref:`here <client-subscriptions>`. */
#ifdef UA_ENABLE_SUBSCRIPTIONS

typedef struct {
    UA_Double requestedPublishingInterval;
    UA_UInt32 requestedLifetimeCount;
    UA_UInt32 requestedMaxKeepAliveCount;
    UA_UInt32 maxNotificationsPerPublish;
    UA_Boolean publishingEnabled;
    UA_Byte priority;
} UA_SubscriptionSettings;

extern const UA_EXPORT UA_SubscriptionSettings UA_SubscriptionSettings_default;

UA_StatusCode UA_EXPORT
UA_Client_Subscriptions_new(UA_Client *client, UA_SubscriptionSettings settings,
                            UA_UInt32 *newSubscriptionId);

UA_StatusCode UA_EXPORT
UA_Client_Subscriptions_remove(UA_Client *client, UA_UInt32 subscriptionId);

<<<<<<< HEAD
UA_StatusCode UA_EXPORT UA_Client_Subscriptions_manuallySendPublishRequest(UA_Client *client);
=======
UA_StatusCode UA_EXPORT
UA_Client_Subscriptions_manuallySendPublishRequest(UA_Client *client);

typedef void (*UA_MonitoredEventHandlingFunction)(const UA_UInt32 monId,
                                                  const size_t nEventFields,
                                                  const UA_Variant *eventFields,
                                                  void *context);
>>>>>>> 785ad72e

UA_StatusCode UA_EXPORT
UA_Client_Subscriptions_addMonitoredEvent(UA_Client *client, const UA_UInt32 subscriptionId,
                                          const UA_NodeId nodeId, const UA_UInt32 attributeID,
                                          UA_SimpleAttributeOperand *selectClause,
                                          const size_t nSelectClauses,
                                          UA_ContentFilterElement *whereClause,
                                          const size_t nWhereClauses,
                                          const UA_MonitoredEventHandlingFunction hf,
                                          void *hfContext, UA_UInt32 *newMonitoredItemId);

typedef void (*UA_MonitoredItemHandlingFunction)(UA_UInt32 monId,
                                                 UA_DataValue *value,
                                                 void *context);

UA_StatusCode UA_EXPORT
UA_Client_Subscriptions_addMonitoredItem(UA_Client *client,
                                         UA_UInt32 subscriptionId,
                                         UA_NodeId nodeId, UA_UInt32 attributeID,
                                         UA_MonitoredItemHandlingFunction hf,
                                         void *hfContext,
                                         UA_UInt32 *newMonitoredItemId,
                                         UA_Double samplingInterval);

UA_StatusCode UA_EXPORT
UA_Client_Subscriptions_removeMonitoredItem(UA_Client *client,
                                            UA_UInt32 subscriptionId,
                                            UA_UInt32 monitoredItemId);

#endif

/**
 * Misc Highlevel Functionality
 * ^^^^^^^^^^^^^^^^^^^^^^^^^^^^ */
/* Get the namespace-index of a namespace-URI
 *
 * @param client The UA_Client struct for this connection
 * @param namespaceUri The interested namespace URI
 * @param namespaceIndex The namespace index of the URI. The value is unchanged
 *        in case of an error
 * @return Indicates whether the operation succeeded or returns an error code */
UA_StatusCode UA_EXPORT
UA_Client_NamespaceGetIndex(UA_Client *client, UA_String *namespaceUri,
                            UA_UInt16 *namespaceIndex);

#ifndef HAVE_NODEITER_CALLBACK
#define HAVE_NODEITER_CALLBACK
/* Iterate over all nodes referenced by parentNodeId by calling the callback
   function for each child node */
typedef UA_StatusCode (*UA_NodeIteratorCallback)(UA_NodeId childId,
                                                 UA_Boolean isInverse,
                                                 UA_NodeId referenceTypeId,
                                                 void *handle);
#endif

UA_StatusCode UA_EXPORT
UA_Client_forEachChildNodeCall(UA_Client *client, UA_NodeId parentNodeId,
                               UA_NodeIteratorCallback callback, void *handle) ;

#ifdef __cplusplus
} // extern "C"
#endif

#endif /* UA_CLIENT_HIGHLEVEL_H_ */<|MERGE_RESOLUTION|>--- conflicted
+++ resolved
@@ -584,9 +584,6 @@
 UA_StatusCode UA_EXPORT
 UA_Client_Subscriptions_remove(UA_Client *client, UA_UInt32 subscriptionId);
 
-<<<<<<< HEAD
-UA_StatusCode UA_EXPORT UA_Client_Subscriptions_manuallySendPublishRequest(UA_Client *client);
-=======
 UA_StatusCode UA_EXPORT
 UA_Client_Subscriptions_manuallySendPublishRequest(UA_Client *client);
 
@@ -594,7 +591,6 @@
                                                   const size_t nEventFields,
                                                   const UA_Variant *eventFields,
                                                   void *context);
->>>>>>> 785ad72e
 
 UA_StatusCode UA_EXPORT
 UA_Client_Subscriptions_addMonitoredEvent(UA_Client *client, const UA_UInt32 subscriptionId,
