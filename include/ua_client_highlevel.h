/* This Source Code Form is subject to the terms of the Mozilla Public
 * License, v. 2.0. If a copy of the MPL was not distributed with this
 * file, You can obtain one at http://mozilla.org/MPL/2.0/. 
 *
 *    Copyright 2015-2018 (c) Julius Pfrommer, Fraunhofer IOSB
 *    Copyright 2015 (c) Oleksiy Vasylyev
 *    Copyright 2017 (c) Florian Palm
 *    Copyright 2016 (c) Chris Iatrou
 *    Copyright 2017 (c) Stefan Profanter, fortiss GmbH
 *    Copyright 2017 (c) Frank Meerkötter
 */

#ifndef UA_CLIENT_HIGHLEVEL_H_
#define UA_CLIENT_HIGHLEVEL_H_

#ifdef __cplusplus
extern "C" {
#endif

#include "ua_client.h"

/**
 * .. _client-highlevel:
 *
 * Highlevel Client Functionality
 * ------------------------------
 *
 * The following definitions are convenience functions making use of the
 * standard OPC UA services in the background. This is a less flexible way of
 * handling the stack, because at many places sensible defaults are presumed; at
 * the same time using these functions is the easiest way of implementing an OPC
 * UA application, as you will not have to consider all the details that go into
 * the OPC UA services. If more flexibility is needed, you can always achieve
 * the same functionality using the raw :ref:`OPC UA services
 * <client-services>`.
 *
 * Read Attributes
 * ^^^^^^^^^^^^^^^
 * The following functions can be used to retrieve a single node attribute. Use
 * the regular service to read several attributes at once. */

/* Don't call this function, use the typed versions */
UA_StatusCode UA_EXPORT
__UA_Client_readAttribute(UA_Client *client, const UA_NodeId *nodeId,
                          UA_AttributeId attributeId, void *out,
                          const UA_DataType *outDataType);

static UA_INLINE UA_StatusCode
UA_Client_readNodeIdAttribute(UA_Client *client, const UA_NodeId nodeId,
                              UA_NodeId *outNodeId) {
    return __UA_Client_readAttribute(client, &nodeId, UA_ATTRIBUTEID_NODEID,
                                     outNodeId, &UA_TYPES[UA_TYPES_NODEID]);
}

static UA_INLINE UA_StatusCode
UA_Client_readNodeClassAttribute(UA_Client *client, const UA_NodeId nodeId,
                                 UA_NodeClass *outNodeClass) {
    return __UA_Client_readAttribute(client, &nodeId, UA_ATTRIBUTEID_NODECLASS,
                                     outNodeClass, &UA_TYPES[UA_TYPES_NODECLASS]);
}

static UA_INLINE UA_StatusCode
UA_Client_readBrowseNameAttribute(UA_Client *client, const UA_NodeId nodeId,
                                  UA_QualifiedName *outBrowseName) {
    return __UA_Client_readAttribute(client, &nodeId, UA_ATTRIBUTEID_BROWSENAME,
                                     outBrowseName,
                                     &UA_TYPES[UA_TYPES_QUALIFIEDNAME]);
}

static UA_INLINE UA_StatusCode
UA_Client_readDisplayNameAttribute(UA_Client *client, const UA_NodeId nodeId,
                                   UA_LocalizedText *outDisplayName) {
    return __UA_Client_readAttribute(client, &nodeId, UA_ATTRIBUTEID_DISPLAYNAME,
                                     outDisplayName,
                                     &UA_TYPES[UA_TYPES_LOCALIZEDTEXT]);
}

static UA_INLINE UA_StatusCode
UA_Client_readDescriptionAttribute(UA_Client *client, const UA_NodeId nodeId,
                                   UA_LocalizedText *outDescription) {
    return __UA_Client_readAttribute(client, &nodeId, UA_ATTRIBUTEID_DESCRIPTION,
                                     outDescription,
                                     &UA_TYPES[UA_TYPES_LOCALIZEDTEXT]);
}

static UA_INLINE UA_StatusCode
UA_Client_readWriteMaskAttribute(UA_Client *client, const UA_NodeId nodeId,
                                 UA_UInt32 *outWriteMask) {
    return __UA_Client_readAttribute(client, &nodeId, UA_ATTRIBUTEID_WRITEMASK,
                                     outWriteMask, &UA_TYPES[UA_TYPES_UINT32]);
}

static UA_INLINE UA_StatusCode
UA_Client_readUserWriteMaskAttribute(UA_Client *client, const UA_NodeId nodeId,
                                     UA_UInt32 *outUserWriteMask) {
    return __UA_Client_readAttribute(client, &nodeId,
                                     UA_ATTRIBUTEID_USERWRITEMASK,
                                     outUserWriteMask,
                                     &UA_TYPES[UA_TYPES_UINT32]);
}

static UA_INLINE UA_StatusCode
UA_Client_readIsAbstractAttribute(UA_Client *client, const UA_NodeId nodeId,
                                  UA_Boolean *outIsAbstract) {
    return __UA_Client_readAttribute(client, &nodeId, UA_ATTRIBUTEID_ISABSTRACT,
                                     outIsAbstract, &UA_TYPES[UA_TYPES_BOOLEAN]);
}

static UA_INLINE UA_StatusCode
UA_Client_readSymmetricAttribute(UA_Client *client, const UA_NodeId nodeId,
                                 UA_Boolean *outSymmetric) {
    return __UA_Client_readAttribute(client, &nodeId, UA_ATTRIBUTEID_SYMMETRIC,
                                     outSymmetric, &UA_TYPES[UA_TYPES_BOOLEAN]);
}

static UA_INLINE UA_StatusCode
UA_Client_readInverseNameAttribute(UA_Client *client, const UA_NodeId nodeId,
                                   UA_LocalizedText *outInverseName) {
    return __UA_Client_readAttribute(client, &nodeId, UA_ATTRIBUTEID_INVERSENAME,
                                     outInverseName,
                                     &UA_TYPES[UA_TYPES_LOCALIZEDTEXT]);
}

static UA_INLINE UA_StatusCode
UA_Client_readContainsNoLoopsAttribute(UA_Client *client, const UA_NodeId nodeId,
                                       UA_Boolean *outContainsNoLoops) {
    return __UA_Client_readAttribute(client, &nodeId,
                                     UA_ATTRIBUTEID_CONTAINSNOLOOPS,
                                     outContainsNoLoops,
                                     &UA_TYPES[UA_TYPES_BOOLEAN]);
}

static UA_INLINE UA_StatusCode
UA_Client_readEventNotifierAttribute(UA_Client *client, const UA_NodeId nodeId,
                                     UA_Byte *outEventNotifier) {
    return __UA_Client_readAttribute(client, &nodeId, UA_ATTRIBUTEID_EVENTNOTIFIER,
                                     outEventNotifier, &UA_TYPES[UA_TYPES_BYTE]);
}

static UA_INLINE UA_StatusCode
UA_Client_readValueAttribute(UA_Client *client, const UA_NodeId nodeId,
                             UA_Variant *outValue) {
    return __UA_Client_readAttribute(client, &nodeId, UA_ATTRIBUTEID_VALUE,
                                     outValue, &UA_TYPES[UA_TYPES_VARIANT]);
}

static UA_INLINE UA_StatusCode
UA_Client_readDataTypeAttribute(UA_Client *client, const UA_NodeId nodeId,
                                UA_NodeId *outDataType) {
    return __UA_Client_readAttribute(client, &nodeId, UA_ATTRIBUTEID_DATATYPE,
                                     outDataType, &UA_TYPES[UA_TYPES_NODEID]);
}

static UA_INLINE UA_StatusCode
UA_Client_readValueRankAttribute(UA_Client *client, const UA_NodeId nodeId,
                                 UA_Int32 *outValueRank) {
    return __UA_Client_readAttribute(client, &nodeId, UA_ATTRIBUTEID_VALUERANK,
                                     outValueRank, &UA_TYPES[UA_TYPES_INT32]);
}

UA_StatusCode UA_EXPORT
UA_Client_readArrayDimensionsAttribute(UA_Client *client, const UA_NodeId nodeId,
                                       size_t *outArrayDimensionsSize,
                                       UA_UInt32 **outArrayDimensions);

static UA_INLINE UA_StatusCode
UA_Client_readAccessLevelAttribute(UA_Client *client, const UA_NodeId nodeId,
                                   UA_Byte *outAccessLevel) {
    return __UA_Client_readAttribute(client, &nodeId, UA_ATTRIBUTEID_ACCESSLEVEL,
                                     outAccessLevel, &UA_TYPES[UA_TYPES_BYTE]);
}

static UA_INLINE UA_StatusCode
UA_Client_readUserAccessLevelAttribute(UA_Client *client, const UA_NodeId nodeId,
                                       UA_Byte *outUserAccessLevel) {
    return __UA_Client_readAttribute(client, &nodeId,
                                     UA_ATTRIBUTEID_USERACCESSLEVEL,
                                     outUserAccessLevel,
                                     &UA_TYPES[UA_TYPES_BYTE]);
}

static UA_INLINE UA_StatusCode
UA_Client_readMinimumSamplingIntervalAttribute(UA_Client *client,
                                               const UA_NodeId nodeId,
                                               UA_Double *outMinSamplingInterval) {
    return __UA_Client_readAttribute(client, &nodeId,
                                     UA_ATTRIBUTEID_MINIMUMSAMPLINGINTERVAL,
                                     outMinSamplingInterval,
                                     &UA_TYPES[UA_TYPES_DOUBLE]);
}

static UA_INLINE UA_StatusCode
UA_Client_readHistorizingAttribute(UA_Client *client, const UA_NodeId nodeId,
                                   UA_Boolean *outHistorizing) {
    return __UA_Client_readAttribute(client, &nodeId, UA_ATTRIBUTEID_HISTORIZING,
                                     outHistorizing, &UA_TYPES[UA_TYPES_BOOLEAN]);
}

static UA_INLINE UA_StatusCode
UA_Client_readExecutableAttribute(UA_Client *client, const UA_NodeId nodeId,
                                  UA_Boolean *outExecutable) {
    return __UA_Client_readAttribute(client, &nodeId, UA_ATTRIBUTEID_EXECUTABLE,
                                     outExecutable, &UA_TYPES[UA_TYPES_BOOLEAN]);
}

static UA_INLINE UA_StatusCode
UA_Client_readUserExecutableAttribute(UA_Client *client, const UA_NodeId nodeId,
                                      UA_Boolean *outUserExecutable) {
    return __UA_Client_readAttribute(client, &nodeId,
                                     UA_ATTRIBUTEID_USEREXECUTABLE,
                                     outUserExecutable,
                                     &UA_TYPES[UA_TYPES_BOOLEAN]);
}

/**
 * Write Attributes
 * ^^^^^^^^^^^^^^^^
 *
 * The following functions can be use to write a single node attribute at a
 * time. Use the regular write service to write several attributes at once. */
/* Don't call this function, use the typed versions */
UA_StatusCode UA_EXPORT
__UA_Client_writeAttribute(UA_Client *client, const UA_NodeId *nodeId,
                           UA_AttributeId attributeId, const void *in,
                           const UA_DataType *inDataType);

static UA_INLINE UA_StatusCode
UA_Client_writeNodeIdAttribute(UA_Client *client, const UA_NodeId nodeId,
                               const UA_NodeId *newNodeId) {
    return __UA_Client_writeAttribute(client, &nodeId, UA_ATTRIBUTEID_NODEID,
                                      newNodeId, &UA_TYPES[UA_TYPES_NODEID]);
}

static UA_INLINE UA_StatusCode
UA_Client_writeNodeClassAttribute(UA_Client *client, const UA_NodeId nodeId,
                                  const UA_NodeClass *newNodeClass) {
    return __UA_Client_writeAttribute(client, &nodeId, UA_ATTRIBUTEID_NODECLASS,
                                      newNodeClass, &UA_TYPES[UA_TYPES_NODECLASS]);
}

static UA_INLINE UA_StatusCode
UA_Client_writeBrowseNameAttribute(UA_Client *client, const UA_NodeId nodeId,
                                   const UA_QualifiedName *newBrowseName) {
    return __UA_Client_writeAttribute(client, &nodeId, UA_ATTRIBUTEID_BROWSENAME,
                                      newBrowseName,
                                      &UA_TYPES[UA_TYPES_QUALIFIEDNAME]);
}

static UA_INLINE UA_StatusCode
UA_Client_writeDisplayNameAttribute(UA_Client *client, const UA_NodeId nodeId,
                                    const UA_LocalizedText *newDisplayName) {
    return __UA_Client_writeAttribute(client, &nodeId, UA_ATTRIBUTEID_DISPLAYNAME,
                                      newDisplayName,
                                      &UA_TYPES[UA_TYPES_LOCALIZEDTEXT]);
}

static UA_INLINE UA_StatusCode
UA_Client_writeDescriptionAttribute(UA_Client *client, const UA_NodeId nodeId,
                                    const UA_LocalizedText *newDescription) {
    return __UA_Client_writeAttribute(client, &nodeId, UA_ATTRIBUTEID_DESCRIPTION,
                                      newDescription,
                                      &UA_TYPES[UA_TYPES_LOCALIZEDTEXT]);
}

static UA_INLINE UA_StatusCode
UA_Client_writeWriteMaskAttribute(UA_Client *client, const UA_NodeId nodeId,
                                  const UA_UInt32 *newWriteMask) {
    return __UA_Client_writeAttribute(client, &nodeId, UA_ATTRIBUTEID_WRITEMASK,
                                      newWriteMask, &UA_TYPES[UA_TYPES_UINT32]);
}

static UA_INLINE UA_StatusCode
UA_Client_writeUserWriteMaskAttribute(UA_Client *client, const UA_NodeId nodeId,
                                      const UA_UInt32 *newUserWriteMask) {
    return __UA_Client_writeAttribute(client, &nodeId,
                                      UA_ATTRIBUTEID_USERWRITEMASK,
                                      newUserWriteMask,
                                      &UA_TYPES[UA_TYPES_UINT32]);
}

static UA_INLINE UA_StatusCode
UA_Client_writeIsAbstractAttribute(UA_Client *client, const UA_NodeId nodeId,
                                   const UA_Boolean *newIsAbstract) {
    return __UA_Client_writeAttribute(client, &nodeId, UA_ATTRIBUTEID_ISABSTRACT,
                                      newIsAbstract, &UA_TYPES[UA_TYPES_BOOLEAN]);
}

static UA_INLINE UA_StatusCode
UA_Client_writeSymmetricAttribute(UA_Client *client, const UA_NodeId nodeId,
                                  const UA_Boolean *newSymmetric) {
    return __UA_Client_writeAttribute(client, &nodeId, UA_ATTRIBUTEID_SYMMETRIC,
                                      newSymmetric, &UA_TYPES[UA_TYPES_BOOLEAN]);
}

static UA_INLINE UA_StatusCode
UA_Client_writeInverseNameAttribute(UA_Client *client, const UA_NodeId nodeId,
                                    const UA_LocalizedText *newInverseName) {
    return __UA_Client_writeAttribute(client, &nodeId, UA_ATTRIBUTEID_INVERSENAME,
                                      newInverseName,
                                      &UA_TYPES[UA_TYPES_LOCALIZEDTEXT]);
}

static UA_INLINE UA_StatusCode
UA_Client_writeContainsNoLoopsAttribute(UA_Client *client, const UA_NodeId nodeId,
                                        const UA_Boolean *newContainsNoLoops) {
    return __UA_Client_writeAttribute(client, &nodeId,
                                      UA_ATTRIBUTEID_CONTAINSNOLOOPS,
                                      newContainsNoLoops,
                                      &UA_TYPES[UA_TYPES_BOOLEAN]);
}

static UA_INLINE UA_StatusCode
UA_Client_writeEventNotifierAttribute(UA_Client *client, const UA_NodeId nodeId,
                                      const UA_Byte *newEventNotifier) {
    return __UA_Client_writeAttribute(client, &nodeId,
                                      UA_ATTRIBUTEID_EVENTNOTIFIER,
                                      newEventNotifier,
                                      &UA_TYPES[UA_TYPES_BYTE]);
}

static UA_INLINE UA_StatusCode
UA_Client_writeValueAttribute(UA_Client *client, const UA_NodeId nodeId,
                              const UA_Variant *newValue) {
    return __UA_Client_writeAttribute(client, &nodeId, UA_ATTRIBUTEID_VALUE,
                                      newValue, &UA_TYPES[UA_TYPES_VARIANT]);
}

static UA_INLINE UA_StatusCode
UA_Client_writeDataTypeAttribute(UA_Client *client, const UA_NodeId nodeId,
                                 const UA_NodeId *newDataType) {
    return __UA_Client_writeAttribute(client, &nodeId, UA_ATTRIBUTEID_DATATYPE,
                                      newDataType, &UA_TYPES[UA_TYPES_NODEID]);
}

static UA_INLINE UA_StatusCode
UA_Client_writeValueRankAttribute(UA_Client *client, const UA_NodeId nodeId,
                                  const UA_Int32 *newValueRank) {
    return __UA_Client_writeAttribute(client, &nodeId, UA_ATTRIBUTEID_VALUERANK,
                                      newValueRank, &UA_TYPES[UA_TYPES_INT32]);
}

UA_StatusCode UA_EXPORT
UA_Client_writeArrayDimensionsAttribute(UA_Client *client, const UA_NodeId nodeId,
                                        size_t newArrayDimensionsSize,
                                        const UA_UInt32 *newArrayDimensions);

static UA_INLINE UA_StatusCode
UA_Client_writeAccessLevelAttribute(UA_Client *client, const UA_NodeId nodeId,
                                    const UA_Byte *newAccessLevel) {
    return __UA_Client_writeAttribute(client, &nodeId, UA_ATTRIBUTEID_ACCESSLEVEL,
                                      newAccessLevel, &UA_TYPES[UA_TYPES_BYTE]);
}

static UA_INLINE UA_StatusCode
UA_Client_writeUserAccessLevelAttribute(UA_Client *client, const UA_NodeId nodeId,
                                        const UA_Byte *newUserAccessLevel) {
    return __UA_Client_writeAttribute(client, &nodeId,
                                      UA_ATTRIBUTEID_USERACCESSLEVEL,
                                      newUserAccessLevel,
                                      &UA_TYPES[UA_TYPES_BYTE]);
}

static UA_INLINE UA_StatusCode
UA_Client_writeMinimumSamplingIntervalAttribute(UA_Client *client,
                                                const UA_NodeId nodeId,
                                                const UA_Double *newMinInterval) {
    return __UA_Client_writeAttribute(client, &nodeId,
                                      UA_ATTRIBUTEID_MINIMUMSAMPLINGINTERVAL,
                                      newMinInterval, &UA_TYPES[UA_TYPES_DOUBLE]);
}

static UA_INLINE UA_StatusCode
UA_Client_writeHistorizingAttribute(UA_Client *client, const UA_NodeId nodeId,
                                    const UA_Boolean *newHistorizing) {
    return __UA_Client_writeAttribute(client, &nodeId, UA_ATTRIBUTEID_HISTORIZING,
                                      newHistorizing, &UA_TYPES[UA_TYPES_BOOLEAN]);
}

static UA_INLINE UA_StatusCode
UA_Client_writeExecutableAttribute(UA_Client *client, const UA_NodeId nodeId,
                                   const UA_Boolean *newExecutable) {
    return __UA_Client_writeAttribute(client, &nodeId, UA_ATTRIBUTEID_EXECUTABLE,
                                      newExecutable, &UA_TYPES[UA_TYPES_BOOLEAN]);
}

static UA_INLINE UA_StatusCode
UA_Client_writeUserExecutableAttribute(UA_Client *client, const UA_NodeId nodeId,
                                       const UA_Boolean *newUserExecutable) {
    return __UA_Client_writeAttribute(client, &nodeId,
                                      UA_ATTRIBUTEID_USEREXECUTABLE,
                                      newUserExecutable,
                                      &UA_TYPES[UA_TYPES_BOOLEAN]);
}

/**
 * Method Calling
 * ^^^^^^^^^^^^^^ */
UA_StatusCode UA_EXPORT
UA_Client_call(UA_Client *client, const UA_NodeId objectId,
               const UA_NodeId methodId, size_t inputSize, const UA_Variant *input,
               size_t *outputSize, UA_Variant **output);

/**
 * Node Management
 * ^^^^^^^^^^^^^^^
 * See the section on :ref:`server-side node management <addnodes>`. */
UA_StatusCode UA_EXPORT
UA_Client_addReference(UA_Client *client, const UA_NodeId sourceNodeId,
                       const UA_NodeId referenceTypeId, UA_Boolean isForward,
                       const UA_String targetServerUri,
                       const UA_ExpandedNodeId targetNodeId,
                       UA_NodeClass targetNodeClass);

UA_StatusCode UA_EXPORT
UA_Client_deleteReference(UA_Client *client, const UA_NodeId sourceNodeId,
                          const UA_NodeId referenceTypeId, UA_Boolean isForward,
                          const UA_ExpandedNodeId targetNodeId,
                          UA_Boolean deleteBidirectional);

UA_StatusCode UA_EXPORT
UA_Client_deleteNode(UA_Client *client, const UA_NodeId nodeId,
                     UA_Boolean deleteTargetReferences);

/* Protect against redundant definitions for server/client */
#ifndef UA_DEFAULT_ATTRIBUTES_DEFINED
#define UA_DEFAULT_ATTRIBUTES_DEFINED
/* The default for variables is "BaseDataType" for the datatype, -2 for the
 * valuerank and a read-accesslevel. */
UA_EXPORT extern const UA_VariableAttributes UA_VariableAttributes_default;
UA_EXPORT extern const UA_VariableTypeAttributes UA_VariableTypeAttributes_default;
/* Methods are executable by default */
UA_EXPORT extern const UA_MethodAttributes UA_MethodAttributes_default;
/* The remaining attribute definitions are currently all zeroed out */
UA_EXPORT extern const UA_ObjectAttributes UA_ObjectAttributes_default;
UA_EXPORT extern const UA_ObjectTypeAttributes UA_ObjectTypeAttributes_default;
UA_EXPORT extern const UA_ReferenceTypeAttributes UA_ReferenceTypeAttributes_default;
UA_EXPORT extern const UA_DataTypeAttributes UA_DataTypeAttributes_default;
UA_EXPORT extern const UA_ViewAttributes UA_ViewAttributes_default;
#endif

/* Don't call this function, use the typed versions */
UA_StatusCode UA_EXPORT
__UA_Client_addNode(UA_Client *client, const UA_NodeClass nodeClass,
                    const UA_NodeId requestedNewNodeId,
                    const UA_NodeId parentNodeId,
                    const UA_NodeId referenceTypeId,
                    const UA_QualifiedName browseName,
                    const UA_NodeId typeDefinition, const UA_NodeAttributes *attr,
                    const UA_DataType *attributeType, UA_NodeId *outNewNodeId);

static UA_INLINE UA_StatusCode
UA_Client_addVariableNode(UA_Client *client, const UA_NodeId requestedNewNodeId,
                          const UA_NodeId parentNodeId,
                          const UA_NodeId referenceTypeId,
                          const UA_QualifiedName browseName,
                          const UA_NodeId typeDefinition,
                          const UA_VariableAttributes attr,
                          UA_NodeId *outNewNodeId) {
    return __UA_Client_addNode(client, UA_NODECLASS_VARIABLE, requestedNewNodeId,
                               parentNodeId, referenceTypeId, browseName,
                               typeDefinition, (const UA_NodeAttributes*)&attr,
                               &UA_TYPES[UA_TYPES_VARIABLEATTRIBUTES],
                               outNewNodeId);
}

static UA_INLINE UA_StatusCode
UA_Client_addVariableTypeNode(UA_Client *client,
                              const UA_NodeId requestedNewNodeId,
                              const UA_NodeId parentNodeId,
                              const UA_NodeId referenceTypeId,
                              const UA_QualifiedName browseName,
                              const UA_VariableTypeAttributes attr,
                              UA_NodeId *outNewNodeId) {
    return __UA_Client_addNode(client, UA_NODECLASS_VARIABLETYPE,
                               requestedNewNodeId,
                               parentNodeId, referenceTypeId, browseName,
                               UA_NODEID_NULL, (const UA_NodeAttributes*)&attr,
                               &UA_TYPES[UA_TYPES_VARIABLETYPEATTRIBUTES],
                               outNewNodeId);
}

static UA_INLINE UA_StatusCode
UA_Client_addObjectNode(UA_Client *client, const UA_NodeId requestedNewNodeId,
                        const UA_NodeId parentNodeId,
                        const UA_NodeId referenceTypeId,
                        const UA_QualifiedName browseName,
                        const UA_NodeId typeDefinition,
                        const UA_ObjectAttributes attr, UA_NodeId *outNewNodeId) {
    return __UA_Client_addNode(client, UA_NODECLASS_OBJECT, requestedNewNodeId,
                               parentNodeId, referenceTypeId, browseName,
                               typeDefinition, (const UA_NodeAttributes*)&attr,
                               &UA_TYPES[UA_TYPES_OBJECTATTRIBUTES], outNewNodeId);
}

static UA_INLINE UA_StatusCode
UA_Client_addObjectTypeNode(UA_Client *client, const UA_NodeId requestedNewNodeId,
                            const UA_NodeId parentNodeId,
                            const UA_NodeId referenceTypeId,
                            const UA_QualifiedName browseName,
                            const UA_ObjectTypeAttributes attr,
                            UA_NodeId *outNewNodeId) {
    return __UA_Client_addNode(client, UA_NODECLASS_OBJECTTYPE, requestedNewNodeId,
                               parentNodeId, referenceTypeId, browseName,
                               UA_NODEID_NULL, (const UA_NodeAttributes*)&attr,
                               &UA_TYPES[UA_TYPES_OBJECTTYPEATTRIBUTES],
                               outNewNodeId);
}

static UA_INLINE UA_StatusCode
UA_Client_addViewNode(UA_Client *client, const UA_NodeId requestedNewNodeId,
                      const UA_NodeId parentNodeId,
                      const UA_NodeId referenceTypeId,
                      const UA_QualifiedName browseName,
                      const UA_ViewAttributes attr,
                      UA_NodeId *outNewNodeId) {
    return __UA_Client_addNode(client, UA_NODECLASS_VIEW, requestedNewNodeId,
                               parentNodeId, referenceTypeId, browseName,
                               UA_NODEID_NULL, (const UA_NodeAttributes*)&attr,
                               &UA_TYPES[UA_TYPES_VIEWATTRIBUTES], outNewNodeId);
}

static UA_INLINE UA_StatusCode
UA_Client_addReferenceTypeNode(UA_Client *client,
                               const UA_NodeId requestedNewNodeId,
                               const UA_NodeId parentNodeId,
                               const UA_NodeId referenceTypeId,
                               const UA_QualifiedName browseName,
                               const UA_ReferenceTypeAttributes attr,
                               UA_NodeId *outNewNodeId) {
    return __UA_Client_addNode(client, UA_NODECLASS_REFERENCETYPE,
                               requestedNewNodeId,
                               parentNodeId, referenceTypeId, browseName,
                               UA_NODEID_NULL, (const UA_NodeAttributes*)&attr,
                               &UA_TYPES[UA_TYPES_REFERENCETYPEATTRIBUTES],
                               outNewNodeId);
}

static UA_INLINE UA_StatusCode
UA_Client_addDataTypeNode(UA_Client *client, const UA_NodeId requestedNewNodeId,
                          const UA_NodeId parentNodeId,
                          const UA_NodeId referenceTypeId,
                          const UA_QualifiedName browseName,
                          const UA_DataTypeAttributes attr,
                          UA_NodeId *outNewNodeId) {
    return __UA_Client_addNode(client, UA_NODECLASS_DATATYPE, requestedNewNodeId,
                               parentNodeId, referenceTypeId, browseName,
                               UA_NODEID_NULL, (const UA_NodeAttributes*)&attr,
                               &UA_TYPES[UA_TYPES_DATATYPEATTRIBUTES],
                               outNewNodeId);
}

static UA_INLINE UA_StatusCode
UA_Client_addMethodNode(UA_Client *client, const UA_NodeId requestedNewNodeId,
                        const UA_NodeId parentNodeId,
                        const UA_NodeId referenceTypeId,
                        const UA_QualifiedName browseName,
                        const UA_MethodAttributes attr,
                        UA_NodeId *outNewNodeId) {
    return __UA_Client_addNode(client, UA_NODECLASS_METHOD, requestedNewNodeId,
                               parentNodeId, referenceTypeId, browseName,
                               UA_NODEID_NULL, (const UA_NodeAttributes*)&attr,
                               &UA_TYPES[UA_TYPES_METHODATTRIBUTES], outNewNodeId);
}

/**
<<<<<<< HEAD
 * .. _client-subscriptions:
 *
 * Subscriptions Handling
 * ^^^^^^^^^^^^^^^^^^^^^^
 * At this time, the client does not yet contain its own thread or event-driven
 * main-loop. So the client will not perform any actions automatically in the
 * background. This is especially relevant for subscriptions. The user will have
 * to periodically call `UA_Client_Subscriptions_manuallySendPublishRequest`.
 * See also :ref:`here <client-subscriptions>`. */

/**
=======
>>>>>>> ba3b55ab
 * Misc Highlevel Functionality
 * ^^^^^^^^^^^^^^^^^^^^^^^^^^^^ */
/* Get the namespace-index of a namespace-URI
 *
 * @param client The UA_Client struct for this connection
 * @param namespaceUri The interested namespace URI
 * @param namespaceIndex The namespace index of the URI. The value is unchanged
 *        in case of an error
 * @return Indicates whether the operation succeeded or returns an error code */
UA_StatusCode UA_EXPORT
UA_Client_NamespaceGetIndex(UA_Client *client, UA_String *namespaceUri,
                            UA_UInt16 *namespaceIndex);

#ifndef HAVE_NODEITER_CALLBACK
#define HAVE_NODEITER_CALLBACK
/* Iterate over all nodes referenced by parentNodeId by calling the callback
   function for each child node */
typedef UA_StatusCode (*UA_NodeIteratorCallback)(UA_NodeId childId, UA_Boolean isInverse,
                                                 UA_NodeId referenceTypeId, void *handle);
#endif

UA_StatusCode UA_EXPORT
UA_Client_forEachChildNodeCall(UA_Client *client, UA_NodeId parentNodeId,
                               UA_NodeIteratorCallback callback, void *handle) ;

#ifdef __cplusplus
} // extern "C"
#endif

#endif /* UA_CLIENT_HIGHLEVEL_H_ */<|MERGE_RESOLUTION|>--- conflicted
+++ resolved
@@ -563,7 +563,6 @@
 }
 
 /**
-<<<<<<< HEAD
  * .. _client-subscriptions:
  *
  * Subscriptions Handling
@@ -575,8 +574,6 @@
  * See also :ref:`here <client-subscriptions>`. */
 
 /**
-=======
->>>>>>> ba3b55ab
  * Misc Highlevel Functionality
  * ^^^^^^^^^^^^^^^^^^^^^^^^^^^^ */
 /* Get the namespace-index of a namespace-URI
