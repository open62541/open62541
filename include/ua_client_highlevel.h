/* This Source Code Form is subject to the terms of the Mozilla Public
 * License, v. 2.0. If a copy of the MPL was not distributed with this
 * file, You can obtain one at http://mozilla.org/MPL/2.0/. */

#ifndef UA_CLIENT_HIGHLEVEL_H_
#define UA_CLIENT_HIGHLEVEL_H_

#ifdef __cplusplus
extern "C" {
#endif

#include "ua_client.h"

/**
 * .. _client-highlevel:
 *
 * Highlevel Client Functionality
 * ------------------------------
 *
 * The following definitions are convenience functions making use of the
 * standard OPC UA services in the background. This is a less flexible way of
 * handling the stack, because at many places sensible defaults are presumed; at
 * the same time using these functions is the easiest way of implementing an OPC
 * UA application, as you will not have to consider all the details that go into
 * the OPC UA services. If more flexibility is needed, you can always achieve
 * the same functionality using the raw :ref:`OPC UA services
 * <client-services>`.
 *
 * Read Attributes
 * ^^^^^^^^^^^^^^^
 * The following functions can be used to retrieve a single node attribute. Use
 * the regular service to read several attributes at once. */

/* Don't call this function, use the typed versions */
UA_StatusCode UA_EXPORT
__UA_Client_readAttribute(UA_Client *client, const UA_NodeId *nodeId,
		UA_AttributeId attributeId, void *out, const UA_DataType *outDataType);

static UA_INLINE UA_StatusCode UA_Client_readNodeIdAttribute(UA_Client *client,
		const UA_NodeId nodeId, UA_NodeId *outNodeId) {
	return __UA_Client_readAttribute(client, &nodeId, UA_ATTRIBUTEID_NODEID,
			outNodeId, &UA_TYPES[UA_TYPES_NODEID]);
}

static UA_INLINE UA_StatusCode UA_Client_readNodeClassAttribute(
		UA_Client *client, const UA_NodeId nodeId, UA_NodeClass *outNodeClass) {
	return __UA_Client_readAttribute(client, &nodeId, UA_ATTRIBUTEID_NODECLASS,
			outNodeClass, &UA_TYPES[UA_TYPES_NODECLASS]);
}

static UA_INLINE UA_StatusCode UA_Client_readBrowseNameAttribute(
		UA_Client *client, const UA_NodeId nodeId,
		UA_QualifiedName *outBrowseName) {
	return __UA_Client_readAttribute(client, &nodeId, UA_ATTRIBUTEID_BROWSENAME,
			outBrowseName, &UA_TYPES[UA_TYPES_QUALIFIEDNAME]);
}

static UA_INLINE UA_StatusCode UA_Client_readDisplayNameAttribute(
		UA_Client *client, const UA_NodeId nodeId,
		UA_LocalizedText *outDisplayName) {
	return __UA_Client_readAttribute(client, &nodeId,
			UA_ATTRIBUTEID_DISPLAYNAME, outDisplayName,
			&UA_TYPES[UA_TYPES_LOCALIZEDTEXT]);
}

static UA_INLINE UA_StatusCode UA_Client_readDescriptionAttribute(
		UA_Client *client, const UA_NodeId nodeId,
		UA_LocalizedText *outDescription) {
	return __UA_Client_readAttribute(client, &nodeId,
			UA_ATTRIBUTEID_DESCRIPTION, outDescription,
			&UA_TYPES[UA_TYPES_LOCALIZEDTEXT]);
}

static UA_INLINE UA_StatusCode UA_Client_readWriteMaskAttribute(
		UA_Client *client, const UA_NodeId nodeId, UA_UInt32 *outWriteMask) {
	return __UA_Client_readAttribute(client, &nodeId, UA_ATTRIBUTEID_WRITEMASK,
			outWriteMask, &UA_TYPES[UA_TYPES_UINT32]);
}

static UA_INLINE UA_StatusCode UA_Client_readUserWriteMaskAttribute(
		UA_Client *client, const UA_NodeId nodeId,
		UA_UInt32 *outUserWriteMask) {
	return __UA_Client_readAttribute(client, &nodeId,
			UA_ATTRIBUTEID_USERWRITEMASK, outUserWriteMask,
			&UA_TYPES[UA_TYPES_UINT32]);
}

static UA_INLINE UA_StatusCode UA_Client_readIsAbstractAttribute(
		UA_Client *client, const UA_NodeId nodeId, UA_Boolean *outIsAbstract) {
	return __UA_Client_readAttribute(client, &nodeId, UA_ATTRIBUTEID_ISABSTRACT,
			outIsAbstract, &UA_TYPES[UA_TYPES_BOOLEAN]);
}

static UA_INLINE UA_StatusCode UA_Client_readSymmetricAttribute(
		UA_Client *client, const UA_NodeId nodeId, UA_Boolean *outSymmetric) {
	return __UA_Client_readAttribute(client, &nodeId, UA_ATTRIBUTEID_SYMMETRIC,
			outSymmetric, &UA_TYPES[UA_TYPES_BOOLEAN]);
}

static UA_INLINE UA_StatusCode UA_Client_readInverseNameAttribute(
		UA_Client *client, const UA_NodeId nodeId,
		UA_LocalizedText *outInverseName) {
	return __UA_Client_readAttribute(client, &nodeId,
			UA_ATTRIBUTEID_INVERSENAME, outInverseName,
			&UA_TYPES[UA_TYPES_LOCALIZEDTEXT]);
}

static UA_INLINE UA_StatusCode UA_Client_readContainsNoLoopsAttribute(
		UA_Client *client, const UA_NodeId nodeId,
		UA_Boolean *outContainsNoLoops) {
	return __UA_Client_readAttribute(client, &nodeId,
			UA_ATTRIBUTEID_CONTAINSNOLOOPS, outContainsNoLoops,
			&UA_TYPES[UA_TYPES_BOOLEAN]);
}

static UA_INLINE UA_StatusCode UA_Client_readEventNotifierAttribute(
		UA_Client *client, const UA_NodeId nodeId, UA_Byte *outEventNotifier) {
	return __UA_Client_readAttribute(client, &nodeId,
			UA_ATTRIBUTEID_EVENTNOTIFIER, outEventNotifier,
			&UA_TYPES[UA_TYPES_BYTE]);
}

static UA_INLINE UA_StatusCode UA_Client_readValueAttribute(UA_Client *client,
		const UA_NodeId nodeId, UA_Variant *outValue) {
	return __UA_Client_readAttribute(client, &nodeId, UA_ATTRIBUTEID_VALUE,
			outValue, &UA_TYPES[UA_TYPES_VARIANT]);
}

static UA_INLINE UA_StatusCode UA_Client_readDataTypeAttribute(
		UA_Client *client, const UA_NodeId nodeId, UA_NodeId *outDataType) {
	return __UA_Client_readAttribute(client, &nodeId, UA_ATTRIBUTEID_DATATYPE,
			outDataType, &UA_TYPES[UA_TYPES_NODEID]);
}

static UA_INLINE UA_StatusCode UA_Client_readValueRankAttribute(
		UA_Client *client, const UA_NodeId nodeId, UA_Int32 *outValueRank) {
	return __UA_Client_readAttribute(client, &nodeId, UA_ATTRIBUTEID_VALUERANK,
			outValueRank, &UA_TYPES[UA_TYPES_INT32]);
}

UA_StatusCode UA_EXPORT
UA_Client_readArrayDimensionsAttribute(UA_Client *client,
		const UA_NodeId nodeId, size_t *outArrayDimensionsSize,
		UA_UInt32 **outArrayDimensions);

static UA_INLINE UA_StatusCode UA_Client_readAccessLevelAttribute(
		UA_Client *client, const UA_NodeId nodeId, UA_Byte *outAccessLevel) {
	return __UA_Client_readAttribute(client, &nodeId,
			UA_ATTRIBUTEID_ACCESSLEVEL, outAccessLevel,
			&UA_TYPES[UA_TYPES_BYTE]);
}

static UA_INLINE UA_StatusCode UA_Client_readUserAccessLevelAttribute(
		UA_Client *client, const UA_NodeId nodeId,
		UA_Byte *outUserAccessLevel) {
	return __UA_Client_readAttribute(client, &nodeId,
			UA_ATTRIBUTEID_USERACCESSLEVEL, outUserAccessLevel,
			&UA_TYPES[UA_TYPES_BYTE]);
}

static UA_INLINE UA_StatusCode UA_Client_readMinimumSamplingIntervalAttribute(
		UA_Client *client, const UA_NodeId nodeId,
		UA_Double *outMinSamplingInterval) {
	return __UA_Client_readAttribute(client, &nodeId,
			UA_ATTRIBUTEID_MINIMUMSAMPLINGINTERVAL, outMinSamplingInterval,
			&UA_TYPES[UA_TYPES_DOUBLE]);
}

static UA_INLINE UA_StatusCode UA_Client_readHistorizingAttribute(
		UA_Client *client, const UA_NodeId nodeId, UA_Boolean *outHistorizing) {
	return __UA_Client_readAttribute(client, &nodeId,
			UA_ATTRIBUTEID_HISTORIZING, outHistorizing,
			&UA_TYPES[UA_TYPES_BOOLEAN]);
}

static UA_INLINE UA_StatusCode UA_Client_readExecutableAttribute(
		UA_Client *client, const UA_NodeId nodeId, UA_Boolean *outExecutable) {
	return __UA_Client_readAttribute(client, &nodeId, UA_ATTRIBUTEID_EXECUTABLE,
			outExecutable, &UA_TYPES[UA_TYPES_BOOLEAN]);
}

static UA_INLINE UA_StatusCode UA_Client_readUserExecutableAttribute(
		UA_Client *client, const UA_NodeId nodeId,
		UA_Boolean *outUserExecutable) {
	return __UA_Client_readAttribute(client, &nodeId,
			UA_ATTRIBUTEID_USEREXECUTABLE, outUserExecutable,
			&UA_TYPES[UA_TYPES_BOOLEAN]);
}

/**
 * Write Attributes
 * ^^^^^^^^^^^^^^^^
 *
 * The following functions can be use to write a single node attribute at a
 * time. Use the regular write service to write several attributes at once. */
/* Don't call this function, use the typed versions */
UA_StatusCode UA_EXPORT
__UA_Client_writeAttribute(UA_Client *client, const UA_NodeId *nodeId,
		UA_AttributeId attributeId, const void *in,
		const UA_DataType *inDataType);

static UA_INLINE UA_StatusCode UA_Client_writeNodeIdAttribute(UA_Client *client,
		const UA_NodeId nodeId, const UA_NodeId *newNodeId) {
	return __UA_Client_writeAttribute(client, &nodeId, UA_ATTRIBUTEID_NODEID,
			newNodeId, &UA_TYPES[UA_TYPES_NODEID]);
}

static UA_INLINE UA_StatusCode UA_Client_writeNodeClassAttribute(
		UA_Client *client, const UA_NodeId nodeId,
		const UA_NodeClass *newNodeClass) {
	return __UA_Client_writeAttribute(client, &nodeId, UA_ATTRIBUTEID_NODECLASS,
			newNodeClass, &UA_TYPES[UA_TYPES_NODECLASS]);
}

static UA_INLINE UA_StatusCode UA_Client_writeBrowseNameAttribute(
		UA_Client *client, const UA_NodeId nodeId,
		const UA_QualifiedName *newBrowseName) {
	return __UA_Client_writeAttribute(client, &nodeId,
			UA_ATTRIBUTEID_BROWSENAME, newBrowseName,
			&UA_TYPES[UA_TYPES_QUALIFIEDNAME]);
}

static UA_INLINE UA_StatusCode UA_Client_writeDisplayNameAttribute(
		UA_Client *client, const UA_NodeId nodeId,
		const UA_LocalizedText *newDisplayName) {
	return __UA_Client_writeAttribute(client, &nodeId,
			UA_ATTRIBUTEID_DISPLAYNAME, newDisplayName,
			&UA_TYPES[UA_TYPES_LOCALIZEDTEXT]);
}

static UA_INLINE UA_StatusCode UA_Client_writeDescriptionAttribute(
		UA_Client *client, const UA_NodeId nodeId,
		const UA_LocalizedText *newDescription) {
	return __UA_Client_writeAttribute(client, &nodeId,
			UA_ATTRIBUTEID_DESCRIPTION, newDescription,
			&UA_TYPES[UA_TYPES_LOCALIZEDTEXT]);
}

static UA_INLINE UA_StatusCode UA_Client_writeWriteMaskAttribute(
		UA_Client *client, const UA_NodeId nodeId,
		const UA_UInt32 *newWriteMask) {
	return __UA_Client_writeAttribute(client, &nodeId, UA_ATTRIBUTEID_WRITEMASK,
			newWriteMask, &UA_TYPES[UA_TYPES_UINT32]);
}

static UA_INLINE UA_StatusCode UA_Client_writeUserWriteMaskAttribute(
		UA_Client *client, const UA_NodeId nodeId,
		const UA_UInt32 *newUserWriteMask) {
	return __UA_Client_writeAttribute(client, &nodeId,
			UA_ATTRIBUTEID_USERWRITEMASK, newUserWriteMask,
			&UA_TYPES[UA_TYPES_UINT32]);
}

static UA_INLINE UA_StatusCode UA_Client_writeIsAbstractAttribute(
		UA_Client *client, const UA_NodeId nodeId,
		const UA_Boolean *newIsAbstract) {
	return __UA_Client_writeAttribute(client, &nodeId,
			UA_ATTRIBUTEID_ISABSTRACT, newIsAbstract,
			&UA_TYPES[UA_TYPES_BOOLEAN]);
}

static UA_INLINE UA_StatusCode UA_Client_writeSymmetricAttribute(
		UA_Client *client, const UA_NodeId nodeId,
		const UA_Boolean *newSymmetric) {
	return __UA_Client_writeAttribute(client, &nodeId, UA_ATTRIBUTEID_SYMMETRIC,
			newSymmetric, &UA_TYPES[UA_TYPES_BOOLEAN]);
}

static UA_INLINE UA_StatusCode UA_Client_writeInverseNameAttribute(
		UA_Client *client, const UA_NodeId nodeId,
		const UA_LocalizedText *newInverseName) {
	return __UA_Client_writeAttribute(client, &nodeId,
			UA_ATTRIBUTEID_INVERSENAME, newInverseName,
			&UA_TYPES[UA_TYPES_LOCALIZEDTEXT]);
}

static UA_INLINE UA_StatusCode UA_Client_writeContainsNoLoopsAttribute(
		UA_Client *client, const UA_NodeId nodeId,
		const UA_Boolean *newContainsNoLoops) {
	return __UA_Client_writeAttribute(client, &nodeId,
			UA_ATTRIBUTEID_CONTAINSNOLOOPS, newContainsNoLoops,
			&UA_TYPES[UA_TYPES_BOOLEAN]);
}

static UA_INLINE UA_StatusCode UA_Client_writeEventNotifierAttribute(
		UA_Client *client, const UA_NodeId nodeId,
		const UA_Byte *newEventNotifier) {
	return __UA_Client_writeAttribute(client, &nodeId,
			UA_ATTRIBUTEID_EVENTNOTIFIER, newEventNotifier,
			&UA_TYPES[UA_TYPES_BYTE]);
}

static UA_INLINE UA_StatusCode UA_Client_writeValueAttribute(UA_Client *client,
		const UA_NodeId nodeId, const UA_Variant *newValue) {
	return __UA_Client_writeAttribute(client, &nodeId, UA_ATTRIBUTEID_VALUE,
			newValue, &UA_TYPES[UA_TYPES_VARIANT]);
}

static UA_INLINE UA_StatusCode UA_Client_writeDataTypeAttribute(
		UA_Client *client, const UA_NodeId nodeId,
		const UA_NodeId *newDataType) {
	return __UA_Client_writeAttribute(client, &nodeId, UA_ATTRIBUTEID_DATATYPE,
			newDataType, &UA_TYPES[UA_TYPES_NODEID]);
}

static UA_INLINE UA_StatusCode UA_Client_writeValueRankAttribute(
		UA_Client *client, const UA_NodeId nodeId,
		const UA_Int32 *newValueRank) {
	return __UA_Client_writeAttribute(client, &nodeId, UA_ATTRIBUTEID_VALUERANK,
			newValueRank, &UA_TYPES[UA_TYPES_INT32]);
}

UA_StatusCode UA_EXPORT
UA_Client_writeArrayDimensionsAttribute(UA_Client *client,
		const UA_NodeId nodeId, size_t newArrayDimensionsSize,
		const UA_UInt32 *newArrayDimensions);

static UA_INLINE UA_StatusCode UA_Client_writeAccessLevelAttribute(
		UA_Client *client, const UA_NodeId nodeId,
		const UA_Byte *newAccessLevel) {
	return __UA_Client_writeAttribute(client, &nodeId,
			UA_ATTRIBUTEID_ACCESSLEVEL, newAccessLevel,
			&UA_TYPES[UA_TYPES_BYTE]);
}

static UA_INLINE UA_StatusCode UA_Client_writeUserAccessLevelAttribute(
		UA_Client *client, const UA_NodeId nodeId,
		const UA_Byte *newUserAccessLevel) {
	return __UA_Client_writeAttribute(client, &nodeId,
			UA_ATTRIBUTEID_USERACCESSLEVEL, newUserAccessLevel,
			&UA_TYPES[UA_TYPES_BYTE]);
}

static UA_INLINE UA_StatusCode UA_Client_writeMinimumSamplingIntervalAttribute(
		UA_Client *client, const UA_NodeId nodeId,
		const UA_Double *newMinInterval) {
	return __UA_Client_writeAttribute(client, &nodeId,
			UA_ATTRIBUTEID_MINIMUMSAMPLINGINTERVAL, newMinInterval,
			&UA_TYPES[UA_TYPES_DOUBLE]);
}

static UA_INLINE UA_StatusCode UA_Client_writeHistorizingAttribute(
		UA_Client *client, const UA_NodeId nodeId,
		const UA_Boolean *newHistorizing) {
	return __UA_Client_writeAttribute(client, &nodeId,
			UA_ATTRIBUTEID_HISTORIZING, newHistorizing,
			&UA_TYPES[UA_TYPES_BOOLEAN]);
}

static UA_INLINE UA_StatusCode UA_Client_writeExecutableAttribute(
		UA_Client *client, const UA_NodeId nodeId,
		const UA_Boolean *newExecutable) {
	return __UA_Client_writeAttribute(client, &nodeId,
			UA_ATTRIBUTEID_EXECUTABLE, newExecutable,
			&UA_TYPES[UA_TYPES_BOOLEAN]);
}

static UA_INLINE UA_StatusCode UA_Client_writeUserExecutableAttribute(
		UA_Client *client, const UA_NodeId nodeId,
		const UA_Boolean *newUserExecutable) {
	return __UA_Client_writeAttribute(client, &nodeId,
			UA_ATTRIBUTEID_USEREXECUTABLE, newUserExecutable,
			&UA_TYPES[UA_TYPES_BOOLEAN]);
}

/**
 * Method Calling
 * ^^^^^^^^^^^^^^ */
UA_StatusCode UA_EXPORT
UA_Client_call(UA_Client *client, const UA_NodeId objectId,
		const UA_NodeId methodId, size_t inputSize, const UA_Variant *input,
		size_t *outputSize, UA_Variant **output);

/**
 * Node Management
 * ^^^^^^^^^^^^^^^
 * See the section on :ref:`server-side node management <addnodes>`. */
UA_StatusCode UA_EXPORT
UA_Client_addReference(UA_Client *client, const UA_NodeId sourceNodeId,
		const UA_NodeId referenceTypeId, UA_Boolean isForward,
		const UA_String targetServerUri, const UA_ExpandedNodeId targetNodeId,
		UA_NodeClass targetNodeClass);

UA_StatusCode UA_EXPORT
UA_Client_deleteReference(UA_Client *client, const UA_NodeId sourceNodeId,
		const UA_NodeId referenceTypeId, UA_Boolean isForward,
		const UA_ExpandedNodeId targetNodeId, UA_Boolean deleteBidirectional);

UA_StatusCode UA_EXPORT
UA_Client_deleteNode(UA_Client *client, const UA_NodeId nodeId,
		UA_Boolean deleteTargetReferences);

/* Protect against redundant definitions for server/client */
#ifndef UA_DEFAULT_ATTRIBUTES_DEFINED
#define UA_DEFAULT_ATTRIBUTES_DEFINED
/* The default for variables is "BaseDataType" for the datatype, -2 for the
 * valuerank and a read-accesslevel. */
UA_EXPORT extern const UA_VariableAttributes UA_VariableAttributes_default;
UA_EXPORT extern const UA_VariableTypeAttributes UA_VariableTypeAttributes_default;
/* Methods are executable by default */
UA_EXPORT extern const UA_MethodAttributes UA_MethodAttributes_default;
/* The remaining attribute definitions are currently all zeroed out */
UA_EXPORT extern const UA_ObjectAttributes UA_ObjectAttributes_default;
UA_EXPORT extern const UA_ObjectTypeAttributes UA_ObjectTypeAttributes_default;
UA_EXPORT extern const UA_ReferenceTypeAttributes UA_ReferenceTypeAttributes_default;
UA_EXPORT extern const UA_DataTypeAttributes UA_DataTypeAttributes_default;
UA_EXPORT extern const UA_ViewAttributes UA_ViewAttributes_default;
#endif

/* Don't call this function, use the typed versions */
UA_StatusCode UA_EXPORT
__UA_Client_addNode(UA_Client *client, const UA_NodeClass nodeClass,
		const UA_NodeId requestedNewNodeId, const UA_NodeId parentNodeId,
		const UA_NodeId referenceTypeId, const UA_QualifiedName browseName,
		const UA_NodeId typeDefinition, const UA_NodeAttributes *attr,
		const UA_DataType *attributeType, UA_NodeId *outNewNodeId);

static UA_INLINE UA_StatusCode UA_Client_addVariableNode(UA_Client *client,
		const UA_NodeId requestedNewNodeId, const UA_NodeId parentNodeId,
		const UA_NodeId referenceTypeId, const UA_QualifiedName browseName,
		const UA_NodeId typeDefinition, const UA_VariableAttributes attr,
		UA_NodeId *outNewNodeId) {
	return __UA_Client_addNode(client, UA_NODECLASS_VARIABLE,
			requestedNewNodeId, parentNodeId, referenceTypeId, browseName,
			typeDefinition, (const UA_NodeAttributes*) &attr,
			&UA_TYPES[UA_TYPES_VARIABLEATTRIBUTES], outNewNodeId);
}

static UA_INLINE UA_StatusCode UA_Client_addVariableTypeNode(UA_Client *client,
		const UA_NodeId requestedNewNodeId, const UA_NodeId parentNodeId,
		const UA_NodeId referenceTypeId, const UA_QualifiedName browseName,
		const UA_VariableTypeAttributes attr, UA_NodeId *outNewNodeId) {
	return __UA_Client_addNode(client, UA_NODECLASS_VARIABLETYPE,
			requestedNewNodeId, parentNodeId, referenceTypeId, browseName,
			UA_NODEID_NULL, (const UA_NodeAttributes*) &attr,
			&UA_TYPES[UA_TYPES_VARIABLETYPEATTRIBUTES], outNewNodeId);
}

static UA_INLINE UA_StatusCode UA_Client_addObjectNode(UA_Client *client,
		const UA_NodeId requestedNewNodeId, const UA_NodeId parentNodeId,
		const UA_NodeId referenceTypeId, const UA_QualifiedName browseName,
		const UA_NodeId typeDefinition, const UA_ObjectAttributes attr,
		UA_NodeId *outNewNodeId) {
	return __UA_Client_addNode(client, UA_NODECLASS_OBJECT, requestedNewNodeId,
			parentNodeId, referenceTypeId, browseName, typeDefinition,
			(const UA_NodeAttributes*) &attr,
			&UA_TYPES[UA_TYPES_OBJECTATTRIBUTES], outNewNodeId);
}

static UA_INLINE UA_StatusCode UA_Client_addObjectTypeNode(UA_Client *client,
		const UA_NodeId requestedNewNodeId, const UA_NodeId parentNodeId,
		const UA_NodeId referenceTypeId, const UA_QualifiedName browseName,
		const UA_ObjectTypeAttributes attr, UA_NodeId *outNewNodeId) {
	return __UA_Client_addNode(client, UA_NODECLASS_OBJECTTYPE,
			requestedNewNodeId, parentNodeId, referenceTypeId, browseName,
			UA_NODEID_NULL, (const UA_NodeAttributes*) &attr,
			&UA_TYPES[UA_TYPES_OBJECTTYPEATTRIBUTES], outNewNodeId);
}

static UA_INLINE UA_StatusCode UA_Client_addViewNode(UA_Client *client,
		const UA_NodeId requestedNewNodeId, const UA_NodeId parentNodeId,
		const UA_NodeId referenceTypeId, const UA_QualifiedName browseName,
		const UA_ViewAttributes attr, UA_NodeId *outNewNodeId) {
	return __UA_Client_addNode(client, UA_NODECLASS_VIEW, requestedNewNodeId,
			parentNodeId, referenceTypeId, browseName, UA_NODEID_NULL,
			(const UA_NodeAttributes*) &attr,
			&UA_TYPES[UA_TYPES_VIEWATTRIBUTES], outNewNodeId);
}

static UA_INLINE UA_StatusCode UA_Client_addReferenceTypeNode(UA_Client *client,
		const UA_NodeId requestedNewNodeId, const UA_NodeId parentNodeId,
		const UA_NodeId referenceTypeId, const UA_QualifiedName browseName,
		const UA_ReferenceTypeAttributes attr, UA_NodeId *outNewNodeId) {
	return __UA_Client_addNode(client, UA_NODECLASS_REFERENCETYPE,
			requestedNewNodeId, parentNodeId, referenceTypeId, browseName,
			UA_NODEID_NULL, (const UA_NodeAttributes*) &attr,
			&UA_TYPES[UA_TYPES_REFERENCETYPEATTRIBUTES], outNewNodeId);
}

static UA_INLINE UA_StatusCode UA_Client_addDataTypeNode(UA_Client *client,
		const UA_NodeId requestedNewNodeId, const UA_NodeId parentNodeId,
		const UA_NodeId referenceTypeId, const UA_QualifiedName browseName,
		const UA_DataTypeAttributes attr, UA_NodeId *outNewNodeId) {
	return __UA_Client_addNode(client, UA_NODECLASS_DATATYPE,
			requestedNewNodeId, parentNodeId, referenceTypeId, browseName,
			UA_NODEID_NULL, (const UA_NodeAttributes*) &attr,
			&UA_TYPES[UA_TYPES_DATATYPEATTRIBUTES], outNewNodeId);
}

static UA_INLINE UA_StatusCode UA_Client_addMethodNode(UA_Client *client,
		const UA_NodeId requestedNewNodeId, const UA_NodeId parentNodeId,
		const UA_NodeId referenceTypeId, const UA_QualifiedName browseName,
		const UA_MethodAttributes attr, UA_NodeId *outNewNodeId) {
	return __UA_Client_addNode(client, UA_NODECLASS_METHOD, requestedNewNodeId,
			parentNodeId, referenceTypeId, browseName, UA_NODEID_NULL,
			(const UA_NodeAttributes*) &attr,
			&UA_TYPES[UA_TYPES_METHODATTRIBUTES], outNewNodeId);
}

/**
 * .. _client-subscriptions:
 *
 * Subscriptions Handling
 * ^^^^^^^^^^^^^^^^^^^^^^
 * At this time, the client does not yet contain its own thread or event-driven
 * main-loop. So the client will not perform any actions automatically in the
 * background. This is especially relevant for subscriptions. The user will have
 * to periodically call `UA_Client_Subscriptions_manuallySendPublishRequest`.
 * See also :ref:`here <client-subscriptions>`. */
#ifdef UA_ENABLE_SUBSCRIPTIONS

typedef struct {
	UA_Double requestedPublishingInterval;
	UA_UInt32 requestedLifetimeCount;
	UA_UInt32 requestedMaxKeepAliveCount;
	UA_UInt32 maxNotificationsPerPublish;
	UA_Boolean publishingEnabled;
	UA_Byte priority;
} UA_SubscriptionSettings;

extern const UA_EXPORT UA_SubscriptionSettings UA_SubscriptionSettings_default;

UA_StatusCode UA_EXPORT
UA_Client_Subscriptions_new(UA_Client *client, UA_SubscriptionSettings settings,
		UA_UInt32 *newSubscriptionId);

UA_StatusCode UA_EXPORT
UA_Client_Subscriptions_remove(UA_Client *client, UA_UInt32 subscriptionId);

UA_StatusCode UA_EXPORT
UA_Client_Subscriptions_manuallySendPublishRequest(UA_Client *client);

<<<<<<< HEAD
typedef void (*UA_MonitoredEventHandlingFunction)(const UA_UInt32 monId,
		const size_t nEventFields, const UA_Variant *eventFields,
		void *context);

UA_StatusCode UA_EXPORT
UA_Client_Subscriptions_addMonitoredEvent(UA_Client *client,
		const UA_UInt32 subscriptionId, const UA_NodeId nodeId,
		const UA_UInt32 attributeID, UA_SimpleAttributeOperand *selectClause,
		const size_t nSelectClauses, UA_ContentFilterElement *whereClause,
		const size_t nWhereClauses, const UA_MonitoredEventHandlingFunction hf,
		void *hfContext, UA_UInt32 *newMonitoredItemId);

typedef void (*UA_MonitoredItemHandlingFunction)(UA_UInt32 monId,
		UA_DataValue *value, void *context);
=======
/* Addition of monitored DataChanges */
/* TODO for v0.4: Rename method to _DataChange. */
typedef void (*UA_MonitoredItemHandlingFunction)(UA_UInt32 monId, UA_DataValue *value,
                                                 void *context);

UA_StatusCode UA_EXPORT
UA_Client_Subscriptions_addMonitoredItems(UA_Client *client, const UA_UInt32 subscriptionId,
                                          UA_MonitoredItemCreateRequest *items, size_t itemsSize,
                                          UA_MonitoredItemHandlingFunction *hfs,
                                          void **hfContexts, UA_StatusCode *itemResults,
                                          UA_UInt32 *newMonitoredItemIds);
>>>>>>> b4a72aad

UA_StatusCode UA_EXPORT
UA_Client_Subscriptions_addMonitoredItem(UA_Client *client, UA_UInt32 subscriptionId,
                                         UA_NodeId nodeId, UA_UInt32 attributeID,
                                         UA_MonitoredItemHandlingFunction hf,
                                         void *hfContext,
                                         UA_UInt32 *newMonitoredItemId,
                                         UA_Double samplingInterval);

<<<<<<< HEAD

UA_StatusCode UA_EXPORT
UA_Client_Subscriptions_removeMonitoredItem(UA_Client *client,
		UA_UInt32 subscriptionId, UA_UInt32 monitoredItemId);
=======
/* Monitored Events have different payloads from DataChanges. So they use a
 * different callback method signature. */
typedef void (*UA_MonitoredEventHandlingFunction)(const UA_UInt32 monId,
                                                  const size_t nEventFields,
                                                  const UA_Variant *eventFields,
                                                  void *context);

UA_StatusCode UA_EXPORT
UA_Client_Subscriptions_addMonitoredEvents(UA_Client *client, const UA_UInt32 subscriptionId,
                                           UA_MonitoredItemCreateRequest *items, size_t itemsSize,
                                           UA_MonitoredEventHandlingFunction *hfs,
                                           void **hfContexts, UA_StatusCode *itemResults,
                                           UA_UInt32 *newMonitoredItemIds);

/* TODO for 0.4: attribute is fix for events. */
UA_StatusCode UA_EXPORT
UA_Client_Subscriptions_addMonitoredEvent(UA_Client *client, UA_UInt32 subscriptionId,
                                          const UA_NodeId nodeId, UA_UInt32 attributeID,
                                          const UA_SimpleAttributeOperand *selectClauses,
                                          size_t selectClausesSize,
                                          const UA_ContentFilterElement *whereClauses,
                                          size_t whereClausesSize,
                                          const UA_MonitoredEventHandlingFunction hf,
                                          void *hfContext, UA_UInt32 *newMonitoredItemId);

UA_StatusCode UA_EXPORT
UA_Client_Subscriptions_removeMonitoredItem(UA_Client *client, UA_UInt32 subscriptionId,
                                            UA_UInt32 monitoredItemId);
>>>>>>> b4a72aad

UA_StatusCode UA_EXPORT
UA_Client_Subscriptions_removeMonitoredItems(UA_Client *client, UA_UInt32 subscriptionId,
                                             UA_UInt32 *monitoredItemId, size_t itemsSize,
                                             UA_StatusCode *itemResults);
#endif

/**
 * Misc Highlevel Functionality
 * ^^^^^^^^^^^^^^^^^^^^^^^^^^^^ */
/* Get the namespace-index of a namespace-URI
 *
 * @param client The UA_Client struct for this connection
 * @param namespaceUri The interested namespace URI
 * @param namespaceIndex The namespace index of the URI. The value is unchanged
 *        in case of an error
 * @return Indicates whether the operation succeeded or returns an error code */
UA_StatusCode UA_EXPORT
UA_Client_NamespaceGetIndex(UA_Client *client, UA_String *namespaceUri,
		UA_UInt16 *namespaceIndex);

#ifndef HAVE_NODEITER_CALLBACK
#define HAVE_NODEITER_CALLBACK
/* Iterate over all nodes referenced by parentNodeId by calling the callback
 function for each child node */
typedef UA_StatusCode (*UA_NodeIteratorCallback)(UA_NodeId childId,
		UA_Boolean isInverse,
		UA_NodeId referenceTypeId,
		void *handle);
#endif

UA_StatusCode UA_EXPORT
UA_Client_forEachChildNodeCall(UA_Client *client, UA_NodeId parentNodeId,
		UA_NodeIteratorCallback callback, void *handle);

#ifdef __cplusplus
} // extern "C"
#endif

#endif /* UA_CLIENT_HIGHLEVEL_H_ */<|MERGE_RESOLUTION|>--- conflicted
+++ resolved
@@ -34,157 +34,174 @@
 /* Don't call this function, use the typed versions */
 UA_StatusCode UA_EXPORT
 __UA_Client_readAttribute(UA_Client *client, const UA_NodeId *nodeId,
-		UA_AttributeId attributeId, void *out, const UA_DataType *outDataType);
-
-static UA_INLINE UA_StatusCode UA_Client_readNodeIdAttribute(UA_Client *client,
-		const UA_NodeId nodeId, UA_NodeId *outNodeId) {
-	return __UA_Client_readAttribute(client, &nodeId, UA_ATTRIBUTEID_NODEID,
-			outNodeId, &UA_TYPES[UA_TYPES_NODEID]);
-}
-
-static UA_INLINE UA_StatusCode UA_Client_readNodeClassAttribute(
-		UA_Client *client, const UA_NodeId nodeId, UA_NodeClass *outNodeClass) {
-	return __UA_Client_readAttribute(client, &nodeId, UA_ATTRIBUTEID_NODECLASS,
-			outNodeClass, &UA_TYPES[UA_TYPES_NODECLASS]);
-}
-
-static UA_INLINE UA_StatusCode UA_Client_readBrowseNameAttribute(
-		UA_Client *client, const UA_NodeId nodeId,
-		UA_QualifiedName *outBrowseName) {
-	return __UA_Client_readAttribute(client, &nodeId, UA_ATTRIBUTEID_BROWSENAME,
-			outBrowseName, &UA_TYPES[UA_TYPES_QUALIFIEDNAME]);
-}
-
-static UA_INLINE UA_StatusCode UA_Client_readDisplayNameAttribute(
-		UA_Client *client, const UA_NodeId nodeId,
-		UA_LocalizedText *outDisplayName) {
-	return __UA_Client_readAttribute(client, &nodeId,
-			UA_ATTRIBUTEID_DISPLAYNAME, outDisplayName,
-			&UA_TYPES[UA_TYPES_LOCALIZEDTEXT]);
-}
-
-static UA_INLINE UA_StatusCode UA_Client_readDescriptionAttribute(
-		UA_Client *client, const UA_NodeId nodeId,
-		UA_LocalizedText *outDescription) {
-	return __UA_Client_readAttribute(client, &nodeId,
-			UA_ATTRIBUTEID_DESCRIPTION, outDescription,
-			&UA_TYPES[UA_TYPES_LOCALIZEDTEXT]);
-}
-
-static UA_INLINE UA_StatusCode UA_Client_readWriteMaskAttribute(
-		UA_Client *client, const UA_NodeId nodeId, UA_UInt32 *outWriteMask) {
-	return __UA_Client_readAttribute(client, &nodeId, UA_ATTRIBUTEID_WRITEMASK,
-			outWriteMask, &UA_TYPES[UA_TYPES_UINT32]);
-}
-
-static UA_INLINE UA_StatusCode UA_Client_readUserWriteMaskAttribute(
-		UA_Client *client, const UA_NodeId nodeId,
-		UA_UInt32 *outUserWriteMask) {
-	return __UA_Client_readAttribute(client, &nodeId,
-			UA_ATTRIBUTEID_USERWRITEMASK, outUserWriteMask,
-			&UA_TYPES[UA_TYPES_UINT32]);
-}
-
-static UA_INLINE UA_StatusCode UA_Client_readIsAbstractAttribute(
-		UA_Client *client, const UA_NodeId nodeId, UA_Boolean *outIsAbstract) {
-	return __UA_Client_readAttribute(client, &nodeId, UA_ATTRIBUTEID_ISABSTRACT,
-			outIsAbstract, &UA_TYPES[UA_TYPES_BOOLEAN]);
-}
-
-static UA_INLINE UA_StatusCode UA_Client_readSymmetricAttribute(
-		UA_Client *client, const UA_NodeId nodeId, UA_Boolean *outSymmetric) {
-	return __UA_Client_readAttribute(client, &nodeId, UA_ATTRIBUTEID_SYMMETRIC,
-			outSymmetric, &UA_TYPES[UA_TYPES_BOOLEAN]);
-}
-
-static UA_INLINE UA_StatusCode UA_Client_readInverseNameAttribute(
-		UA_Client *client, const UA_NodeId nodeId,
-		UA_LocalizedText *outInverseName) {
-	return __UA_Client_readAttribute(client, &nodeId,
-			UA_ATTRIBUTEID_INVERSENAME, outInverseName,
-			&UA_TYPES[UA_TYPES_LOCALIZEDTEXT]);
-}
-
-static UA_INLINE UA_StatusCode UA_Client_readContainsNoLoopsAttribute(
-		UA_Client *client, const UA_NodeId nodeId,
-		UA_Boolean *outContainsNoLoops) {
-	return __UA_Client_readAttribute(client, &nodeId,
-			UA_ATTRIBUTEID_CONTAINSNOLOOPS, outContainsNoLoops,
-			&UA_TYPES[UA_TYPES_BOOLEAN]);
-}
-
-static UA_INLINE UA_StatusCode UA_Client_readEventNotifierAttribute(
-		UA_Client *client, const UA_NodeId nodeId, UA_Byte *outEventNotifier) {
-	return __UA_Client_readAttribute(client, &nodeId,
-			UA_ATTRIBUTEID_EVENTNOTIFIER, outEventNotifier,
-			&UA_TYPES[UA_TYPES_BYTE]);
-}
-
-static UA_INLINE UA_StatusCode UA_Client_readValueAttribute(UA_Client *client,
-		const UA_NodeId nodeId, UA_Variant *outValue) {
-	return __UA_Client_readAttribute(client, &nodeId, UA_ATTRIBUTEID_VALUE,
-			outValue, &UA_TYPES[UA_TYPES_VARIANT]);
-}
-
-static UA_INLINE UA_StatusCode UA_Client_readDataTypeAttribute(
-		UA_Client *client, const UA_NodeId nodeId, UA_NodeId *outDataType) {
-	return __UA_Client_readAttribute(client, &nodeId, UA_ATTRIBUTEID_DATATYPE,
-			outDataType, &UA_TYPES[UA_TYPES_NODEID]);
-}
-
-static UA_INLINE UA_StatusCode UA_Client_readValueRankAttribute(
-		UA_Client *client, const UA_NodeId nodeId, UA_Int32 *outValueRank) {
-	return __UA_Client_readAttribute(client, &nodeId, UA_ATTRIBUTEID_VALUERANK,
-			outValueRank, &UA_TYPES[UA_TYPES_INT32]);
-}
-
-UA_StatusCode UA_EXPORT
-UA_Client_readArrayDimensionsAttribute(UA_Client *client,
-		const UA_NodeId nodeId, size_t *outArrayDimensionsSize,
-		UA_UInt32 **outArrayDimensions);
-
-static UA_INLINE UA_StatusCode UA_Client_readAccessLevelAttribute(
-		UA_Client *client, const UA_NodeId nodeId, UA_Byte *outAccessLevel) {
-	return __UA_Client_readAttribute(client, &nodeId,
-			UA_ATTRIBUTEID_ACCESSLEVEL, outAccessLevel,
-			&UA_TYPES[UA_TYPES_BYTE]);
-}
-
-static UA_INLINE UA_StatusCode UA_Client_readUserAccessLevelAttribute(
-		UA_Client *client, const UA_NodeId nodeId,
-		UA_Byte *outUserAccessLevel) {
-	return __UA_Client_readAttribute(client, &nodeId,
-			UA_ATTRIBUTEID_USERACCESSLEVEL, outUserAccessLevel,
-			&UA_TYPES[UA_TYPES_BYTE]);
-}
-
-static UA_INLINE UA_StatusCode UA_Client_readMinimumSamplingIntervalAttribute(
-		UA_Client *client, const UA_NodeId nodeId,
-		UA_Double *outMinSamplingInterval) {
-	return __UA_Client_readAttribute(client, &nodeId,
-			UA_ATTRIBUTEID_MINIMUMSAMPLINGINTERVAL, outMinSamplingInterval,
-			&UA_TYPES[UA_TYPES_DOUBLE]);
-}
-
-static UA_INLINE UA_StatusCode UA_Client_readHistorizingAttribute(
-		UA_Client *client, const UA_NodeId nodeId, UA_Boolean *outHistorizing) {
-	return __UA_Client_readAttribute(client, &nodeId,
-			UA_ATTRIBUTEID_HISTORIZING, outHistorizing,
-			&UA_TYPES[UA_TYPES_BOOLEAN]);
-}
-
-static UA_INLINE UA_StatusCode UA_Client_readExecutableAttribute(
-		UA_Client *client, const UA_NodeId nodeId, UA_Boolean *outExecutable) {
-	return __UA_Client_readAttribute(client, &nodeId, UA_ATTRIBUTEID_EXECUTABLE,
-			outExecutable, &UA_TYPES[UA_TYPES_BOOLEAN]);
-}
-
-static UA_INLINE UA_StatusCode UA_Client_readUserExecutableAttribute(
-		UA_Client *client, const UA_NodeId nodeId,
-		UA_Boolean *outUserExecutable) {
-	return __UA_Client_readAttribute(client, &nodeId,
-			UA_ATTRIBUTEID_USEREXECUTABLE, outUserExecutable,
-			&UA_TYPES[UA_TYPES_BOOLEAN]);
+                          UA_AttributeId attributeId, void *out,
+                          const UA_DataType *outDataType);
+
+static UA_INLINE UA_StatusCode
+UA_Client_readNodeIdAttribute(UA_Client *client, const UA_NodeId nodeId,
+                              UA_NodeId *outNodeId) {
+    return __UA_Client_readAttribute(client, &nodeId, UA_ATTRIBUTEID_NODEID,
+                                     outNodeId, &UA_TYPES[UA_TYPES_NODEID]);
+}
+
+static UA_INLINE UA_StatusCode
+UA_Client_readNodeClassAttribute(UA_Client *client, const UA_NodeId nodeId,
+                                 UA_NodeClass *outNodeClass) {
+    return __UA_Client_readAttribute(client, &nodeId, UA_ATTRIBUTEID_NODECLASS,
+                                     outNodeClass, &UA_TYPES[UA_TYPES_NODECLASS]);
+}
+
+static UA_INLINE UA_StatusCode
+UA_Client_readBrowseNameAttribute(UA_Client *client, const UA_NodeId nodeId,
+                                  UA_QualifiedName *outBrowseName) {
+    return __UA_Client_readAttribute(client, &nodeId, UA_ATTRIBUTEID_BROWSENAME,
+                                     outBrowseName,
+                                     &UA_TYPES[UA_TYPES_QUALIFIEDNAME]);
+}
+
+static UA_INLINE UA_StatusCode
+UA_Client_readDisplayNameAttribute(UA_Client *client, const UA_NodeId nodeId,
+                                   UA_LocalizedText *outDisplayName) {
+    return __UA_Client_readAttribute(client, &nodeId, UA_ATTRIBUTEID_DISPLAYNAME,
+                                     outDisplayName,
+                                     &UA_TYPES[UA_TYPES_LOCALIZEDTEXT]);
+}
+
+static UA_INLINE UA_StatusCode
+UA_Client_readDescriptionAttribute(UA_Client *client, const UA_NodeId nodeId,
+                                   UA_LocalizedText *outDescription) {
+    return __UA_Client_readAttribute(client, &nodeId, UA_ATTRIBUTEID_DESCRIPTION,
+                                     outDescription,
+                                     &UA_TYPES[UA_TYPES_LOCALIZEDTEXT]);
+}
+
+static UA_INLINE UA_StatusCode
+UA_Client_readWriteMaskAttribute(UA_Client *client, const UA_NodeId nodeId,
+                                 UA_UInt32 *outWriteMask) {
+    return __UA_Client_readAttribute(client, &nodeId, UA_ATTRIBUTEID_WRITEMASK,
+                                     outWriteMask, &UA_TYPES[UA_TYPES_UINT32]);
+}
+
+static UA_INLINE UA_StatusCode
+UA_Client_readUserWriteMaskAttribute(UA_Client *client, const UA_NodeId nodeId,
+                                     UA_UInt32 *outUserWriteMask) {
+    return __UA_Client_readAttribute(client, &nodeId,
+                                     UA_ATTRIBUTEID_USERWRITEMASK,
+                                     outUserWriteMask,
+                                     &UA_TYPES[UA_TYPES_UINT32]);
+}
+
+static UA_INLINE UA_StatusCode
+UA_Client_readIsAbstractAttribute(UA_Client *client, const UA_NodeId nodeId,
+                                  UA_Boolean *outIsAbstract) {
+    return __UA_Client_readAttribute(client, &nodeId, UA_ATTRIBUTEID_ISABSTRACT,
+                                     outIsAbstract, &UA_TYPES[UA_TYPES_BOOLEAN]);
+}
+
+static UA_INLINE UA_StatusCode
+UA_Client_readSymmetricAttribute(UA_Client *client, const UA_NodeId nodeId,
+                                 UA_Boolean *outSymmetric) {
+    return __UA_Client_readAttribute(client, &nodeId, UA_ATTRIBUTEID_SYMMETRIC,
+                                     outSymmetric, &UA_TYPES[UA_TYPES_BOOLEAN]);
+}
+
+static UA_INLINE UA_StatusCode
+UA_Client_readInverseNameAttribute(UA_Client *client, const UA_NodeId nodeId,
+                                   UA_LocalizedText *outInverseName) {
+    return __UA_Client_readAttribute(client, &nodeId, UA_ATTRIBUTEID_INVERSENAME,
+                                     outInverseName,
+                                     &UA_TYPES[UA_TYPES_LOCALIZEDTEXT]);
+}
+
+static UA_INLINE UA_StatusCode
+UA_Client_readContainsNoLoopsAttribute(UA_Client *client, const UA_NodeId nodeId,
+                                       UA_Boolean *outContainsNoLoops) {
+    return __UA_Client_readAttribute(client, &nodeId,
+                                     UA_ATTRIBUTEID_CONTAINSNOLOOPS,
+                                     outContainsNoLoops,
+                                     &UA_TYPES[UA_TYPES_BOOLEAN]);
+}
+
+static UA_INLINE UA_StatusCode
+UA_Client_readEventNotifierAttribute(UA_Client *client, const UA_NodeId nodeId,
+                                     UA_Byte *outEventNotifier) {
+    return __UA_Client_readAttribute(client, &nodeId, UA_ATTRIBUTEID_EVENTNOTIFIER,
+                                     outEventNotifier, &UA_TYPES[UA_TYPES_BYTE]);
+}
+
+static UA_INLINE UA_StatusCode
+UA_Client_readValueAttribute(UA_Client *client, const UA_NodeId nodeId,
+                             UA_Variant *outValue) {
+    return __UA_Client_readAttribute(client, &nodeId, UA_ATTRIBUTEID_VALUE,
+                                     outValue, &UA_TYPES[UA_TYPES_VARIANT]);
+}
+
+static UA_INLINE UA_StatusCode
+UA_Client_readDataTypeAttribute(UA_Client *client, const UA_NodeId nodeId,
+                                UA_NodeId *outDataType) {
+    return __UA_Client_readAttribute(client, &nodeId, UA_ATTRIBUTEID_DATATYPE,
+                                     outDataType, &UA_TYPES[UA_TYPES_NODEID]);
+}
+
+static UA_INLINE UA_StatusCode
+UA_Client_readValueRankAttribute(UA_Client *client, const UA_NodeId nodeId,
+                                 UA_Int32 *outValueRank) {
+    return __UA_Client_readAttribute(client, &nodeId, UA_ATTRIBUTEID_VALUERANK,
+                                     outValueRank, &UA_TYPES[UA_TYPES_INT32]);
+}
+
+UA_StatusCode UA_EXPORT
+UA_Client_readArrayDimensionsAttribute(UA_Client *client, const UA_NodeId nodeId,
+                                       size_t *outArrayDimensionsSize,
+                                       UA_UInt32 **outArrayDimensions);
+
+static UA_INLINE UA_StatusCode
+UA_Client_readAccessLevelAttribute(UA_Client *client, const UA_NodeId nodeId,
+                                   UA_Byte *outAccessLevel) {
+    return __UA_Client_readAttribute(client, &nodeId, UA_ATTRIBUTEID_ACCESSLEVEL,
+                                     outAccessLevel, &UA_TYPES[UA_TYPES_BYTE]);
+}
+
+static UA_INLINE UA_StatusCode
+UA_Client_readUserAccessLevelAttribute(UA_Client *client, const UA_NodeId nodeId,
+                                       UA_Byte *outUserAccessLevel) {
+    return __UA_Client_readAttribute(client, &nodeId,
+                                     UA_ATTRIBUTEID_USERACCESSLEVEL,
+                                     outUserAccessLevel,
+                                     &UA_TYPES[UA_TYPES_BYTE]);
+}
+
+static UA_INLINE UA_StatusCode
+UA_Client_readMinimumSamplingIntervalAttribute(UA_Client *client,
+                                               const UA_NodeId nodeId,
+                                               UA_Double *outMinSamplingInterval) {
+    return __UA_Client_readAttribute(client, &nodeId,
+                                     UA_ATTRIBUTEID_MINIMUMSAMPLINGINTERVAL,
+                                     outMinSamplingInterval,
+                                     &UA_TYPES[UA_TYPES_DOUBLE]);
+}
+
+static UA_INLINE UA_StatusCode
+UA_Client_readHistorizingAttribute(UA_Client *client, const UA_NodeId nodeId,
+                                   UA_Boolean *outHistorizing) {
+    return __UA_Client_readAttribute(client, &nodeId, UA_ATTRIBUTEID_HISTORIZING,
+                                     outHistorizing, &UA_TYPES[UA_TYPES_BOOLEAN]);
+}
+
+static UA_INLINE UA_StatusCode
+UA_Client_readExecutableAttribute(UA_Client *client, const UA_NodeId nodeId,
+                                  UA_Boolean *outExecutable) {
+    return __UA_Client_readAttribute(client, &nodeId, UA_ATTRIBUTEID_EXECUTABLE,
+                                     outExecutable, &UA_TYPES[UA_TYPES_BOOLEAN]);
+}
+
+static UA_INLINE UA_StatusCode
+UA_Client_readUserExecutableAttribute(UA_Client *client, const UA_NodeId nodeId,
+                                      UA_Boolean *outUserExecutable) {
+    return __UA_Client_readAttribute(client, &nodeId,
+                                     UA_ATTRIBUTEID_USEREXECUTABLE,
+                                     outUserExecutable,
+                                     &UA_TYPES[UA_TYPES_BOOLEAN]);
 }
 
 /**
@@ -196,171 +213,175 @@
 /* Don't call this function, use the typed versions */
 UA_StatusCode UA_EXPORT
 __UA_Client_writeAttribute(UA_Client *client, const UA_NodeId *nodeId,
-		UA_AttributeId attributeId, const void *in,
-		const UA_DataType *inDataType);
-
-static UA_INLINE UA_StatusCode UA_Client_writeNodeIdAttribute(UA_Client *client,
-		const UA_NodeId nodeId, const UA_NodeId *newNodeId) {
-	return __UA_Client_writeAttribute(client, &nodeId, UA_ATTRIBUTEID_NODEID,
-			newNodeId, &UA_TYPES[UA_TYPES_NODEID]);
-}
-
-static UA_INLINE UA_StatusCode UA_Client_writeNodeClassAttribute(
-		UA_Client *client, const UA_NodeId nodeId,
-		const UA_NodeClass *newNodeClass) {
-	return __UA_Client_writeAttribute(client, &nodeId, UA_ATTRIBUTEID_NODECLASS,
-			newNodeClass, &UA_TYPES[UA_TYPES_NODECLASS]);
-}
-
-static UA_INLINE UA_StatusCode UA_Client_writeBrowseNameAttribute(
-		UA_Client *client, const UA_NodeId nodeId,
-		const UA_QualifiedName *newBrowseName) {
-	return __UA_Client_writeAttribute(client, &nodeId,
-			UA_ATTRIBUTEID_BROWSENAME, newBrowseName,
-			&UA_TYPES[UA_TYPES_QUALIFIEDNAME]);
-}
-
-static UA_INLINE UA_StatusCode UA_Client_writeDisplayNameAttribute(
-		UA_Client *client, const UA_NodeId nodeId,
-		const UA_LocalizedText *newDisplayName) {
-	return __UA_Client_writeAttribute(client, &nodeId,
-			UA_ATTRIBUTEID_DISPLAYNAME, newDisplayName,
-			&UA_TYPES[UA_TYPES_LOCALIZEDTEXT]);
-}
-
-static UA_INLINE UA_StatusCode UA_Client_writeDescriptionAttribute(
-		UA_Client *client, const UA_NodeId nodeId,
-		const UA_LocalizedText *newDescription) {
-	return __UA_Client_writeAttribute(client, &nodeId,
-			UA_ATTRIBUTEID_DESCRIPTION, newDescription,
-			&UA_TYPES[UA_TYPES_LOCALIZEDTEXT]);
-}
-
-static UA_INLINE UA_StatusCode UA_Client_writeWriteMaskAttribute(
-		UA_Client *client, const UA_NodeId nodeId,
-		const UA_UInt32 *newWriteMask) {
-	return __UA_Client_writeAttribute(client, &nodeId, UA_ATTRIBUTEID_WRITEMASK,
-			newWriteMask, &UA_TYPES[UA_TYPES_UINT32]);
-}
-
-static UA_INLINE UA_StatusCode UA_Client_writeUserWriteMaskAttribute(
-		UA_Client *client, const UA_NodeId nodeId,
-		const UA_UInt32 *newUserWriteMask) {
-	return __UA_Client_writeAttribute(client, &nodeId,
-			UA_ATTRIBUTEID_USERWRITEMASK, newUserWriteMask,
-			&UA_TYPES[UA_TYPES_UINT32]);
-}
-
-static UA_INLINE UA_StatusCode UA_Client_writeIsAbstractAttribute(
-		UA_Client *client, const UA_NodeId nodeId,
-		const UA_Boolean *newIsAbstract) {
-	return __UA_Client_writeAttribute(client, &nodeId,
-			UA_ATTRIBUTEID_ISABSTRACT, newIsAbstract,
-			&UA_TYPES[UA_TYPES_BOOLEAN]);
-}
-
-static UA_INLINE UA_StatusCode UA_Client_writeSymmetricAttribute(
-		UA_Client *client, const UA_NodeId nodeId,
-		const UA_Boolean *newSymmetric) {
-	return __UA_Client_writeAttribute(client, &nodeId, UA_ATTRIBUTEID_SYMMETRIC,
-			newSymmetric, &UA_TYPES[UA_TYPES_BOOLEAN]);
-}
-
-static UA_INLINE UA_StatusCode UA_Client_writeInverseNameAttribute(
-		UA_Client *client, const UA_NodeId nodeId,
-		const UA_LocalizedText *newInverseName) {
-	return __UA_Client_writeAttribute(client, &nodeId,
-			UA_ATTRIBUTEID_INVERSENAME, newInverseName,
-			&UA_TYPES[UA_TYPES_LOCALIZEDTEXT]);
-}
-
-static UA_INLINE UA_StatusCode UA_Client_writeContainsNoLoopsAttribute(
-		UA_Client *client, const UA_NodeId nodeId,
-		const UA_Boolean *newContainsNoLoops) {
-	return __UA_Client_writeAttribute(client, &nodeId,
-			UA_ATTRIBUTEID_CONTAINSNOLOOPS, newContainsNoLoops,
-			&UA_TYPES[UA_TYPES_BOOLEAN]);
-}
-
-static UA_INLINE UA_StatusCode UA_Client_writeEventNotifierAttribute(
-		UA_Client *client, const UA_NodeId nodeId,
-		const UA_Byte *newEventNotifier) {
-	return __UA_Client_writeAttribute(client, &nodeId,
-			UA_ATTRIBUTEID_EVENTNOTIFIER, newEventNotifier,
-			&UA_TYPES[UA_TYPES_BYTE]);
-}
-
-static UA_INLINE UA_StatusCode UA_Client_writeValueAttribute(UA_Client *client,
-		const UA_NodeId nodeId, const UA_Variant *newValue) {
-	return __UA_Client_writeAttribute(client, &nodeId, UA_ATTRIBUTEID_VALUE,
-			newValue, &UA_TYPES[UA_TYPES_VARIANT]);
-}
-
-static UA_INLINE UA_StatusCode UA_Client_writeDataTypeAttribute(
-		UA_Client *client, const UA_NodeId nodeId,
-		const UA_NodeId *newDataType) {
-	return __UA_Client_writeAttribute(client, &nodeId, UA_ATTRIBUTEID_DATATYPE,
-			newDataType, &UA_TYPES[UA_TYPES_NODEID]);
-}
-
-static UA_INLINE UA_StatusCode UA_Client_writeValueRankAttribute(
-		UA_Client *client, const UA_NodeId nodeId,
-		const UA_Int32 *newValueRank) {
-	return __UA_Client_writeAttribute(client, &nodeId, UA_ATTRIBUTEID_VALUERANK,
-			newValueRank, &UA_TYPES[UA_TYPES_INT32]);
-}
-
-UA_StatusCode UA_EXPORT
-UA_Client_writeArrayDimensionsAttribute(UA_Client *client,
-		const UA_NodeId nodeId, size_t newArrayDimensionsSize,
-		const UA_UInt32 *newArrayDimensions);
-
-static UA_INLINE UA_StatusCode UA_Client_writeAccessLevelAttribute(
-		UA_Client *client, const UA_NodeId nodeId,
-		const UA_Byte *newAccessLevel) {
-	return __UA_Client_writeAttribute(client, &nodeId,
-			UA_ATTRIBUTEID_ACCESSLEVEL, newAccessLevel,
-			&UA_TYPES[UA_TYPES_BYTE]);
-}
-
-static UA_INLINE UA_StatusCode UA_Client_writeUserAccessLevelAttribute(
-		UA_Client *client, const UA_NodeId nodeId,
-		const UA_Byte *newUserAccessLevel) {
-	return __UA_Client_writeAttribute(client, &nodeId,
-			UA_ATTRIBUTEID_USERACCESSLEVEL, newUserAccessLevel,
-			&UA_TYPES[UA_TYPES_BYTE]);
-}
-
-static UA_INLINE UA_StatusCode UA_Client_writeMinimumSamplingIntervalAttribute(
-		UA_Client *client, const UA_NodeId nodeId,
-		const UA_Double *newMinInterval) {
-	return __UA_Client_writeAttribute(client, &nodeId,
-			UA_ATTRIBUTEID_MINIMUMSAMPLINGINTERVAL, newMinInterval,
-			&UA_TYPES[UA_TYPES_DOUBLE]);
-}
-
-static UA_INLINE UA_StatusCode UA_Client_writeHistorizingAttribute(
-		UA_Client *client, const UA_NodeId nodeId,
-		const UA_Boolean *newHistorizing) {
-	return __UA_Client_writeAttribute(client, &nodeId,
-			UA_ATTRIBUTEID_HISTORIZING, newHistorizing,
-			&UA_TYPES[UA_TYPES_BOOLEAN]);
-}
-
-static UA_INLINE UA_StatusCode UA_Client_writeExecutableAttribute(
-		UA_Client *client, const UA_NodeId nodeId,
-		const UA_Boolean *newExecutable) {
-	return __UA_Client_writeAttribute(client, &nodeId,
-			UA_ATTRIBUTEID_EXECUTABLE, newExecutable,
-			&UA_TYPES[UA_TYPES_BOOLEAN]);
-}
-
-static UA_INLINE UA_StatusCode UA_Client_writeUserExecutableAttribute(
-		UA_Client *client, const UA_NodeId nodeId,
-		const UA_Boolean *newUserExecutable) {
-	return __UA_Client_writeAttribute(client, &nodeId,
-			UA_ATTRIBUTEID_USEREXECUTABLE, newUserExecutable,
-			&UA_TYPES[UA_TYPES_BOOLEAN]);
+                           UA_AttributeId attributeId, const void *in,
+                           const UA_DataType *inDataType);
+
+static UA_INLINE UA_StatusCode
+UA_Client_writeNodeIdAttribute(UA_Client *client, const UA_NodeId nodeId,
+                               const UA_NodeId *newNodeId) {
+    return __UA_Client_writeAttribute(client, &nodeId, UA_ATTRIBUTEID_NODEID,
+                                      newNodeId, &UA_TYPES[UA_TYPES_NODEID]);
+}
+
+static UA_INLINE UA_StatusCode
+UA_Client_writeNodeClassAttribute(UA_Client *client, const UA_NodeId nodeId,
+                                  const UA_NodeClass *newNodeClass) {
+    return __UA_Client_writeAttribute(client, &nodeId, UA_ATTRIBUTEID_NODECLASS,
+                                      newNodeClass, &UA_TYPES[UA_TYPES_NODECLASS]);
+}
+
+static UA_INLINE UA_StatusCode
+UA_Client_writeBrowseNameAttribute(UA_Client *client, const UA_NodeId nodeId,
+                                   const UA_QualifiedName *newBrowseName) {
+    return __UA_Client_writeAttribute(client, &nodeId, UA_ATTRIBUTEID_BROWSENAME,
+                                      newBrowseName,
+                                      &UA_TYPES[UA_TYPES_QUALIFIEDNAME]);
+}
+
+static UA_INLINE UA_StatusCode
+UA_Client_writeDisplayNameAttribute(UA_Client *client, const UA_NodeId nodeId,
+                                    const UA_LocalizedText *newDisplayName) {
+    return __UA_Client_writeAttribute(client, &nodeId, UA_ATTRIBUTEID_DISPLAYNAME,
+                                      newDisplayName,
+                                      &UA_TYPES[UA_TYPES_LOCALIZEDTEXT]);
+}
+
+static UA_INLINE UA_StatusCode
+UA_Client_writeDescriptionAttribute(UA_Client *client, const UA_NodeId nodeId,
+                                    const UA_LocalizedText *newDescription) {
+    return __UA_Client_writeAttribute(client, &nodeId, UA_ATTRIBUTEID_DESCRIPTION,
+                                      newDescription,
+                                      &UA_TYPES[UA_TYPES_LOCALIZEDTEXT]);
+}
+
+static UA_INLINE UA_StatusCode
+UA_Client_writeWriteMaskAttribute(UA_Client *client, const UA_NodeId nodeId,
+                                  const UA_UInt32 *newWriteMask) {
+    return __UA_Client_writeAttribute(client, &nodeId, UA_ATTRIBUTEID_WRITEMASK,
+                                      newWriteMask, &UA_TYPES[UA_TYPES_UINT32]);
+}
+
+static UA_INLINE UA_StatusCode
+UA_Client_writeUserWriteMaskAttribute(UA_Client *client, const UA_NodeId nodeId,
+                                      const UA_UInt32 *newUserWriteMask) {
+    return __UA_Client_writeAttribute(client, &nodeId,
+                                      UA_ATTRIBUTEID_USERWRITEMASK,
+                                      newUserWriteMask,
+                                      &UA_TYPES[UA_TYPES_UINT32]);
+}
+
+static UA_INLINE UA_StatusCode
+UA_Client_writeIsAbstractAttribute(UA_Client *client, const UA_NodeId nodeId,
+                                   const UA_Boolean *newIsAbstract) {
+    return __UA_Client_writeAttribute(client, &nodeId, UA_ATTRIBUTEID_ISABSTRACT,
+                                      newIsAbstract, &UA_TYPES[UA_TYPES_BOOLEAN]);
+}
+
+static UA_INLINE UA_StatusCode
+UA_Client_writeSymmetricAttribute(UA_Client *client, const UA_NodeId nodeId,
+                                  const UA_Boolean *newSymmetric) {
+    return __UA_Client_writeAttribute(client, &nodeId, UA_ATTRIBUTEID_SYMMETRIC,
+                                      newSymmetric, &UA_TYPES[UA_TYPES_BOOLEAN]);
+}
+
+static UA_INLINE UA_StatusCode
+UA_Client_writeInverseNameAttribute(UA_Client *client, const UA_NodeId nodeId,
+                                    const UA_LocalizedText *newInverseName) {
+    return __UA_Client_writeAttribute(client, &nodeId, UA_ATTRIBUTEID_INVERSENAME,
+                                      newInverseName,
+                                      &UA_TYPES[UA_TYPES_LOCALIZEDTEXT]);
+}
+
+static UA_INLINE UA_StatusCode
+UA_Client_writeContainsNoLoopsAttribute(UA_Client *client, const UA_NodeId nodeId,
+                                        const UA_Boolean *newContainsNoLoops) {
+    return __UA_Client_writeAttribute(client, &nodeId,
+                                      UA_ATTRIBUTEID_CONTAINSNOLOOPS,
+                                      newContainsNoLoops,
+                                      &UA_TYPES[UA_TYPES_BOOLEAN]);
+}
+
+static UA_INLINE UA_StatusCode
+UA_Client_writeEventNotifierAttribute(UA_Client *client, const UA_NodeId nodeId,
+                                      const UA_Byte *newEventNotifier) {
+    return __UA_Client_writeAttribute(client, &nodeId,
+                                      UA_ATTRIBUTEID_EVENTNOTIFIER,
+                                      newEventNotifier,
+                                      &UA_TYPES[UA_TYPES_BYTE]);
+}
+
+static UA_INLINE UA_StatusCode
+UA_Client_writeValueAttribute(UA_Client *client, const UA_NodeId nodeId,
+                              const UA_Variant *newValue) {
+    return __UA_Client_writeAttribute(client, &nodeId, UA_ATTRIBUTEID_VALUE,
+                                      newValue, &UA_TYPES[UA_TYPES_VARIANT]);
+}
+
+static UA_INLINE UA_StatusCode
+UA_Client_writeDataTypeAttribute(UA_Client *client, const UA_NodeId nodeId,
+                                 const UA_NodeId *newDataType) {
+    return __UA_Client_writeAttribute(client, &nodeId, UA_ATTRIBUTEID_DATATYPE,
+                                      newDataType, &UA_TYPES[UA_TYPES_NODEID]);
+}
+
+static UA_INLINE UA_StatusCode
+UA_Client_writeValueRankAttribute(UA_Client *client, const UA_NodeId nodeId,
+                                  const UA_Int32 *newValueRank) {
+    return __UA_Client_writeAttribute(client, &nodeId, UA_ATTRIBUTEID_VALUERANK,
+                                      newValueRank, &UA_TYPES[UA_TYPES_INT32]);
+}
+
+UA_StatusCode UA_EXPORT
+UA_Client_writeArrayDimensionsAttribute(UA_Client *client, const UA_NodeId nodeId,
+                                        size_t newArrayDimensionsSize,
+                                        const UA_UInt32 *newArrayDimensions);
+
+static UA_INLINE UA_StatusCode
+UA_Client_writeAccessLevelAttribute(UA_Client *client, const UA_NodeId nodeId,
+                                    const UA_Byte *newAccessLevel) {
+    return __UA_Client_writeAttribute(client, &nodeId, UA_ATTRIBUTEID_ACCESSLEVEL,
+                                      newAccessLevel, &UA_TYPES[UA_TYPES_BYTE]);
+}
+
+static UA_INLINE UA_StatusCode
+UA_Client_writeUserAccessLevelAttribute(UA_Client *client, const UA_NodeId nodeId,
+                                        const UA_Byte *newUserAccessLevel) {
+    return __UA_Client_writeAttribute(client, &nodeId,
+                                      UA_ATTRIBUTEID_USERACCESSLEVEL,
+                                      newUserAccessLevel,
+                                      &UA_TYPES[UA_TYPES_BYTE]);
+}
+
+static UA_INLINE UA_StatusCode
+UA_Client_writeMinimumSamplingIntervalAttribute(UA_Client *client,
+                                                const UA_NodeId nodeId,
+                                                const UA_Double *newMinInterval) {
+    return __UA_Client_writeAttribute(client, &nodeId,
+                                      UA_ATTRIBUTEID_MINIMUMSAMPLINGINTERVAL,
+                                      newMinInterval, &UA_TYPES[UA_TYPES_DOUBLE]);
+}
+
+static UA_INLINE UA_StatusCode
+UA_Client_writeHistorizingAttribute(UA_Client *client, const UA_NodeId nodeId,
+                                    const UA_Boolean *newHistorizing) {
+    return __UA_Client_writeAttribute(client, &nodeId, UA_ATTRIBUTEID_HISTORIZING,
+                                      newHistorizing, &UA_TYPES[UA_TYPES_BOOLEAN]);
+}
+
+static UA_INLINE UA_StatusCode
+UA_Client_writeExecutableAttribute(UA_Client *client, const UA_NodeId nodeId,
+                                   const UA_Boolean *newExecutable) {
+    return __UA_Client_writeAttribute(client, &nodeId, UA_ATTRIBUTEID_EXECUTABLE,
+                                      newExecutable, &UA_TYPES[UA_TYPES_BOOLEAN]);
+}
+
+static UA_INLINE UA_StatusCode
+UA_Client_writeUserExecutableAttribute(UA_Client *client, const UA_NodeId nodeId,
+                                       const UA_Boolean *newUserExecutable) {
+    return __UA_Client_writeAttribute(client, &nodeId,
+                                      UA_ATTRIBUTEID_USEREXECUTABLE,
+                                      newUserExecutable,
+                                      &UA_TYPES[UA_TYPES_BOOLEAN]);
 }
 
 /**
@@ -368,8 +389,8 @@
  * ^^^^^^^^^^^^^^ */
 UA_StatusCode UA_EXPORT
 UA_Client_call(UA_Client *client, const UA_NodeId objectId,
-		const UA_NodeId methodId, size_t inputSize, const UA_Variant *input,
-		size_t *outputSize, UA_Variant **output);
+               const UA_NodeId methodId, size_t inputSize, const UA_Variant *input,
+               size_t *outputSize, UA_Variant **output);
 
 /**
  * Node Management
@@ -377,18 +398,20 @@
  * See the section on :ref:`server-side node management <addnodes>`. */
 UA_StatusCode UA_EXPORT
 UA_Client_addReference(UA_Client *client, const UA_NodeId sourceNodeId,
-		const UA_NodeId referenceTypeId, UA_Boolean isForward,
-		const UA_String targetServerUri, const UA_ExpandedNodeId targetNodeId,
-		UA_NodeClass targetNodeClass);
+                       const UA_NodeId referenceTypeId, UA_Boolean isForward,
+                       const UA_String targetServerUri,
+                       const UA_ExpandedNodeId targetNodeId,
+                       UA_NodeClass targetNodeClass);
 
 UA_StatusCode UA_EXPORT
 UA_Client_deleteReference(UA_Client *client, const UA_NodeId sourceNodeId,
-		const UA_NodeId referenceTypeId, UA_Boolean isForward,
-		const UA_ExpandedNodeId targetNodeId, UA_Boolean deleteBidirectional);
+                          const UA_NodeId referenceTypeId, UA_Boolean isForward,
+                          const UA_ExpandedNodeId targetNodeId,
+                          UA_Boolean deleteBidirectional);
 
 UA_StatusCode UA_EXPORT
 UA_Client_deleteNode(UA_Client *client, const UA_NodeId nodeId,
-		UA_Boolean deleteTargetReferences);
+                     UA_Boolean deleteTargetReferences);
 
 /* Protect against redundant definitions for server/client */
 #ifndef UA_DEFAULT_ATTRIBUTES_DEFINED
@@ -410,91 +433,125 @@
 /* Don't call this function, use the typed versions */
 UA_StatusCode UA_EXPORT
 __UA_Client_addNode(UA_Client *client, const UA_NodeClass nodeClass,
-		const UA_NodeId requestedNewNodeId, const UA_NodeId parentNodeId,
-		const UA_NodeId referenceTypeId, const UA_QualifiedName browseName,
-		const UA_NodeId typeDefinition, const UA_NodeAttributes *attr,
-		const UA_DataType *attributeType, UA_NodeId *outNewNodeId);
-
-static UA_INLINE UA_StatusCode UA_Client_addVariableNode(UA_Client *client,
-		const UA_NodeId requestedNewNodeId, const UA_NodeId parentNodeId,
-		const UA_NodeId referenceTypeId, const UA_QualifiedName browseName,
-		const UA_NodeId typeDefinition, const UA_VariableAttributes attr,
-		UA_NodeId *outNewNodeId) {
-	return __UA_Client_addNode(client, UA_NODECLASS_VARIABLE,
-			requestedNewNodeId, parentNodeId, referenceTypeId, browseName,
-			typeDefinition, (const UA_NodeAttributes*) &attr,
-			&UA_TYPES[UA_TYPES_VARIABLEATTRIBUTES], outNewNodeId);
-}
-
-static UA_INLINE UA_StatusCode UA_Client_addVariableTypeNode(UA_Client *client,
-		const UA_NodeId requestedNewNodeId, const UA_NodeId parentNodeId,
-		const UA_NodeId referenceTypeId, const UA_QualifiedName browseName,
-		const UA_VariableTypeAttributes attr, UA_NodeId *outNewNodeId) {
-	return __UA_Client_addNode(client, UA_NODECLASS_VARIABLETYPE,
-			requestedNewNodeId, parentNodeId, referenceTypeId, browseName,
-			UA_NODEID_NULL, (const UA_NodeAttributes*) &attr,
-			&UA_TYPES[UA_TYPES_VARIABLETYPEATTRIBUTES], outNewNodeId);
-}
-
-static UA_INLINE UA_StatusCode UA_Client_addObjectNode(UA_Client *client,
-		const UA_NodeId requestedNewNodeId, const UA_NodeId parentNodeId,
-		const UA_NodeId referenceTypeId, const UA_QualifiedName browseName,
-		const UA_NodeId typeDefinition, const UA_ObjectAttributes attr,
-		UA_NodeId *outNewNodeId) {
-	return __UA_Client_addNode(client, UA_NODECLASS_OBJECT, requestedNewNodeId,
-			parentNodeId, referenceTypeId, browseName, typeDefinition,
-			(const UA_NodeAttributes*) &attr,
-			&UA_TYPES[UA_TYPES_OBJECTATTRIBUTES], outNewNodeId);
-}
-
-static UA_INLINE UA_StatusCode UA_Client_addObjectTypeNode(UA_Client *client,
-		const UA_NodeId requestedNewNodeId, const UA_NodeId parentNodeId,
-		const UA_NodeId referenceTypeId, const UA_QualifiedName browseName,
-		const UA_ObjectTypeAttributes attr, UA_NodeId *outNewNodeId) {
-	return __UA_Client_addNode(client, UA_NODECLASS_OBJECTTYPE,
-			requestedNewNodeId, parentNodeId, referenceTypeId, browseName,
-			UA_NODEID_NULL, (const UA_NodeAttributes*) &attr,
-			&UA_TYPES[UA_TYPES_OBJECTTYPEATTRIBUTES], outNewNodeId);
-}
-
-static UA_INLINE UA_StatusCode UA_Client_addViewNode(UA_Client *client,
-		const UA_NodeId requestedNewNodeId, const UA_NodeId parentNodeId,
-		const UA_NodeId referenceTypeId, const UA_QualifiedName browseName,
-		const UA_ViewAttributes attr, UA_NodeId *outNewNodeId) {
-	return __UA_Client_addNode(client, UA_NODECLASS_VIEW, requestedNewNodeId,
-			parentNodeId, referenceTypeId, browseName, UA_NODEID_NULL,
-			(const UA_NodeAttributes*) &attr,
-			&UA_TYPES[UA_TYPES_VIEWATTRIBUTES], outNewNodeId);
-}
-
-static UA_INLINE UA_StatusCode UA_Client_addReferenceTypeNode(UA_Client *client,
-		const UA_NodeId requestedNewNodeId, const UA_NodeId parentNodeId,
-		const UA_NodeId referenceTypeId, const UA_QualifiedName browseName,
-		const UA_ReferenceTypeAttributes attr, UA_NodeId *outNewNodeId) {
-	return __UA_Client_addNode(client, UA_NODECLASS_REFERENCETYPE,
-			requestedNewNodeId, parentNodeId, referenceTypeId, browseName,
-			UA_NODEID_NULL, (const UA_NodeAttributes*) &attr,
-			&UA_TYPES[UA_TYPES_REFERENCETYPEATTRIBUTES], outNewNodeId);
-}
-
-static UA_INLINE UA_StatusCode UA_Client_addDataTypeNode(UA_Client *client,
-		const UA_NodeId requestedNewNodeId, const UA_NodeId parentNodeId,
-		const UA_NodeId referenceTypeId, const UA_QualifiedName browseName,
-		const UA_DataTypeAttributes attr, UA_NodeId *outNewNodeId) {
-	return __UA_Client_addNode(client, UA_NODECLASS_DATATYPE,
-			requestedNewNodeId, parentNodeId, referenceTypeId, browseName,
-			UA_NODEID_NULL, (const UA_NodeAttributes*) &attr,
-			&UA_TYPES[UA_TYPES_DATATYPEATTRIBUTES], outNewNodeId);
-}
-
-static UA_INLINE UA_StatusCode UA_Client_addMethodNode(UA_Client *client,
-		const UA_NodeId requestedNewNodeId, const UA_NodeId parentNodeId,
-		const UA_NodeId referenceTypeId, const UA_QualifiedName browseName,
-		const UA_MethodAttributes attr, UA_NodeId *outNewNodeId) {
-	return __UA_Client_addNode(client, UA_NODECLASS_METHOD, requestedNewNodeId,
-			parentNodeId, referenceTypeId, browseName, UA_NODEID_NULL,
-			(const UA_NodeAttributes*) &attr,
-			&UA_TYPES[UA_TYPES_METHODATTRIBUTES], outNewNodeId);
+                    const UA_NodeId requestedNewNodeId,
+                    const UA_NodeId parentNodeId,
+                    const UA_NodeId referenceTypeId,
+                    const UA_QualifiedName browseName,
+                    const UA_NodeId typeDefinition, const UA_NodeAttributes *attr,
+                    const UA_DataType *attributeType, UA_NodeId *outNewNodeId);
+
+static UA_INLINE UA_StatusCode
+UA_Client_addVariableNode(UA_Client *client, const UA_NodeId requestedNewNodeId,
+                          const UA_NodeId parentNodeId,
+                          const UA_NodeId referenceTypeId,
+                          const UA_QualifiedName browseName,
+                          const UA_NodeId typeDefinition,
+                          const UA_VariableAttributes attr,
+                          UA_NodeId *outNewNodeId) {
+    return __UA_Client_addNode(client, UA_NODECLASS_VARIABLE, requestedNewNodeId,
+                               parentNodeId, referenceTypeId, browseName,
+                               typeDefinition, (const UA_NodeAttributes*)&attr,
+                               &UA_TYPES[UA_TYPES_VARIABLEATTRIBUTES],
+                               outNewNodeId);
+}
+
+static UA_INLINE UA_StatusCode
+UA_Client_addVariableTypeNode(UA_Client *client,
+                              const UA_NodeId requestedNewNodeId,
+                              const UA_NodeId parentNodeId,
+                              const UA_NodeId referenceTypeId,
+                              const UA_QualifiedName browseName,
+                              const UA_VariableTypeAttributes attr,
+                              UA_NodeId *outNewNodeId) {
+    return __UA_Client_addNode(client, UA_NODECLASS_VARIABLETYPE,
+                               requestedNewNodeId,
+                               parentNodeId, referenceTypeId, browseName,
+                               UA_NODEID_NULL, (const UA_NodeAttributes*)&attr,
+                               &UA_TYPES[UA_TYPES_VARIABLETYPEATTRIBUTES],
+                               outNewNodeId);
+}
+
+static UA_INLINE UA_StatusCode
+UA_Client_addObjectNode(UA_Client *client, const UA_NodeId requestedNewNodeId,
+                        const UA_NodeId parentNodeId,
+                        const UA_NodeId referenceTypeId,
+                        const UA_QualifiedName browseName,
+                        const UA_NodeId typeDefinition,
+                        const UA_ObjectAttributes attr, UA_NodeId *outNewNodeId) {
+    return __UA_Client_addNode(client, UA_NODECLASS_OBJECT, requestedNewNodeId,
+                               parentNodeId, referenceTypeId, browseName,
+                               typeDefinition, (const UA_NodeAttributes*)&attr,
+                               &UA_TYPES[UA_TYPES_OBJECTATTRIBUTES], outNewNodeId);
+}
+
+static UA_INLINE UA_StatusCode
+UA_Client_addObjectTypeNode(UA_Client *client, const UA_NodeId requestedNewNodeId,
+                            const UA_NodeId parentNodeId,
+                            const UA_NodeId referenceTypeId,
+                            const UA_QualifiedName browseName,
+                            const UA_ObjectTypeAttributes attr,
+                            UA_NodeId *outNewNodeId) {
+    return __UA_Client_addNode(client, UA_NODECLASS_OBJECTTYPE, requestedNewNodeId,
+                               parentNodeId, referenceTypeId, browseName,
+                               UA_NODEID_NULL, (const UA_NodeAttributes*)&attr,
+                               &UA_TYPES[UA_TYPES_OBJECTTYPEATTRIBUTES],
+                               outNewNodeId);
+}
+
+static UA_INLINE UA_StatusCode
+UA_Client_addViewNode(UA_Client *client, const UA_NodeId requestedNewNodeId,
+                      const UA_NodeId parentNodeId,
+                      const UA_NodeId referenceTypeId,
+                      const UA_QualifiedName browseName,
+                      const UA_ViewAttributes attr,
+                      UA_NodeId *outNewNodeId) {
+    return __UA_Client_addNode(client, UA_NODECLASS_VIEW, requestedNewNodeId,
+                               parentNodeId, referenceTypeId, browseName,
+                               UA_NODEID_NULL, (const UA_NodeAttributes*)&attr,
+                               &UA_TYPES[UA_TYPES_VIEWATTRIBUTES], outNewNodeId);
+}
+
+static UA_INLINE UA_StatusCode
+UA_Client_addReferenceTypeNode(UA_Client *client,
+                               const UA_NodeId requestedNewNodeId,
+                               const UA_NodeId parentNodeId,
+                               const UA_NodeId referenceTypeId,
+                               const UA_QualifiedName browseName,
+                               const UA_ReferenceTypeAttributes attr,
+                               UA_NodeId *outNewNodeId) {
+    return __UA_Client_addNode(client, UA_NODECLASS_REFERENCETYPE,
+                               requestedNewNodeId,
+                               parentNodeId, referenceTypeId, browseName,
+                               UA_NODEID_NULL, (const UA_NodeAttributes*)&attr,
+                               &UA_TYPES[UA_TYPES_REFERENCETYPEATTRIBUTES],
+                               outNewNodeId);
+}
+
+static UA_INLINE UA_StatusCode
+UA_Client_addDataTypeNode(UA_Client *client, const UA_NodeId requestedNewNodeId,
+                          const UA_NodeId parentNodeId,
+                          const UA_NodeId referenceTypeId,
+                          const UA_QualifiedName browseName,
+                          const UA_DataTypeAttributes attr,
+                          UA_NodeId *outNewNodeId) {
+    return __UA_Client_addNode(client, UA_NODECLASS_DATATYPE, requestedNewNodeId,
+                               parentNodeId, referenceTypeId, browseName,
+                               UA_NODEID_NULL, (const UA_NodeAttributes*)&attr,
+                               &UA_TYPES[UA_TYPES_DATATYPEATTRIBUTES],
+                               outNewNodeId);
+}
+
+static UA_INLINE UA_StatusCode
+UA_Client_addMethodNode(UA_Client *client, const UA_NodeId requestedNewNodeId,
+                        const UA_NodeId parentNodeId,
+                        const UA_NodeId referenceTypeId,
+                        const UA_QualifiedName browseName,
+                        const UA_MethodAttributes attr,
+                        UA_NodeId *outNewNodeId) {
+    return __UA_Client_addNode(client, UA_NODECLASS_METHOD, requestedNewNodeId,
+                               parentNodeId, referenceTypeId, browseName,
+                               UA_NODEID_NULL, (const UA_NodeAttributes*)&attr,
+                               &UA_TYPES[UA_TYPES_METHODATTRIBUTES], outNewNodeId);
 }
 
 /**
@@ -510,19 +567,19 @@
 #ifdef UA_ENABLE_SUBSCRIPTIONS
 
 typedef struct {
-	UA_Double requestedPublishingInterval;
-	UA_UInt32 requestedLifetimeCount;
-	UA_UInt32 requestedMaxKeepAliveCount;
-	UA_UInt32 maxNotificationsPerPublish;
-	UA_Boolean publishingEnabled;
-	UA_Byte priority;
+    UA_Double requestedPublishingInterval;
+    UA_UInt32 requestedLifetimeCount;
+    UA_UInt32 requestedMaxKeepAliveCount;
+    UA_UInt32 maxNotificationsPerPublish;
+    UA_Boolean publishingEnabled;
+    UA_Byte priority;
 } UA_SubscriptionSettings;
 
 extern const UA_EXPORT UA_SubscriptionSettings UA_SubscriptionSettings_default;
 
 UA_StatusCode UA_EXPORT
 UA_Client_Subscriptions_new(UA_Client *client, UA_SubscriptionSettings settings,
-		UA_UInt32 *newSubscriptionId);
+                            UA_UInt32 *newSubscriptionId);
 
 UA_StatusCode UA_EXPORT
 UA_Client_Subscriptions_remove(UA_Client *client, UA_UInt32 subscriptionId);
@@ -530,22 +587,6 @@
 UA_StatusCode UA_EXPORT
 UA_Client_Subscriptions_manuallySendPublishRequest(UA_Client *client);
 
-<<<<<<< HEAD
-typedef void (*UA_MonitoredEventHandlingFunction)(const UA_UInt32 monId,
-		const size_t nEventFields, const UA_Variant *eventFields,
-		void *context);
-
-UA_StatusCode UA_EXPORT
-UA_Client_Subscriptions_addMonitoredEvent(UA_Client *client,
-		const UA_UInt32 subscriptionId, const UA_NodeId nodeId,
-		const UA_UInt32 attributeID, UA_SimpleAttributeOperand *selectClause,
-		const size_t nSelectClauses, UA_ContentFilterElement *whereClause,
-		const size_t nWhereClauses, const UA_MonitoredEventHandlingFunction hf,
-		void *hfContext, UA_UInt32 *newMonitoredItemId);
-
-typedef void (*UA_MonitoredItemHandlingFunction)(UA_UInt32 monId,
-		UA_DataValue *value, void *context);
-=======
 /* Addition of monitored DataChanges */
 /* TODO for v0.4: Rename method to _DataChange. */
 typedef void (*UA_MonitoredItemHandlingFunction)(UA_UInt32 monId, UA_DataValue *value,
@@ -557,7 +598,6 @@
                                           UA_MonitoredItemHandlingFunction *hfs,
                                           void **hfContexts, UA_StatusCode *itemResults,
                                           UA_UInt32 *newMonitoredItemIds);
->>>>>>> b4a72aad
 
 UA_StatusCode UA_EXPORT
 UA_Client_Subscriptions_addMonitoredItem(UA_Client *client, UA_UInt32 subscriptionId,
@@ -567,12 +607,6 @@
                                          UA_UInt32 *newMonitoredItemId,
                                          UA_Double samplingInterval);
 
-<<<<<<< HEAD
-
-UA_StatusCode UA_EXPORT
-UA_Client_Subscriptions_removeMonitoredItem(UA_Client *client,
-		UA_UInt32 subscriptionId, UA_UInt32 monitoredItemId);
-=======
 /* Monitored Events have different payloads from DataChanges. So they use a
  * different callback method signature. */
 typedef void (*UA_MonitoredEventHandlingFunction)(const UA_UInt32 monId,
@@ -601,7 +635,6 @@
 UA_StatusCode UA_EXPORT
 UA_Client_Subscriptions_removeMonitoredItem(UA_Client *client, UA_UInt32 subscriptionId,
                                             UA_UInt32 monitoredItemId);
->>>>>>> b4a72aad
 
 UA_StatusCode UA_EXPORT
 UA_Client_Subscriptions_removeMonitoredItems(UA_Client *client, UA_UInt32 subscriptionId,
@@ -621,21 +654,21 @@
  * @return Indicates whether the operation succeeded or returns an error code */
 UA_StatusCode UA_EXPORT
 UA_Client_NamespaceGetIndex(UA_Client *client, UA_String *namespaceUri,
-		UA_UInt16 *namespaceIndex);
+                            UA_UInt16 *namespaceIndex);
 
 #ifndef HAVE_NODEITER_CALLBACK
 #define HAVE_NODEITER_CALLBACK
 /* Iterate over all nodes referenced by parentNodeId by calling the callback
- function for each child node */
+   function for each child node */
 typedef UA_StatusCode (*UA_NodeIteratorCallback)(UA_NodeId childId,
-		UA_Boolean isInverse,
-		UA_NodeId referenceTypeId,
-		void *handle);
+                                                 UA_Boolean isInverse,
+                                                 UA_NodeId referenceTypeId,
+                                                 void *handle);
 #endif
 
 UA_StatusCode UA_EXPORT
 UA_Client_forEachChildNodeCall(UA_Client *client, UA_NodeId parentNodeId,
-		UA_NodeIteratorCallback callback, void *handle);
+                               UA_NodeIteratorCallback callback, void *handle) ;
 
 #ifdef __cplusplus
 } // extern "C"
