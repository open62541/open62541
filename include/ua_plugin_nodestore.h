/* This Source Code Form is subject to the terms of the Mozilla Public
 * License, v. 2.0. If a copy of the MPL was not distributed with this
 * file, You can obtain one at http://mozilla.org/MPL/2.0/. 
 *
 *    Copyright 2017 (c) Fraunhofer IOSB (Author: Julius Pfrommer)
 *    Copyright 2017 (c) Julian Grothoff
 *    Copyright 2017 (c) Stefan Profanter, fortiss GmbH
 */

#ifndef UA_SERVER_NODES_H_
#define UA_SERVER_NODES_H_

/* !!! Warning !!!
 *
 * If you are not developing a nodestore plugin, then you should not work with
 * the definitions from this file directly. The underlying node structures are
 * not meant to be used directly by end users. Please use the public server API
 * / OPC UA services to interact with the information model. */

#ifdef __cplusplus
extern "C" {
#endif

#include "ua_server.h"
<<<<<<< HEAD
#ifdef UA_ENABLE_HISTORIZING
#include "ua_plugin_history_data_backend.h"
#endif
=======
#ifdef UA_ENABLE_SUBSCRIPTIONS_EVENTS
/* forward declaration */
struct UA_MonitoredItem;
#endif

#include "ua_types.h"
>>>>>>> 3a74e628

/**
 * .. _information-modelling:
 *
 * Information Modelling
 * =====================
 *
 * Information modelling in OPC UA combines concepts from object-orientation and
 * semantic modelling. At the core, an OPC UA information model is a graph made
 * up of
 *
 * - Nodes: There are eight possible Node types (variable, object, method, ...)
 * - References: Typed and directed relations between two nodes
 *
 * Every node is identified by a unique (within the server) :ref:`nodeid`.
 * Reference are triples of the form ``(source-nodeid, referencetype-nodeid,
 * target-nodeid)``. An example reference between nodes is a
 * ``hasTypeDefinition`` reference between a Variable and its VariableType. Some
 * ReferenceTypes are *hierarchic* and must not form *directed loops*. See the
 * section on :ref:`ReferenceTypes <referencetypenode>` for more details on
 * possible references and their semantics.
 *
 * **Warning!!** The structures defined in this section are only relevant for
 * the developers of custom Nodestores. The interaction with the information
 * model is possible only via the OPC UA :ref:`services`. So the following
 * sections are purely informational so that users may have a clear mental
 * model of the underlying representation.
 *
 * Base Node Attributes
 * --------------------
 *
 * Nodes contain attributes according to their node type. The base node
 * attributes are common to all node types. In the OPC UA :ref:`services`,
 * attributes are referred to via the :ref:`nodeid` of the containing node and
 * an integer :ref:`attribute-id`.
 *
 * Internally, open62541 uses ``UA_Node`` in places where the exact node type is
 * not known or not important. The ``nodeClass`` attribute is used to ensure the
 * correctness of casting from ``UA_Node`` to a specific node type. */

/* List of reference targets with the same reference type and direction */
typedef struct {
    UA_NodeId referenceTypeId;
    UA_Boolean isInverse;
    size_t targetIdsSize;
    UA_ExpandedNodeId *targetIds;
} UA_NodeReferenceKind;

#define UA_NODE_BASEATTRIBUTES                  \
    UA_NodeId nodeId;                           \
    UA_NodeClass nodeClass;                     \
    UA_QualifiedName browseName;                \
    UA_LocalizedText displayName;               \
    UA_LocalizedText description;               \
    UA_UInt32 writeMask;                        \
    size_t referencesSize;                      \
    UA_NodeReferenceKind *references;           \
                                                \
    /* Members specific to open62541 */         \
    void *context;

typedef struct {
    UA_NODE_BASEATTRIBUTES
} UA_Node;

/**
 * VariableNode
 * ------------
 *
 * Variables store values in a :ref:`datavalue` together with
 * metadata for introspection. Most notably, the attributes data type, value
 * rank and array dimensions constrain the possible values the variable can take
 * on.
 *
 * Variables come in two flavours: properties and datavariables. Properties are
 * related to a parent with a ``hasProperty`` reference and may not have child
 * nodes themselves. Datavariables may contain properties (``hasProperty``) and
 * also datavariables (``hasComponents``).
 *
 * All variables are instances of some :ref:`variabletypenode` in return
 * constraining the possible data type, value rank and array dimensions
 * attributes.
 *
 * Data Type
 * ^^^^^^^^^
 *
 * The (scalar) data type of the variable is constrained to be of a specific
 * type or one of its children in the type hierarchy. The data type is given as
 * a NodeId pointing to a :ref:`datatypenode` in the type hierarchy. See the
 * Section :ref:`datatypenode` for more details.
 *
 * If the data type attribute points to ``UInt32``, then the value attribute
 * must be of that exact type since ``UInt32`` does not have children in the
 * type hierarchy. If the data type attribute points ``Number``, then the type
 * of the value attribute may still be ``UInt32``, but also ``Float`` or
 * ``Byte``.
 *
 * Consistency between the data type attribute in the variable and its
 * :ref:`VariableTypeNode` is ensured.
 *
 * Value Rank
 * ^^^^^^^^^^
 *
 * This attribute indicates whether the value attribute of the variable is an
 * array and how many dimensions the array has. It may have the following
 * values:
 *
 * - ``n >= 1``: the value is an array with the specified number of dimensions
 * - ``n =  0``: the value is an array with one or more dimensions
 * - ``n = -1``: the value is a scalar
 * - ``n = -2``: the value can be a scalar or an array with any number of dimensions
 * - ``n = -3``: the value can be a scalar or a one dimensional array
 *
 * Consistency between the value rank attribute in the variable and its
 * :ref:`variabletypenode` is ensured.
 *
 * Array Dimensions
 * ^^^^^^^^^^^^^^^^
 *
 * If the value rank permits the value to be a (multi-dimensional) array, the
 * exact length in each dimensions can be further constrained with this
 * attribute.
 *
 * - For positive lengths, the variable value is guaranteed to be of the same
 *   length in this dimension.
 * - The dimension length zero is a wildcard and the actual value may have any
 *   length in this dimension.
 *
 * Consistency between the array dimensions attribute in the variable and its
 * :ref:`variabletypenode` is ensured. */

/* Indicates whether a variable contains data inline or whether it points to an
 * external data source */
typedef enum {
    UA_VALUESOURCE_DATA,
    UA_VALUESOURCE_DATASOURCE
} UA_ValueSource;

#define UA_NODE_VARIABLEATTRIBUTES                                      \
    /* Constraints on possible values */                                \
    UA_NodeId dataType;                                                 \
    UA_Int32 valueRank;                                                 \
    size_t arrayDimensionsSize;                                         \
    UA_UInt32 *arrayDimensions;                                         \
                                                                        \
    /* The current value */                                             \
    UA_ValueSource valueSource;                                         \
    union {                                                             \
        struct {                                                        \
            UA_DataValue value;                                         \
            UA_ValueCallback callback;                                  \
        } data;                                                         \
        UA_DataSource dataSource;                                       \
    } value;

#ifdef UA_ENABLE_HISTORIZING
typedef struct {
    UA_UInt64 historizingCallbackId;
    UA_NodeId * nodeId;
} UA_HistorizingInternal;
#endif

typedef struct {
    UA_NODE_BASEATTRIBUTES
    UA_NODE_VARIABLEATTRIBUTES
    UA_Byte accessLevel;
    UA_Double minimumSamplingInterval;
    UA_Boolean historizing;
#ifdef UA_ENABLE_HISTORIZING
    UA_HistorizingSetting historizingSetting;
    UA_HistorizingInternal historizingInternal;
#endif
} UA_VariableNode;

/**
 * .. _variabletypenode:
 *
 * VariableTypeNode
 * ----------------
 *
 * VariableTypes are used to provide type definitions for variables.
 * VariableTypes constrain the data type, value rank and array dimensions
 * attributes of variable instances. Furthermore, instantiating from a specific
 * variable type may provide semantic information. For example, an instance from
 * ``MotorTemperatureVariableType`` is more meaningful than a float variable
 * instantiated from ``BaseDataVariable``. */

typedef struct {
    UA_NODE_BASEATTRIBUTES
    UA_NODE_VARIABLEATTRIBUTES
    UA_Boolean isAbstract;

    /* Members specific to open62541 */
    UA_NodeTypeLifecycle lifecycle;
} UA_VariableTypeNode;

/**
 * .. _methodnode:
 *
 * MethodNode
 * ----------
 *
 * Methods define callable functions and are invoked using the :ref:`Call
 * <method-services>` service. MethodNodes may have special properties (variable
 * childen with a ``hasProperty`` reference) with the :ref:`qualifiedname` ``(0,
 * "InputArguments")`` and ``(0, "OutputArguments")``. The input and output
 * arguments are both described via an array of ``UA_Argument``. While the Call
 * service uses a generic array of :ref:`variant` for input and output, the
 * actual argument values are checked to match the signature of the MethodNode.
 *
 * Note that the same MethodNode may be referenced from several objects (and
 * object types). For this, the NodeId of the method *and of the object
 * providing context* is part of a Call request message. */

typedef struct {
    UA_NODE_BASEATTRIBUTES
    UA_Boolean executable;

    /* Members specific to open62541 */
    UA_MethodCallback method;
} UA_MethodNode;


/** Attributes for nodes which are capable of generating events */
#ifdef UA_ENABLE_SUBSCRIPTIONS_EVENTS
/* Store active monitoredItems on this node */
# define UA_EVENT_ATTRIBUTES                                         \
    struct UA_MonitoredItem *monitoredItemQueue;
#endif

/**
 * ObjectNode
 * ----------
 *
 * Objects are used to represent systems, system components, real-world objects
 * and software objects. Objects are instances of an :ref:`object
 * type<objecttypenode>` and may contain variables, methods and further
 * objects. */

typedef struct {
    UA_NODE_BASEATTRIBUTES
#ifdef UA_ENABLE_SUBSCRIPTIONS_EVENTS
    UA_EVENT_ATTRIBUTES
#endif
    UA_Byte eventNotifier;
} UA_ObjectNode;

/**
 * .. _objecttypenode:
 *
 * ObjectTypeNode
 * --------------
 *
 * ObjectTypes provide definitions for Objects. Abstract objects cannot be
 * instantiated. See :ref:`node-lifecycle` for the use of constructor and
 * destructor callbacks. */

typedef struct {
    UA_NODE_BASEATTRIBUTES
    UA_Boolean isAbstract;

    /* Members specific to open62541 */
    UA_NodeTypeLifecycle lifecycle;
} UA_ObjectTypeNode;

/**
 * .. _referencetypenode:
 *
 * ReferenceTypeNode
 * -----------------
 *
 * Each reference between two nodes is typed with a ReferenceType that gives
 * meaning to the relation. The OPC UA standard defines a set of ReferenceTypes
 * as a mandatory part of OPC UA information models.
 *
 * - Abstract ReferenceTypes cannot be used in actual references and are only
 *   used to structure the ReferenceTypes hierarchy
 * - Symmetric references have the same meaning from the perspective of the
 *   source and target node
 *
 * The figure below shows the hierarchy of the standard ReferenceTypes (arrows
 * indicate a ``hasSubType`` relation). Refer to Part 3 of the OPC UA
 * specification for the full semantics of each ReferenceType.
 *
 * .. graphviz::
 *
 *    digraph tree {
 *
 *    node [height=0, shape=box, fillcolor="#E5E5E5", concentrate=true]
 *
 *    references [label="References\n(Abstract, Symmetric)"]
 *    hierarchical_references [label="HierarchicalReferences\n(Abstract)"]
 *    references -> hierarchical_references
 *
 *    nonhierarchical_references [label="NonHierarchicalReferences\n(Abstract, Symmetric)"]
 *    references -> nonhierarchical_references
 *
 *    haschild [label="HasChild\n(Abstract)"]
 *    hierarchical_references -> haschild
 *
 *    aggregates [label="Aggregates\n(Abstract)"]
 *    haschild -> aggregates
 *
 *    organizes [label="Organizes"]
 *    hierarchical_references -> organizes
 *
 *    hascomponent [label="HasComponent"]
 *    aggregates -> hascomponent
 *
 *    hasorderedcomponent [label="HasOrderedComponent"]
 *    hascomponent -> hasorderedcomponent
 *
 *    hasproperty [label="HasProperty"]
 *    aggregates -> hasproperty
 *
 *    hassubtype [label="HasSubtype"]
 *    haschild -> hassubtype
 *
 *    hasmodellingrule [label="HasModellingRule"]
 *    nonhierarchical_references -> hasmodellingrule
 *
 *    hastypedefinition [label="HasTypeDefinition"]
 *    nonhierarchical_references -> hastypedefinition
 *
 *    hasencoding [label="HasEncoding"]
 *    nonhierarchical_references -> hasencoding
 *
 *    hasdescription [label="HasDescription"]
 *    nonhierarchical_references -> hasdescription
 *
 *    haseventsource [label="HasEventSource"]
 *    hierarchical_references -> haseventsource
 *
 *    hasnotifier [label="HasNotifier"]
 *    hierarchical_references -> hasnotifier
 *
 *    generatesevent [label="GeneratesEvent"]
 *    nonhierarchical_references -> generatesevent
 *
 *    alwaysgeneratesevent [label="AlwaysGeneratesEvent"]
 *    generatesevent -> alwaysgeneratesevent
 *
 *    {rank=same hierarchical_references nonhierarchical_references}
 *    {rank=same generatesevent haseventsource hasmodellingrule
 *               hasencoding hassubtype}
 *    {rank=same alwaysgeneratesevent hasproperty}
 *
 *    }
 *
 * The ReferenceType hierarchy can be extended with user-defined ReferenceTypes.
 * Many Companion Specifications for OPC UA define new ReferenceTypes to be used
 * in their domain of interest.
 *
 * For the following example of custom ReferenceTypes, we attempt to model the
 * structure of a technical system. For this, we introduce two custom
 * ReferenceTypes. First, the hierarchical ``contains`` ReferenceType indicates
 * that a system (represented by an OPC UA object) contains a component (or
 * subsystem). This gives rise to a tree-structure of containment relations. For
 * example, the motor (object) is contained in the car and the crankshaft is
 * contained in the motor. Second, the symmetric ``connectedTo`` ReferenceType
 * indicates that two components are connected. For example, the motor's
 * crankshaft is connected to the gear box. Connections are independent of the
 * containment hierarchy and can induce a general graph-structure. Further
 * subtypes of ``connectedTo`` could be used to differentiate between physical,
 * electrical and information related connections. A client can then learn the
 * layout of a (physical) system represented in an OPC UA information model
 * based on a common understanding of just two custom reference types. */

typedef struct {
    UA_NODE_BASEATTRIBUTES
    UA_Boolean isAbstract;
    UA_Boolean symmetric;
    UA_LocalizedText inverseName;
} UA_ReferenceTypeNode;

/**
 * .. _datatypenode:
 *
 * DataTypeNode
 * ------------
 *
 * DataTypes represent simple and structured data types. DataTypes may contain
 * arrays. But they always describe the structure of a single instance. In
 * open62541, DataTypeNodes in the information model hierarchy are matched to
 * ``UA_DataType`` type descriptions for :ref:`generic-types` via their NodeId.
 *
 * Abstract DataTypes (e.g. ``Number``) cannot be the type of actual values.
 * They are used to constrain values to possible child DataTypes (e.g.
 * ``UInt32``). */

typedef struct {
    UA_NODE_BASEATTRIBUTES
    UA_Boolean isAbstract;
} UA_DataTypeNode;

/**
 * ViewNode
 * --------
 *
 * Each View defines a subset of the Nodes in the AddressSpace. Views can be
 * used when browsing an information model to focus on a subset of nodes and
 * references only. ViewNodes can be created and be interacted with. But their
 * use in the :ref:`Browse<view-services>` service is currently unsupported in
 * open62541. */

typedef struct {
    UA_NODE_BASEATTRIBUTES
    UA_Byte eventNotifier;
    UA_Boolean containsNoLoops;
} UA_ViewNode;

/**
 * Nodestore Plugin API
 * --------------------
 * The following definitions are used for implementing custom node storage
 * backends. **Most users will want to use the default nodestore and don't need
 * to work with the nodestore API**.
 *
 * Outside of custom nodestore implementations, users should not manually edit
 * nodes. Please use the OPC UA services for that. Otherwise, all consistency
 * checks are omitted. This can crash the application eventually. */

typedef void (*UA_NodestoreVisitor)(void *visitorContext, const UA_Node *node);

typedef struct {
    /* Nodestore context and lifecycle */
    void *context;
    void (*deleteNodestore)(void *nodestoreContext);

    /* For non-multithreaded access, some nodestores allow that nodes are edited
     * without a copy/replace. This is not possible when the node is only an
     * intermediate representation and stored e.g. in a database backend. */
    UA_Boolean inPlaceEditAllowed;

    /* The following definitions are used to create empty nodes of the different
     * node types. The memory is managed by the nodestore. Therefore, the node
     * has to be removed via a special deleteNode function. (If the new node is
     * not added to the nodestore.) */
    UA_Node * (*newNode)(void *nodestoreContext, UA_NodeClass nodeClass);

    void (*deleteNode)(void *nodestoreContext, UA_Node *node);

    /* ``Get`` returns a pointer to an immutable node. ``Release`` indicates
     * that the pointer is no longer accessed afterwards. */

    const UA_Node * (*getNode)(void *nodestoreContext, const UA_NodeId *nodeId);

    void (*releaseNode)(void *nodestoreContext, const UA_Node *node);

    /* Returns an editable copy of a node (needs to be deleted with the
     * deleteNode function or inserted / replaced into the nodestore). */
    UA_StatusCode (*getNodeCopy)(void *nodestoreContext, const UA_NodeId *nodeId,
                                 UA_Node **outNode);

    /* Inserts a new node into the nodestore. If the NodeId is zero, then a
     * fresh numeric NodeId is assigned. If insertion fails, the node is
     * deleted. */
    UA_StatusCode (*insertNode)(void *nodestoreContext, UA_Node *node,
                                UA_NodeId *addedNodeId);

    /* To replace a node, get an editable copy of the node, edit and replace
     * with this function. If the node was already replaced since the copy was
     * made, UA_STATUSCODE_BADINTERNALERROR is returned. If the NodeId is not
     * found, UA_STATUSCODE_BADNODEIDUNKNOWN is returned. In both error cases,
     * the editable node is deleted. */
    UA_StatusCode (*replaceNode)(void *nodestoreContext, UA_Node *node);

    /* Removes a node from the nodestore. */
    UA_StatusCode (*removeNode)(void *nodestoreContext, const UA_NodeId *nodeId);

    /* Execute a callback for every node in the nodestore. */
    void (*iterate)(void *nodestoreContext, void* visitorContext,
                    UA_NodestoreVisitor visitor);
} UA_Nodestore;

/**
 * The following methods specialize internally for the different node classes
 * (distinguished by the nodeClass member) */

/* Attributes must be of a matching type (VariableAttributes, ObjectAttributes,
 * and so on). The attributes are copied. Note that the attributes structs do
 * not contain NodeId, NodeClass and BrowseName. The NodeClass of the node needs
 * to be correctly set before calling this method. UA_Node_deleteMembers is
 * called on the node when an error occurs internally. */
UA_StatusCode UA_EXPORT
UA_Node_setAttributes(UA_Node *node, const void *attributes,
                      const UA_DataType *attributeType);

/* Reset the destination node and copy the content of the source */
UA_StatusCode UA_EXPORT
UA_Node_copy(const UA_Node *src, UA_Node *dst);

/* Allocate new node and copy the values from src */
UA_EXPORT UA_Node *
UA_Node_copy_alloc(const UA_Node *src);

/* Add a single reference to the node */
UA_StatusCode UA_EXPORT
UA_Node_addReference(UA_Node *node, const UA_AddReferencesItem *item);

/* Delete a single reference from the node */
UA_StatusCode UA_EXPORT
UA_Node_deleteReference(UA_Node *node, const UA_DeleteReferencesItem *item);

/* Delete all references of the node */
void UA_EXPORT
UA_Node_deleteReferences(UA_Node *node);

/* Remove all malloc'ed members of the node */
void UA_EXPORT
UA_Node_deleteMembers(UA_Node *node);

#ifdef __cplusplus
} // extern "C"
#endif

#endif /* UA_SERVER_NODES_H_ */<|MERGE_RESOLUTION|>--- conflicted
+++ resolved
@@ -22,18 +22,17 @@
 #endif
 
 #include "ua_server.h"
-<<<<<<< HEAD
+
 #ifdef UA_ENABLE_HISTORIZING
 #include "ua_plugin_history_data_backend.h"
 #endif
-=======
+
 #ifdef UA_ENABLE_SUBSCRIPTIONS_EVENTS
 /* forward declaration */
 struct UA_MonitoredItem;
 #endif
 
 #include "ua_types.h"
->>>>>>> 3a74e628
 
 /**
  * .. _information-modelling:
