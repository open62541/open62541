--- conflicted
+++ resolved
@@ -32,36 +32,22 @@
  * `UA_Client_Subscriptions_manuallySendPublishRequest`. See also :ref:`here
  * <client-subscriptions>`.
  *
-<<<<<<< HEAD
-=======
  * Client Lifecycle
  * ---------------- */
 
 typedef enum {
     UA_CLIENTSTATE_DISCONNECTED,        /* The client is disconnected */
+    UA_CLIENTSTATE_WAITING_FOR_ACK,     /* The Client has sent HEL and waiting*/
     UA_CLIENTSTATE_CONNECTED,           /* A TCP connection to the server is open */
     UA_CLIENTSTATE_SECURECHANNEL,       /* A SecureChannel to the server is open */
     UA_CLIENTSTATE_SESSION,             /* A session with the server is open */
+    UA_CLIENTSTATE_SESSION_DISCONNECTED,  /*disconnected vs renewed?*/
     UA_CLIENTSTATE_SESSION_RENEWED      /* A session with the server is open (renewed) */
 } UA_ClientState;
 
 struct UA_Client;
 typedef struct UA_Client UA_Client;
 
-/**
- * Client Lifecycle callback
- * ------------------------- */
-
-typedef void (*UA_ClientStateCallback)(UA_Client *client, UA_ClientState clientState);
-
-/**
- * Client Configuration
- * -------------------- */
->>>>>>> b4a72aad
-
- */
-struct UA_Client;
-typedef struct UA_Client UA_Client;
 
 typedef void (*UA_ClientAsyncServiceCallback)(UA_Client *client, void *userdata,
 		UA_UInt32 requestId, void *response);
@@ -71,12 +57,6 @@
  * ------------------ */
 typedef UA_StatusCode (*UA_ClientCallback)(UA_Client *client, void *data);
 
-//void
-//UA_Client_workerCallback(UA_Client *client, UA_ClientCallback callback,
-//                         void *data);
-//UA_StatusCode
-//UA_Client_delayedCallback(UA_Client *client, UA_ClientCallback callback,
-//void *data);
 UA_StatusCode
 UA_Client_addRepeatedCallback(UA_Client *client, UA_ClientCallback callback,
 		void *data, UA_UInt32 interval, UA_UInt64 *callbackId);
@@ -87,45 +67,26 @@
 
 UA_StatusCode UA_Client_removeRepeatedCallback(UA_Client *client,
 		UA_UInt64 callbackId);
-/* Client Configuration
+
+/**
+ * Client Lifecycle callback
+ * ------------------------- */
+
+typedef void (*UA_ClientStateCallback)(UA_Client *client, UA_ClientState clientState);
+
+/**
+ * Client Configuration
  * -------------------- */
+
 typedef struct UA_ClientConfig {
-<<<<<<< HEAD
-	UA_UInt32 timeout; /* Sync response timeout in ms */
-	UA_UInt32 secureChannelLifeTime; /* Lifetime in ms (then the channel needs
-	 to be renewed) */
-	UA_Logger logger;
-	UA_ConnectionConfig localConnectionConfig;
-	UA_ConnectClientConnection connectionFunc;
-	UA_ConnectClientConnection initConnectionFunc;
-	UA_ClientCallback pollConnectionFunc;
-	/* Custom DataTypes */
-	size_t customDataTypesSize;
-	const UA_DataType *customDataTypes;
-} UA_ClientConfig;
-
-/**
- * Client Lifecycle
- * ---------------- */
-typedef enum {
-	UA_CLIENTSTATE_DISCONNECTED, /* The client is not connected */
-	UA_CLIENTSTATE_WAITING_FOR_ACK, /* The Client has sent HEL and waiting for the acknowledment */
-	UA_CLIENTSTATE_CONNECTED, /* A TCP connection to the server is open */
-	UA_CLIENTSTATE_SECURECHANNEL, /* A SecureChannel to the server is open */
-	UA_CLIENTSTATE_SESSION, /* A session with the server is open */
-	UA_CLIENTSTATE_SESSION_DISCONNECTED /* A session with the server is open.
-	 * But the SecureChannel was lost. Try
-	 * to establish a new SecureChannel and
-	 * reattach the existing session. */
-} UA_ClientState;
-
-=======
     UA_UInt32 timeout;               /* Sync response timeout in ms */
     UA_UInt32 secureChannelLifeTime; /* Lifetime in ms (then the channel needs
                                         to be renewed) */
     UA_Logger logger;
     UA_ConnectionConfig localConnectionConfig;
     UA_ConnectClientConnection connectionFunc;
+    UA_ConnectClientConnection initConnectionFunc;
+    UA_ClientCallback pollConnectionFunc;
 
     /* Custom DataTypes */
     size_t customDataTypesSize;
@@ -136,7 +97,7 @@
 } UA_ClientConfig;
 
 
->>>>>>> b4a72aad
+
 /* Create a new client */
 UA_Client UA_EXPORT *
 UA_Client_new(UA_ClientConfig config);
@@ -170,7 +131,7 @@
  */
 UA_StatusCode UA_EXPORT
 UA_Client_connect_async(UA_Client *client, const char *endpointUrl,
-		UA_ClientAsyncServiceCallback callback, void *connected);
+                UA_ClientAsyncServiceCallback callback, void *connected);
 
 /* Connect to the selected server with the given username and password
  *
@@ -181,20 +142,18 @@
  * @return Indicates whether the operation succeeded or returns an error code */
 UA_StatusCode UA_EXPORT
 UA_Client_connect_username(UA_Client *client, const char *endpointUrl,
-		const char *username, const char *password);
+                           const char *username, const char *password);
 
 /* Disconnect and close a connection to the selected server */
 UA_StatusCode UA_EXPORT
 UA_Client_disconnect(UA_Client *client);
 
-<<<<<<< HEAD
 UA_StatusCode UA_EXPORT
 UA_Client_disconnect_async(UA_Client *client, UA_UInt32 *requestId);
-=======
+
 /* Close a connection to the selected server */
 UA_StatusCode UA_EXPORT
 UA_Client_close(UA_Client *client);
->>>>>>> b4a72aad
 
 /* Renew the underlying secure channel */
 UA_StatusCode UA_EXPORT
@@ -215,8 +174,8 @@
  * @return Indicates whether the operation succeeded or returns an error code */
 UA_StatusCode UA_EXPORT
 UA_Client_getEndpoints(UA_Client *client, const char *serverUrl,
-		size_t* endpointDescriptionsSize,
-		UA_EndpointDescription** endpointDescriptions);
+                       size_t* endpointDescriptionsSize,
+                       UA_EndpointDescription** endpointDescriptions);
 
 /* Gets a list of all registered servers at the given server.
  *
@@ -240,9 +199,10 @@
  * @return Indicates whether the operation succeeded or returns an error code */
 UA_StatusCode UA_EXPORT
 UA_Client_findServers(UA_Client *client, const char *serverUrl,
-		size_t serverUrisSize, UA_String *serverUris, size_t localeIdsSize,
-		UA_String *localeIds, size_t *registeredServersSize,
-		UA_ApplicationDescription **registeredServers);
+                      size_t serverUrisSize, UA_String *serverUris,
+                      size_t localeIdsSize, UA_String *localeIds,
+                      size_t *registeredServersSize,
+                      UA_ApplicationDescription **registeredServers);
 
 /* Get a list of all known server in the network. Only supported by LDS servers.
  *
@@ -264,9 +224,9 @@
  * @return Indicates whether the operation succeeded or returns an error code */
 UA_StatusCode UA_EXPORT
 UA_Client_findServersOnNetwork(UA_Client *client, const char *serverUrl,
-		UA_UInt32 startingRecordId, UA_UInt32 maxRecordsToReturn,
-		size_t serverCapabilityFilterSize, UA_String *serverCapabilityFilter,
-		size_t *serverOnNetworkSize, UA_ServerOnNetwork **serverOnNetwork);
+                               UA_UInt32 startingRecordId, UA_UInt32 maxRecordsToReturn,
+                               size_t serverCapabilityFilterSize, UA_String *serverCapabilityFilter,
+                               size_t *serverOnNetworkSize, UA_ServerOnNetwork **serverOnNetwork);
 
 /**
  * .. _client-services:
@@ -279,143 +239,148 @@
 /* Don't use this function. Use the type versions below instead. */
 void UA_EXPORT
 __UA_Client_Service(UA_Client *client, const void *request,
-		const UA_DataType *requestType, void *response,
-		const UA_DataType *responseType);
+                    const UA_DataType *requestType, void *response,
+                    const UA_DataType *responseType);
 
 /**
  * Attribute Service Set
  * ^^^^^^^^^^^^^^^^^^^^^ */
-static UA_INLINE UA_ReadResponse UA_Client_Service_read(UA_Client *client,
-		const UA_ReadRequest request) {
-	UA_ReadResponse response;
-	__UA_Client_Service(client, &request, &UA_TYPES[UA_TYPES_READREQUEST],
-			&response, &UA_TYPES[UA_TYPES_READRESPONSE]);
-	return response;
-}
-
-static UA_INLINE UA_WriteResponse UA_Client_Service_write(UA_Client *client,
-		const UA_WriteRequest request) {
-	UA_WriteResponse response;
-	__UA_Client_Service(client, &request, &UA_TYPES[UA_TYPES_WRITEREQUEST],
-			&response, &UA_TYPES[UA_TYPES_WRITERESPONSE]);
-	return response;
+static UA_INLINE UA_ReadResponse
+UA_Client_Service_read(UA_Client *client, const UA_ReadRequest request) {
+    UA_ReadResponse response;
+    __UA_Client_Service(client, &request, &UA_TYPES[UA_TYPES_READREQUEST],
+                        &response, &UA_TYPES[UA_TYPES_READRESPONSE]);
+    return response;
+}
+
+static UA_INLINE UA_WriteResponse
+UA_Client_Service_write(UA_Client *client, const UA_WriteRequest request) {
+    UA_WriteResponse response;
+    __UA_Client_Service(client, &request, &UA_TYPES[UA_TYPES_WRITEREQUEST],
+                        &response, &UA_TYPES[UA_TYPES_WRITERESPONSE]);
+    return response;
 }
 
 /**
  * Method Service Set
  * ^^^^^^^^^^^^^^^^^^ */
 #ifdef UA_ENABLE_METHODCALLS
-static UA_INLINE UA_CallResponse UA_Client_Service_call(UA_Client *client,
-		const UA_CallRequest request) {
-	UA_CallResponse response;
-	__UA_Client_Service(client, &request, &UA_TYPES[UA_TYPES_CALLREQUEST],
-			&response, &UA_TYPES[UA_TYPES_CALLRESPONSE]);
-	return response;
+static UA_INLINE UA_CallResponse
+UA_Client_Service_call(UA_Client *client, const UA_CallRequest request) {
+    UA_CallResponse response;
+    __UA_Client_Service(client, &request, &UA_TYPES[UA_TYPES_CALLREQUEST],
+                        &response, &UA_TYPES[UA_TYPES_CALLRESPONSE]);
+    return response;
 }
 #endif
 
 /**
  * NodeManagement Service Set
  * ^^^^^^^^^^^^^^^^^^^^^^^^^^ */
-static UA_INLINE UA_AddNodesResponse UA_Client_Service_addNodes(
-		UA_Client *client, const UA_AddNodesRequest request) {
-	UA_AddNodesResponse response;
-	__UA_Client_Service(client, &request, &UA_TYPES[UA_TYPES_ADDNODESREQUEST],
-			&response, &UA_TYPES[UA_TYPES_ADDNODESRESPONSE]);
-	return response;
-}
-
-static UA_INLINE UA_AddReferencesResponse UA_Client_Service_addReferences(
-		UA_Client *client, const UA_AddReferencesRequest request) {
-	UA_AddReferencesResponse response;
-	__UA_Client_Service(client, &request,
-			&UA_TYPES[UA_TYPES_ADDREFERENCESREQUEST], &response,
-			&UA_TYPES[UA_TYPES_ADDREFERENCESRESPONSE]);
-	return response;
-}
-
-static UA_INLINE UA_DeleteNodesResponse UA_Client_Service_deleteNodes(
-		UA_Client *client, const UA_DeleteNodesRequest request) {
-	UA_DeleteNodesResponse response;
-	__UA_Client_Service(client, &request,
-			&UA_TYPES[UA_TYPES_DELETENODESREQUEST], &response,
-			&UA_TYPES[UA_TYPES_DELETENODESRESPONSE]);
-	return response;
-}
-
-static UA_INLINE UA_DeleteReferencesResponse UA_Client_Service_deleteReferences(
-		UA_Client *client, const UA_DeleteReferencesRequest request) {
-	UA_DeleteReferencesResponse response;
-	__UA_Client_Service(client, &request,
-			&UA_TYPES[UA_TYPES_DELETEREFERENCESREQUEST], &response,
-			&UA_TYPES[UA_TYPES_DELETEREFERENCESRESPONSE]);
-	return response;
+static UA_INLINE UA_AddNodesResponse
+UA_Client_Service_addNodes(UA_Client *client, const UA_AddNodesRequest request) {
+    UA_AddNodesResponse response;
+    __UA_Client_Service(client, &request, &UA_TYPES[UA_TYPES_ADDNODESREQUEST],
+                        &response, &UA_TYPES[UA_TYPES_ADDNODESRESPONSE]);
+    return response;
+}
+
+static UA_INLINE UA_AddReferencesResponse
+UA_Client_Service_addReferences(UA_Client *client,
+                                const UA_AddReferencesRequest request) {
+    UA_AddReferencesResponse response;
+    __UA_Client_Service(client, &request, &UA_TYPES[UA_TYPES_ADDREFERENCESREQUEST],
+                        &response, &UA_TYPES[UA_TYPES_ADDREFERENCESRESPONSE]);
+    return response;
+}
+
+static UA_INLINE UA_DeleteNodesResponse
+UA_Client_Service_deleteNodes(UA_Client *client,
+                              const UA_DeleteNodesRequest request) {
+    UA_DeleteNodesResponse response;
+    __UA_Client_Service(client, &request, &UA_TYPES[UA_TYPES_DELETENODESREQUEST],
+                        &response, &UA_TYPES[UA_TYPES_DELETENODESRESPONSE]);
+    return response;
+}
+
+static UA_INLINE UA_DeleteReferencesResponse
+UA_Client_Service_deleteReferences(UA_Client *client,
+                                   const UA_DeleteReferencesRequest request) {
+    UA_DeleteReferencesResponse response;
+    __UA_Client_Service(client, &request, &UA_TYPES[UA_TYPES_DELETEREFERENCESREQUEST],
+                        &response, &UA_TYPES[UA_TYPES_DELETEREFERENCESRESPONSE]);
+    return response;
 }
 
 /**
  * View Service Set
  * ^^^^^^^^^^^^^^^^ */
-static UA_INLINE UA_BrowseResponse UA_Client_Service_browse(UA_Client *client,
-		const UA_BrowseRequest request) {
-	UA_BrowseResponse response;
-	__UA_Client_Service(client, &request, &UA_TYPES[UA_TYPES_BROWSEREQUEST],
-			&response, &UA_TYPES[UA_TYPES_BROWSERESPONSE]);
-	return response;
-}
-
-static UA_INLINE UA_BrowseNextResponse UA_Client_Service_browseNext(
-		UA_Client *client, const UA_BrowseNextRequest request) {
-	UA_BrowseNextResponse response;
-	__UA_Client_Service(client, &request, &UA_TYPES[UA_TYPES_BROWSENEXTREQUEST],
-			&response, &UA_TYPES[UA_TYPES_BROWSENEXTRESPONSE]);
-	return response;
-}
-
-static UA_INLINE UA_TranslateBrowsePathsToNodeIdsResponse UA_Client_Service_translateBrowsePathsToNodeIds(
-		UA_Client *client,
-		const UA_TranslateBrowsePathsToNodeIdsRequest request) {
-	UA_TranslateBrowsePathsToNodeIdsResponse response;
-	__UA_Client_Service(client, &request,
-			&UA_TYPES[UA_TYPES_TRANSLATEBROWSEPATHSTONODEIDSREQUEST], &response,
-			&UA_TYPES[UA_TYPES_TRANSLATEBROWSEPATHSTONODEIDSRESPONSE]);
-	return response;
-}
-
-static UA_INLINE UA_RegisterNodesResponse UA_Client_Service_registerNodes(
-		UA_Client *client, const UA_RegisterNodesRequest request) {
-	UA_RegisterNodesResponse response;
-	__UA_Client_Service(client, &request,
-			&UA_TYPES[UA_TYPES_REGISTERNODESREQUEST], &response,
-			&UA_TYPES[UA_TYPES_REGISTERNODESRESPONSE]);
-	return response;
-}
-
-static UA_INLINE UA_UnregisterNodesResponse UA_Client_Service_unregisterNodes(
-		UA_Client *client, const UA_UnregisterNodesRequest request) {
-	UA_UnregisterNodesResponse response;
-	__UA_Client_Service(client, &request,
-			&UA_TYPES[UA_TYPES_UNREGISTERNODESREQUEST], &response,
-			&UA_TYPES[UA_TYPES_UNREGISTERNODESRESPONSE]);
-	return response;
+static UA_INLINE UA_BrowseResponse
+UA_Client_Service_browse(UA_Client *client, const UA_BrowseRequest request) {
+    UA_BrowseResponse response;
+    __UA_Client_Service(client, &request, &UA_TYPES[UA_TYPES_BROWSEREQUEST],
+                        &response, &UA_TYPES[UA_TYPES_BROWSERESPONSE]);
+    return response;
+}
+
+static UA_INLINE UA_BrowseNextResponse
+UA_Client_Service_browseNext(UA_Client *client,
+                             const UA_BrowseNextRequest request) {
+    UA_BrowseNextResponse response;
+    __UA_Client_Service(client, &request, &UA_TYPES[UA_TYPES_BROWSENEXTREQUEST],
+                        &response, &UA_TYPES[UA_TYPES_BROWSENEXTRESPONSE]);
+    return response;
+}
+
+static UA_INLINE UA_TranslateBrowsePathsToNodeIdsResponse
+UA_Client_Service_translateBrowsePathsToNodeIds(UA_Client *client,
+                        const UA_TranslateBrowsePathsToNodeIdsRequest request) {
+    UA_TranslateBrowsePathsToNodeIdsResponse response;
+    __UA_Client_Service(client, &request,
+                        &UA_TYPES[UA_TYPES_TRANSLATEBROWSEPATHSTONODEIDSREQUEST],
+                        &response,
+                        &UA_TYPES[UA_TYPES_TRANSLATEBROWSEPATHSTONODEIDSRESPONSE]);
+    return response;
+}
+
+static UA_INLINE UA_RegisterNodesResponse
+UA_Client_Service_registerNodes(UA_Client *client,
+                                const UA_RegisterNodesRequest request) {
+    UA_RegisterNodesResponse response;
+    __UA_Client_Service(client, &request, &UA_TYPES[UA_TYPES_REGISTERNODESREQUEST],
+                        &response, &UA_TYPES[UA_TYPES_REGISTERNODESRESPONSE]);
+    return response;
+}
+
+static UA_INLINE UA_UnregisterNodesResponse
+UA_Client_Service_unregisterNodes(UA_Client *client,
+                                  const UA_UnregisterNodesRequest request) {
+    UA_UnregisterNodesResponse response;
+    __UA_Client_Service(client, &request,
+                        &UA_TYPES[UA_TYPES_UNREGISTERNODESREQUEST],
+                        &response, &UA_TYPES[UA_TYPES_UNREGISTERNODESRESPONSE]);
+    return response;
 }
 
 /**
  * Query Service Set
  * ^^^^^^^^^^^^^^^^^ */
-static UA_INLINE UA_QueryFirstResponse UA_Client_Service_queryFirst(
-		UA_Client *client, const UA_QueryFirstRequest request) {
-	UA_QueryFirstResponse response;
-	__UA_Client_Service(client, &request, &UA_TYPES[UA_TYPES_QUERYFIRSTREQUEST],
-			&response, &UA_TYPES[UA_TYPES_QUERYFIRSTRESPONSE]);
-	return response;
-}
-
-static UA_INLINE UA_QueryNextResponse UA_Client_Service_queryNext(
-		UA_Client *client, const UA_QueryNextRequest request) {
-	UA_QueryNextResponse response;
-	__UA_Client_Service(client, &request, &UA_TYPES[UA_TYPES_QUERYFIRSTREQUEST],
-			&response, &UA_TYPES[UA_TYPES_QUERYFIRSTRESPONSE]);
-	return response;
+static UA_INLINE UA_QueryFirstResponse
+UA_Client_Service_queryFirst(UA_Client *client,
+                             const UA_QueryFirstRequest request) {
+    UA_QueryFirstResponse response;
+    __UA_Client_Service(client, &request, &UA_TYPES[UA_TYPES_QUERYFIRSTREQUEST],
+                        &response, &UA_TYPES[UA_TYPES_QUERYFIRSTRESPONSE]);
+    return response;
+}
+
+static UA_INLINE UA_QueryNextResponse
+UA_Client_Service_queryNext(UA_Client *client,
+                            const UA_QueryNextRequest request) {
+    UA_QueryNextResponse response;
+    __UA_Client_Service(client, &request, &UA_TYPES[UA_TYPES_QUERYFIRSTREQUEST],
+                        &response, &UA_TYPES[UA_TYPES_QUERYFIRSTRESPONSE]);
+    return response;
 }
 
 #ifdef UA_ENABLE_SUBSCRIPTIONS
@@ -423,61 +388,65 @@
 /**
  * MonitoredItem Service Set
  * ^^^^^^^^^^^^^^^^^^^^^^^^^ */
-static UA_INLINE UA_CreateMonitoredItemsResponse UA_Client_Service_createMonitoredItems(
-		UA_Client *client, const UA_CreateMonitoredItemsRequest request) {
-	UA_CreateMonitoredItemsResponse response;
-
-	__UA_Client_Service(client, &request,
-			&UA_TYPES[UA_TYPES_CREATEMONITOREDITEMSREQUEST], &response,
-			&UA_TYPES[UA_TYPES_CREATEMONITOREDITEMSRESPONSE]);
-	return response;
-}
-
-static UA_INLINE UA_DeleteMonitoredItemsResponse UA_Client_Service_deleteMonitoredItems(
-		UA_Client *client, const UA_DeleteMonitoredItemsRequest request) {
-	UA_DeleteMonitoredItemsResponse response;
-	__UA_Client_Service(client, &request,
-			&UA_TYPES[UA_TYPES_DELETEMONITOREDITEMSREQUEST], &response,
-			&UA_TYPES[UA_TYPES_DELETEMONITOREDITEMSRESPONSE]);
-	return response;
+static UA_INLINE UA_CreateMonitoredItemsResponse
+UA_Client_Service_createMonitoredItems(UA_Client *client,
+                                 const UA_CreateMonitoredItemsRequest request) {
+    UA_CreateMonitoredItemsResponse response;
+    __UA_Client_Service(client, &request,
+                        &UA_TYPES[UA_TYPES_CREATEMONITOREDITEMSREQUEST], &response,
+                        &UA_TYPES[UA_TYPES_CREATEMONITOREDITEMSRESPONSE]);
+    return response;
+}
+
+static UA_INLINE UA_DeleteMonitoredItemsResponse
+UA_Client_Service_deleteMonitoredItems(UA_Client *client,
+                                 const UA_DeleteMonitoredItemsRequest request) {
+    UA_DeleteMonitoredItemsResponse response;
+    __UA_Client_Service(client, &request,
+                        &UA_TYPES[UA_TYPES_DELETEMONITOREDITEMSREQUEST], &response,
+                        &UA_TYPES[UA_TYPES_DELETEMONITOREDITEMSRESPONSE]);
+    return response;
 }
 
 /**
  * Subscription Service Set
  * ^^^^^^^^^^^^^^^^^^^^^^^^ */
-static UA_INLINE UA_CreateSubscriptionResponse UA_Client_Service_createSubscription(
-		UA_Client *client, const UA_CreateSubscriptionRequest request) {
-	UA_CreateSubscriptionResponse response;
-	__UA_Client_Service(client, &request,
-			&UA_TYPES[UA_TYPES_CREATESUBSCRIPTIONREQUEST], &response,
-			&UA_TYPES[UA_TYPES_CREATESUBSCRIPTIONRESPONSE]);
-	return response;
-}
-
-static UA_INLINE UA_ModifySubscriptionResponse UA_Client_Service_modifySubscription(
-		UA_Client *client, const UA_ModifySubscriptionRequest request) {
-	UA_ModifySubscriptionResponse response;
-	__UA_Client_Service(client, &request,
-			&UA_TYPES[UA_TYPES_MODIFYSUBSCRIPTIONREQUEST], &response,
-			&UA_TYPES[UA_TYPES_MODIFYSUBSCRIPTIONRESPONSE]);
-	return response;
-}
-
-static UA_INLINE UA_DeleteSubscriptionsResponse UA_Client_Service_deleteSubscriptions(
-		UA_Client *client, const UA_DeleteSubscriptionsRequest request) {
-	UA_DeleteSubscriptionsResponse response;
-	__UA_Client_Service(client, &request,
-			&UA_TYPES[UA_TYPES_DELETESUBSCRIPTIONSREQUEST], &response,
-			&UA_TYPES[UA_TYPES_DELETESUBSCRIPTIONSRESPONSE]);
-	return response;
-}
-
-static UA_INLINE UA_PublishResponse UA_Client_Service_publish(UA_Client *client,
-		const UA_PublishRequest request) {
-	UA_PublishResponse response;
-	__UA_Client_Service(client, &request, &UA_TYPES[UA_TYPES_PUBLISHREQUEST],
-			&response, &UA_TYPES[UA_TYPES_PUBLISHRESPONSE]);
-	return response;
+static UA_INLINE UA_CreateSubscriptionResponse
+UA_Client_Service_createSubscription(UA_Client *client,
+                                   const UA_CreateSubscriptionRequest request) {
+    UA_CreateSubscriptionResponse response;
+    __UA_Client_Service(client, &request,
+                        &UA_TYPES[UA_TYPES_CREATESUBSCRIPTIONREQUEST], &response,
+                        &UA_TYPES[UA_TYPES_CREATESUBSCRIPTIONRESPONSE]);
+    return response;
+}
+
+static UA_INLINE UA_ModifySubscriptionResponse
+UA_Client_Service_modifySubscription(UA_Client *client,
+                                   const UA_ModifySubscriptionRequest request) {
+    UA_ModifySubscriptionResponse response;
+    __UA_Client_Service(client, &request,
+                        &UA_TYPES[UA_TYPES_MODIFYSUBSCRIPTIONREQUEST], &response,
+                        &UA_TYPES[UA_TYPES_MODIFYSUBSCRIPTIONRESPONSE]);
+    return response;
+}
+
+static UA_INLINE UA_DeleteSubscriptionsResponse
+UA_Client_Service_deleteSubscriptions(UA_Client *client,
+                                  const UA_DeleteSubscriptionsRequest request) {
+    UA_DeleteSubscriptionsResponse response;
+    __UA_Client_Service(client, &request,
+                        &UA_TYPES[UA_TYPES_DELETESUBSCRIPTIONSREQUEST], &response,
+                        &UA_TYPES[UA_TYPES_DELETESUBSCRIPTIONSRESPONSE]);
+    return response;
+}
+
+static UA_INLINE UA_PublishResponse
+UA_Client_Service_publish(UA_Client *client, const UA_PublishRequest request) {
+    UA_PublishResponse response;
+    __UA_Client_Service(client, &request, &UA_TYPES[UA_TYPES_PUBLISHREQUEST],
+                        &response, &UA_TYPES[UA_TYPES_PUBLISHRESPONSE]);
+    return response;
 }
 
 #endif
@@ -491,28 +460,27 @@
  * be made without waiting for a response first. Responess may come in a
  * different ordering. */
 
+
+
+/* Don't use this function. Use the type versions below instead. */
 UA_StatusCode UA_EXPORT
 __UA_Client_AsyncService(UA_Client *client, const void *request,
-		const UA_DataType *requestType, UA_ClientAsyncServiceCallback callback,
-		const UA_DataType *responseType, void *userdata, UA_UInt32 *requestId);
-
-UA_StatusCode UA_EXPORT
-UA_Client_runAsync(UA_Client *client, UA_UInt16 timeout);
-
-UA_UInt16 UA_EXPORT
-UA_Client_run_iterate(UA_Client *client, UA_Boolean waitInternal, UA_StatusCode *retval);
-
-UA_StatusCode
-UA_Client_run_shutdown(UA_Client *client);
-
-UA_StatusCode
-UA_Client_run(UA_Client *client, volatile UA_Boolean *running);
+                         const UA_DataType *requestType,
+                         UA_ClientAsyncServiceCallback callback,
+                         const UA_DataType *responseType,
+                         void *userdata, UA_UInt32 *requestId);
 
 UA_StatusCode UA_EXPORT
 UA_Client_sendAsyncRequest(UA_Client *client, const void *request,
 		const UA_DataType *requestType, UA_ClientAsyncServiceCallback callback,
 		const UA_DataType *responseType, void *userdata, UA_UInt32 *requestId);
 
+UA_UInt16 UA_EXPORT
+UA_Client_run_iterate(UA_Client *client, UA_Boolean waitInternal, UA_StatusCode *retval);
+
+UA_StatusCode UA_EXPORT
+UA_Client_runAsync(UA_Client *client, UA_UInt16 timeout);
+
 /**
  * .. toctree::
  *
