--- conflicted
+++ resolved
@@ -1,11 +1,8 @@
 /* This Source Code Form is subject to the terms of the Mozilla Public
  * License, v. 2.0. If a copy of the MPL was not distributed with this
-<<<<<<< HEAD
- * file, You can obtain one at http://mozilla.org/MPL/2.0/. */
-=======
  * file, You can obtain one at http://mozilla.org/MPL/2.0/. 
  *
- *    Copyright 2015-2017 (c) Fraunhofer IOSB (Author: Julius Pfrommer)
+ *    Copyright 2015-2017 (c) Julius Pfrommer, Fraunhofer IOSB
  *    Copyright 2015-2016 (c) Sten Grüner
  *    Copyright 2015-2016 (c) Chris Iatrou
  *    Copyright 2015-2017 (c) Florian Palm
@@ -15,7 +12,6 @@
  *    Copyright 2017 (c) Mark Giraud, Fraunhofer IOSB
  *    Copyright 2018 (c) Thomas Stalder
  */
->>>>>>> f241e6f7
 
 #ifndef UA_CLIENT_H_
 #define UA_CLIENT_H_
@@ -54,88 +50,6 @@
  * Client Lifecycle
  * ---------------- */
 
-<<<<<<< HEAD
-typedef enum {
-    UA_CLIENTSTATE_DISCONNECTED,        /* The client is disconnected */
-    UA_CLIENTSTATE_WAITING_FOR_ACK,     /* The Client has sent HEL and waiting*/
-    UA_CLIENTSTATE_CONNECTED,           /* A TCP connection to the server is open */
-    UA_CLIENTSTATE_SECURECHANNEL,       /* A SecureChannel to the server is open */
-    UA_CLIENTSTATE_SESSION,             /* A session with the server is open */
-    UA_CLIENTSTATE_SESSION_DISCONNECTED,  /*disconnected vs renewed?*/
-    UA_CLIENTSTATE_SESSION_RENEWED      /* A session with the server is open (renewed) */
-} UA_ClientState;
-
-struct UA_Client;
-typedef struct UA_Client UA_Client;
-
-
-typedef void (*UA_ClientAsyncServiceCallback)(UA_Client *client, void *userdata,
-		UA_UInt32 requestId, void *response);
-
-/*
- * Repeated Callbacks
- * ------------------ */
-typedef UA_StatusCode (*UA_ClientCallback)(UA_Client *client, void *data);
-
-UA_StatusCode
-UA_Client_addRepeatedCallback(UA_Client *Client, UA_ClientCallback callback,
-		void *data, UA_UInt32 interval, UA_UInt64 *callbackId);
-
-UA_StatusCode
-UA_Client_changeRepeatedCallbackInterval(UA_Client *Client,
-		UA_UInt64 callbackId, UA_UInt32 interval);
-
-UA_StatusCode UA_Client_removeRepeatedCallback(UA_Client *Client,
-		UA_UInt64 callbackId);
-
-/**
- * Client Lifecycle callback
- * ------------------------- */
-
-typedef void (*UA_ClientStateCallback)(UA_Client *client, UA_ClientState clientState);
-
-/**
- * Subscription Inactivity callback
- * ------------------------- */
-
-#ifdef UA_ENABLE_SUBSCRIPTIONS
-typedef void (*UA_SubscriptionInactivityCallback)(UA_Client *client, UA_UInt32 subscriptionId, void *subContext);
-#endif
-
-/**
- * Client Configuration
- * -------------------- */
-
-typedef struct UA_ClientConfig {
-    UA_UInt32 timeout;               /* Sync response timeout in ms */
-    UA_UInt32 secureChannelLifeTime; /* Lifetime in ms (then the channel needs
-                                        to be renewed) */
-    UA_Logger logger;
-    UA_ConnectionConfig localConnectionConfig;
-    UA_ConnectClientConnection connectionFunc;
-    UA_ConnectClientConnection initConnectionFunc;
-    UA_ClientCallback pollConnectionFunc;
-
-    /* Custom DataTypes */
-    size_t customDataTypesSize;
-    const UA_DataType *customDataTypes;
-
-    /* Callback function */
-    UA_ClientStateCallback stateCallback;
-#ifdef UA_ENABLE_SUBSCRIPTIONS
-    UA_SubscriptionInactivityCallback subscriptionInactivityCallback;
-#endif
-
-    void *clientContext;
-
-    /* number of PublishResponse standing in the sever */
-    /* 0 = background task disabled                    */
-    UA_UInt16 outStandingPublishRequests;
-} UA_ClientConfig;
-
-
-=======
->>>>>>> f241e6f7
 /* Create a new client */
 UA_Client UA_EXPORT *
 UA_Client_new(UA_ClientConfig config);
@@ -439,7 +353,6 @@
 UA_StatusCode UA_EXPORT
 UA_Client_runAsync(UA_Client *client, UA_UInt16 timeout);
 
-
 /* Use the type versions of this method. See below. However, the general
  * mechanism of async service calls is explained here.
  *
@@ -453,7 +366,7 @@
  * UA_STATUSCODE_BADSHUTDOWN.
  *
  * The userdata and requestId arguments can be NULL. */
-UA_StatusCode UA_EXPORT
+UA_StatusCode
 __UA_Client_AsyncService(UA_Client *client, const void *request,
                          const UA_DataType *requestType,
                          UA_ClientAsyncServiceCallback callback,
@@ -462,12 +375,52 @@
 
 UA_StatusCode UA_EXPORT
 UA_Client_sendAsyncRequest(UA_Client *client, const void *request,
-		const UA_DataType *requestType, UA_ClientAsyncServiceCallback callback,
-		const UA_DataType *responseType, void *userdata, UA_UInt32 *requestId);
+        const UA_DataType *requestType, UA_ClientAsyncServiceCallback callback,
+        const UA_DataType *responseType, void *userdata, UA_UInt32 *requestId);
 
 UA_UInt16 UA_EXPORT
 UA_Client_run_iterate(UA_Client *client, UA_StatusCode *retval);
 
+
+static UA_INLINE UA_StatusCode
+UA_Client_AsyncService_read(UA_Client *client, const UA_ReadRequest *request,
+                            UA_ClientAsyncServiceCallback callback,
+                            void *userdata, UA_UInt32 *requestId) {
+    return __UA_Client_AsyncService(client, (const void*)request,
+                                    &UA_TYPES[UA_TYPES_READREQUEST], callback,
+                                    &UA_TYPES[UA_TYPES_READRESPONSE],
+                                    userdata, requestId);
+}
+
+static UA_INLINE UA_StatusCode
+UA_Client_AsyncService_write(UA_Client *client, const UA_WriteRequest *request,
+                             UA_ClientAsyncServiceCallback callback,
+                             void *userdata, UA_UInt32 *requestId) {
+    return __UA_Client_AsyncService(client, (const void*)request,
+                                    &UA_TYPES[UA_TYPES_WRITEREQUEST], callback, 
+                                    &UA_TYPES[UA_TYPES_WRITERESPONSE],
+                                    userdata, requestId);
+}
+
+static UA_INLINE UA_StatusCode
+UA_Client_AsyncService_call(UA_Client *client, const UA_CallRequest *request,
+                            UA_ClientAsyncServiceCallback callback,
+                            void *userdata, UA_UInt32 *requestId) {
+    return __UA_Client_AsyncService(client, (const void*)request,
+                                    &UA_TYPES[UA_TYPES_CALLREQUEST], callback,
+                                    &UA_TYPES[UA_TYPES_CALLRESPONSE],
+                                    userdata, requestId);
+}
+
+static UA_INLINE UA_StatusCode
+UA_Client_AsyncService_browse(UA_Client *client, const UA_BrowseRequest *request,
+                              UA_ClientAsyncServiceCallback callback,
+                              void *userdata, UA_UInt32 *requestId) {
+    return __UA_Client_AsyncService(client, (const void*)request,
+                                    &UA_TYPES[UA_TYPES_BROWSEREQUEST], callback,
+                                    &UA_TYPES[UA_TYPES_BROWSERESPONSE],
+                                    userdata, requestId);
+}
 
 /**
  * .. toctree::
