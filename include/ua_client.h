--- conflicted
+++ resolved
@@ -1,17 +1,6 @@
 /* This Source Code Form is subject to the terms of the Mozilla Public
  * License, v. 2.0. If a copy of the MPL was not distributed with this
- * file, You can obtain one at http://mozilla.org/MPL/2.0/. 
- *
- *    Copyright 2015-2017 (c) Julius Pfrommer, Fraunhofer IOSB
- *    Copyright 2015-2016 (c) Sten Grüner
- *    Copyright 2015-2016 (c) Chris Iatrou
- *    Copyright 2015-2017 (c) Florian Palm
- *    Copyright 2015 (c) Holger Jeromin
- *    Copyright 2015 (c) Oleksiy Vasylyev
- *    Copyright 2017 (c) Stefan Profanter, fortiss GmbH
- *    Copyright 2017 (c) Mark Giraud, Fraunhofer IOSB
- *    Copyright 2018 (c) Thomas Stalder
- */
+ * file, You can obtain one at http://mozilla.org/MPL/2.0/. */
 
 #ifndef UA_CLIENT_H_
 #define UA_CLIENT_H_
@@ -156,6 +145,11 @@
  * @return Indicates whether the operation succeeded or returns an error code */
 UA_StatusCode UA_EXPORT
 UA_Client_connect(UA_Client *client, const char *endpointUrl);
+
+UA_StatusCode UA_EXPORT
+UA_Client_connect_async (UA_Client *client, const char *endpointUrl,
+                         UA_ClientAsyncServiceCallback callback,
+                         void *connected);
 
 /* Connect to the selected server with the given username and password
  *
@@ -421,17 +415,8 @@
  * well. */
 UA_StatusCode UA_EXPORT
 UA_Client_runAsync(UA_Client *client, UA_UInt16 timeout);
-<<<<<<< HEAD
-
-
-=======
-
-typedef void
-(*UA_ClientAsyncServiceCallback)(UA_Client *client, void *userdata,
-                                 UA_UInt32 requestId, void *response,
-                                 const UA_DataType *responseType);
-
->>>>>>> ba3b55ab
+
+
 /* Use the type versions of this method. See below. However, the general
  * mechanism of async service calls is explained here.
  *
@@ -452,7 +437,6 @@
                          const UA_DataType *responseType,
                          void *userdata, UA_UInt32 *requestId);
 
-<<<<<<< HEAD
 UA_StatusCode UA_EXPORT
 UA_Client_sendAsyncRequest(UA_Client *client, const void *request,
 		const UA_DataType *requestType, UA_ClientAsyncServiceCallback callback,
@@ -461,47 +445,6 @@
 UA_UInt16 UA_EXPORT
 UA_Client_run_iterate(UA_Client *client, UA_StatusCode *retval);
 
-=======
->>>>>>> ba3b55ab
-static UA_INLINE UA_StatusCode
-UA_Client_AsyncService_read(UA_Client *client, const UA_ReadRequest *request,
-                            UA_ClientAsyncServiceCallback callback,
-                            void *userdata, UA_UInt32 *requestId) {
-    return __UA_Client_AsyncService(client, (const void*)request,
-                                    &UA_TYPES[UA_TYPES_READREQUEST], callback,
-                                    &UA_TYPES[UA_TYPES_READRESPONSE],
-                                    userdata, requestId);
-}
-
-static UA_INLINE UA_StatusCode
-UA_Client_AsyncService_write(UA_Client *client, const UA_WriteRequest *request,
-                             UA_ClientAsyncServiceCallback callback,
-                             void *userdata, UA_UInt32 *requestId) {
-    return __UA_Client_AsyncService(client, (const void*)request,
-                                    &UA_TYPES[UA_TYPES_WRITEREQUEST], callback, 
-                                    &UA_TYPES[UA_TYPES_WRITERESPONSE],
-                                    userdata, requestId);
-}
-
-static UA_INLINE UA_StatusCode
-UA_Client_AsyncService_call(UA_Client *client, const UA_CallRequest *request,
-                            UA_ClientAsyncServiceCallback callback,
-                            void *userdata, UA_UInt32 *requestId) {
-    return __UA_Client_AsyncService(client, (const void*)request,
-                                    &UA_TYPES[UA_TYPES_CALLREQUEST], callback,
-                                    &UA_TYPES[UA_TYPES_CALLRESPONSE],
-                                    userdata, requestId);
-}
-
-static UA_INLINE UA_StatusCode
-UA_Client_AsyncService_browse(UA_Client *client, const UA_BrowseRequest *request,
-                              UA_ClientAsyncServiceCallback callback,
-                              void *userdata, UA_UInt32 *requestId) {
-    return __UA_Client_AsyncService(client, (const void*)request,
-                                    &UA_TYPES[UA_TYPES_BROWSEREQUEST], callback,
-                                    &UA_TYPES[UA_TYPES_BROWSERESPONSE],
-                                    userdata, requestId);
-}
 
 /**
  * .. toctree::
