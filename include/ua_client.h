--- conflicted
+++ resolved
@@ -101,12 +101,11 @@
 UA_StatusCode UA_EXPORT
 UA_Client_connect(UA_Client *client, const char *endpointUrl);
 
-<<<<<<< HEAD
 UA_StatusCode UA_EXPORT
 UA_Client_connect_async (UA_Client *client, const char *endpointUrl,
                          UA_ClientAsyncServiceCallback callback,
                          void *connected);
-=======
+
 /* Connect to the server without creating a session
  *
  * @param client to use
@@ -114,7 +113,7 @@
  * @return Indicates whether the operation succeeded or returns an error code */
 UA_StatusCode UA_EXPORT
 UA_Client_connect_noSession(UA_Client *client, const char *endpointUrl);
->>>>>>> dd9696de
+
 
 /* Connect to the selected server with the given username and password
  *
