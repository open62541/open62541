#ifndef UA_CLIENT_H_
#define UA_CLIENT_H_

#ifdef __cplusplus
extern "C" {
#endif

#include "ua_config.h"
#include "ua_types.h"
#include "ua_connection.h"
#include "ua_log.h"
#include "ua_types_generated.h"

struct UA_Client;
typedef struct UA_Client UA_Client;

typedef struct UA_ClientConfig {
<<<<<<< HEAD
    UA_UInt32 timeout; //sync response timeout
    UA_UInt32 secureChannelLifeTime; // lifetime in ms (then the channel needs to be renewed)
    UA_UInt32 timeToRenewSecureChannel; //time in ms  before expiration to renew the secure channel
=======
    UA_Int32 timeout; //sync response timeout
    UA_Int32 secureChannelLifeTime; // lifetime in ms (then the channel needs to be renewed)
>>>>>>> fa20920d
    UA_ConnectionConfig localConnectionConfig;
} UA_ClientConfig;

extern UA_EXPORT const UA_ClientConfig UA_ClientConfig_standard;

/**
 * Creates and initialize a Client object
 *
 * @param config for the new client. You can use UA_ClientConfig_standard which has sane defaults
 * @param logger function pointer to a logger function. See examples/logger_stdout.c for a simple implementation
 * @return return the new Client object
 */
UA_Client UA_EXPORT * UA_Client_new(UA_ClientConfig config, UA_Logger logger);

/**
 * resets a Client object
 *
 * @param client to reset
 * @return Void
 */
void UA_EXPORT UA_Client_reset(UA_Client* client);

/**
 * delete a Client object
 *
 * @param client to delete
 * @return Void
 */
void UA_EXPORT UA_Client_delete(UA_Client* client);

/*************************/
/* Manage the Connection */
/*************************/

typedef UA_Connection (*UA_ConnectClientConnection)(UA_ConnectionConfig localConf, const char *endpointUrl,
                                                    UA_Logger logger);

/**
 * start a connection to the selected server
 *
 * @param client to use
 * @param connection function. You can use ClientNetworkLayerTCP_connect from examples/networklayer_tcp.h
 * @param endpointURL to connect (for example "opc.tcp://localhost:16664")
 * @return Indicates whether the operation succeeded or returns an error code
 */
UA_StatusCode UA_EXPORT
UA_Client_connect(UA_Client *client, UA_ConnectClientConnection connFunc, const char *endpointUrl);

/**
 * close a connection to the selected server
 *
 * @param client to use
 * @return Indicates whether the operation succeeded or returns an error code
 */
UA_StatusCode UA_EXPORT UA_Client_disconnect(UA_Client *client);

/**
 * renew a secure channel if needed
 *
 * @param client to use
 * @return Indicates whether the operation succeeded or returns an error code
 */
UA_StatusCode UA_EXPORT UA_Client_manuallyRenewSecureChannel(UA_Client *client);

/****************/
/* Raw Services */
/****************/

/* Don't use this function. There are typed versions. */
void UA_EXPORT
__UA_Client_Service(UA_Client *client, const void *request, const UA_DataType *requestType,
                    void *response, const UA_DataType *responseType);

/* NodeManagement Service Set */

/**
 * performs a service
 *
 * @param client to use
 * @param request to use
 * @return returns the response which has the UA_StatusCode in a UA_ResponseHeader
 */
static UA_INLINE UA_AddNodesResponse
UA_Client_Service_addNodes(UA_Client *client, const UA_AddNodesRequest request) {
    UA_AddNodesResponse response;
    __UA_Client_Service(client, &request, &UA_TYPES[UA_TYPES_ADDNODESREQUEST],
                        &response, &UA_TYPES[UA_TYPES_ADDNODESRESPONSE]);
    return response; }

/**
 * performs a service
 *
 * @param client to use
 * @param request to use
 * @return returns the response which has the UA_StatusCode in a UA_ResponseHeader
 */
static UA_INLINE UA_AddReferencesResponse
UA_Client_Service_addReferences(UA_Client *client, const UA_AddReferencesRequest request) {
    UA_AddReferencesResponse response;
    __UA_Client_Service(client, &request, &UA_TYPES[UA_TYPES_ADDNODESREQUEST],
                        &response, &UA_TYPES[UA_TYPES_ADDNODESRESPONSE]);
    return response; }

/**
 * performs a service
 *
 * @param client to use
 * @param request to use
 * @return returns the response which has the UA_StatusCode in a UA_ResponseHeader
 */
static UA_INLINE UA_DeleteNodesResponse
UA_Client_Service_deleteNodes(UA_Client *client, const UA_DeleteNodesRequest request) {
    UA_DeleteNodesResponse response;
    __UA_Client_Service(client, &request, &UA_TYPES[UA_TYPES_DELETENODESREQUEST],
                        &response, &UA_TYPES[UA_TYPES_DELETENODESRESPONSE]);
    return response; }

/**
 * performs a service
 *
 * @param client to use
 * @param request to use
 * @return returns the response which has the UA_StatusCode in a UA_ResponseHeader
 */
static UA_INLINE UA_DeleteReferencesResponse
UA_Client_Service_deleteReferences(UA_Client *client, const UA_DeleteReferencesRequest request) {
    UA_DeleteReferencesResponse response;
    __UA_Client_Service(client, &request, &UA_TYPES[UA_TYPES_DELETENODESREQUEST],
                        &response, &UA_TYPES[UA_TYPES_DELETENODESRESPONSE]);
    return response; }

/* View Service Set */

/**
 * performs a service
 *
 * @param client to use
 * @param request to use
 * @return returns the response which has the UA_StatusCode in a UA_ResponseHeader
 */
static UA_INLINE UA_BrowseResponse
UA_Client_Service_browse(UA_Client *client, const UA_BrowseRequest request) {
    UA_BrowseResponse response;
    __UA_Client_Service(client, &request, &UA_TYPES[UA_TYPES_BROWSEREQUEST],
                        &response, &UA_TYPES[UA_TYPES_BROWSERESPONSE]);
    return response; }

/**
 * performs a service
 *
 * @param client to use
 * @param request to use
 * @return returns the response which has the UA_StatusCode in a UA_ResponseHeader
 */
static UA_INLINE UA_BrowseNextResponse
UA_Client_Service_browseNext(UA_Client *client, const UA_BrowseNextRequest request) {
    UA_BrowseNextResponse response;
    __UA_Client_Service(client, &request, &UA_TYPES[UA_TYPES_BROWSENEXTREQUEST],
                        &response, &UA_TYPES[UA_TYPES_BROWSENEXTRESPONSE]);
    return response; }

/**
 * performs a service
 *
 * @param client to use
 * @param request to use
 * @return returns the response which has the UA_StatusCode in a UA_ResponseHeader
 */
static UA_INLINE UA_TranslateBrowsePathsToNodeIdsResponse
UA_Client_Service_translateBrowsePathsToNodeIds(UA_Client *client,
                                                const UA_TranslateBrowsePathsToNodeIdsRequest request) {
    UA_TranslateBrowsePathsToNodeIdsResponse response;
    __UA_Client_Service(client, &request, &UA_TYPES[UA_TYPES_TRANSLATEBROWSEPATHSTONODEIDSREQUEST],
                        &response, &UA_TYPES[UA_TYPES_TRANSLATEBROWSEPATHSTONODEIDSRESPONSE]);
    return response; }

/**
 * performs a service
 *
 * @param client to use
 * @param request to use
 * @return returns the response which has the UA_StatusCode in a UA_ResponseHeader
 */
static UA_INLINE UA_RegisterNodesResponse
UA_Client_Service_registerNodes(UA_Client *client, const UA_RegisterNodesRequest request) {
    UA_RegisterNodesResponse response;
    __UA_Client_Service(client, &request, &UA_TYPES[UA_TYPES_REGISTERNODESREQUEST],
                        &response, &UA_TYPES[UA_TYPES_REGISTERNODESRESPONSE]);
    return response; }

/**
 * performs a service
 *
 * @param client to use
 * @param request to use
 * @return returns the response which has the UA_StatusCode in a UA_ResponseHeader
 */
static UA_INLINE UA_UnregisterNodesResponse
UA_Client_Service_unregisterNodes(UA_Client *client, const UA_UnregisterNodesRequest request) {
    UA_UnregisterNodesResponse response;
    __UA_Client_Service(client, &request, &UA_TYPES[UA_TYPES_UNREGISTERNODESREQUEST],
                        &response, &UA_TYPES[UA_TYPES_UNREGISTERNODESRESPONSE]);
    return response; }

/* Query Service Set */

/**
 * performs a service
 *
 * @param client to use
 * @param request to use
 * @return returns the response which has the UA_StatusCode in a UA_ResponseHeader
 */
static UA_INLINE UA_QueryFirstResponse
UA_Client_Service_queryFirst(UA_Client *client, const UA_QueryFirstRequest request) {
    UA_QueryFirstResponse response;
    __UA_Client_Service(client, &request, &UA_TYPES[UA_TYPES_QUERYFIRSTREQUEST],
                        &response, &UA_TYPES[UA_TYPES_QUERYFIRSTRESPONSE]);
    return response; }

/**
 * performs a service
 *
 * @param client to use
 * @param request to use
 * @return returns the response which has the UA_StatusCode in a UA_ResponseHeader
 */
static UA_INLINE UA_QueryNextResponse
UA_Client_Service_queryNext(UA_Client *client, const UA_QueryNextRequest request) {
    UA_QueryNextResponse response;
    __UA_Client_Service(client, &request, &UA_TYPES[UA_TYPES_QUERYFIRSTREQUEST],
                        &response, &UA_TYPES[UA_TYPES_QUERYFIRSTRESPONSE]);
    return response; }

/* Attribute Service Set */

/**
 * performs a service
 *
 * @param client to use
 * @param request to use
 * @return returns the response which has the UA_StatusCode in a UA_ResponseHeader
 */
static UA_INLINE UA_ReadResponse
UA_Client_Service_read(UA_Client *client, const UA_ReadRequest request) {
    UA_ReadResponse response;
    __UA_Client_Service(client, &request, &UA_TYPES[UA_TYPES_READREQUEST],
                        &response, &UA_TYPES[UA_TYPES_READRESPONSE]);
    return response; }

/**
 * performs a service
 *
 * @param client to use
 * @param request to use
 * @return returns the response which has the UA_StatusCode in a UA_ResponseHeader
 */
static UA_INLINE UA_WriteResponse
UA_Client_Service_write(UA_Client *client, const UA_WriteRequest request) {
    UA_WriteResponse response;
    __UA_Client_Service(client, &request, &UA_TYPES[UA_TYPES_WRITEREQUEST],
                        &response, &UA_TYPES[UA_TYPES_WRITERESPONSE]);
    return response; }

/* Method Service Set */

/**
 * performs a service
 *
 * @param client to use
 * @param request to use
 * @return returns the response which has the UA_StatusCode in a UA_ResponseHeader
 */
static UA_INLINE UA_CallResponse
UA_Client_Service_call(UA_Client *client, const UA_CallRequest request) {
    UA_CallResponse response;
    __UA_Client_Service(client, &request, &UA_TYPES[UA_TYPES_CALLREQUEST],
                        &response, &UA_TYPES[UA_TYPES_CALLRESPONSE]);
    return response; }

#ifdef UA_ENABLE_SUBSCRIPTIONS
/* MonitoredItem Service Set */

/**
 * performs a service
 *
 * @param client to use
 * @param request to use
 * @return returns the response which has the UA_StatusCode in a UA_ResponseHeader
 */
static UA_INLINE UA_CreateMonitoredItemsResponse
UA_Client_Service_createMonitoredItems(UA_Client *client, const UA_CreateMonitoredItemsRequest request) {
    UA_CreateMonitoredItemsResponse response;
    __UA_Client_Service(client, &request, &UA_TYPES[UA_TYPES_CREATEMONITOREDITEMSREQUEST],
                        &response, &UA_TYPES[UA_TYPES_CREATEMONITOREDITEMSRESPONSE]);
    return response; }

/**
 * performs a service
 *
 * @param client to use
 * @param request to use
 * @return returns the response which has the UA_StatusCode in a UA_ResponseHeader
 */
static UA_INLINE UA_DeleteMonitoredItemsResponse
UA_Client_Service_deleteMonitoredItems(UA_Client *client, const UA_DeleteMonitoredItemsRequest request) {
    UA_DeleteMonitoredItemsResponse response;
    __UA_Client_Service(client, &request, &UA_TYPES[UA_TYPES_DELETEMONITOREDITEMSREQUEST],
                        &response, &UA_TYPES[UA_TYPES_DELETEMONITOREDITEMSRESPONSE]);
    return response; }

/* Subscription Service Set */

/**
 * performs a service
 *
 * @param client to use
 * @param request to use
 * @return returns the response which has the UA_StatusCode in a UA_ResponseHeader
 */
static UA_INLINE UA_CreateSubscriptionResponse
UA_Client_Service_createSubscription(UA_Client *client, const UA_CreateSubscriptionRequest request) {
    UA_CreateSubscriptionResponse response;
    __UA_Client_Service(client, &request, &UA_TYPES[UA_TYPES_CREATESUBSCRIPTIONREQUEST],
                        &response, &UA_TYPES[UA_TYPES_CREATESUBSCRIPTIONRESPONSE]);
    return response; }

/**
 * performs a service
 *
 * @param client to use
 * @param request to use
 * @return returns the response which has the UA_StatusCode in a UA_ResponseHeader
 */
static UA_INLINE UA_ModifySubscriptionResponse
UA_Client_Service_modifySubscription(UA_Client *client, const UA_ModifySubscriptionRequest request) {
    UA_ModifySubscriptionResponse response;
    __UA_Client_Service(client, &request, &UA_TYPES[UA_TYPES_MODIFYSUBSCRIPTIONREQUEST],
                        &response, &UA_TYPES[UA_TYPES_MODIFYSUBSCRIPTIONRESPONSE]);
    return response; }

/**
 * performs a service
 *
 * @param client to use
 * @param request to use
 * @return returns the response which has the UA_StatusCode in a UA_ResponseHeader
 */
static UA_INLINE UA_DeleteSubscriptionsResponse
UA_Client_Service_deleteSubscriptions(UA_Client *client, const UA_DeleteSubscriptionsRequest request) {
    UA_DeleteSubscriptionsResponse response;
    __UA_Client_Service(client, &request, &UA_TYPES[UA_TYPES_DELETESUBSCRIPTIONSREQUEST],
                        &response, &UA_TYPES[UA_TYPES_DELETESUBSCRIPTIONSRESPONSE]);
    return response; }

/**
 * performs a service
 *
 * @param client to use
 * @param request to use
 * @return returns the response which has the UA_StatusCode in a UA_ResponseHeader
 */
static UA_INLINE UA_PublishResponse
UA_Client_Service_publish(UA_Client *client, const UA_PublishRequest request) {
    UA_PublishResponse response;
    __UA_Client_Service(client, &request, &UA_TYPES[UA_TYPES_PUBLISHREQUEST],
                        &response, &UA_TYPES[UA_TYPES_PUBLISHRESPONSE]);
    return response; }
#endif

#ifdef __cplusplus
} // extern "C"
#endif

#endif /* UA_CLIENT_H_ */<|MERGE_RESOLUTION|>--- conflicted
+++ resolved
@@ -15,14 +15,8 @@
 typedef struct UA_Client UA_Client;
 
 typedef struct UA_ClientConfig {
-<<<<<<< HEAD
     UA_UInt32 timeout; //sync response timeout
     UA_UInt32 secureChannelLifeTime; // lifetime in ms (then the channel needs to be renewed)
-    UA_UInt32 timeToRenewSecureChannel; //time in ms  before expiration to renew the secure channel
-=======
-    UA_Int32 timeout; //sync response timeout
-    UA_Int32 secureChannelLifeTime; // lifetime in ms (then the channel needs to be renewed)
->>>>>>> fa20920d
     UA_ConnectionConfig localConnectionConfig;
 } UA_ClientConfig;
 
