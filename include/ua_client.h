--- conflicted
+++ resolved
@@ -62,16 +62,14 @@
 UA_DeleteReferencesResponse UA_EXPORT
     UA_Client_deleteReferences(UA_Client *client, UA_DeleteReferencesRequest *request);
 
-<<<<<<< HEAD
+
+/* Client-Side Macro/Procy functions */
 #ifdef ENABLE_METHODCALLS
 UA_CallResponse UA_EXPORT UA_Client_call(UA_Client *client, UA_CallRequest *request);
 UA_StatusCode UA_EXPORT UA_Client_CallServerMethod(UA_Client *client, UA_NodeId objectNodeId, UA_NodeId methodNodeId, 
                                                        UA_ArgumentsList *inputArguments, UA_ArgumentsList **outputArguments);
 #endif
     
-=======
-
-/* Client-Side Macro/Procy functions */
 UA_AddNodesResponse UA_EXPORT *UA_Client_createObjectNode(  UA_Client *client, UA_ExpandedNodeId reqId, UA_QualifiedName browseName, UA_LocalizedText displayName, 
                                                             UA_LocalizedText description, UA_ExpandedNodeId parentNodeId, UA_NodeId referenceTypeId,
                                                             UA_UInt32 userWriteMask, UA_UInt32 writeMask, UA_ExpandedNodeId typeDefinition);
@@ -90,7 +88,6 @@
                                                             UA_LocalizedText description, UA_ExpandedNodeId parentNodeId, UA_NodeId referenceTypeId,
                                                             UA_UInt32 userWriteMask, UA_UInt32 writeMask, UA_ExpandedNodeId typeDefinition);
 
->>>>>>> 67840c9f
 #ifdef __cplusplus
 } // extern "C"
 #endif
