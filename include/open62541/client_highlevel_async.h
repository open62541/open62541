/* This Source Code Form is subject to the terms of the Mozilla Public
 * License, v. 2.0. If a copy of the MPL was not distributed with this
 * file, You can obtain one at http://mozilla.org/MPL/2.0/.
 *
 *    Copyright 2018 (c) Thomas Stalder, Blue Time Concept SA
 *    Copyright 2018 (c) Fraunhofer IOSB (Author: Julius Pfrommer)
 */

#ifndef UA_CLIENT_HIGHLEVEL_ASYNC_H_
#define UA_CLIENT_HIGHLEVEL_ASYNC_H_

#include <open62541/client.h>
#include <open62541/common.h>
#include <open62541/types.h>

_UA_BEGIN_DECLS

/**
 * .. _client_async:
 *
 * Async Services
 * ^^^^^^^^^^^^^^
 *
 * Call OPC UA Services asynchronously with a callback. The (optional) requestId
 * output can be used to cancel the service while it is still pending. */

typedef void
(*UA_ClientAsyncReadCallback)(UA_Client *client, void *userdata,
                              UA_UInt32 requestId, UA_ReadResponse *rr);

UA_INLINABLE( UA_THREADSAFE UA_StatusCode
UA_Client_sendAsyncReadRequest(
    UA_Client *client, UA_ReadRequest *request,
    UA_ClientAsyncReadCallback readCallback,
    void *userdata, UA_UInt32 *reqId), {
    return __UA_Client_AsyncService(
        client, request, &UA_TYPES[UA_TYPES_READREQUEST],
        (UA_ClientAsyncServiceCallback)readCallback,
        &UA_TYPES[UA_TYPES_READRESPONSE], userdata, reqId);
})

typedef void
(*UA_ClientAsyncWriteCallback)(UA_Client *client, void *userdata,
                               UA_UInt32 requestId, UA_WriteResponse *wr);

UA_INLINABLE( UA_THREADSAFE UA_StatusCode
UA_Client_sendAsyncWriteRequest(
    UA_Client *client, UA_WriteRequest *request,
    UA_ClientAsyncWriteCallback writeCallback,
    void *userdata, UA_UInt32 *reqId), {
    return __UA_Client_AsyncService(
        client, request, &UA_TYPES[UA_TYPES_WRITEREQUEST],
        (UA_ClientAsyncServiceCallback)writeCallback,
        &UA_TYPES[UA_TYPES_WRITERESPONSE], userdata, reqId);
})

typedef void
(*UA_ClientAsyncBrowseCallback)(UA_Client *client, void *userdata,
                                UA_UInt32 requestId, UA_BrowseResponse *wr);

UA_INLINABLE( UA_THREADSAFE UA_StatusCode
UA_Client_sendAsyncBrowseRequest(
    UA_Client *client, UA_BrowseRequest *request,
    UA_ClientAsyncBrowseCallback browseCallback,
    void *userdata, UA_UInt32 *reqId), {
    return __UA_Client_AsyncService(
        client, request, &UA_TYPES[UA_TYPES_BROWSEREQUEST],
        (UA_ClientAsyncServiceCallback)browseCallback,
        &UA_TYPES[UA_TYPES_BROWSERESPONSE], userdata, reqId);
})

typedef void
(*UA_ClientAsyncBrowseNextCallback)(UA_Client *client, void *userdata,
                                    UA_UInt32 requestId,
                                    UA_BrowseNextResponse *wr);

UA_INLINABLE( UA_THREADSAFE UA_StatusCode
UA_Client_sendAsyncBrowseNextRequest(
    UA_Client *client, UA_BrowseNextRequest *request,
    UA_ClientAsyncBrowseNextCallback browseNextCallback,
    void *userdata, UA_UInt32 *reqId), {
    return __UA_Client_AsyncService(
        client, request, &UA_TYPES[UA_TYPES_BROWSENEXTREQUEST],
        (UA_ClientAsyncServiceCallback)browseNextCallback,
        &UA_TYPES[UA_TYPES_BROWSENEXTRESPONSE], userdata, reqId);
})

/**
 * Asynchronous Operations
 * ^^^^^^^^^^^^^^^^^^^^^^^
 *
 * Many Services can be called with an array of operations. For example, a
 * request to the Read Service contains an array of ReadValueId, each
 * corresponding to a single read operation. For convenience, wrappers are
 * provided to call single operations for the most common Services.
 *
 * All async operations have a callback of the following structure: The returned
 * StatusCode is split in two parts. The status indicates the overall success of
 * the request and the operation. The result argument is non-NULL only if the
 * status is no good. */
typedef void
(*UA_ClientAsyncOperationCallback)(
    UA_Client *client, void *userdata, UA_UInt32 requestId,
    UA_StatusCode status, void *result);

/**
 * Read Attribute
 * ^^^^^^^^^^^^^^
 *
 * Asynchronously read a single attribute. The attribute is unpacked from the
 * response as the datatype of the attribute is known ahead of time. Value
 * attributes are variants.
 *
 * Note that the last argument (value pointer) of the callbacks can be NULL if
 * the status of the operation is not good. */

/* Reading a single attribute */
typedef void
<<<<<<< HEAD
(*UA_ClientAsyncReadAttributeCallback)(UA_Client *client, void *userdata,
                                       UA_UInt32 requestId, UA_StatusCode status,
                                       UA_DataValue *attribute);
UA_StatusCode UA_EXPORT UA_THREADSAFE
UA_Client_readAttribute_async(UA_Client *client, const UA_ReadValueId *rvi,
                              UA_TimestampsToReturn timestampsToReturn,
                              UA_ClientAsyncReadAttributeCallback callback,
                              void *userdata, UA_UInt32 *requestId);

/* Read a single Value attribute */
typedef void
(*UA_ClientAsyncReadValueAttributeCallback)(UA_Client *client, void *userdata,
                                            UA_UInt32 requestId, UA_StatusCode status,
                                            UA_DataValue *value);
UA_StatusCode UA_EXPORT UA_THREADSAFE
UA_Client_readValueAttribute_async(UA_Client *client, const UA_NodeId nodeId,
                                   UA_ClientAsyncReadValueAttributeCallback callback,
                                   void *userdata, UA_UInt32 *requestId);

/* Read a single DataType attribute */
typedef void
(*UA_ClientAsyncReadDataTypeAttributeCallback)(UA_Client *client, void *userdata,
                                               UA_UInt32 requestId, UA_StatusCode status,
                                               UA_NodeId *dataType);
UA_StatusCode UA_EXPORT UA_THREADSAFE
UA_Client_readDataTypeAttribute_async(UA_Client *client, const UA_NodeId nodeId,
                                      UA_ClientAsyncReadDataTypeAttributeCallback callback,
                                      void *userdata, UA_UInt32 *requestId);
=======
(*UA_ClientAsyncReadAttributeCallback)(
    UA_Client *client, void *userdata, UA_UInt32 requestId,
    UA_StatusCode status, UA_DataValue *attribute);

UA_StatusCode UA_EXPORT
UA_Client_readAttribute_async(
    UA_Client *client, const UA_ReadValueId *rvi,
    UA_TimestampsToReturn timestampsToReturn,
    UA_ClientAsyncReadAttributeCallback callback,
    void *userdata, UA_UInt32 *requestId);

/* Read a single Value attribute */
typedef void
(*UA_ClientAsyncReadValueAttributeCallback)(
    UA_Client *client, void *userdata, UA_UInt32 requestId,
    UA_StatusCode status, UA_DataValue *value);

UA_StatusCode UA_EXPORT
UA_Client_readValueAttribute_async(
    UA_Client *client, const UA_NodeId nodeId,
    UA_ClientAsyncReadValueAttributeCallback callback,
    void *userdata, UA_UInt32 *requestId);

/* Read a single DataType attribute */
typedef void
(*UA_ClientAsyncReadDataTypeAttributeCallback)(
    UA_Client *client, void *userdata, UA_UInt32 requestId,
    UA_StatusCode status, UA_NodeId *dataType);

UA_StatusCode UA_EXPORT
UA_Client_readDataTypeAttribute_async(
    UA_Client *client, const UA_NodeId nodeId,
    UA_ClientAsyncReadDataTypeAttributeCallback callback,
    void *userdata, UA_UInt32 *requestId);
>>>>>>> dbc09bc5

/* Read a single ArrayDimensions attribute. If the status is good, the variant
 * carries an UInt32 array. */
typedef void
<<<<<<< HEAD
(*UA_ClientReadArrayDimensionsAttributeCallback)(UA_Client *client, void *userdata,
                                                 UA_UInt32 requestId, UA_StatusCode status,
                                                 UA_Variant *arrayDimensions);
UA_StatusCode UA_EXPORT UA_THREADSAFE
UA_Client_readArrayDimensionsAttribute_async(UA_Client *client, const UA_NodeId nodeId,
                                             UA_ClientReadArrayDimensionsAttributeCallback callback,
                                             void *userdata, UA_UInt32 *requestId);

/* Read a single NodeClass attribute */
typedef void
(*UA_ClientAsyncReadNodeClassAttributeCallback)(UA_Client *client, void *userdata,
                                                UA_UInt32 requestId, UA_StatusCode status,
                                                UA_NodeClass *nodeClass);
UA_StatusCode UA_EXPORT UA_THREADSAFE
UA_Client_readNodeClassAttribute_async(UA_Client *client, const UA_NodeId nodeId,
                                       UA_ClientAsyncReadNodeClassAttributeCallback callback,
                                       void *userdata, UA_UInt32 *requestId);

/* Read a single BrowseName attribute */
typedef void
(*UA_ClientAsyncReadBrowseNameAttributeCallback)(UA_Client *client, void *userdata,
                                                 UA_UInt32 requestId, UA_StatusCode status,
                                                 UA_QualifiedName *browseName);
UA_StatusCode UA_EXPORT UA_THREADSAFE
UA_Client_readBrowseNameAttribute_async(UA_Client *client, const UA_NodeId nodeId,
                                        UA_ClientAsyncReadBrowseNameAttributeCallback callback,
                                        void *userdata, UA_UInt32 *requestId);

/* Read a single DisplayName attribute */
typedef void
(*UA_ClientAsyncReadDisplayNameAttributeCallback)(UA_Client *client, void *userdata,
                                                  UA_UInt32 requestId, UA_StatusCode status,
                                                  UA_LocalizedText *displayName);
UA_StatusCode UA_EXPORT UA_THREADSAFE
UA_Client_readDisplayNameAttribute_async(UA_Client *client, const UA_NodeId nodeId,
                                         UA_ClientAsyncReadDisplayNameAttributeCallback callback,
                                         void *userdata, UA_UInt32 *requestId);

/* Read a single Description attribute */
typedef void
(*UA_ClientAsyncReadDescriptionAttributeCallback)(UA_Client *client, void *userdata,
                                                  UA_UInt32 requestId, UA_StatusCode status,
                                                  UA_LocalizedText *description);
UA_StatusCode UA_EXPORT UA_THREADSAFE
UA_Client_readDescriptionAttribute_async(UA_Client *client, const UA_NodeId nodeId,
                                         UA_ClientAsyncReadDescriptionAttributeCallback callback,
                                         void *userdata, UA_UInt32 *requestId);

/* Read a single WriteMask attribute */
typedef void
(*UA_ClientAsyncReadWriteMaskAttributeCallback)(UA_Client *client, void *userdata,
                                                UA_UInt32 requestId, UA_StatusCode status,
                                                UA_UInt32 *writeMask);
UA_StatusCode UA_EXPORT UA_THREADSAFE
UA_Client_readWriteMaskAttribute_async(UA_Client *client, const UA_NodeId nodeId,
                                       UA_ClientAsyncReadWriteMaskAttributeCallback callback,
                                       void *userdata, UA_UInt32 *requestId);

/* Read a single UserWriteMask attribute */
typedef void
(*UA_ClientAsyncReadUserWriteMaskAttributeCallback)(UA_Client *client, void *userdata,
                                                    UA_UInt32 requestId, UA_StatusCode status,
                                                    UA_UInt32 *writeMask);
UA_StatusCode UA_EXPORT UA_THREADSAFE
UA_Client_readUserWriteMaskAttribute_async(UA_Client *client, const UA_NodeId nodeId,
                                           UA_ClientAsyncReadUserWriteMaskAttributeCallback callback,
                                           void *userdata, UA_UInt32 *requestId);

/* Read a single IsAbstract attribute */
typedef void
(*UA_ClientAsyncReadIsAbstractAttributeCallback)(UA_Client *client, void *userdata,
                                                 UA_UInt32 requestId, UA_StatusCode status,
                                                 UA_Boolean *isAbstract);
UA_StatusCode UA_EXPORT UA_THREADSAFE
UA_Client_readIsAbstractAttribute_async(UA_Client *client, const UA_NodeId nodeId,
                                        UA_ClientAsyncReadIsAbstractAttributeCallback callback,
                                        void *userdata, UA_UInt32 *requestId);

/* Read a single Symmetric attribute */
typedef void
(*UA_ClientAsyncReadSymmetricAttributeCallback)(UA_Client *client, void *userdata,
                                                UA_UInt32 requestId, UA_StatusCode status,
                                                UA_Boolean *symmetric);
UA_StatusCode UA_EXPORT UA_THREADSAFE
UA_Client_readSymmetricAttribute_async(UA_Client *client, const UA_NodeId nodeId,
                                       UA_ClientAsyncReadSymmetricAttributeCallback callback,
                                       void *userdata, UA_UInt32 *requestId);

/* Read a single InverseName attribute */
typedef void
(*UA_ClientAsyncReadInverseNameAttributeCallback)(UA_Client *client, void *userdata,
                                                  UA_UInt32 requestId, UA_StatusCode status,
                                                  UA_LocalizedText *inverseName);
UA_StatusCode UA_EXPORT UA_THREADSAFE
UA_Client_readInverseNameAttribute_async(UA_Client *client, const UA_NodeId nodeId,
                                         UA_ClientAsyncReadInverseNameAttributeCallback callback,
                                         void *userdata, UA_UInt32 *requestId);

/* Read a single ContainsNoLoops attribute */
typedef void
(*UA_ClientAsyncReadContainsNoLoopsAttributeCallback)(UA_Client *client, void *userdata,
                                                      UA_UInt32 requestId, UA_StatusCode status,
                                                      UA_Boolean *containsNoLoops);
UA_StatusCode UA_EXPORT UA_THREADSAFE
UA_Client_readContainsNoLoopsAttribute_async(UA_Client *client, const UA_NodeId nodeId,
                                             UA_ClientAsyncReadContainsNoLoopsAttributeCallback callback,
                                             void *userdata, UA_UInt32 *requestId);

/* Read a single EventNotifier attribute */
typedef void
(*UA_ClientAsyncReadEventNotifierAttributeCallback)(UA_Client *client, void *userdata,
                                                    UA_UInt32 requestId, UA_StatusCode status,
                                                    UA_Byte *eventNotifier);
UA_StatusCode UA_EXPORT UA_THREADSAFE
UA_Client_readEventNotifierAttribute_async(UA_Client *client, const UA_NodeId nodeId,
                                           UA_ClientAsyncReadEventNotifierAttributeCallback callback,
                                           void *userdata, UA_UInt32 *requestId);

/* Read a single ValueRank attribute */
typedef void
(*UA_ClientAsyncReadValueRankAttributeCallback)(UA_Client *client, void *userdata,
                                                UA_UInt32 requestId, UA_StatusCode status,
                                                UA_Int32 *valueRank);
UA_StatusCode UA_EXPORT UA_THREADSAFE
UA_Client_readValueRankAttribute_async(UA_Client *client, const UA_NodeId nodeId,
                                       UA_ClientAsyncReadValueRankAttributeCallback callback,
                                       void *userdata, UA_UInt32 *requestId);

/* Read a single AccessLevel attribute */
typedef void
(*UA_ClientAsyncReadAccessLevelAttributeCallback)(UA_Client *client, void *userdata,
                                                  UA_UInt32 requestId, UA_StatusCode status,
                                                  UA_Byte *accessLevel);
UA_StatusCode UA_EXPORT UA_THREADSAFE
UA_Client_readAccessLevelAttribute_async(UA_Client *client, const UA_NodeId nodeId,
                                         UA_ClientAsyncReadAccessLevelAttributeCallback callback,
                                         void *userdata, UA_UInt32 *requestId);

/* Read a single AccessLevelEx attribute */
typedef void
(*UA_ClientAsyncReadAccessLevelExAttributeCallback)(UA_Client *client, void *userdata,
                                                    UA_UInt32 requestId, UA_StatusCode status,
                                                    UA_UInt32 *accessLevelEx);
UA_StatusCode UA_EXPORT UA_THREADSAFE
UA_Client_readAccessLevelExAttribute_async(UA_Client *client, const UA_NodeId nodeId,
                                           UA_ClientAsyncReadAccessLevelExAttributeCallback callback,
                                           void *userdata, UA_UInt32 *requestId);

/* Read a single UserAccessLevel attribute */
typedef void
(*UA_ClientAsyncReadUserAccessLevelAttributeCallback)(UA_Client *client, void *userdata,
                                                      UA_UInt32 requestId, UA_StatusCode status,
                                                      UA_Byte *userAccessLevel);
UA_StatusCode UA_EXPORT UA_THREADSAFE
UA_Client_readUserAccessLevelAttribute_async(UA_Client *client, const UA_NodeId nodeId,
                                             UA_ClientAsyncReadUserAccessLevelAttributeCallback callback,
                                             void *userdata, UA_UInt32 *requestId);

/* Read a single MinimumSamplingInterval attribute */
typedef void
(*UA_ClientAsyncReadMinimumSamplingIntervalAttributeCallback)(UA_Client *client, void *userdata,
                                                              UA_UInt32 requestId, UA_StatusCode status,
                                                              UA_Double *minimumSamplingInterval);
UA_StatusCode UA_EXPORT UA_THREADSAFE
UA_Client_readMinimumSamplingIntervalAttribute_async(UA_Client *client, const UA_NodeId nodeId,
                                                     UA_ClientAsyncReadMinimumSamplingIntervalAttributeCallback callback,
                                                     void *userdata, UA_UInt32 *requestId);

/* Read a single Historizing attribute */
typedef void
(*UA_ClientAsyncReadHistorizingAttributeCallback)(UA_Client *client, void *userdata,
                                                  UA_UInt32 requestId, UA_StatusCode status,
                                                  UA_Boolean *historizing);
UA_StatusCode UA_EXPORT UA_THREADSAFE
UA_Client_readHistorizingAttribute_async(UA_Client *client, const UA_NodeId nodeId,
                                         UA_ClientAsyncReadHistorizingAttributeCallback callback,
                                         void *userdata, UA_UInt32 *requestId);

/* Read a single Executable attribute */
typedef void
(*UA_ClientAsyncReadExecutableAttributeCallback)(UA_Client *client, void *userdata,
                                                 UA_UInt32 requestId, UA_StatusCode status,
                                                 UA_Boolean *executable);
UA_StatusCode UA_EXPORT UA_THREADSAFE
UA_Client_readExecutableAttribute_async(UA_Client *client, const UA_NodeId nodeId,
                                        UA_ClientAsyncReadExecutableAttributeCallback callback,
                                        void *userdata, UA_UInt32 *requestId);

/* Read a single UserExecutable attribute */
typedef void
(*UA_ClientAsyncReadUserExecutableAttributeCallback)(UA_Client *client, void *userdata,
                                                     UA_UInt32 requestId, UA_StatusCode status,
                                                     UA_Boolean *userExecutable);
UA_StatusCode UA_EXPORT UA_THREADSAFE
UA_Client_readUserExecutableAttribute_async(UA_Client *client, const UA_NodeId nodeId,
                                            UA_ClientAsyncReadUserExecutableAttributeCallback callback,
                                            void *userdata, UA_UInt32 *requestId);
=======
(*UA_ClientReadArrayDimensionsAttributeCallback)(
    UA_Client *client, void *userdata, UA_UInt32 requestId,
    UA_StatusCode status, UA_Variant *arrayDimensions);

UA_StatusCode UA_EXPORT
UA_Client_readArrayDimensionsAttribute_async(
    UA_Client *client, const UA_NodeId nodeId,
    UA_ClientReadArrayDimensionsAttributeCallback callback,
    void *userdata, UA_UInt32 *requestId);

/* Read a single NodeClass attribute */
typedef void
(*UA_ClientAsyncReadNodeClassAttributeCallback)(
    UA_Client *client, void *userdata, UA_UInt32 requestId,
    UA_StatusCode status, UA_NodeClass *nodeClass);

UA_StatusCode UA_EXPORT
UA_Client_readNodeClassAttribute_async(
    UA_Client *client, const UA_NodeId nodeId,
    UA_ClientAsyncReadNodeClassAttributeCallback callback,
    void *userdata, UA_UInt32 *requestId);

/* Read a single BrowseName attribute */
typedef void
(*UA_ClientAsyncReadBrowseNameAttributeCallback)(
    UA_Client *client, void *userdata, UA_UInt32 requestId,
    UA_StatusCode status, UA_QualifiedName *browseName);

UA_StatusCode UA_EXPORT
UA_Client_readBrowseNameAttribute_async(
    UA_Client *client, const UA_NodeId nodeId,
    UA_ClientAsyncReadBrowseNameAttributeCallback callback,
    void *userdata, UA_UInt32 *requestId);

/* Read a single DisplayName attribute */
typedef void
(*UA_ClientAsyncReadDisplayNameAttributeCallback)(
    UA_Client *client, void *userdata, UA_UInt32 requestId,
    UA_StatusCode status, UA_LocalizedText *displayName);

UA_StatusCode UA_EXPORT
UA_Client_readDisplayNameAttribute_async(
    UA_Client *client, const UA_NodeId nodeId,
    UA_ClientAsyncReadDisplayNameAttributeCallback callback,
    void *userdata, UA_UInt32 *requestId);

/* Read a single Description attribute */
typedef void
(*UA_ClientAsyncReadDescriptionAttributeCallback)(
    UA_Client *client, void *userdata, UA_UInt32 requestId,
    UA_StatusCode status, UA_LocalizedText *description);

UA_StatusCode UA_EXPORT
UA_Client_readDescriptionAttribute_async(
    UA_Client *client, const UA_NodeId nodeId,
    UA_ClientAsyncReadDescriptionAttributeCallback callback,
    void *userdata, UA_UInt32 *requestId);

/* Read a single WriteMask attribute */
typedef void
(*UA_ClientAsyncReadWriteMaskAttributeCallback)(
    UA_Client *client, void *userdata, UA_UInt32 requestId,
    UA_StatusCode status, UA_UInt32 *writeMask);

UA_StatusCode UA_EXPORT
UA_Client_readWriteMaskAttribute_async(
    UA_Client *client, const UA_NodeId nodeId,
    UA_ClientAsyncReadWriteMaskAttributeCallback callback,
    void *userdata, UA_UInt32 *requestId);

/* Read a single UserWriteMask attribute */
typedef void
(*UA_ClientAsyncReadUserWriteMaskAttributeCallback)(
    UA_Client *client, void *userdata, UA_UInt32 requestId,
    UA_StatusCode status, UA_UInt32 *writeMask);

UA_StatusCode UA_EXPORT
UA_Client_readUserWriteMaskAttribute_async(
    UA_Client *client, const UA_NodeId nodeId,
    UA_ClientAsyncReadUserWriteMaskAttributeCallback callback,
    void *userdata, UA_UInt32 *requestId);

/* Read a single IsAbstract attribute */
typedef void
(*UA_ClientAsyncReadIsAbstractAttributeCallback)(
    UA_Client *client, void *userdata, UA_UInt32 requestId,
    UA_StatusCode status, UA_Boolean *isAbstract);

UA_StatusCode UA_EXPORT
UA_Client_readIsAbstractAttribute_async(
    UA_Client *client, const UA_NodeId nodeId,
    UA_ClientAsyncReadIsAbstractAttributeCallback callback,
    void *userdata, UA_UInt32 *requestId);

/* Read a single Symmetric attribute */
typedef void
(*UA_ClientAsyncReadSymmetricAttributeCallback)(
    UA_Client *client, void *userdata, UA_UInt32 requestId,
    UA_StatusCode status, UA_Boolean *symmetric);

UA_StatusCode UA_EXPORT
UA_Client_readSymmetricAttribute_async(
    UA_Client *client, const UA_NodeId nodeId,
    UA_ClientAsyncReadSymmetricAttributeCallback callback,
    void *userdata, UA_UInt32 *requestId);

/* Read a single InverseName attribute */
typedef void
(*UA_ClientAsyncReadInverseNameAttributeCallback)(
    UA_Client *client, void *userdata, UA_UInt32 requestId,
    UA_StatusCode status, UA_LocalizedText *inverseName);

UA_StatusCode UA_EXPORT
UA_Client_readInverseNameAttribute_async(
    UA_Client *client, const UA_NodeId nodeId,
    UA_ClientAsyncReadInverseNameAttributeCallback callback,
    void *userdata, UA_UInt32 *requestId);

/* Read a single ContainsNoLoops attribute */
typedef void
(*UA_ClientAsyncReadContainsNoLoopsAttributeCallback)(
    UA_Client *client, void *userdata, UA_UInt32 requestId,
    UA_StatusCode status, UA_Boolean *containsNoLoops);

UA_StatusCode UA_EXPORT
UA_Client_readContainsNoLoopsAttribute_async(
    UA_Client *client, const UA_NodeId nodeId,
    UA_ClientAsyncReadContainsNoLoopsAttributeCallback callback,
    void *userdata, UA_UInt32 *requestId);

/* Read a single EventNotifier attribute */
typedef void
(*UA_ClientAsyncReadEventNotifierAttributeCallback)(
    UA_Client *client, void *userdata, UA_UInt32 requestId,
    UA_StatusCode status, UA_Byte *eventNotifier);

UA_StatusCode UA_EXPORT
UA_Client_readEventNotifierAttribute_async(
    UA_Client *client, const UA_NodeId nodeId,
    UA_ClientAsyncReadEventNotifierAttributeCallback callback,
    void *userdata, UA_UInt32 *requestId);

/* Read a single ValueRank attribute */
typedef void
(*UA_ClientAsyncReadValueRankAttributeCallback)(
    UA_Client *client, void *userdata, UA_UInt32 requestId,
    UA_StatusCode status, UA_Int32 *valueRank);

UA_StatusCode UA_EXPORT
UA_Client_readValueRankAttribute_async(
    UA_Client *client, const UA_NodeId nodeId,
    UA_ClientAsyncReadValueRankAttributeCallback callback,
    void *userdata, UA_UInt32 *requestId);

/* Read a single AccessLevel attribute */
typedef void
(*UA_ClientAsyncReadAccessLevelAttributeCallback)(
    UA_Client *client, void *userdata, UA_UInt32 requestId,
    UA_StatusCode status, UA_Byte *accessLevel);

UA_StatusCode UA_EXPORT
UA_Client_readAccessLevelAttribute_async(
    UA_Client *client, const UA_NodeId nodeId,
    UA_ClientAsyncReadAccessLevelAttributeCallback callback,
    void *userdata, UA_UInt32 *requestId);

/* Read a single AccessLevelEx attribute */
typedef void
(*UA_ClientAsyncReadAccessLevelExAttributeCallback)(
    UA_Client *client, void *userdata, UA_UInt32 requestId,
    UA_StatusCode status, UA_UInt32 *accessLevelEx);

UA_StatusCode UA_EXPORT
UA_Client_readAccessLevelExAttribute_async(
    UA_Client *client, const UA_NodeId nodeId,
    UA_ClientAsyncReadAccessLevelExAttributeCallback callback,
    void *userdata, UA_UInt32 *requestId);

/* Read a single UserAccessLevel attribute */
typedef void
(*UA_ClientAsyncReadUserAccessLevelAttributeCallback)(
    UA_Client *client, void *userdata, UA_UInt32 requestId,
    UA_StatusCode status, UA_Byte *userAccessLevel);

UA_StatusCode UA_EXPORT
UA_Client_readUserAccessLevelAttribute_async(
    UA_Client *client, const UA_NodeId nodeId,
    UA_ClientAsyncReadUserAccessLevelAttributeCallback callback,
    void *userdata, UA_UInt32 *requestId);

/* Read a single MinimumSamplingInterval attribute */
typedef void
(*UA_ClientAsyncReadMinimumSamplingIntervalAttributeCallback)(
    UA_Client *client, void *userdata, UA_UInt32 requestId,
    UA_StatusCode status, UA_Double *minimumSamplingInterval);

UA_StatusCode UA_EXPORT
UA_Client_readMinimumSamplingIntervalAttribute_async(
    UA_Client *client, const UA_NodeId nodeId,
    UA_ClientAsyncReadMinimumSamplingIntervalAttributeCallback callback,
    void *userdata, UA_UInt32 *requestId);

/* Read a single Historizing attribute */
typedef void
(*UA_ClientAsyncReadHistorizingAttributeCallback)(
    UA_Client *client, void *userdata, UA_UInt32 requestId,
    UA_StatusCode status, UA_Boolean *historizing);

UA_StatusCode UA_EXPORT
UA_Client_readHistorizingAttribute_async(
    UA_Client *client, const UA_NodeId nodeId,
    UA_ClientAsyncReadHistorizingAttributeCallback callback,
    void *userdata, UA_UInt32 *requestId);

/* Read a single Executable attribute */
typedef void
(*UA_ClientAsyncReadExecutableAttributeCallback)(
    UA_Client *client, void *userdata, UA_UInt32 requestId,
    UA_StatusCode status, UA_Boolean *executable);

UA_StatusCode UA_EXPORT
UA_Client_readExecutableAttribute_async(
    UA_Client *client, const UA_NodeId nodeId,
    UA_ClientAsyncReadExecutableAttributeCallback callback,
    void *userdata, UA_UInt32 *requestId);

/* Read a single UserExecutable attribute */
typedef void
(*UA_ClientAsyncReadUserExecutableAttributeCallback)(
    UA_Client *client, void *userdata, UA_UInt32 requestId,
    UA_StatusCode status, UA_Boolean *userExecutable);

UA_StatusCode UA_EXPORT
UA_Client_readUserExecutableAttribute_async(
    UA_Client *client, const UA_NodeId nodeId,
    UA_ClientAsyncReadUserExecutableAttributeCallback callback,
    void *userdata, UA_UInt32 *requestId);
>>>>>>> dbc09bc5

/**
 * Write Attribute
 * ^^^^^^^^^^^^^^^
 *
 * The methods for async writing of attributes all have a similar API::
 *
 *     UA_StatusCode
 *     UA_Client_writeValueAttribute_async(
 *         UA_Client *client, const UA_NodeId nodeId,
 *         const UA_Variant *attr, UA_ClientAsyncWriteCallback callback,
 *         void *userdata, UA_UInt32 *reqId);
 *
 * We generate the methods for the different attributes with a macro. */

<<<<<<< HEAD
UA_StatusCode UA_EXPORT UA_THREADSAFE
__UA_Client_writeAttribute_async(UA_Client *client, const UA_NodeId *nodeId,
                                 UA_AttributeId attributeId, const void *in,
                                 const UA_DataType *inDataType,
                                 UA_ClientAsyncServiceCallback callback, void *userdata,
                                 UA_UInt32 *reqId);

UA_INLINABLE( UA_THREADSAFE UA_StatusCode
UA_Client_writeValueAttribute_async(UA_Client *client, const UA_NodeId nodeId,
                                    const UA_Variant *newValue,
                                    UA_ClientAsyncWriteCallback callback, void *userdata,
                                    UA_UInt32 *reqId) ,{

    return __UA_Client_writeAttribute_async(
        client, &nodeId, UA_ATTRIBUTEID_VALUE, newValue, &UA_TYPES[UA_TYPES_VARIANT],
        (UA_ClientAsyncServiceCallback)callback, userdata, reqId);
})

UA_INLINABLE( UA_THREADSAFE UA_StatusCode
UA_Client_writeNodeIdAttribute_async(UA_Client *client, const UA_NodeId nodeId,
                                     const UA_NodeId *outNodeId,
                                     UA_ClientAsyncServiceCallback callback,
                                     void *userdata, UA_UInt32 *reqId) ,{
    return __UA_Client_writeAttribute_async(client, &nodeId, UA_ATTRIBUTEID_NODEID,
                                            outNodeId, &UA_TYPES[UA_TYPES_NODEID],
                                            callback, userdata, reqId);
})
UA_INLINABLE( UA_THREADSAFE UA_StatusCode
UA_Client_writeNodeClassAttribute_async(UA_Client *client, const UA_NodeId nodeId,
                                        const UA_NodeClass *outNodeClass,
                                        UA_ClientAsyncServiceCallback callback,
                                        void *userdata, UA_UInt32 *reqId) ,{
    return __UA_Client_writeAttribute_async(client, &nodeId, UA_ATTRIBUTEID_NODECLASS,
                                            outNodeClass, &UA_TYPES[UA_TYPES_NODECLASS],
                                            callback, userdata, reqId);
})
UA_INLINABLE( UA_THREADSAFE UA_StatusCode
UA_Client_writeBrowseNameAttribute_async(UA_Client *client, const UA_NodeId nodeId,
                                         const UA_QualifiedName *outBrowseName,
                                         UA_ClientAsyncServiceCallback callback,
                                         void *userdata, UA_UInt32 *reqId) ,{
    return __UA_Client_writeAttribute_async(
        client, &nodeId, UA_ATTRIBUTEID_BROWSENAME, outBrowseName,
        &UA_TYPES[UA_TYPES_QUALIFIEDNAME], callback, userdata, reqId);
})
UA_INLINABLE( UA_THREADSAFE UA_StatusCode
UA_Client_writeDisplayNameAttribute_async(UA_Client *client, const UA_NodeId nodeId,
                                          const UA_LocalizedText *outDisplayName,
                                          UA_ClientAsyncServiceCallback callback,
                                          void *userdata, UA_UInt32 *reqId) ,{
    return __UA_Client_writeAttribute_async(
        client, &nodeId, UA_ATTRIBUTEID_DISPLAYNAME, outDisplayName,
        &UA_TYPES[UA_TYPES_LOCALIZEDTEXT], callback, userdata, reqId);
})
UA_INLINABLE( UA_THREADSAFE UA_StatusCode
UA_Client_writeDescriptionAttribute_async(UA_Client *client, const UA_NodeId nodeId,
                                          const UA_LocalizedText *outDescription,
                                          UA_ClientAsyncServiceCallback callback,
                                          void *userdata, UA_UInt32 *reqId) ,{
    return __UA_Client_writeAttribute_async(
        client, &nodeId, UA_ATTRIBUTEID_DESCRIPTION, outDescription,
        &UA_TYPES[UA_TYPES_LOCALIZEDTEXT], callback, userdata, reqId);
})
UA_INLINABLE( UA_THREADSAFE UA_StatusCode
UA_Client_writeWriteMaskAttribute_async(UA_Client *client, const UA_NodeId nodeId,
                                        const UA_UInt32 *outWriteMask,
                                        UA_ClientAsyncServiceCallback callback,
                                        void *userdata, UA_UInt32 *reqId) ,{
    return __UA_Client_writeAttribute_async(client, &nodeId, UA_ATTRIBUTEID_WRITEMASK,
                                            outWriteMask, &UA_TYPES[UA_TYPES_UINT32],
                                            callback, userdata, reqId);
})
UA_INLINABLE( UA_THREADSAFE UA_StatusCode
UA_Client_writeUserWriteMaskAttribute_async(UA_Client *client, const UA_NodeId nodeId,
                                            const UA_UInt32 *outUserWriteMask,
                                            UA_ClientAsyncServiceCallback callback,
                                            void *userdata, UA_UInt32 *reqId) ,{
    return __UA_Client_writeAttribute_async(client, &nodeId, UA_ATTRIBUTEID_USERWRITEMASK,
                                            outUserWriteMask, &UA_TYPES[UA_TYPES_UINT32],
                                            callback, userdata, reqId);
})
UA_INLINABLE( UA_THREADSAFE UA_StatusCode
UA_Client_writeIsAbstractAttribute_async(UA_Client *client, const UA_NodeId nodeId,
                                         const UA_Boolean *outIsAbstract,
                                         UA_ClientAsyncServiceCallback callback,
                                         void *userdata, UA_UInt32 *reqId) ,{
    return __UA_Client_writeAttribute_async(client, &nodeId, UA_ATTRIBUTEID_ISABSTRACT,
                                            outIsAbstract, &UA_TYPES[UA_TYPES_BOOLEAN],
                                            callback, userdata, reqId);
})
UA_INLINABLE( UA_THREADSAFE UA_StatusCode
UA_Client_writeSymmetricAttribute_async(UA_Client *client, const UA_NodeId nodeId,
                                        const UA_Boolean *outSymmetric,
                                        UA_ClientAsyncServiceCallback callback,
                                        void *userdata, UA_UInt32 *reqId) ,{
    return __UA_Client_writeAttribute_async(client, &nodeId, UA_ATTRIBUTEID_SYMMETRIC,
                                            outSymmetric, &UA_TYPES[UA_TYPES_BOOLEAN],
                                            callback, userdata, reqId);
})
UA_INLINABLE( UA_THREADSAFE UA_StatusCode
UA_Client_writeInverseNameAttribute_async(UA_Client *client, const UA_NodeId nodeId,
                                          const UA_LocalizedText *outInverseName,
                                          UA_ClientAsyncServiceCallback callback,
                                          void *userdata, UA_UInt32 *reqId) ,{
    return __UA_Client_writeAttribute_async(
        client, &nodeId, UA_ATTRIBUTEID_INVERSENAME, outInverseName,
        &UA_TYPES[UA_TYPES_LOCALIZEDTEXT], callback, userdata, reqId);
})
UA_INLINABLE( UA_THREADSAFE UA_StatusCode
UA_Client_writeContainsNoLoopsAttribute_async(UA_Client *client, const UA_NodeId nodeId,
                                              const UA_Boolean *outContainsNoLoops,
                                              UA_ClientAsyncServiceCallback callback,
                                              void *userdata, UA_UInt32 *reqId) ,{
    return __UA_Client_writeAttribute_async(
        client, &nodeId, UA_ATTRIBUTEID_CONTAINSNOLOOPS, outContainsNoLoops,
        &UA_TYPES[UA_TYPES_BOOLEAN], callback, userdata, reqId);
})
UA_INLINABLE( UA_THREADSAFE UA_StatusCode
UA_Client_writeEventNotifierAttribute_async(UA_Client *client, const UA_NodeId nodeId,
                                            const UA_Byte *outEventNotifier,
                                            UA_ClientAsyncServiceCallback callback,
                                            void *userdata, UA_UInt32 *reqId) ,{
    return __UA_Client_writeAttribute_async(client, &nodeId, UA_ATTRIBUTEID_EVENTNOTIFIER,
                                            outEventNotifier, &UA_TYPES[UA_TYPES_BYTE],
                                            callback, userdata, reqId);
})
UA_INLINABLE( UA_THREADSAFE UA_StatusCode
UA_Client_writeDataTypeAttribute_async(UA_Client *client, const UA_NodeId nodeId,
                                       const UA_NodeId *outDataType,
                                       UA_ClientAsyncServiceCallback callback,
                                       void *userdata, UA_UInt32 *reqId) ,{
    return __UA_Client_writeAttribute_async(client, &nodeId, UA_ATTRIBUTEID_DATATYPE,
                                            outDataType, &UA_TYPES[UA_TYPES_NODEID],
                                            callback, userdata, reqId);
})
UA_INLINABLE( UA_THREADSAFE UA_StatusCode
UA_Client_writeValueRankAttribute_async(UA_Client *client, const UA_NodeId nodeId,
                                        const UA_Int32 *outValueRank,
                                        UA_ClientAsyncServiceCallback callback,
                                        void *userdata, UA_UInt32 *reqId) ,{
    return __UA_Client_writeAttribute_async(client, &nodeId, UA_ATTRIBUTEID_VALUERANK,
                                            outValueRank, &UA_TYPES[UA_TYPES_INT32],
                                            callback, userdata, reqId);
})
UA_INLINABLE( UA_THREADSAFE UA_StatusCode
UA_Client_writeAccessLevelAttribute_async(UA_Client *client, const UA_NodeId nodeId,
                                          const UA_Byte *outAccessLevel,
                                          UA_ClientAsyncServiceCallback callback,
                                          void *userdata, UA_UInt32 *reqId) ,{
    return __UA_Client_writeAttribute_async(client, &nodeId, UA_ATTRIBUTEID_ACCESSLEVEL,
                                            outAccessLevel, &UA_TYPES[UA_TYPES_BYTE],
                                            callback, userdata, reqId);
})

UA_INLINABLE( UA_THREADSAFE UA_StatusCode
UA_Client_writeAccessLevelExAttribute_async(UA_Client *client, const UA_NodeId nodeId,
                                            const UA_UInt32 *outAccessLevelEx,
                                            UA_ClientAsyncServiceCallback callback,
                                            void *userdata, UA_UInt32 *reqId), {
    return __UA_Client_writeAttribute_async(client, &nodeId, UA_ATTRIBUTEID_ACCESSLEVELEX,
                                            outAccessLevelEx, &UA_TYPES[UA_TYPES_UINT32],
                                            callback, userdata, reqId);
})

UA_INLINABLE( UA_THREADSAFE UA_StatusCode
UA_Client_writeUserAccessLevelAttribute_async(UA_Client *client, const UA_NodeId nodeId,
                                              const UA_Byte *outUserAccessLevel,
                                              UA_ClientAsyncServiceCallback callback,
                                              void *userdata, UA_UInt32 *reqId), {
    return __UA_Client_writeAttribute_async(
        client, &nodeId, UA_ATTRIBUTEID_USERACCESSLEVEL, outUserAccessLevel,
        &UA_TYPES[UA_TYPES_BYTE], callback, userdata, reqId);
})
UA_INLINABLE( UA_THREADSAFE UA_StatusCode
UA_Client_writeMinimumSamplingIntervalAttribute_async(
    UA_Client *client, const UA_NodeId nodeId,
    const UA_Double *outMinimumSamplingInterval, UA_ClientAsyncServiceCallback callback,
    void *userdata, UA_UInt32 *reqId) ,{
    return __UA_Client_writeAttribute_async(
        client, &nodeId, UA_ATTRIBUTEID_MINIMUMSAMPLINGINTERVAL,
        outMinimumSamplingInterval, &UA_TYPES[UA_TYPES_DOUBLE], callback, userdata,
        reqId);
})
UA_INLINABLE( UA_THREADSAFE UA_StatusCode
UA_Client_writeHistorizingAttribute_async(UA_Client *client, const UA_NodeId nodeId,
                                          const UA_Boolean *outHistorizing,
                                          UA_ClientAsyncServiceCallback callback,
                                          void *userdata, UA_UInt32 *reqId) ,{
    return __UA_Client_writeAttribute_async(client, &nodeId, UA_ATTRIBUTEID_HISTORIZING,
                                            outHistorizing, &UA_TYPES[UA_TYPES_BOOLEAN],
                                            callback, userdata, reqId);
})
UA_INLINABLE( UA_THREADSAFE UA_StatusCode
UA_Client_writeExecutableAttribute_async(UA_Client *client, const UA_NodeId nodeId,
                                         const UA_Boolean *outExecutable,
                                         UA_ClientAsyncServiceCallback callback,
                                         void *userdata, UA_UInt32 *reqId) ,{
    return __UA_Client_writeAttribute_async(client, &nodeId, UA_ATTRIBUTEID_EXECUTABLE,
                                            outExecutable, &UA_TYPES[UA_TYPES_BOOLEAN],
                                            callback, userdata, reqId);
})
UA_INLINABLE( UA_THREADSAFE UA_StatusCode
UA_Client_writeUserExecutableAttribute_async(UA_Client *client, const UA_NodeId nodeId,
                                             const UA_Boolean *outUserExecutable,
                                             UA_ClientAsyncServiceCallback callback,
                                             void *userdata, UA_UInt32 *reqId) ,{
    return __UA_Client_writeAttribute_async(
        client, &nodeId, UA_ATTRIBUTEID_USEREXECUTABLE, outUserExecutable,
        &UA_TYPES[UA_TYPES_BOOLEAN], callback, userdata, reqId);
})
=======
UA_StatusCode UA_EXPORT
__UA_Client_writeAttribute_async(
    UA_Client *client, const UA_NodeId *nodeId,
    UA_AttributeId attributeId, const void *in,
    const UA_DataType *inDataType,
    UA_ClientAsyncServiceCallback callback,
    void *userdata, UA_UInt32 *reqId);

#define UA_CLIENT_ASYNCWRITE(NAME, ATTR_ID, ATTR_TYPE, ATTR_TYPEDESC)   \
    UA_INLINABLE( UA_StatusCode NAME(                                   \
        UA_Client *client, const UA_NodeId nodeId,                      \
        const ATTR_TYPE *attr, UA_ClientAsyncWriteCallback callback,    \
        void *userdata, UA_UInt32 *reqId), {                            \
    return __UA_Client_writeAttribute_async(                            \
        client, &nodeId, UA_ATTRIBUTEID_##ATTR_ID, attr,                \
        &UA_TYPES[UA_TYPES_##ATTR_TYPEDESC],                            \
        (UA_ClientAsyncServiceCallback)callback, userdata, reqId);      \
})

UA_CLIENT_ASYNCWRITE(UA_Client_writeNodeIdAttribute_async,
                     NODEID, UA_NodeId, NODEID)
UA_CLIENT_ASYNCWRITE(UA_Client_writeNodeClassAttribute_async,
                     NODECLASS, UA_NodeClass, NODECLASS)
UA_CLIENT_ASYNCWRITE(UA_Client_writeBrowseNameAttribute_async,
                     BROWSENAME, UA_QualifiedName, QUALIFIEDNAME)
UA_CLIENT_ASYNCWRITE(UA_Client_writeDisplayNameAttribute_async,
                     DISPLAYNAME, UA_LocalizedText, LOCALIZEDTEXT)
UA_CLIENT_ASYNCWRITE(UA_Client_writeDescriptionAttribute_async,
                     DESCRIPTION, UA_LocalizedText, LOCALIZEDTEXT)
UA_CLIENT_ASYNCWRITE(UA_Client_writeWriteMaskAttribute_async,
                     WRITEMASK, UA_UInt32, UINT32)
UA_CLIENT_ASYNCWRITE(UA_Client_writeIsAbstractAttribute_async,
                     ISABSTRACT, UA_Boolean, BOOLEAN)
UA_CLIENT_ASYNCWRITE(UA_Client_writeSymmetricAttribute_async,
                     SYMMETRIC, UA_Boolean, BOOLEAN)
UA_CLIENT_ASYNCWRITE(UA_Client_writeInverseNameAttribute_async,
                     INVERSENAME, UA_LocalizedText, LOCALIZEDTEXT)
UA_CLIENT_ASYNCWRITE(UA_Client_writeContainsNoLoopsAttribute_async,
                     CONTAINSNOLOOPS, UA_Boolean, BOOLEAN)
UA_CLIENT_ASYNCWRITE(UA_Client_writeEventNotifierAttribute_async,
                     EVENTNOTIFIER, UA_Byte, BYTE)
UA_CLIENT_ASYNCWRITE(UA_Client_writeValueAttribute_async,
                     VALUE, UA_Variant, VARIANT)
UA_CLIENT_ASYNCWRITE(UA_Client_writeDataTypeAttribute_async,
                     DATATYPE, UA_NodeId, NODEID)
UA_CLIENT_ASYNCWRITE(UA_Client_writeValueRankAttribute_async,
                     VALUERANK, UA_Int32, INT32)
UA_CLIENT_ASYNCWRITE(UA_Client_writeAccessLevelAttribute_async,
                     ACCESSLEVEL, UA_Byte, BYTE)
UA_CLIENT_ASYNCWRITE(UA_Client_writeMinimumSamplingIntervalAttribute_async,
                     MINIMUMSAMPLINGINTERVAL, UA_Double, DOUBLE)
UA_CLIENT_ASYNCWRITE(UA_Client_writeHistorizingAttribute_async,
                     HISTORIZING, UA_Boolean, BOOLEAN)
UA_CLIENT_ASYNCWRITE(UA_Client_writeExecutableAttribute_async,
                     EXECUTABLE, UA_Boolean, BOOLEAN)
UA_CLIENT_ASYNCWRITE(UA_Client_writeAccessLevelExAttribute_async,
                     ACCESSLEVELEX, UA_UInt32, UINT32)
>>>>>>> dbc09bc5

/**
 * Method Calling
 * ^^^^^^^^^^^^^^ */
<<<<<<< HEAD
UA_StatusCode UA_EXPORT UA_THREADSAFE
__UA_Client_call_async(UA_Client *client, const UA_NodeId objectId,
                       const UA_NodeId methodId, size_t inputSize,
                       const UA_Variant *input, UA_ClientAsyncServiceCallback callback,
                       void *userdata, UA_UInt32 *reqId);
=======
UA_StatusCode UA_EXPORT
__UA_Client_call_async(
    UA_Client *client,
    const UA_NodeId objectId, const UA_NodeId methodId,
    size_t inputSize, const UA_Variant *input,
    UA_ClientAsyncServiceCallback callback,
    void *userdata, UA_UInt32 *reqId);
>>>>>>> dbc09bc5

typedef void
(*UA_ClientAsyncCallCallback)(
    UA_Client *client, void *userdata,
    UA_UInt32 requestId, UA_CallResponse *cr);

<<<<<<< HEAD
UA_INLINABLE( UA_THREADSAFE UA_StatusCode
UA_Client_call_async(UA_Client *client, const UA_NodeId objectId,
                     const UA_NodeId methodId, size_t inputSize, const UA_Variant *input,
                     UA_ClientAsyncCallCallback callback, void *userdata,
                     UA_UInt32 *reqId) ,{
    return __UA_Client_call_async(client, objectId, methodId, inputSize, input,
                                  (UA_ClientAsyncServiceCallback)callback, userdata,
                                  reqId);
=======
UA_INLINABLE( UA_StatusCode
UA_Client_call_async(
    UA_Client *client, const UA_NodeId objectId,
    const UA_NodeId methodId, size_t inputSize,
    const UA_Variant *input, UA_ClientAsyncCallCallback callback,
    void *userdata, UA_UInt32 *reqId), {
    return __UA_Client_call_async(
        client, objectId, methodId, inputSize, input,
        (UA_ClientAsyncServiceCallback)callback, userdata, reqId);
>>>>>>> dbc09bc5
})

/**
 * Node Management
 * ^^^^^^^^^^^^^^^ */
typedef void
(*UA_ClientAsyncAddNodesCallback)(
    UA_Client *client, void *userdata,
    UA_UInt32 requestId, UA_AddNodesResponse *ar);

UA_StatusCode UA_EXPORT
__UA_Client_addNode_async(
    UA_Client *client, const UA_NodeClass nodeClass,
    const UA_NodeId requestedNewNodeId, const UA_NodeId parentNodeId,
    const UA_NodeId referenceTypeId, const UA_QualifiedName browseName,
    const UA_NodeId typeDefinition, const UA_NodeAttributes *attr,
    const UA_DataType *attributeType, UA_NodeId *outNewNodeId,
    UA_ClientAsyncServiceCallback callback, void *userdata,
    UA_UInt32 *reqId);

UA_INLINABLE( UA_StatusCode
UA_Client_addVariableNode_async(
    UA_Client *client, const UA_NodeId requestedNewNodeId,
    const UA_NodeId parentNodeId, const UA_NodeId referenceTypeId,
    const UA_QualifiedName browseName, const UA_NodeId typeDefinition,
    const UA_VariableAttributes attr, UA_NodeId *outNewNodeId,
    UA_ClientAsyncAddNodesCallback callback, void *userdata,
    UA_UInt32 *reqId), {
    return __UA_Client_addNode_async(
        client, UA_NODECLASS_VARIABLE, requestedNewNodeId,
        parentNodeId, referenceTypeId, browseName,
        typeDefinition, (const UA_NodeAttributes *)&attr,
        &UA_TYPES[UA_TYPES_VARIABLEATTRIBUTES], outNewNodeId,
        (UA_ClientAsyncServiceCallback)callback, userdata, reqId);
})

UA_INLINABLE( UA_StatusCode
UA_Client_addVariableTypeNode_async(
    UA_Client *client, const UA_NodeId requestedNewNodeId,
    const UA_NodeId parentNodeId, const UA_NodeId referenceTypeId,
    const UA_QualifiedName browseName, const UA_VariableTypeAttributes attr,
    UA_NodeId *outNewNodeId, UA_ClientAsyncAddNodesCallback callback,
    void *userdata, UA_UInt32 *reqId), {
    return __UA_Client_addNode_async(
        client, UA_NODECLASS_VARIABLETYPE, requestedNewNodeId, parentNodeId,
        referenceTypeId, browseName, UA_NODEID_NULL,
        (const UA_NodeAttributes *)&attr,
        &UA_TYPES[UA_TYPES_VARIABLETYPEATTRIBUTES], outNewNodeId,
        (UA_ClientAsyncServiceCallback)callback, userdata, reqId);
})

UA_INLINABLE( UA_StatusCode
UA_Client_addObjectNode_async(
    UA_Client *client, const UA_NodeId requestedNewNodeId,
    const UA_NodeId parentNodeId, const UA_NodeId referenceTypeId,
    const UA_QualifiedName browseName, const UA_NodeId typeDefinition,
    const UA_ObjectAttributes attr, UA_NodeId *outNewNodeId,
    UA_ClientAsyncAddNodesCallback callback, void *userdata,
    UA_UInt32 *reqId), {
    return __UA_Client_addNode_async(
        client, UA_NODECLASS_OBJECT, requestedNewNodeId,
        parentNodeId, referenceTypeId,
        browseName, typeDefinition, (const UA_NodeAttributes *)&attr,
        &UA_TYPES[UA_TYPES_OBJECTATTRIBUTES], outNewNodeId,
        (UA_ClientAsyncServiceCallback)callback, userdata, reqId);
})

UA_INLINABLE( UA_StatusCode
UA_Client_addObjectTypeNode_async(
    UA_Client *client, const UA_NodeId requestedNewNodeId,
    const UA_NodeId parentNodeId, const UA_NodeId referenceTypeId,
    const UA_QualifiedName browseName, const UA_ObjectTypeAttributes attr,
    UA_NodeId *outNewNodeId, UA_ClientAsyncAddNodesCallback callback,
    void *userdata, UA_UInt32 *reqId), {
    return __UA_Client_addNode_async(
        client, UA_NODECLASS_OBJECTTYPE, requestedNewNodeId, parentNodeId,
        referenceTypeId, browseName, UA_NODEID_NULL,
        (const UA_NodeAttributes *)&attr,
        &UA_TYPES[UA_TYPES_OBJECTTYPEATTRIBUTES], outNewNodeId,
        (UA_ClientAsyncServiceCallback)callback, userdata, reqId);
})

UA_INLINABLE( UA_StatusCode
UA_Client_addViewNode_async(
    UA_Client *client, const UA_NodeId requestedNewNodeId,
    const UA_NodeId parentNodeId, const UA_NodeId referenceTypeId,
    const UA_QualifiedName browseName,
    const UA_ViewAttributes attr, UA_NodeId *outNewNodeId,
    UA_ClientAsyncAddNodesCallback callback, void *userdata,
    UA_UInt32 *reqId), {
    return __UA_Client_addNode_async(
        client, UA_NODECLASS_VIEW, requestedNewNodeId,
        parentNodeId, referenceTypeId,
        browseName, UA_NODEID_NULL, (const UA_NodeAttributes *)&attr,
        &UA_TYPES[UA_TYPES_VIEWATTRIBUTES], outNewNodeId,
        (UA_ClientAsyncServiceCallback)callback, userdata, reqId);
})

UA_INLINABLE( UA_StatusCode
UA_Client_addReferenceTypeNode_async(
    UA_Client *client, const UA_NodeId requestedNewNodeId,
    const UA_NodeId parentNodeId, const UA_NodeId referenceTypeId,
    const UA_QualifiedName browseName, const UA_ReferenceTypeAttributes attr,
    UA_NodeId *outNewNodeId, UA_ClientAsyncAddNodesCallback callback,
    void *userdata, UA_UInt32 *reqId), {
    return __UA_Client_addNode_async(
        client, UA_NODECLASS_REFERENCETYPE, requestedNewNodeId, parentNodeId,
        referenceTypeId, browseName, UA_NODEID_NULL,
        (const UA_NodeAttributes *)&attr,
        &UA_TYPES[UA_TYPES_REFERENCETYPEATTRIBUTES], outNewNodeId,
        (UA_ClientAsyncServiceCallback)callback, userdata, reqId);
})

UA_INLINABLE( UA_StatusCode
UA_Client_addDataTypeNode_async(
    UA_Client *client, const UA_NodeId requestedNewNodeId,
    const UA_NodeId parentNodeId, const UA_NodeId referenceTypeId,
    const UA_QualifiedName browseName, const UA_DataTypeAttributes attr,
    UA_NodeId *outNewNodeId, UA_ClientAsyncAddNodesCallback callback,
    void *userdata, UA_UInt32 *reqId), {
    return __UA_Client_addNode_async(
        client, UA_NODECLASS_DATATYPE, requestedNewNodeId,
        parentNodeId, referenceTypeId, browseName,
        UA_NODEID_NULL, (const UA_NodeAttributes *)&attr,
        &UA_TYPES[UA_TYPES_DATATYPEATTRIBUTES], outNewNodeId,
        (UA_ClientAsyncServiceCallback)callback, userdata, reqId);
})

UA_INLINABLE( UA_StatusCode
UA_Client_addMethodNode_async(
    UA_Client *client, const UA_NodeId requestedNewNodeId,
    const UA_NodeId parentNodeId, const UA_NodeId referenceTypeId,
    const UA_QualifiedName browseName, const UA_MethodAttributes attr,
    UA_NodeId *outNewNodeId, UA_ClientAsyncAddNodesCallback callback,
    void *userdata, UA_UInt32 *reqId), {
    return __UA_Client_addNode_async(
        client, UA_NODECLASS_METHOD, requestedNewNodeId, parentNodeId,
        referenceTypeId, browseName, UA_NODEID_NULL,
        (const UA_NodeAttributes *)&attr,
        &UA_TYPES[UA_TYPES_METHODATTRIBUTES], outNewNodeId,
        (UA_ClientAsyncServiceCallback)callback, userdata, reqId);
})

_UA_END_DECLS

#endif /* UA_CLIENT_HIGHLEVEL_ASYNC_H_ */<|MERGE_RESOLUTION|>--- conflicted
+++ resolved
@@ -116,41 +116,11 @@
 
 /* Reading a single attribute */
 typedef void
-<<<<<<< HEAD
-(*UA_ClientAsyncReadAttributeCallback)(UA_Client *client, void *userdata,
-                                       UA_UInt32 requestId, UA_StatusCode status,
-                                       UA_DataValue *attribute);
-UA_StatusCode UA_EXPORT UA_THREADSAFE
-UA_Client_readAttribute_async(UA_Client *client, const UA_ReadValueId *rvi,
-                              UA_TimestampsToReturn timestampsToReturn,
-                              UA_ClientAsyncReadAttributeCallback callback,
-                              void *userdata, UA_UInt32 *requestId);
-
-/* Read a single Value attribute */
-typedef void
-(*UA_ClientAsyncReadValueAttributeCallback)(UA_Client *client, void *userdata,
-                                            UA_UInt32 requestId, UA_StatusCode status,
-                                            UA_DataValue *value);
-UA_StatusCode UA_EXPORT UA_THREADSAFE
-UA_Client_readValueAttribute_async(UA_Client *client, const UA_NodeId nodeId,
-                                   UA_ClientAsyncReadValueAttributeCallback callback,
-                                   void *userdata, UA_UInt32 *requestId);
-
-/* Read a single DataType attribute */
-typedef void
-(*UA_ClientAsyncReadDataTypeAttributeCallback)(UA_Client *client, void *userdata,
-                                               UA_UInt32 requestId, UA_StatusCode status,
-                                               UA_NodeId *dataType);
-UA_StatusCode UA_EXPORT UA_THREADSAFE
-UA_Client_readDataTypeAttribute_async(UA_Client *client, const UA_NodeId nodeId,
-                                      UA_ClientAsyncReadDataTypeAttributeCallback callback,
-                                      void *userdata, UA_UInt32 *requestId);
-=======
 (*UA_ClientAsyncReadAttributeCallback)(
     UA_Client *client, void *userdata, UA_UInt32 requestId,
     UA_StatusCode status, UA_DataValue *attribute);
 
-UA_StatusCode UA_EXPORT
+UA_StatusCode UA_EXPORT UA_THREADSAFE
 UA_Client_readAttribute_async(
     UA_Client *client, const UA_ReadValueId *rvi,
     UA_TimestampsToReturn timestampsToReturn,
@@ -163,7 +133,7 @@
     UA_Client *client, void *userdata, UA_UInt32 requestId,
     UA_StatusCode status, UA_DataValue *value);
 
-UA_StatusCode UA_EXPORT
+UA_StatusCode UA_EXPORT UA_THREADSAFE
 UA_Client_readValueAttribute_async(
     UA_Client *client, const UA_NodeId nodeId,
     UA_ClientAsyncReadValueAttributeCallback callback,
@@ -175,453 +145,252 @@
     UA_Client *client, void *userdata, UA_UInt32 requestId,
     UA_StatusCode status, UA_NodeId *dataType);
 
-UA_StatusCode UA_EXPORT
+UA_StatusCode UA_EXPORT UA_THREADSAFE
 UA_Client_readDataTypeAttribute_async(
     UA_Client *client, const UA_NodeId nodeId,
     UA_ClientAsyncReadDataTypeAttributeCallback callback,
     void *userdata, UA_UInt32 *requestId);
->>>>>>> dbc09bc5
 
 /* Read a single ArrayDimensions attribute. If the status is good, the variant
  * carries an UInt32 array. */
 typedef void
-<<<<<<< HEAD
-(*UA_ClientReadArrayDimensionsAttributeCallback)(UA_Client *client, void *userdata,
-                                                 UA_UInt32 requestId, UA_StatusCode status,
-                                                 UA_Variant *arrayDimensions);
-UA_StatusCode UA_EXPORT UA_THREADSAFE
-UA_Client_readArrayDimensionsAttribute_async(UA_Client *client, const UA_NodeId nodeId,
-                                             UA_ClientReadArrayDimensionsAttributeCallback callback,
-                                             void *userdata, UA_UInt32 *requestId);
+(*UA_ClientReadArrayDimensionsAttributeCallback)(
+    UA_Client *client, void *userdata, UA_UInt32 requestId,
+    UA_StatusCode status, UA_Variant *arrayDimensions);
+
+UA_StatusCode UA_EXPORT UA_THREADSAFE
+UA_Client_readArrayDimensionsAttribute_async(
+    UA_Client *client, const UA_NodeId nodeId,
+    UA_ClientReadArrayDimensionsAttributeCallback callback,
+    void *userdata, UA_UInt32 *requestId);
 
 /* Read a single NodeClass attribute */
 typedef void
-(*UA_ClientAsyncReadNodeClassAttributeCallback)(UA_Client *client, void *userdata,
-                                                UA_UInt32 requestId, UA_StatusCode status,
-                                                UA_NodeClass *nodeClass);
-UA_StatusCode UA_EXPORT UA_THREADSAFE
-UA_Client_readNodeClassAttribute_async(UA_Client *client, const UA_NodeId nodeId,
-                                       UA_ClientAsyncReadNodeClassAttributeCallback callback,
-                                       void *userdata, UA_UInt32 *requestId);
+(*UA_ClientAsyncReadNodeClassAttributeCallback)(
+    UA_Client *client, void *userdata, UA_UInt32 requestId,
+    UA_StatusCode status, UA_NodeClass *nodeClass);
+
+UA_StatusCode UA_EXPORT UA_THREADSAFE
+UA_Client_readNodeClassAttribute_async(
+    UA_Client *client, const UA_NodeId nodeId,
+    UA_ClientAsyncReadNodeClassAttributeCallback callback,
+    void *userdata, UA_UInt32 *requestId);
 
 /* Read a single BrowseName attribute */
 typedef void
-(*UA_ClientAsyncReadBrowseNameAttributeCallback)(UA_Client *client, void *userdata,
-                                                 UA_UInt32 requestId, UA_StatusCode status,
-                                                 UA_QualifiedName *browseName);
-UA_StatusCode UA_EXPORT UA_THREADSAFE
-UA_Client_readBrowseNameAttribute_async(UA_Client *client, const UA_NodeId nodeId,
-                                        UA_ClientAsyncReadBrowseNameAttributeCallback callback,
-                                        void *userdata, UA_UInt32 *requestId);
+(*UA_ClientAsyncReadBrowseNameAttributeCallback)(
+    UA_Client *client, void *userdata, UA_UInt32 requestId,
+    UA_StatusCode status, UA_QualifiedName *browseName);
+
+UA_StatusCode UA_EXPORT UA_THREADSAFE
+UA_Client_readBrowseNameAttribute_async(
+    UA_Client *client, const UA_NodeId nodeId,
+    UA_ClientAsyncReadBrowseNameAttributeCallback callback,
+    void *userdata, UA_UInt32 *requestId);
 
 /* Read a single DisplayName attribute */
 typedef void
-(*UA_ClientAsyncReadDisplayNameAttributeCallback)(UA_Client *client, void *userdata,
-                                                  UA_UInt32 requestId, UA_StatusCode status,
-                                                  UA_LocalizedText *displayName);
-UA_StatusCode UA_EXPORT UA_THREADSAFE
-UA_Client_readDisplayNameAttribute_async(UA_Client *client, const UA_NodeId nodeId,
-                                         UA_ClientAsyncReadDisplayNameAttributeCallback callback,
-                                         void *userdata, UA_UInt32 *requestId);
+(*UA_ClientAsyncReadDisplayNameAttributeCallback)(
+    UA_Client *client, void *userdata, UA_UInt32 requestId,
+    UA_StatusCode status, UA_LocalizedText *displayName);
+
+UA_StatusCode UA_EXPORT UA_THREADSAFE
+UA_Client_readDisplayNameAttribute_async(
+    UA_Client *client, const UA_NodeId nodeId,
+    UA_ClientAsyncReadDisplayNameAttributeCallback callback,
+    void *userdata, UA_UInt32 *requestId);
 
 /* Read a single Description attribute */
 typedef void
-(*UA_ClientAsyncReadDescriptionAttributeCallback)(UA_Client *client, void *userdata,
-                                                  UA_UInt32 requestId, UA_StatusCode status,
-                                                  UA_LocalizedText *description);
-UA_StatusCode UA_EXPORT UA_THREADSAFE
-UA_Client_readDescriptionAttribute_async(UA_Client *client, const UA_NodeId nodeId,
-                                         UA_ClientAsyncReadDescriptionAttributeCallback callback,
-                                         void *userdata, UA_UInt32 *requestId);
+(*UA_ClientAsyncReadDescriptionAttributeCallback)(
+    UA_Client *client, void *userdata, UA_UInt32 requestId,
+    UA_StatusCode status, UA_LocalizedText *description);
+
+UA_StatusCode UA_EXPORT UA_THREADSAFE
+UA_Client_readDescriptionAttribute_async(
+    UA_Client *client, const UA_NodeId nodeId,
+    UA_ClientAsyncReadDescriptionAttributeCallback callback,
+    void *userdata, UA_UInt32 *requestId);
 
 /* Read a single WriteMask attribute */
 typedef void
-(*UA_ClientAsyncReadWriteMaskAttributeCallback)(UA_Client *client, void *userdata,
-                                                UA_UInt32 requestId, UA_StatusCode status,
-                                                UA_UInt32 *writeMask);
-UA_StatusCode UA_EXPORT UA_THREADSAFE
-UA_Client_readWriteMaskAttribute_async(UA_Client *client, const UA_NodeId nodeId,
-                                       UA_ClientAsyncReadWriteMaskAttributeCallback callback,
-                                       void *userdata, UA_UInt32 *requestId);
+(*UA_ClientAsyncReadWriteMaskAttributeCallback)(
+    UA_Client *client, void *userdata, UA_UInt32 requestId,
+    UA_StatusCode status, UA_UInt32 *writeMask);
+
+UA_StatusCode UA_EXPORT UA_THREADSAFE
+UA_Client_readWriteMaskAttribute_async(
+    UA_Client *client, const UA_NodeId nodeId,
+    UA_ClientAsyncReadWriteMaskAttributeCallback callback,
+    void *userdata, UA_UInt32 *requestId);
 
 /* Read a single UserWriteMask attribute */
 typedef void
-(*UA_ClientAsyncReadUserWriteMaskAttributeCallback)(UA_Client *client, void *userdata,
-                                                    UA_UInt32 requestId, UA_StatusCode status,
-                                                    UA_UInt32 *writeMask);
-UA_StatusCode UA_EXPORT UA_THREADSAFE
-UA_Client_readUserWriteMaskAttribute_async(UA_Client *client, const UA_NodeId nodeId,
-                                           UA_ClientAsyncReadUserWriteMaskAttributeCallback callback,
-                                           void *userdata, UA_UInt32 *requestId);
+(*UA_ClientAsyncReadUserWriteMaskAttributeCallback)(
+    UA_Client *client, void *userdata, UA_UInt32 requestId,
+    UA_StatusCode status, UA_UInt32 *writeMask);
+
+UA_StatusCode UA_EXPORT UA_THREADSAFE
+UA_Client_readUserWriteMaskAttribute_async(
+    UA_Client *client, const UA_NodeId nodeId,
+    UA_ClientAsyncReadUserWriteMaskAttributeCallback callback,
+    void *userdata, UA_UInt32 *requestId);
 
 /* Read a single IsAbstract attribute */
 typedef void
-(*UA_ClientAsyncReadIsAbstractAttributeCallback)(UA_Client *client, void *userdata,
-                                                 UA_UInt32 requestId, UA_StatusCode status,
-                                                 UA_Boolean *isAbstract);
-UA_StatusCode UA_EXPORT UA_THREADSAFE
-UA_Client_readIsAbstractAttribute_async(UA_Client *client, const UA_NodeId nodeId,
-                                        UA_ClientAsyncReadIsAbstractAttributeCallback callback,
-                                        void *userdata, UA_UInt32 *requestId);
+(*UA_ClientAsyncReadIsAbstractAttributeCallback)(
+    UA_Client *client, void *userdata, UA_UInt32 requestId,
+    UA_StatusCode status, UA_Boolean *isAbstract);
+
+UA_StatusCode UA_EXPORT UA_THREADSAFE
+UA_Client_readIsAbstractAttribute_async(
+    UA_Client *client, const UA_NodeId nodeId,
+    UA_ClientAsyncReadIsAbstractAttributeCallback callback,
+    void *userdata, UA_UInt32 *requestId);
 
 /* Read a single Symmetric attribute */
 typedef void
-(*UA_ClientAsyncReadSymmetricAttributeCallback)(UA_Client *client, void *userdata,
-                                                UA_UInt32 requestId, UA_StatusCode status,
-                                                UA_Boolean *symmetric);
-UA_StatusCode UA_EXPORT UA_THREADSAFE
-UA_Client_readSymmetricAttribute_async(UA_Client *client, const UA_NodeId nodeId,
-                                       UA_ClientAsyncReadSymmetricAttributeCallback callback,
-                                       void *userdata, UA_UInt32 *requestId);
+(*UA_ClientAsyncReadSymmetricAttributeCallback)(
+    UA_Client *client, void *userdata, UA_UInt32 requestId,
+    UA_StatusCode status, UA_Boolean *symmetric);
+
+UA_StatusCode UA_EXPORT UA_THREADSAFE
+UA_Client_readSymmetricAttribute_async(
+    UA_Client *client, const UA_NodeId nodeId,
+    UA_ClientAsyncReadSymmetricAttributeCallback callback,
+    void *userdata, UA_UInt32 *requestId);
 
 /* Read a single InverseName attribute */
 typedef void
-(*UA_ClientAsyncReadInverseNameAttributeCallback)(UA_Client *client, void *userdata,
-                                                  UA_UInt32 requestId, UA_StatusCode status,
-                                                  UA_LocalizedText *inverseName);
-UA_StatusCode UA_EXPORT UA_THREADSAFE
-UA_Client_readInverseNameAttribute_async(UA_Client *client, const UA_NodeId nodeId,
-                                         UA_ClientAsyncReadInverseNameAttributeCallback callback,
-                                         void *userdata, UA_UInt32 *requestId);
+(*UA_ClientAsyncReadInverseNameAttributeCallback)(
+    UA_Client *client, void *userdata, UA_UInt32 requestId,
+    UA_StatusCode status, UA_LocalizedText *inverseName);
+
+UA_StatusCode UA_EXPORT UA_THREADSAFE
+UA_Client_readInverseNameAttribute_async(
+    UA_Client *client, const UA_NodeId nodeId,
+    UA_ClientAsyncReadInverseNameAttributeCallback callback,
+    void *userdata, UA_UInt32 *requestId);
 
 /* Read a single ContainsNoLoops attribute */
 typedef void
-(*UA_ClientAsyncReadContainsNoLoopsAttributeCallback)(UA_Client *client, void *userdata,
-                                                      UA_UInt32 requestId, UA_StatusCode status,
-                                                      UA_Boolean *containsNoLoops);
-UA_StatusCode UA_EXPORT UA_THREADSAFE
-UA_Client_readContainsNoLoopsAttribute_async(UA_Client *client, const UA_NodeId nodeId,
-                                             UA_ClientAsyncReadContainsNoLoopsAttributeCallback callback,
-                                             void *userdata, UA_UInt32 *requestId);
+(*UA_ClientAsyncReadContainsNoLoopsAttributeCallback)(
+    UA_Client *client, void *userdata, UA_UInt32 requestId,
+    UA_StatusCode status, UA_Boolean *containsNoLoops);
+
+UA_StatusCode UA_EXPORT UA_THREADSAFE
+UA_Client_readContainsNoLoopsAttribute_async(
+    UA_Client *client, const UA_NodeId nodeId,
+    UA_ClientAsyncReadContainsNoLoopsAttributeCallback callback,
+    void *userdata, UA_UInt32 *requestId);
 
 /* Read a single EventNotifier attribute */
 typedef void
-(*UA_ClientAsyncReadEventNotifierAttributeCallback)(UA_Client *client, void *userdata,
-                                                    UA_UInt32 requestId, UA_StatusCode status,
-                                                    UA_Byte *eventNotifier);
-UA_StatusCode UA_EXPORT UA_THREADSAFE
-UA_Client_readEventNotifierAttribute_async(UA_Client *client, const UA_NodeId nodeId,
-                                           UA_ClientAsyncReadEventNotifierAttributeCallback callback,
-                                           void *userdata, UA_UInt32 *requestId);
+(*UA_ClientAsyncReadEventNotifierAttributeCallback)(
+    UA_Client *client, void *userdata, UA_UInt32 requestId,
+    UA_StatusCode status, UA_Byte *eventNotifier);
+
+UA_StatusCode UA_EXPORT UA_THREADSAFE
+UA_Client_readEventNotifierAttribute_async(
+    UA_Client *client, const UA_NodeId nodeId,
+    UA_ClientAsyncReadEventNotifierAttributeCallback callback,
+    void *userdata, UA_UInt32 *requestId);
 
 /* Read a single ValueRank attribute */
 typedef void
-(*UA_ClientAsyncReadValueRankAttributeCallback)(UA_Client *client, void *userdata,
-                                                UA_UInt32 requestId, UA_StatusCode status,
-                                                UA_Int32 *valueRank);
-UA_StatusCode UA_EXPORT UA_THREADSAFE
-UA_Client_readValueRankAttribute_async(UA_Client *client, const UA_NodeId nodeId,
-                                       UA_ClientAsyncReadValueRankAttributeCallback callback,
-                                       void *userdata, UA_UInt32 *requestId);
+(*UA_ClientAsyncReadValueRankAttributeCallback)(
+    UA_Client *client, void *userdata, UA_UInt32 requestId,
+    UA_StatusCode status, UA_Int32 *valueRank);
+
+UA_StatusCode UA_EXPORT UA_THREADSAFE
+UA_Client_readValueRankAttribute_async(
+    UA_Client *client, const UA_NodeId nodeId,
+    UA_ClientAsyncReadValueRankAttributeCallback callback,
+    void *userdata, UA_UInt32 *requestId);
 
 /* Read a single AccessLevel attribute */
 typedef void
-(*UA_ClientAsyncReadAccessLevelAttributeCallback)(UA_Client *client, void *userdata,
-                                                  UA_UInt32 requestId, UA_StatusCode status,
-                                                  UA_Byte *accessLevel);
-UA_StatusCode UA_EXPORT UA_THREADSAFE
-UA_Client_readAccessLevelAttribute_async(UA_Client *client, const UA_NodeId nodeId,
-                                         UA_ClientAsyncReadAccessLevelAttributeCallback callback,
-                                         void *userdata, UA_UInt32 *requestId);
+(*UA_ClientAsyncReadAccessLevelAttributeCallback)(
+    UA_Client *client, void *userdata, UA_UInt32 requestId,
+    UA_StatusCode status, UA_Byte *accessLevel);
+
+UA_StatusCode UA_EXPORT UA_THREADSAFE
+UA_Client_readAccessLevelAttribute_async(
+    UA_Client *client, const UA_NodeId nodeId,
+    UA_ClientAsyncReadAccessLevelAttributeCallback callback,
+    void *userdata, UA_UInt32 *requestId);
 
 /* Read a single AccessLevelEx attribute */
 typedef void
-(*UA_ClientAsyncReadAccessLevelExAttributeCallback)(UA_Client *client, void *userdata,
-                                                    UA_UInt32 requestId, UA_StatusCode status,
-                                                    UA_UInt32 *accessLevelEx);
-UA_StatusCode UA_EXPORT UA_THREADSAFE
-UA_Client_readAccessLevelExAttribute_async(UA_Client *client, const UA_NodeId nodeId,
-                                           UA_ClientAsyncReadAccessLevelExAttributeCallback callback,
-                                           void *userdata, UA_UInt32 *requestId);
+(*UA_ClientAsyncReadAccessLevelExAttributeCallback)(
+    UA_Client *client, void *userdata, UA_UInt32 requestId,
+    UA_StatusCode status, UA_UInt32 *accessLevelEx);
+
+UA_StatusCode UA_EXPORT UA_THREADSAFE
+UA_Client_readAccessLevelExAttribute_async(
+    UA_Client *client, const UA_NodeId nodeId,
+    UA_ClientAsyncReadAccessLevelExAttributeCallback callback,
+    void *userdata, UA_UInt32 *requestId);
 
 /* Read a single UserAccessLevel attribute */
 typedef void
-(*UA_ClientAsyncReadUserAccessLevelAttributeCallback)(UA_Client *client, void *userdata,
-                                                      UA_UInt32 requestId, UA_StatusCode status,
-                                                      UA_Byte *userAccessLevel);
-UA_StatusCode UA_EXPORT UA_THREADSAFE
-UA_Client_readUserAccessLevelAttribute_async(UA_Client *client, const UA_NodeId nodeId,
-                                             UA_ClientAsyncReadUserAccessLevelAttributeCallback callback,
-                                             void *userdata, UA_UInt32 *requestId);
+(*UA_ClientAsyncReadUserAccessLevelAttributeCallback)(
+    UA_Client *client, void *userdata, UA_UInt32 requestId,
+    UA_StatusCode status, UA_Byte *userAccessLevel);
+
+UA_StatusCode UA_EXPORT UA_THREADSAFE
+UA_Client_readUserAccessLevelAttribute_async(
+    UA_Client *client, const UA_NodeId nodeId,
+    UA_ClientAsyncReadUserAccessLevelAttributeCallback callback,
+    void *userdata, UA_UInt32 *requestId);
 
 /* Read a single MinimumSamplingInterval attribute */
 typedef void
-(*UA_ClientAsyncReadMinimumSamplingIntervalAttributeCallback)(UA_Client *client, void *userdata,
-                                                              UA_UInt32 requestId, UA_StatusCode status,
-                                                              UA_Double *minimumSamplingInterval);
-UA_StatusCode UA_EXPORT UA_THREADSAFE
-UA_Client_readMinimumSamplingIntervalAttribute_async(UA_Client *client, const UA_NodeId nodeId,
-                                                     UA_ClientAsyncReadMinimumSamplingIntervalAttributeCallback callback,
-                                                     void *userdata, UA_UInt32 *requestId);
+(*UA_ClientAsyncReadMinimumSamplingIntervalAttributeCallback)(
+    UA_Client *client, void *userdata, UA_UInt32 requestId,
+    UA_StatusCode status, UA_Double *minimumSamplingInterval);
+
+UA_StatusCode UA_EXPORT UA_THREADSAFE
+UA_Client_readMinimumSamplingIntervalAttribute_async(
+    UA_Client *client, const UA_NodeId nodeId,
+    UA_ClientAsyncReadMinimumSamplingIntervalAttributeCallback callback,
+    void *userdata, UA_UInt32 *requestId);
 
 /* Read a single Historizing attribute */
 typedef void
-(*UA_ClientAsyncReadHistorizingAttributeCallback)(UA_Client *client, void *userdata,
-                                                  UA_UInt32 requestId, UA_StatusCode status,
-                                                  UA_Boolean *historizing);
-UA_StatusCode UA_EXPORT UA_THREADSAFE
-UA_Client_readHistorizingAttribute_async(UA_Client *client, const UA_NodeId nodeId,
-                                         UA_ClientAsyncReadHistorizingAttributeCallback callback,
-                                         void *userdata, UA_UInt32 *requestId);
+(*UA_ClientAsyncReadHistorizingAttributeCallback)(
+    UA_Client *client, void *userdata, UA_UInt32 requestId,
+    UA_StatusCode status, UA_Boolean *historizing);
+
+UA_StatusCode UA_EXPORT UA_THREADSAFE
+UA_Client_readHistorizingAttribute_async(
+    UA_Client *client, const UA_NodeId nodeId,
+    UA_ClientAsyncReadHistorizingAttributeCallback callback,
+    void *userdata, UA_UInt32 *requestId);
 
 /* Read a single Executable attribute */
 typedef void
-(*UA_ClientAsyncReadExecutableAttributeCallback)(UA_Client *client, void *userdata,
-                                                 UA_UInt32 requestId, UA_StatusCode status,
-                                                 UA_Boolean *executable);
-UA_StatusCode UA_EXPORT UA_THREADSAFE
-UA_Client_readExecutableAttribute_async(UA_Client *client, const UA_NodeId nodeId,
-                                        UA_ClientAsyncReadExecutableAttributeCallback callback,
-                                        void *userdata, UA_UInt32 *requestId);
+(*UA_ClientAsyncReadExecutableAttributeCallback)(
+    UA_Client *client, void *userdata, UA_UInt32 requestId,
+    UA_StatusCode status, UA_Boolean *executable);
+
+UA_StatusCode UA_EXPORT UA_THREADSAFE
+UA_Client_readExecutableAttribute_async(
+    UA_Client *client, const UA_NodeId nodeId,
+    UA_ClientAsyncReadExecutableAttributeCallback callback,
+    void *userdata, UA_UInt32 *requestId);
 
 /* Read a single UserExecutable attribute */
 typedef void
-(*UA_ClientAsyncReadUserExecutableAttributeCallback)(UA_Client *client, void *userdata,
-                                                     UA_UInt32 requestId, UA_StatusCode status,
-                                                     UA_Boolean *userExecutable);
-UA_StatusCode UA_EXPORT UA_THREADSAFE
-UA_Client_readUserExecutableAttribute_async(UA_Client *client, const UA_NodeId nodeId,
-                                            UA_ClientAsyncReadUserExecutableAttributeCallback callback,
-                                            void *userdata, UA_UInt32 *requestId);
-=======
-(*UA_ClientReadArrayDimensionsAttributeCallback)(
-    UA_Client *client, void *userdata, UA_UInt32 requestId,
-    UA_StatusCode status, UA_Variant *arrayDimensions);
-
-UA_StatusCode UA_EXPORT
-UA_Client_readArrayDimensionsAttribute_async(
-    UA_Client *client, const UA_NodeId nodeId,
-    UA_ClientReadArrayDimensionsAttributeCallback callback,
-    void *userdata, UA_UInt32 *requestId);
-
-/* Read a single NodeClass attribute */
-typedef void
-(*UA_ClientAsyncReadNodeClassAttributeCallback)(
-    UA_Client *client, void *userdata, UA_UInt32 requestId,
-    UA_StatusCode status, UA_NodeClass *nodeClass);
-
-UA_StatusCode UA_EXPORT
-UA_Client_readNodeClassAttribute_async(
-    UA_Client *client, const UA_NodeId nodeId,
-    UA_ClientAsyncReadNodeClassAttributeCallback callback,
-    void *userdata, UA_UInt32 *requestId);
-
-/* Read a single BrowseName attribute */
-typedef void
-(*UA_ClientAsyncReadBrowseNameAttributeCallback)(
-    UA_Client *client, void *userdata, UA_UInt32 requestId,
-    UA_StatusCode status, UA_QualifiedName *browseName);
-
-UA_StatusCode UA_EXPORT
-UA_Client_readBrowseNameAttribute_async(
-    UA_Client *client, const UA_NodeId nodeId,
-    UA_ClientAsyncReadBrowseNameAttributeCallback callback,
-    void *userdata, UA_UInt32 *requestId);
-
-/* Read a single DisplayName attribute */
-typedef void
-(*UA_ClientAsyncReadDisplayNameAttributeCallback)(
-    UA_Client *client, void *userdata, UA_UInt32 requestId,
-    UA_StatusCode status, UA_LocalizedText *displayName);
-
-UA_StatusCode UA_EXPORT
-UA_Client_readDisplayNameAttribute_async(
-    UA_Client *client, const UA_NodeId nodeId,
-    UA_ClientAsyncReadDisplayNameAttributeCallback callback,
-    void *userdata, UA_UInt32 *requestId);
-
-/* Read a single Description attribute */
-typedef void
-(*UA_ClientAsyncReadDescriptionAttributeCallback)(
-    UA_Client *client, void *userdata, UA_UInt32 requestId,
-    UA_StatusCode status, UA_LocalizedText *description);
-
-UA_StatusCode UA_EXPORT
-UA_Client_readDescriptionAttribute_async(
-    UA_Client *client, const UA_NodeId nodeId,
-    UA_ClientAsyncReadDescriptionAttributeCallback callback,
-    void *userdata, UA_UInt32 *requestId);
-
-/* Read a single WriteMask attribute */
-typedef void
-(*UA_ClientAsyncReadWriteMaskAttributeCallback)(
-    UA_Client *client, void *userdata, UA_UInt32 requestId,
-    UA_StatusCode status, UA_UInt32 *writeMask);
-
-UA_StatusCode UA_EXPORT
-UA_Client_readWriteMaskAttribute_async(
-    UA_Client *client, const UA_NodeId nodeId,
-    UA_ClientAsyncReadWriteMaskAttributeCallback callback,
-    void *userdata, UA_UInt32 *requestId);
-
-/* Read a single UserWriteMask attribute */
-typedef void
-(*UA_ClientAsyncReadUserWriteMaskAttributeCallback)(
-    UA_Client *client, void *userdata, UA_UInt32 requestId,
-    UA_StatusCode status, UA_UInt32 *writeMask);
-
-UA_StatusCode UA_EXPORT
-UA_Client_readUserWriteMaskAttribute_async(
-    UA_Client *client, const UA_NodeId nodeId,
-    UA_ClientAsyncReadUserWriteMaskAttributeCallback callback,
-    void *userdata, UA_UInt32 *requestId);
-
-/* Read a single IsAbstract attribute */
-typedef void
-(*UA_ClientAsyncReadIsAbstractAttributeCallback)(
-    UA_Client *client, void *userdata, UA_UInt32 requestId,
-    UA_StatusCode status, UA_Boolean *isAbstract);
-
-UA_StatusCode UA_EXPORT
-UA_Client_readIsAbstractAttribute_async(
-    UA_Client *client, const UA_NodeId nodeId,
-    UA_ClientAsyncReadIsAbstractAttributeCallback callback,
-    void *userdata, UA_UInt32 *requestId);
-
-/* Read a single Symmetric attribute */
-typedef void
-(*UA_ClientAsyncReadSymmetricAttributeCallback)(
-    UA_Client *client, void *userdata, UA_UInt32 requestId,
-    UA_StatusCode status, UA_Boolean *symmetric);
-
-UA_StatusCode UA_EXPORT
-UA_Client_readSymmetricAttribute_async(
-    UA_Client *client, const UA_NodeId nodeId,
-    UA_ClientAsyncReadSymmetricAttributeCallback callback,
-    void *userdata, UA_UInt32 *requestId);
-
-/* Read a single InverseName attribute */
-typedef void
-(*UA_ClientAsyncReadInverseNameAttributeCallback)(
-    UA_Client *client, void *userdata, UA_UInt32 requestId,
-    UA_StatusCode status, UA_LocalizedText *inverseName);
-
-UA_StatusCode UA_EXPORT
-UA_Client_readInverseNameAttribute_async(
-    UA_Client *client, const UA_NodeId nodeId,
-    UA_ClientAsyncReadInverseNameAttributeCallback callback,
-    void *userdata, UA_UInt32 *requestId);
-
-/* Read a single ContainsNoLoops attribute */
-typedef void
-(*UA_ClientAsyncReadContainsNoLoopsAttributeCallback)(
-    UA_Client *client, void *userdata, UA_UInt32 requestId,
-    UA_StatusCode status, UA_Boolean *containsNoLoops);
-
-UA_StatusCode UA_EXPORT
-UA_Client_readContainsNoLoopsAttribute_async(
-    UA_Client *client, const UA_NodeId nodeId,
-    UA_ClientAsyncReadContainsNoLoopsAttributeCallback callback,
-    void *userdata, UA_UInt32 *requestId);
-
-/* Read a single EventNotifier attribute */
-typedef void
-(*UA_ClientAsyncReadEventNotifierAttributeCallback)(
-    UA_Client *client, void *userdata, UA_UInt32 requestId,
-    UA_StatusCode status, UA_Byte *eventNotifier);
-
-UA_StatusCode UA_EXPORT
-UA_Client_readEventNotifierAttribute_async(
-    UA_Client *client, const UA_NodeId nodeId,
-    UA_ClientAsyncReadEventNotifierAttributeCallback callback,
-    void *userdata, UA_UInt32 *requestId);
-
-/* Read a single ValueRank attribute */
-typedef void
-(*UA_ClientAsyncReadValueRankAttributeCallback)(
-    UA_Client *client, void *userdata, UA_UInt32 requestId,
-    UA_StatusCode status, UA_Int32 *valueRank);
-
-UA_StatusCode UA_EXPORT
-UA_Client_readValueRankAttribute_async(
-    UA_Client *client, const UA_NodeId nodeId,
-    UA_ClientAsyncReadValueRankAttributeCallback callback,
-    void *userdata, UA_UInt32 *requestId);
-
-/* Read a single AccessLevel attribute */
-typedef void
-(*UA_ClientAsyncReadAccessLevelAttributeCallback)(
-    UA_Client *client, void *userdata, UA_UInt32 requestId,
-    UA_StatusCode status, UA_Byte *accessLevel);
-
-UA_StatusCode UA_EXPORT
-UA_Client_readAccessLevelAttribute_async(
-    UA_Client *client, const UA_NodeId nodeId,
-    UA_ClientAsyncReadAccessLevelAttributeCallback callback,
-    void *userdata, UA_UInt32 *requestId);
-
-/* Read a single AccessLevelEx attribute */
-typedef void
-(*UA_ClientAsyncReadAccessLevelExAttributeCallback)(
-    UA_Client *client, void *userdata, UA_UInt32 requestId,
-    UA_StatusCode status, UA_UInt32 *accessLevelEx);
-
-UA_StatusCode UA_EXPORT
-UA_Client_readAccessLevelExAttribute_async(
-    UA_Client *client, const UA_NodeId nodeId,
-    UA_ClientAsyncReadAccessLevelExAttributeCallback callback,
-    void *userdata, UA_UInt32 *requestId);
-
-/* Read a single UserAccessLevel attribute */
-typedef void
-(*UA_ClientAsyncReadUserAccessLevelAttributeCallback)(
-    UA_Client *client, void *userdata, UA_UInt32 requestId,
-    UA_StatusCode status, UA_Byte *userAccessLevel);
-
-UA_StatusCode UA_EXPORT
-UA_Client_readUserAccessLevelAttribute_async(
-    UA_Client *client, const UA_NodeId nodeId,
-    UA_ClientAsyncReadUserAccessLevelAttributeCallback callback,
-    void *userdata, UA_UInt32 *requestId);
-
-/* Read a single MinimumSamplingInterval attribute */
-typedef void
-(*UA_ClientAsyncReadMinimumSamplingIntervalAttributeCallback)(
-    UA_Client *client, void *userdata, UA_UInt32 requestId,
-    UA_StatusCode status, UA_Double *minimumSamplingInterval);
-
-UA_StatusCode UA_EXPORT
-UA_Client_readMinimumSamplingIntervalAttribute_async(
-    UA_Client *client, const UA_NodeId nodeId,
-    UA_ClientAsyncReadMinimumSamplingIntervalAttributeCallback callback,
-    void *userdata, UA_UInt32 *requestId);
-
-/* Read a single Historizing attribute */
-typedef void
-(*UA_ClientAsyncReadHistorizingAttributeCallback)(
-    UA_Client *client, void *userdata, UA_UInt32 requestId,
-    UA_StatusCode status, UA_Boolean *historizing);
-
-UA_StatusCode UA_EXPORT
-UA_Client_readHistorizingAttribute_async(
-    UA_Client *client, const UA_NodeId nodeId,
-    UA_ClientAsyncReadHistorizingAttributeCallback callback,
-    void *userdata, UA_UInt32 *requestId);
-
-/* Read a single Executable attribute */
-typedef void
-(*UA_ClientAsyncReadExecutableAttributeCallback)(
-    UA_Client *client, void *userdata, UA_UInt32 requestId,
-    UA_StatusCode status, UA_Boolean *executable);
-
-UA_StatusCode UA_EXPORT
-UA_Client_readExecutableAttribute_async(
-    UA_Client *client, const UA_NodeId nodeId,
-    UA_ClientAsyncReadExecutableAttributeCallback callback,
-    void *userdata, UA_UInt32 *requestId);
-
-/* Read a single UserExecutable attribute */
-typedef void
 (*UA_ClientAsyncReadUserExecutableAttributeCallback)(
     UA_Client *client, void *userdata, UA_UInt32 requestId,
     UA_StatusCode status, UA_Boolean *userExecutable);
 
-UA_StatusCode UA_EXPORT
+UA_StatusCode UA_EXPORT UA_THREADSAFE
 UA_Client_readUserExecutableAttribute_async(
     UA_Client *client, const UA_NodeId nodeId,
     UA_ClientAsyncReadUserExecutableAttributeCallback callback,
     void *userdata, UA_UInt32 *requestId);
->>>>>>> dbc09bc5
 
 /**
  * Write Attribute
@@ -637,219 +406,7 @@
  *
  * We generate the methods for the different attributes with a macro. */
 
-<<<<<<< HEAD
-UA_StatusCode UA_EXPORT UA_THREADSAFE
-__UA_Client_writeAttribute_async(UA_Client *client, const UA_NodeId *nodeId,
-                                 UA_AttributeId attributeId, const void *in,
-                                 const UA_DataType *inDataType,
-                                 UA_ClientAsyncServiceCallback callback, void *userdata,
-                                 UA_UInt32 *reqId);
-
-UA_INLINABLE( UA_THREADSAFE UA_StatusCode
-UA_Client_writeValueAttribute_async(UA_Client *client, const UA_NodeId nodeId,
-                                    const UA_Variant *newValue,
-                                    UA_ClientAsyncWriteCallback callback, void *userdata,
-                                    UA_UInt32 *reqId) ,{
-
-    return __UA_Client_writeAttribute_async(
-        client, &nodeId, UA_ATTRIBUTEID_VALUE, newValue, &UA_TYPES[UA_TYPES_VARIANT],
-        (UA_ClientAsyncServiceCallback)callback, userdata, reqId);
-})
-
-UA_INLINABLE( UA_THREADSAFE UA_StatusCode
-UA_Client_writeNodeIdAttribute_async(UA_Client *client, const UA_NodeId nodeId,
-                                     const UA_NodeId *outNodeId,
-                                     UA_ClientAsyncServiceCallback callback,
-                                     void *userdata, UA_UInt32 *reqId) ,{
-    return __UA_Client_writeAttribute_async(client, &nodeId, UA_ATTRIBUTEID_NODEID,
-                                            outNodeId, &UA_TYPES[UA_TYPES_NODEID],
-                                            callback, userdata, reqId);
-})
-UA_INLINABLE( UA_THREADSAFE UA_StatusCode
-UA_Client_writeNodeClassAttribute_async(UA_Client *client, const UA_NodeId nodeId,
-                                        const UA_NodeClass *outNodeClass,
-                                        UA_ClientAsyncServiceCallback callback,
-                                        void *userdata, UA_UInt32 *reqId) ,{
-    return __UA_Client_writeAttribute_async(client, &nodeId, UA_ATTRIBUTEID_NODECLASS,
-                                            outNodeClass, &UA_TYPES[UA_TYPES_NODECLASS],
-                                            callback, userdata, reqId);
-})
-UA_INLINABLE( UA_THREADSAFE UA_StatusCode
-UA_Client_writeBrowseNameAttribute_async(UA_Client *client, const UA_NodeId nodeId,
-                                         const UA_QualifiedName *outBrowseName,
-                                         UA_ClientAsyncServiceCallback callback,
-                                         void *userdata, UA_UInt32 *reqId) ,{
-    return __UA_Client_writeAttribute_async(
-        client, &nodeId, UA_ATTRIBUTEID_BROWSENAME, outBrowseName,
-        &UA_TYPES[UA_TYPES_QUALIFIEDNAME], callback, userdata, reqId);
-})
-UA_INLINABLE( UA_THREADSAFE UA_StatusCode
-UA_Client_writeDisplayNameAttribute_async(UA_Client *client, const UA_NodeId nodeId,
-                                          const UA_LocalizedText *outDisplayName,
-                                          UA_ClientAsyncServiceCallback callback,
-                                          void *userdata, UA_UInt32 *reqId) ,{
-    return __UA_Client_writeAttribute_async(
-        client, &nodeId, UA_ATTRIBUTEID_DISPLAYNAME, outDisplayName,
-        &UA_TYPES[UA_TYPES_LOCALIZEDTEXT], callback, userdata, reqId);
-})
-UA_INLINABLE( UA_THREADSAFE UA_StatusCode
-UA_Client_writeDescriptionAttribute_async(UA_Client *client, const UA_NodeId nodeId,
-                                          const UA_LocalizedText *outDescription,
-                                          UA_ClientAsyncServiceCallback callback,
-                                          void *userdata, UA_UInt32 *reqId) ,{
-    return __UA_Client_writeAttribute_async(
-        client, &nodeId, UA_ATTRIBUTEID_DESCRIPTION, outDescription,
-        &UA_TYPES[UA_TYPES_LOCALIZEDTEXT], callback, userdata, reqId);
-})
-UA_INLINABLE( UA_THREADSAFE UA_StatusCode
-UA_Client_writeWriteMaskAttribute_async(UA_Client *client, const UA_NodeId nodeId,
-                                        const UA_UInt32 *outWriteMask,
-                                        UA_ClientAsyncServiceCallback callback,
-                                        void *userdata, UA_UInt32 *reqId) ,{
-    return __UA_Client_writeAttribute_async(client, &nodeId, UA_ATTRIBUTEID_WRITEMASK,
-                                            outWriteMask, &UA_TYPES[UA_TYPES_UINT32],
-                                            callback, userdata, reqId);
-})
-UA_INLINABLE( UA_THREADSAFE UA_StatusCode
-UA_Client_writeUserWriteMaskAttribute_async(UA_Client *client, const UA_NodeId nodeId,
-                                            const UA_UInt32 *outUserWriteMask,
-                                            UA_ClientAsyncServiceCallback callback,
-                                            void *userdata, UA_UInt32 *reqId) ,{
-    return __UA_Client_writeAttribute_async(client, &nodeId, UA_ATTRIBUTEID_USERWRITEMASK,
-                                            outUserWriteMask, &UA_TYPES[UA_TYPES_UINT32],
-                                            callback, userdata, reqId);
-})
-UA_INLINABLE( UA_THREADSAFE UA_StatusCode
-UA_Client_writeIsAbstractAttribute_async(UA_Client *client, const UA_NodeId nodeId,
-                                         const UA_Boolean *outIsAbstract,
-                                         UA_ClientAsyncServiceCallback callback,
-                                         void *userdata, UA_UInt32 *reqId) ,{
-    return __UA_Client_writeAttribute_async(client, &nodeId, UA_ATTRIBUTEID_ISABSTRACT,
-                                            outIsAbstract, &UA_TYPES[UA_TYPES_BOOLEAN],
-                                            callback, userdata, reqId);
-})
-UA_INLINABLE( UA_THREADSAFE UA_StatusCode
-UA_Client_writeSymmetricAttribute_async(UA_Client *client, const UA_NodeId nodeId,
-                                        const UA_Boolean *outSymmetric,
-                                        UA_ClientAsyncServiceCallback callback,
-                                        void *userdata, UA_UInt32 *reqId) ,{
-    return __UA_Client_writeAttribute_async(client, &nodeId, UA_ATTRIBUTEID_SYMMETRIC,
-                                            outSymmetric, &UA_TYPES[UA_TYPES_BOOLEAN],
-                                            callback, userdata, reqId);
-})
-UA_INLINABLE( UA_THREADSAFE UA_StatusCode
-UA_Client_writeInverseNameAttribute_async(UA_Client *client, const UA_NodeId nodeId,
-                                          const UA_LocalizedText *outInverseName,
-                                          UA_ClientAsyncServiceCallback callback,
-                                          void *userdata, UA_UInt32 *reqId) ,{
-    return __UA_Client_writeAttribute_async(
-        client, &nodeId, UA_ATTRIBUTEID_INVERSENAME, outInverseName,
-        &UA_TYPES[UA_TYPES_LOCALIZEDTEXT], callback, userdata, reqId);
-})
-UA_INLINABLE( UA_THREADSAFE UA_StatusCode
-UA_Client_writeContainsNoLoopsAttribute_async(UA_Client *client, const UA_NodeId nodeId,
-                                              const UA_Boolean *outContainsNoLoops,
-                                              UA_ClientAsyncServiceCallback callback,
-                                              void *userdata, UA_UInt32 *reqId) ,{
-    return __UA_Client_writeAttribute_async(
-        client, &nodeId, UA_ATTRIBUTEID_CONTAINSNOLOOPS, outContainsNoLoops,
-        &UA_TYPES[UA_TYPES_BOOLEAN], callback, userdata, reqId);
-})
-UA_INLINABLE( UA_THREADSAFE UA_StatusCode
-UA_Client_writeEventNotifierAttribute_async(UA_Client *client, const UA_NodeId nodeId,
-                                            const UA_Byte *outEventNotifier,
-                                            UA_ClientAsyncServiceCallback callback,
-                                            void *userdata, UA_UInt32 *reqId) ,{
-    return __UA_Client_writeAttribute_async(client, &nodeId, UA_ATTRIBUTEID_EVENTNOTIFIER,
-                                            outEventNotifier, &UA_TYPES[UA_TYPES_BYTE],
-                                            callback, userdata, reqId);
-})
-UA_INLINABLE( UA_THREADSAFE UA_StatusCode
-UA_Client_writeDataTypeAttribute_async(UA_Client *client, const UA_NodeId nodeId,
-                                       const UA_NodeId *outDataType,
-                                       UA_ClientAsyncServiceCallback callback,
-                                       void *userdata, UA_UInt32 *reqId) ,{
-    return __UA_Client_writeAttribute_async(client, &nodeId, UA_ATTRIBUTEID_DATATYPE,
-                                            outDataType, &UA_TYPES[UA_TYPES_NODEID],
-                                            callback, userdata, reqId);
-})
-UA_INLINABLE( UA_THREADSAFE UA_StatusCode
-UA_Client_writeValueRankAttribute_async(UA_Client *client, const UA_NodeId nodeId,
-                                        const UA_Int32 *outValueRank,
-                                        UA_ClientAsyncServiceCallback callback,
-                                        void *userdata, UA_UInt32 *reqId) ,{
-    return __UA_Client_writeAttribute_async(client, &nodeId, UA_ATTRIBUTEID_VALUERANK,
-                                            outValueRank, &UA_TYPES[UA_TYPES_INT32],
-                                            callback, userdata, reqId);
-})
-UA_INLINABLE( UA_THREADSAFE UA_StatusCode
-UA_Client_writeAccessLevelAttribute_async(UA_Client *client, const UA_NodeId nodeId,
-                                          const UA_Byte *outAccessLevel,
-                                          UA_ClientAsyncServiceCallback callback,
-                                          void *userdata, UA_UInt32 *reqId) ,{
-    return __UA_Client_writeAttribute_async(client, &nodeId, UA_ATTRIBUTEID_ACCESSLEVEL,
-                                            outAccessLevel, &UA_TYPES[UA_TYPES_BYTE],
-                                            callback, userdata, reqId);
-})
-
-UA_INLINABLE( UA_THREADSAFE UA_StatusCode
-UA_Client_writeAccessLevelExAttribute_async(UA_Client *client, const UA_NodeId nodeId,
-                                            const UA_UInt32 *outAccessLevelEx,
-                                            UA_ClientAsyncServiceCallback callback,
-                                            void *userdata, UA_UInt32 *reqId), {
-    return __UA_Client_writeAttribute_async(client, &nodeId, UA_ATTRIBUTEID_ACCESSLEVELEX,
-                                            outAccessLevelEx, &UA_TYPES[UA_TYPES_UINT32],
-                                            callback, userdata, reqId);
-})
-
-UA_INLINABLE( UA_THREADSAFE UA_StatusCode
-UA_Client_writeUserAccessLevelAttribute_async(UA_Client *client, const UA_NodeId nodeId,
-                                              const UA_Byte *outUserAccessLevel,
-                                              UA_ClientAsyncServiceCallback callback,
-                                              void *userdata, UA_UInt32 *reqId), {
-    return __UA_Client_writeAttribute_async(
-        client, &nodeId, UA_ATTRIBUTEID_USERACCESSLEVEL, outUserAccessLevel,
-        &UA_TYPES[UA_TYPES_BYTE], callback, userdata, reqId);
-})
-UA_INLINABLE( UA_THREADSAFE UA_StatusCode
-UA_Client_writeMinimumSamplingIntervalAttribute_async(
-    UA_Client *client, const UA_NodeId nodeId,
-    const UA_Double *outMinimumSamplingInterval, UA_ClientAsyncServiceCallback callback,
-    void *userdata, UA_UInt32 *reqId) ,{
-    return __UA_Client_writeAttribute_async(
-        client, &nodeId, UA_ATTRIBUTEID_MINIMUMSAMPLINGINTERVAL,
-        outMinimumSamplingInterval, &UA_TYPES[UA_TYPES_DOUBLE], callback, userdata,
-        reqId);
-})
-UA_INLINABLE( UA_THREADSAFE UA_StatusCode
-UA_Client_writeHistorizingAttribute_async(UA_Client *client, const UA_NodeId nodeId,
-                                          const UA_Boolean *outHistorizing,
-                                          UA_ClientAsyncServiceCallback callback,
-                                          void *userdata, UA_UInt32 *reqId) ,{
-    return __UA_Client_writeAttribute_async(client, &nodeId, UA_ATTRIBUTEID_HISTORIZING,
-                                            outHistorizing, &UA_TYPES[UA_TYPES_BOOLEAN],
-                                            callback, userdata, reqId);
-})
-UA_INLINABLE( UA_THREADSAFE UA_StatusCode
-UA_Client_writeExecutableAttribute_async(UA_Client *client, const UA_NodeId nodeId,
-                                         const UA_Boolean *outExecutable,
-                                         UA_ClientAsyncServiceCallback callback,
-                                         void *userdata, UA_UInt32 *reqId) ,{
-    return __UA_Client_writeAttribute_async(client, &nodeId, UA_ATTRIBUTEID_EXECUTABLE,
-                                            outExecutable, &UA_TYPES[UA_TYPES_BOOLEAN],
-                                            callback, userdata, reqId);
-})
-UA_INLINABLE( UA_THREADSAFE UA_StatusCode
-UA_Client_writeUserExecutableAttribute_async(UA_Client *client, const UA_NodeId nodeId,
-                                             const UA_Boolean *outUserExecutable,
-                                             UA_ClientAsyncServiceCallback callback,
-                                             void *userdata, UA_UInt32 *reqId) ,{
-    return __UA_Client_writeAttribute_async(
-        client, &nodeId, UA_ATTRIBUTEID_USEREXECUTABLE, outUserExecutable,
-        &UA_TYPES[UA_TYPES_BOOLEAN], callback, userdata, reqId);
-})
-=======
-UA_StatusCode UA_EXPORT
+UA_StatusCode UA_EXPORT UA_THREADSAFE
 __UA_Client_writeAttribute_async(
     UA_Client *client, const UA_NodeId *nodeId,
     UA_AttributeId attributeId, const void *in,
@@ -858,7 +415,7 @@
     void *userdata, UA_UInt32 *reqId);
 
 #define UA_CLIENT_ASYNCWRITE(NAME, ATTR_ID, ATTR_TYPE, ATTR_TYPEDESC)   \
-    UA_INLINABLE( UA_StatusCode NAME(                                   \
+    UA_INLINABLE( UA_THREADSAFE UA_StatusCode NAME(                     \
         UA_Client *client, const UA_NodeId nodeId,                      \
         const ATTR_TYPE *attr, UA_ClientAsyncWriteCallback callback,    \
         void *userdata, UA_UInt32 *reqId), {                            \
@@ -906,43 +463,24 @@
                      EXECUTABLE, UA_Boolean, BOOLEAN)
 UA_CLIENT_ASYNCWRITE(UA_Client_writeAccessLevelExAttribute_async,
                      ACCESSLEVELEX, UA_UInt32, UINT32)
->>>>>>> dbc09bc5
 
 /**
  * Method Calling
  * ^^^^^^^^^^^^^^ */
-<<<<<<< HEAD
-UA_StatusCode UA_EXPORT UA_THREADSAFE
-__UA_Client_call_async(UA_Client *client, const UA_NodeId objectId,
-                       const UA_NodeId methodId, size_t inputSize,
-                       const UA_Variant *input, UA_ClientAsyncServiceCallback callback,
-                       void *userdata, UA_UInt32 *reqId);
-=======
-UA_StatusCode UA_EXPORT
+UA_StatusCode UA_EXPORT UA_THREADSAFE
 __UA_Client_call_async(
     UA_Client *client,
     const UA_NodeId objectId, const UA_NodeId methodId,
     size_t inputSize, const UA_Variant *input,
     UA_ClientAsyncServiceCallback callback,
     void *userdata, UA_UInt32 *reqId);
->>>>>>> dbc09bc5
 
 typedef void
 (*UA_ClientAsyncCallCallback)(
     UA_Client *client, void *userdata,
     UA_UInt32 requestId, UA_CallResponse *cr);
 
-<<<<<<< HEAD
 UA_INLINABLE( UA_THREADSAFE UA_StatusCode
-UA_Client_call_async(UA_Client *client, const UA_NodeId objectId,
-                     const UA_NodeId methodId, size_t inputSize, const UA_Variant *input,
-                     UA_ClientAsyncCallCallback callback, void *userdata,
-                     UA_UInt32 *reqId) ,{
-    return __UA_Client_call_async(client, objectId, methodId, inputSize, input,
-                                  (UA_ClientAsyncServiceCallback)callback, userdata,
-                                  reqId);
-=======
-UA_INLINABLE( UA_StatusCode
 UA_Client_call_async(
     UA_Client *client, const UA_NodeId objectId,
     const UA_NodeId methodId, size_t inputSize,
@@ -951,7 +489,6 @@
     return __UA_Client_call_async(
         client, objectId, methodId, inputSize, input,
         (UA_ClientAsyncServiceCallback)callback, userdata, reqId);
->>>>>>> dbc09bc5
 })
 
 /**
