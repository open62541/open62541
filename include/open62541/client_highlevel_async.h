--- conflicted
+++ resolved
@@ -473,26 +473,23 @@
     return __UA_Client_writeAttribute_async(client, &nodeId, UA_ATTRIBUTEID_ACCESSLEVEL,
                                             outAccessLevel, &UA_TYPES[UA_TYPES_BYTE],
                                             callback, userdata, reqId);
-<<<<<<< HEAD
-})
-UA_INLINABLE( UA_StatusCode
-=======
-}
-static UA_INLINE UA_StatusCode
+})
+
+UA_INLINABLE( UA_StatusCode
 UA_Client_writeAccessLevelExAttribute_async(UA_Client *client, const UA_NodeId nodeId,
                                             const UA_UInt32 *outAccessLevelEx,
                                             UA_ClientAsyncServiceCallback callback,
-                                            void *userdata, UA_UInt32 *reqId) {
+                                            void *userdata, UA_UInt32 *reqId), {
     return __UA_Client_writeAttribute_async(client, &nodeId, UA_ATTRIBUTEID_ACCESSLEVELEX,
                                             outAccessLevelEx, &UA_TYPES[UA_TYPES_UINT32],
                                             callback, userdata, reqId);
-}
-static UA_INLINE UA_StatusCode
->>>>>>> 3f369273
+})
+
+UA_INLINABLE( UA_StatusCode
 UA_Client_writeUserAccessLevelAttribute_async(UA_Client *client, const UA_NodeId nodeId,
                                               const UA_Byte *outUserAccessLevel,
                                               UA_ClientAsyncServiceCallback callback,
-                                              void *userdata, UA_UInt32 *reqId) ,{
+                                              void *userdata, UA_UInt32 *reqId), {
     return __UA_Client_writeAttribute_async(
         client, &nodeId, UA_ATTRIBUTEID_USERACCESSLEVEL, outUserAccessLevel,
         &UA_TYPES[UA_TYPES_BYTE], callback, userdata, reqId);
