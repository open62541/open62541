/* This Source Code Form is subject to the terms of the Mozilla Public
 * License, v. 2.0. If a copy of the MPL was not distributed with this
 * file, You can obtain one at http://mozilla.org/MPL/2.0/.
 *
 * Copyright (c) 2017-2022 Fraunhofer IOSB (Author: Andreas Ebner)
 * Copyright (c) 2019 Kalycito Infotech Private Limited
 * Copyright (c) 2021 Fraunhofer IOSB (Author: Jan Hermes)
 * Copyright (c) 2022 Siemens AG (Author: Thomas Fischer)
 * Copyright (c) 2022 Linutronix GmbH (Author: Muddasir Shakil)
 */

#ifndef UA_SERVER_PUBSUB_H
#define UA_SERVER_PUBSUB_H

#include <open62541/common.h>
#include <open62541/util.h>
#include <open62541/client.h>
#include <open62541/plugin/pubsub.h>
#include <open62541/plugin/securitypolicy.h>

#include <open62541/plugin/eventloop.h>

_UA_BEGIN_DECLS

#ifdef UA_ENABLE_PUBSUB

/**
 * .. _pubsub:
 *
 * PubSub
 * ======
 *
 * In PubSub the participating OPC UA Applications take their roles as
 * Publishers and Subscribers. Publishers are the sources of data, while
 * Subscribers consume that data. Communication in PubSub is message-based.
 * Publishers send messages to a Message Oriented Middleware, without knowledge
 * of what, if any, Subscribers there may be. Similarly, Subscribers express
 * interest in specific types of data, and process messages that contain this
 * data, without knowledge of what Publishers there are.
 *
 * Message Oriented Middleware is software or hardware infrastructure that
 * supports sending and receiving messages between distributed systems. OPC UA
 * PubSub supports two different Message Oriented Middleware variants, namely
 * the broker-less form and broker-based form. A broker-less form is where the
 * Message Oriented Middleware is the network infrastructure that is able to
 * route datagram-based messages. Subscribers and Publishers use datagram
 * protocols like UDP. In a broker-based form, the core component of the Message
 * Oriented Middleware is a message Broker. Subscribers and Publishers use
 * standard messaging protocols like AMQP or MQTT to communicate with the
 * Broker.
 *
 * This makes PubSub suitable for applications where location independence
 * and/or scalability are required.
 *
 * The Publish/Subscribe (PubSub) extension for OPC UA enables fast and
 * efficient 1:m communication. The PubSub extension is protocol agnostic and
 * can be used with broker based protocols like MQTT and AMQP or brokerless
 * implementations like UDP-Multicasting.
 *
 * The configuration model for PubSub uses the following components: */

typedef enum  {
    UA_PUBSUB_COMPONENT_CONNECTION,
    UA_PUBSUB_COMPONENT_WRITERGROUP,
    UA_PUBSUB_COMPONENT_DATASETWRITER,
    UA_PUBSUB_COMPONENT_READERGROUP,
    UA_PUBSUB_COMPONENT_DATASETREADER
} UA_PubSubComponentEnumType;

/**
 * The open62541 PubSub API uses the following scheme:
 *
 * 1. Create a configuration for the needed PubSub element.
 *
 * 2. Call the add[element] function and pass in the configuration.
 *
 * 3. The add[element] function returns the unique nodeId of the internally created element.
 *
 * Take a look on the PubSub Tutorials for more details about the API usage::
 *
 *  +-----------+
 *  | UA_Server |
 *  +-----------+
 *   |    |
 *   |    |
 *   |    |
 *   |    |  +----------------------+
 *   |    +--> UA_PubSubConnection  |  UA_Server_addPubSubConnection
 *   |       +----------------------+
 *   |        |    |
 *   |        |    |    +----------------+
 *   |        |    +----> UA_WriterGroup |  UA_PubSubConnection_addWriterGroup
 *   |        |         +----------------+
 *   |        |              |
 *   |        |              |    +------------------+
 *   |        |              +----> UA_DataSetWriter |  UA_WriterGroup_addDataSetWriter     +-+
 *   |        |                   +------------------+                                        |
 *   |        |                                                                               |
 *   |        |         +----------------+                                                    | r
 *   |        +---------> UA_ReaderGroup |    UA_PubSubConnection_addReaderGroup              | e
 *   |                  +----------------+                                                    | f
 *   |                       |                                                                |
 *   |                       |    +------------------+                                        |
 *   |                       +----> UA_DataSetReader |  UA_ReaderGroup_addDataSetReader       |
 *   |                            +------------------+                                        |
 *   |                                 |                                                      |
 *   |                                 |    +----------------------+                          |
 *   |                                 +----> UA_SubscribedDataSet |                          |
 *   |                                      +----------------------+                          |
 *   |                                           |                                            |
 *   |                                           |    +----------------------------+          |
 *   |                                           +----> UA_TargetVariablesDataType |          |
 *   |                                           |    +----------------------------+          |
 *   |                                           |                                            |
 *   |                                           |    +------------------------------------+  |
 *   |                                           +----> UA_SubscribedDataSetMirrorDataType |  |
 *   |                                                +------------------------------------+  |
 *   |                                                                                        |
 *   |       +---------------------------+                                                    |
 *   +-------> UA_PubSubPublishedDataSet |  UA_Server_addPublishedDataSet                   <-+
 *           +---------------------------+
 *                 |
 *                 |    +-----------------+
 *                 +----> UA_DataSetField |  UA_PublishedDataSet_addDataSetField
 *                      +-----------------+
 *
 * PubSub Information Model Representation
 * ---------------------------------------
 * .. _pubsub_informationmodel:
 *
 * The complete PubSub configuration is available inside the information model.
 * The entry point is the node 'PublishSubscribe', located under the Server
 * node.
 * The standard defines for PubSub no new Service set. The configuration can
 * optionally be done over methods inside the information model.
 * The information model representation of the current PubSub configuration is
 * generated automatically. This feature can be enabled/disabled by changing the
 * UA_ENABLE_PUBSUB_INFORMATIONMODEL option.
 *
 * Connections
 * -----------
 * The PubSub connections are the abstraction between the concrete transport protocol
 * and the PubSub functionality. It is possible to create multiple connections with
 * different transport protocols at runtime.
 */

/* Valid PublisherId types from Part 14 */
typedef enum {
    UA_PUBLISHERIDTYPE_BYTE   = 0,
    UA_PUBLISHERIDTYPE_UINT16 = 1,
    UA_PUBLISHERIDTYPE_UINT32 = 2,
    UA_PUBLISHERIDTYPE_UINT64 = 3,
    UA_PUBLISHERIDTYPE_STRING = 4
} UA_PublisherIdType;

/* Publisher Id
    Valid types are defined in Part 14, 7.2.2.2.2 NetworkMessage Layout:

    Bit range 0-2: PublisherId Type
    000 The PublisherId is of DataType Byte This is the default value if ExtendedFlags1 is omitted
    001 The PublisherId is of DataType UInt16
    010 The PublisherId is of DataType UInt32
    011 The PublisherId is of DataType UInt64
    100 The PublisherId is of DataType String
*/
typedef union {
    UA_Byte byte;
    UA_UInt16 uint16;
    UA_UInt32 uint32;
    UA_UInt64 uint64;
    UA_String string;
} UA_PublisherId;

struct UA_PubSubConnectionConfig {
    UA_String name;
    UA_Boolean enabled;
    UA_PublisherIdType publisherIdType;
    UA_PublisherId publisherId;
    UA_String transportProfileUri;
    UA_Variant address;
    UA_KeyValueMap connectionProperties;
    UA_Variant connectionTransportSettings;

    UA_EventLoop *eventLoop; /* Use an external EventLoop (use the EventLoop of
                              * the server if this is NULL). Propagates to the
                              * ReaderGroup/WriterGroup attached to the
                              * Connection. */
};

#ifdef UA_ENABLE_PUBSUB_MONITORING

typedef enum {
    UA_PUBSUB_MONITORING_MESSAGE_RECEIVE_TIMEOUT
    // extend as needed
} UA_PubSubMonitoringType;

/* PubSub monitoring interface */
typedef struct {
    UA_StatusCode (*createMonitoring)(UA_Server *server, UA_NodeId Id,
                                      UA_PubSubComponentEnumType eComponentType,
                                      UA_PubSubMonitoringType eMonitoringType,
                                      void *data, UA_ServerCallback callback);
    UA_StatusCode (*startMonitoring)(UA_Server *server, UA_NodeId Id,
                                     UA_PubSubComponentEnumType eComponentType,
                                     UA_PubSubMonitoringType eMonitoringType, void *data);
    UA_StatusCode (*stopMonitoring)(UA_Server *server, UA_NodeId Id,
                                    UA_PubSubComponentEnumType eComponentType,
                                    UA_PubSubMonitoringType eMonitoringType, void *data);
    UA_StatusCode (*updateMonitoringInterval)(UA_Server *server, UA_NodeId Id,
                                              UA_PubSubComponentEnumType eComponentType,
                                              UA_PubSubMonitoringType eMonitoringType,
                                              void *data);
    UA_StatusCode (*deleteMonitoring)(UA_Server *server, UA_NodeId Id,
                                      UA_PubSubComponentEnumType eComponentType,
                                      UA_PubSubMonitoringType eMonitoringType, void *data);
} UA_PubSubMonitoringInterface;

#endif /* UA_ENABLE_PUBSUB_MONITORING */

/* General PubSub configuration */
struct UA_PubSubConfiguration {
    /* PubSub network layer */
    size_t transportLayersSize;
    UA_PubSubTransportLayer *transportLayers;

    /* Callback for PubSub component state changes: If provided this callback
     * informs the application about PubSub component state changes. E.g. state
     * change from operational to error in case of a DataSetReader
     * MessageReceiveTimeout. The status code provides additional
     * information. */
    void (*stateChangeCallback)(UA_Server *server, UA_NodeId *id, UA_PubSubState state,
                                UA_StatusCode status);
    /* TODO: maybe status code provides not enough information about the state change */

#ifdef UA_ENABLE_PUBSUB_ENCRYPTION
    /* PubSub security policies */
    size_t securityPoliciesSize;
    UA_PubSubSecurityPolicy *securityPolicies;
#endif

#ifdef UA_ENABLE_PUBSUB_MONITORING
    UA_PubSubMonitoringInterface monitoringInterface;
#endif
};


/**
 * The UA_ServerConfig_addPubSubTransportLayer is used to add a transport layer
 * to the server configuration. The list memory is allocated and will be freed
 * with UA_PubSubManager_delete.
 *
 * .. note:: If the UA_String transportProfileUri was dynamically allocated
 *           the memory has to be freed when no longer required.
 *
 * .. note:: This has to be done before the server is started with UA_Server_run. */

UA_StatusCode UA_EXPORT
UA_ServerConfig_addPubSubTransportLayer(UA_ServerConfig *config,
                                        UA_PubSubTransportLayer pubsubTransportLayer);
/**
 * Add a new PubSub connection to the given server and open it.
 * @param[in] server the server to add the connection to
 * @param[in] connectionConfig the configuration for the newly added connection
 * @param[out] connectionIdentifier if not NULL will be set to the identifier of the
 *                                  newly added connection
 * @return UA_STATUSCODE_GOOD if connection was successfully added, otherwise an
 *         error code.
 */
UA_StatusCode UA_EXPORT UA_THREADSAFE
UA_Server_addPubSubConnection(UA_Server *server,
                              const UA_PubSubConnectionConfig *connectionConfig,
                              UA_NodeId *connectionIdentifier);

/* Returns a deep copy of the config */
UA_StatusCode UA_EXPORT UA_THREADSAFE
UA_Server_getPubSubConnectionConfig(UA_Server *server,
                                    const UA_NodeId connection,
                                    UA_PubSubConnectionConfig *config);

/* Remove Connection, identified by the NodeId. Deletion of Connection
 * removes all contained WriterGroups and Writers. */
UA_StatusCode UA_EXPORT UA_THREADSAFE
UA_Server_removePubSubConnection(UA_Server *server, const UA_NodeId connection);

/**
 * PublishedDataSets
 * -----------------
 * The PublishedDataSets (PDS) are containers for the published information. The
 * PDS contain the published variables and meta information. The metadata is
 * commonly autogenerated or given as constant argument as part of the template
 * functions. The template functions are standard defined and intended for
 * configuration tools. You should normally create an empty PDS and call the
 * functions to add new fields. */

/* The UA_PUBSUB_DATASET_PUBLISHEDITEMS has currently no additional members and
 * thus no dedicated config structure. */

typedef enum {
    UA_PUBSUB_DATASET_PUBLISHEDITEMS,
    UA_PUBSUB_DATASET_PUBLISHEDEVENTS,
    UA_PUBSUB_DATASET_PUBLISHEDITEMS_TEMPLATE,
    UA_PUBSUB_DATASET_PUBLISHEDEVENTS_TEMPLATE,
} UA_PublishedDataSetType;

typedef struct {
    UA_DataSetMetaDataType metaData;
    size_t variablesToAddSize;
    UA_PublishedVariableDataType *variablesToAdd;
} UA_PublishedDataItemsTemplateConfig;

typedef struct {
    UA_NodeId eventNotfier;
    UA_ContentFilter filter;
} UA_PublishedEventConfig;

typedef struct {
    UA_DataSetMetaDataType metaData;
    UA_NodeId eventNotfier;
    size_t selectedFieldsSize;
    UA_SimpleAttributeOperand *selectedFields;
    UA_ContentFilter filter;
} UA_PublishedEventTemplateConfig;

/* Configuration structure for PublishedDataSet */
typedef struct {
    UA_String name;
    UA_PublishedDataSetType publishedDataSetType;
    union {
        /* The UA_PUBSUB_DATASET_PUBLISHEDITEMS has currently no additional members
         * and thus no dedicated config structure.*/
        UA_PublishedDataItemsTemplateConfig itemsTemplate;
        UA_PublishedEventConfig event;
        UA_PublishedEventTemplateConfig eventTemplate;
    } config;
} UA_PublishedDataSetConfig;

void UA_EXPORT
UA_PublishedDataSetConfig_clear(UA_PublishedDataSetConfig *pdsConfig);

typedef struct {
    UA_StatusCode addResult;
    size_t fieldAddResultsSize;
    UA_StatusCode *fieldAddResults;
    UA_ConfigurationVersionDataType configurationVersion;
} UA_AddPublishedDataSetResult;

UA_EXPORT UA_AddPublishedDataSetResult UA_THREADSAFE
UA_Server_addPublishedDataSet(UA_Server *server,
                              const UA_PublishedDataSetConfig *publishedDataSetConfig,
                              UA_NodeId *pdsIdentifier);

/* Returns a deep copy of the config */
UA_EXPORT UA_StatusCode UA_THREADSAFE
UA_Server_getPublishedDataSetConfig(UA_Server *server, const UA_NodeId pds,
                                    UA_PublishedDataSetConfig *config);

/* Returns a deep copy of the DataSetMetaData for an specific PDS */
UA_EXPORT UA_StatusCode UA_THREADSAFE
UA_Server_getPublishedDataSetMetaData(UA_Server *server, const UA_NodeId pds,
                                      UA_DataSetMetaDataType *metaData);

/* Remove PublishedDataSet, identified by the NodeId. Deletion of PDS removes
 * all contained and linked PDS Fields. Connected WriterGroups will be also
 * removed. */
UA_StatusCode UA_EXPORT UA_THREADSAFE
UA_Server_removePublishedDataSet(UA_Server *server, const UA_NodeId pds);

/**
 * DataSetFields
 * -------------
 * The description of published variables is named DataSetField. Each
 * DataSetField contains the selection of one information model node. The
 * DataSetField has additional parameters for the publishing, sampling and error
 * handling process. */

typedef struct{
    UA_ConfigurationVersionDataType configurationVersion;
    UA_String fieldNameAlias;
    UA_Boolean promotedField;
    UA_PublishedVariableDataType publishParameters;

    /* non std. field */
    struct {
        UA_Boolean rtFieldSourceEnabled;
        /* If the rtInformationModelNode is set, the nodeid in publishParameter must point
         * to a node with external data source backend defined
         * */
        UA_Boolean rtInformationModelNode;
        //TODO -> decide if suppress C++ warnings and use 'UA_DataValue * * const staticValueSource;'
        UA_DataValue ** staticValueSource;
    } rtValueSource;
    UA_UInt32 maxStringLength;

} UA_DataSetVariableConfig;

typedef enum {
    UA_PUBSUB_DATASETFIELD_VARIABLE,
    UA_PUBSUB_DATASETFIELD_EVENT
} UA_DataSetFieldType;

typedef struct {
    UA_DataSetFieldType dataSetFieldType;
    union {
        /* events need other config later */
        UA_DataSetVariableConfig variable;
    } field;
} UA_DataSetFieldConfig;

void UA_EXPORT
UA_DataSetFieldConfig_clear(UA_DataSetFieldConfig *dataSetFieldConfig);

typedef struct {
    UA_StatusCode result;
    UA_ConfigurationVersionDataType configurationVersion;
} UA_DataSetFieldResult;

UA_EXPORT UA_DataSetFieldResult UA_THREADSAFE
UA_Server_addDataSetField(UA_Server *server,
                          const UA_NodeId publishedDataSet,
                          const UA_DataSetFieldConfig *fieldConfig,
                          UA_NodeId *fieldIdentifier);

/* Returns a deep copy of the config */
UA_EXPORT UA_StatusCode UA_THREADSAFE
UA_Server_getDataSetFieldConfig(UA_Server *server, const UA_NodeId dsf,
                                UA_DataSetFieldConfig *config);

UA_EXPORT UA_DataSetFieldResult UA_THREADSAFE
UA_Server_removeDataSetField(UA_Server *server, const UA_NodeId dsf);

/**
 * Custom Callback Implementation
 * ------------------------------
 * The user can use his own callback implementation for publishing
 * and subscribing. The user must take care of the callback to call for
 * every publishing or subscibing interval */

typedef struct {
    /* User's callback implementation. The user configured base time and timer policy
     * will be provided as an argument to this callback so that the user can
     * implement his callback (thread) considering base time and timer policies */
    UA_StatusCode (*addCustomCallback)(UA_Server *server, UA_NodeId identifier,
                                       UA_ServerCallback callback,
                                       void *data, UA_Double interval_ms,
                                       UA_DateTime *baseTime, UA_TimerPolicy timerPolicy,
                                       UA_UInt64 *callbackId);

    UA_StatusCode (*changeCustomCallback)(UA_Server *server, UA_NodeId identifier,
                                          UA_UInt64 callbackId, UA_Double interval_ms,
                                          UA_DateTime *baseTime, UA_TimerPolicy timerPolicy);

    void (*removeCustomCallback)(UA_Server *server, UA_NodeId identifier, UA_UInt64 callbackId);

} UA_PubSub_CallbackLifecycle;

/**
 * WriterGroup
 * -----------
 * All WriterGroups are created within a PubSubConnection and automatically
 * deleted if the connection is removed. The WriterGroup is primary used as
 * container for :ref:`dsw` and network message settings. The WriterGroup can be
 * imagined as producer of the network messages. The creation of network
 * messages is controlled by parameters like the publish interval, which is e.g.
 * contained in the WriterGroup. */

typedef enum {
    UA_PUBSUB_ENCODING_UADP = 0,
    UA_PUBSUB_ENCODING_JSON = 1,
    UA_PUBSUB_ENCODING_BINARY = 2
} UA_PubSubEncodingType;

/**
 * WriterGroup
 * -----------
 * The message publishing can be configured for realtime requirements. The RT-levels
 * go along with different requirements. The below listed levels can be configured:
 *
 * UA_PUBSUB_RT_NONE -
 * ---> Description: Default "none-RT" Mode
 * ---> Requirements: -
 * ---> Restrictions: -
 * UA_PUBSUB_RT_DIRECT_VALUE_ACCESS (Preview - not implemented)
 * ---> Description: Normally, the latest value for each DataSetField is read out of the information model. Within this RT-mode, the
 * value source of each field configured as static pointer to an DataValue. The publish cycle won't use call the server read function.
 * ---> Requirements: All fields must be configured with a 'staticValueSource'.
 * ---> Restrictions: -
 * UA_PUBSUB_RT_FIXED_LENGTH (Preview - not implemented)
 * ---> Description: All DataSetFields have a known, non-changing length. The server will pre-generate some
 * buffers and use only memcopy operations to generate requested PubSub packages.
 * ---> Requirements: DataSetFields with variable size cannot be used within this mode.
 * ---> Restrictions: The configuration must be frozen and changes are not allowed while the WriterGroup is 'Operational'.
 * UA_PUBSUB_RT_DETERMINISTIC (Preview - not implemented)
 * ---> Description: -
 * ---> Requirements: -
 * ---> Restrictions: -
 *
 * WARNING! For hard real time requirements the underlying system must be rt-capable.
 *
 */
typedef enum {
    UA_PUBSUB_RT_NONE = 0,
    UA_PUBSUB_RT_DIRECT_VALUE_ACCESS = 1,
    UA_PUBSUB_RT_FIXED_SIZE = 2,
    UA_PUBSUB_RT_DETERMINISTIC = 4,
} UA_PubSubRTLevel;

typedef struct {
    UA_String name;
    UA_Boolean enabled;
    UA_UInt16 writerGroupId;
    UA_Duration publishingInterval;
    UA_Double keepAliveTime;
    UA_Byte priority;
    UA_ExtensionObject transportSettings;
    UA_ExtensionObject messageSettings;
    UA_KeyValueMap groupProperties;
    UA_PubSubEncodingType encodingMimeType;
    UA_DateTime *baseTime;
    UA_TimerPolicy timerPolicy;
    /* PubSub Manager Callback */
    UA_PubSub_CallbackLifecycle pubsubManagerCallback;
    /* non std. config parameter. maximum count of embedded DataSetMessage in
     * one NetworkMessage */
    UA_UInt16 maxEncapsulatedDataSetMessageCount;
    /* non std. field */
    UA_PubSubRTLevel rtLevel;

    /* Message are encrypted if a SecurityPolicy is configured and the
     * securityMode set accordingly. The symmetric key is a runtime information
     * and has to be set via UA_Server_setWriterGroupEncryptionKey. */
    UA_MessageSecurityMode securityMode; /* via the UA_WriterGroupDataType */
#ifdef UA_ENABLE_PUBSUB_ENCRYPTION
    UA_PubSubSecurityPolicy *securityPolicy;
    UA_String securityGroupId;
#endif
} UA_WriterGroupConfig;

void UA_EXPORT
UA_WriterGroupConfig_clear(UA_WriterGroupConfig *writerGroupConfig);

/* Add a new WriterGroup to an existing Connection */
UA_EXPORT UA_StatusCode UA_THREADSAFE
UA_Server_addWriterGroup(UA_Server *server, const UA_NodeId connection,
                         const UA_WriterGroupConfig *writerGroupConfig,
                         UA_NodeId *writerGroupIdentifier);

/* Returns a deep copy of the config */
UA_EXPORT UA_StatusCode UA_THREADSAFE
UA_Server_getWriterGroupConfig(UA_Server *server, const UA_NodeId writerGroup,
                               UA_WriterGroupConfig *config);

UA_EXPORT UA_StatusCode UA_THREADSAFE
UA_Server_updateWriterGroupConfig(UA_Server *server, UA_NodeId writerGroupIdentifier,
                                  const UA_WriterGroupConfig *config);

/* Get state of WriterGroup */
UA_EXPORT UA_StatusCode UA_THREADSAFE
UA_Server_WriterGroup_getState(UA_Server *server, UA_NodeId writerGroupIdentifier,
                               UA_PubSubState *state);

UA_EXPORT UA_StatusCode UA_THREADSAFE
UA_Server_WriterGroup_publish(UA_Server *server, const UA_NodeId writerGroupIdentifier);

UA_EXPORT UA_StatusCode UA_THREADSAFE
UA_WriterGroup_lastPublishTimestamp(UA_Server *server, const UA_NodeId writerGroupId,
                                    UA_DateTime *timestamp);

UA_EXPORT UA_StatusCode UA_THREADSAFE
UA_Server_removeWriterGroup(UA_Server *server, const UA_NodeId writerGroup);

UA_EXPORT UA_StatusCode UA_THREADSAFE
UA_Server_freezeWriterGroupConfiguration(UA_Server *server, const UA_NodeId writerGroup);

UA_EXPORT UA_StatusCode UA_THREADSAFE
UA_Server_unfreezeWriterGroupConfiguration(UA_Server *server, const UA_NodeId writerGroup);

UA_EXPORT UA_StatusCode UA_THREADSAFE
UA_Server_setWriterGroupOperational(UA_Server *server, const UA_NodeId writerGroup);

UA_EXPORT UA_StatusCode UA_THREADSAFE
UA_Server_setWriterGroupDisabled(UA_Server *server, const UA_NodeId writerGroup);

#ifdef UA_ENABLE_PUBSUB_ENCRYPTION
/* Set the group key for the message encryption */
UA_StatusCode UA_EXPORT UA_THREADSAFE
UA_Server_setWriterGroupEncryptionKeys(UA_Server *server, const UA_NodeId writerGroup,
                                       UA_UInt32 securityTokenId,
                                       const UA_ByteString signingKey,
                                       const UA_ByteString encryptingKey,
                                       const UA_ByteString keyNonce);
#endif

/**
 * .. _dsw:
 *
 * DataSetWriter
 * -------------
 * The DataSetWriters are the glue between the WriterGroups and the
 * PublishedDataSets. The DataSetWriter contain configuration parameters and
 * flags which influence the creation of DataSet messages. These messages are
 * encapsulated inside the network message. The DataSetWriter must be linked
 * with an existing PublishedDataSet and be contained within a WriterGroup. */

typedef struct {
    UA_String name;
    UA_UInt16 dataSetWriterId;
    UA_DataSetFieldContentMask dataSetFieldContentMask;
    UA_UInt32 keyFrameCount;
    UA_ExtensionObject messageSettings;
    UA_ExtensionObject transportSettings;
    UA_String dataSetName;
    UA_KeyValueMap dataSetWriterProperties;
} UA_DataSetWriterConfig;

void UA_EXPORT
UA_DataSetWriterConfig_clear(UA_DataSetWriterConfig *pdsConfig);

/* Add a new DataSetWriter to an existing WriterGroup. The DataSetWriter must be
 * coupled with a PublishedDataSet on creation.
 *
 * Part 14, 7.1.5.2.1 defines: The link between the PublishedDataSet and
 * DataSetWriter shall be created when an instance of the DataSetWriterType is
 * created. */
UA_EXPORT UA_StatusCode UA_THREADSAFE
UA_Server_addDataSetWriter(UA_Server *server,
                           const UA_NodeId writerGroup, const UA_NodeId dataSet,
                           const UA_DataSetWriterConfig *dataSetWriterConfig,
                           UA_NodeId *writerIdentifier);

/* Returns a deep copy of the config */
UA_EXPORT UA_StatusCode UA_THREADSAFE
UA_Server_getDataSetWriterConfig(UA_Server *server, const UA_NodeId dsw,
                                 UA_DataSetWriterConfig *config);

/* Get state of DataSetWriter */
UA_EXPORT UA_StatusCode UA_THREADSAFE
UA_Server_DataSetWriter_getState(UA_Server *server, UA_NodeId dataSetWriterIdentifier,
                                 UA_PubSubState *state);

UA_EXPORT UA_StatusCode UA_THREADSAFE
UA_Server_removeDataSetWriter(UA_Server *server, const UA_NodeId dsw);

/**
 * SubscribedDataSet
 * -----------------
 * SubscribedDataSet describes the processing of the received DataSet.
 * SubscribedDataSet defines which field in the DataSet is mapped to which
 * Variable in the OPC UA Application. SubscribedDataSet has two sub-types
 * called the TargetVariablesType and SubscribedDataSetMirrorType.
 * SubscribedDataSetMirrorType is currently not supported. SubscribedDataSet is
 * set to TargetVariablesType and then the list of target Variables are created
 * in the Subscriber AddressSpace. TargetVariables are a list of variables that
 * are to be added in the Subscriber AddressSpace. It defines a list of Variable
 * mappings between received DataSet fields and added Variables in the
 * Subscriber AddressSpace. */

/* SubscribedDataSetDataType Definition */
typedef enum {
    UA_PUBSUB_SDS_TARGET,
    UA_PUBSUB_SDS_MIRROR
} UA_SubscribedDataSetEnumType;

typedef struct {
    /* Standard-defined FieldTargetDataType */
    UA_FieldTargetDataType targetVariable;

    /* If realtime-handling is required, set this pointer non-NULL and it will be used
     * to memcpy the value instead of using the Write service.
     * If the beforeWrite method pointer is set, it will be called before a memcpy update
     * to the value. But param externalDataValue already contains the new value.
     * If the afterWrite method pointer is set, it will be called after a memcpy update
     * to the value. */
    UA_DataValue **externalDataValue;
    void *targetVariableContext; /* user-defined pointer */
    void (*beforeWrite)(UA_Server *server,
                        const UA_NodeId *readerIdentifier,
                        const UA_NodeId *readerGroupIdentifier,
                        const UA_NodeId *targetVariableIdentifier,
                        void *targetVariableContext,
                        UA_DataValue **externalDataValue);
    void (*afterWrite)(UA_Server *server,
                       const UA_NodeId *readerIdentifier,
                       const UA_NodeId *readerGroupIdentifier,
                       const UA_NodeId *targetVariableIdentifier,
                       void *targetVariableContext,
                       UA_DataValue **externalDataValue);
} UA_FieldTargetVariable;

typedef struct {
    size_t targetVariablesSize;
    UA_FieldTargetVariable *targetVariables;
} UA_TargetVariables;

/* Return Status Code after creating TargetVariables in Subscriber AddressSpace */
UA_EXPORT UA_StatusCode UA_THREADSAFE
UA_Server_DataSetReader_createTargetVariables(UA_Server *server,
                                              UA_NodeId dataSetReaderIdentifier,
                                              size_t targetVariablesSize,
                                              const UA_FieldTargetVariable *targetVariables);

/* To Do:Implementation of SubscribedDataSetMirrorType
 * UA_StatusCode
 * A_PubSubDataSetReader_createDataSetMirror(UA_Server *server, UA_NodeId dataSetReaderIdentifier,
 * UA_SubscribedDataSetMirrorDataType* mirror) */

/**
 * DataSetReader
 * -------------
 * DataSetReader can receive NetworkMessages with the DataSetMessage
 * of interest sent by the Publisher. DataSetReaders represent
 * the configuration necessary to receive and process DataSetMessages
 * on the Subscriber side. DataSetReader must be linked with a
 * SubscribedDataSet and be contained within a ReaderGroup. */

typedef enum {
    UA_PUBSUB_RT_UNKNOWN = 0,
    UA_PUBSUB_RT_VARIANT = 1,
    UA_PUBSUB_RT_DATA_VALUE = 2,
    UA_PUBSUB_RT_RAW = 4,
} UA_PubSubRtEncoding;

/* Parameters for PubSub DataSetReader Configuration */
typedef struct {
    UA_String name;
    UA_Variant publisherId;
    UA_UInt16 writerGroupId;
    UA_UInt16 dataSetWriterId;
    UA_DataSetMetaDataType dataSetMetaData;
    UA_DataSetFieldContentMask dataSetFieldContentMask;
    UA_Double messageReceiveTimeout;
    UA_ExtensionObject messageSettings;
    UA_ExtensionObject transportSettings;
    UA_SubscribedDataSetEnumType subscribedDataSetType;
    /* TODO UA_SubscribedDataSetMirrorDataType subscribedDataSetMirror */
    union {
        UA_TargetVariables subscribedDataSetTarget;
        // UA_SubscribedDataSetMirrorDataType subscribedDataSetMirror;
    } subscribedDataSet;
    /* non std. fields */
    UA_String linkedStandaloneSubscribedDataSetName;
    UA_PubSubRtEncoding expectedEncoding;
} UA_DataSetReaderConfig;

/* Update configuration to the dataSetReader */
UA_EXPORT UA_StatusCode UA_THREADSAFE
UA_Server_DataSetReader_updateConfig(UA_Server *server, UA_NodeId dataSetReaderIdentifier,
                                     UA_NodeId readerGroupIdentifier,
                                     const UA_DataSetReaderConfig *config);

/* Get configuration of the dataSetReader */
UA_EXPORT UA_StatusCode UA_THREADSAFE
UA_Server_DataSetReader_getConfig(UA_Server *server, UA_NodeId dataSetReaderIdentifier,
                                  UA_DataSetReaderConfig *config);

/* Get state of DataSetReader */
UA_EXPORT UA_StatusCode UA_THREADSAFE
UA_Server_DataSetReader_getState(UA_Server *server, UA_NodeId dataSetReaderIdentifier,
                                 UA_PubSubState *state);

typedef struct {
    UA_String name;
    UA_SubscribedDataSetEnumType subscribedDataSetType;
    union {
        /* datasetmirror is currently not implemented */
        UA_TargetVariablesDataType target;
    } subscribedDataSet;
    UA_DataSetMetaDataType dataSetMetaData;
    UA_Boolean isConnected;
} UA_StandaloneSubscribedDataSetConfig;

void
UA_StandaloneSubscribedDataSetConfig_clear(UA_StandaloneSubscribedDataSetConfig *sdsConfig);

UA_EXPORT UA_StatusCode UA_THREADSAFE
UA_Server_addStandaloneSubscribedDataSet(UA_Server *server,
                               const UA_StandaloneSubscribedDataSetConfig *subscribedDataSetConfig,
                               UA_NodeId *sdsIdentifier);

/* Remove StandaloneSubscribedDataSet, identified by the NodeId. */
UA_EXPORT UA_StatusCode UA_THREADSAFE
UA_Server_removeStandaloneSubscribedDataSet(UA_Server *server, const UA_NodeId sds);

/**
 * ReaderGroup
 * -----------
 *
 * ReaderGroup is used to group a list of DataSetReaders. All ReaderGroups are
 * created within a PubSubConnection and automatically deleted if the connection
 * is removed. All network message related filters are only available in the
 * DataSetReader.
 *
 * The RT-levels go along with different requirements. The below listed levels
 * can be configured for a ReaderGroup.
 *
 * - UA_PUBSUB_RT_NONE: RT applied to this level
 * - PUBSUB_CONFIG_FASTPATH_FIXED_OFFSETS: Extends PubSub RT functionality and
 *   implements fast path message decoding in the Subscriber. Uses a buffered
 *   network message and only decodes the necessary offsets stored in an offset
 *   buffer. */

/* ReaderGroup configuration */
typedef struct {
    UA_String name;
<<<<<<< HEAD
    UA_PubSubSecurityParameters securityParameters;
=======
>>>>>>> 434dee55
    UA_DateTime *baseTime;
    UA_TimerPolicy timerPolicy;
    /* PubSub Manager Callback */
    UA_PubSub_CallbackLifecycle pubsubManagerCallback;
    /* non std. field */
    UA_Duration subscribingInterval; // Callback interval for subscriber: set the least publishingInterval value of all DSRs in this RG
    UA_Boolean enableBlockingSocket; // To enable or disable blocking socket option
    UA_UInt32 timeout; // Timeout for receive to wait for the packets
    UA_PubSubRTLevel rtLevel;
    UA_KeyValueMap groupProperties;
    UA_PubSubEncodingType encodingMimeType;
    UA_ExtensionObject transportSettings;

    /* Messages are decrypted if a SecurityPolicy is configured and the
     * securityMode set accordingly. The symmetric key is a runtime information
     * and has to be set via UA_Server_setReaderGroupEncryptionKey. */
    UA_MessageSecurityMode securityMode;
#ifdef UA_ENABLE_PUBSUB_ENCRYPTION
    UA_PubSubSecurityPolicy *securityPolicy;
    UA_String securityGroupId;
#endif
} UA_ReaderGroupConfig;

void UA_EXPORT
UA_ReaderGroupConfig_clear(UA_ReaderGroupConfig *readerGroupConfig);

/* Add DataSetReader to the ReaderGroup */
UA_EXPORT UA_StatusCode UA_THREADSAFE
UA_Server_addDataSetReader(UA_Server *server, UA_NodeId readerGroupIdentifier,
                           const UA_DataSetReaderConfig *dataSetReaderConfig,
                           UA_NodeId *readerIdentifier);

/* Remove DataSetReader from ReaderGroup */
UA_EXPORT UA_StatusCode UA_THREADSAFE
UA_Server_removeDataSetReader(UA_Server *server, UA_NodeId readerIdentifier);

/* To Do: Update Configuration of ReaderGroup
 * UA_StatusCode UA_EXPORT
 * UA_Server_ReaderGroup_updateConfig(UA_Server *server, UA_NodeId readerGroupIdentifier,
 *                                    const UA_ReaderGroupConfig *config);
 */

/* Get configuraiton of ReaderGroup */
UA_EXPORT UA_StatusCode UA_THREADSAFE
UA_Server_ReaderGroup_getConfig(UA_Server *server, UA_NodeId readerGroupIdentifier,
                                UA_ReaderGroupConfig *config);

/* Get state of ReaderGroup */
UA_EXPORT UA_StatusCode UA_THREADSAFE
UA_Server_ReaderGroup_getState(UA_Server *server, UA_NodeId readerGroupIdentifier,
                               UA_PubSubState *state);

/* Add ReaderGroup to the created connection */
UA_EXPORT UA_StatusCode UA_THREADSAFE
UA_Server_addReaderGroup(UA_Server *server, UA_NodeId connectionIdentifier,
                         const UA_ReaderGroupConfig *readerGroupConfig,
                         UA_NodeId *readerGroupIdentifier);

/* Remove ReaderGroup from connection */
UA_EXPORT UA_StatusCode UA_THREADSAFE
UA_Server_removeReaderGroup(UA_Server *server, UA_NodeId groupIdentifier);

UA_EXPORT UA_StatusCode UA_THREADSAFE
UA_Server_freezeReaderGroupConfiguration(UA_Server *server, const UA_NodeId readerGroupId);

UA_EXPORT UA_StatusCode UA_THREADSAFE
UA_Server_unfreezeReaderGroupConfiguration(UA_Server *server, const UA_NodeId readerGroupId);

UA_EXPORT UA_StatusCode UA_THREADSAFE
UA_Server_setReaderGroupOperational(UA_Server *server, const UA_NodeId readerGroupId);

UA_EXPORT UA_StatusCode UA_THREADSAFE
UA_Server_setReaderGroupDisabled(UA_Server *server, const UA_NodeId readerGroupId);

#ifdef UA_ENABLE_PUBSUB_ENCRYPTION
/* Set the group key for the message encryption */
UA_EXPORT UA_StatusCode UA_THREADSAFE
UA_Server_setReaderGroupEncryptionKeys(UA_Server *server, UA_NodeId readerGroup,
                                       UA_UInt32 securityTokenId,
                                       UA_ByteString signingKey,
                                       UA_ByteString encryptingKey,
                                       UA_ByteString keyNonce);
#endif

#ifdef UA_ENABLE_PUBSUB_SKS

/**
 * SecurityGroup
 * -------------
 *
 * A SecurityGroup is an abstraction that represents the message security settings and
 * security keys for a subset of NetworkMessages exchanged between Publishers and
 * Subscribers. The SecurityGroup objects are created on a Security Key Service (SKS). The
 * SKS manages the access to the keys based on the role permission for a user assigned to
 * a SecurityGroup Object. A SecurityGroup is identified with a unique identifier called
 * the SecurityGroupId. It is unique within the SKS.
 *
 * .. note:: The access to the SecurityGroup and therefore the securitykeys managed by SKS
 *           requires management of Roles and Permissions in the SKS. The Role Permission
 *           model is not supported at the time of writing. However, the access control plugin can
 *           be used to create and manage role permission on SecurityGroup object.
 */

typedef struct {
    UA_String securityGroupName;
    UA_Duration keyLifeTime;
    UA_String securityPolicyUri;
    UA_UInt32 maxFutureKeyCount;
    UA_UInt32 maxPastKeyCount;
} UA_SecurityGroupConfig;

/**
 * @brief Creates a SecurityGroup object and add it to the list in PubSub Manager. If the
 * information model is enabled then the SecurityGroup object Node is also created in the
 * server. A keyStorage with initial list of keys is created with a SecurityGroup. A
 * callback is added to new SecurityGroup which updates the keys periodically at each
 * KeyLifeTime expire.
 *
 * @param server The server instance
 * @param securityGroupFolderNodeId The parent node of the SecurityGroup. It must be of
 * SecurityGroupFolderType
 * @param securityGroupConfig The security settings of a SecurityGroup
 * @param securityGroupNodeId The output nodeId of the new SecurityGroup
 * @return UA_StatusCode The return status code
 */
UA_EXPORT UA_StatusCode UA_THREADSAFE
UA_Server_addSecurityGroup(UA_Server *server, UA_NodeId securityGroupFolderNodeId,
                           const UA_SecurityGroupConfig *securityGroupConfig,
                           UA_NodeId *securityGroupNodeId);

/**
 * @brief Removes the SecurityGroup from PubSub Manager. It removes the KeyStorage
 * associated with the SecurityGroup from the server.
 *
 * @param server The server instance
 * @param securityGroup The nodeId of the securityGroup to be removed
 * @return UA_StatusCode The returned status code.
 */
UA_EXPORT UA_StatusCode UA_THREADSAFE
UA_Server_removeSecurityGroup(UA_Server *server, const UA_NodeId securityGroup);

/**
 * @brief This is a repeated callback which is triggered on each iteration of SKS Pull request.
 * The server uses this callback to notify user about the status of current Pull request iteration.
 * The period is calculated based on the KeylifeTime of specified in the SecurityGroup object node on
 * the SKS server.
 *
 * @param server The server instance managing the publisher/subscriber.
 * @param sksPullRequestStatus The current status of sks pull request.
 * @param context The pointer to user defined data passed to this callback.
 */
typedef void
(*UA_Server_sksPullRequestCallback)(UA_Server *server, UA_StatusCode sksPullRequestStatus, void* context);

/**
 * @brief Sets the SKS client config used to call the GetSecurityKeys Method on SKS and get the
 * initial set of keys for a SecurityGroupId and adds timedCallback for the next GetSecurityKeys
 * method Call. This uses async Client API for SKS Pull request. The SKS Client instance is created and destroyed at
 * runtime on each iteration of SKS Pull request by the server. The key Rollover mechanism will check if the new
 * keys are needed then it will call the getSecurityKeys Method on SKS Server. At the end of SKS Pull request
 * iteration, the sks client will be deleted by a delayed callback (in next server iteration).
 *
 * @note It is be called before setting Reader/Writer Group into Operational because this also allocates
 * a channel context for the pubsub security policy.
 *
 * @note the stateCallback of sksClientConfig will be overwritten by an internal callback.
 *
 * @param server the server instance
 * @param clientConfig holds the required configuration to make encrypted connection with
 * SKS Server. The input client config takes the lifecycle as long as SKS request are made.
 * It is deleted with its plugins when the server is deleted or the last Reader/Writer
 * Group of the securityGroupId is deleted. The input config is copied to an internal
 * config object and the content of input config object will be reset to zero.
 * @param endpointUrl holds the endpointUrl of the SKS server
 * @param securityGroupId the SecurityGroupId of the securityGroup on SKS and
 * reader/writergroups
 * @param callback the user defined callback to notify the user about the status of SKS
 * Pull request.
 * @param context passed to the callback function
 * @return UA_StatusCode the retuned status
 */
UA_StatusCode UA_EXPORT
UA_Server_setSksClient(UA_Server *server, UA_String securityGroupId,
                       UA_ClientConfig *clientConfig, const char *endpointUrl,
                       UA_Server_sksPullRequestCallback callback, void *context);

#endif /* UA_ENABLE_PUBSUB_SKS */

#endif /* UA_ENABLE_PUBSUB */

_UA_END_DECLS

#endif /* UA_SERVER_PUBSUB_H */<|MERGE_RESOLUTION|>--- conflicted
+++ resolved
@@ -801,10 +801,6 @@
 /* ReaderGroup configuration */
 typedef struct {
     UA_String name;
-<<<<<<< HEAD
-    UA_PubSubSecurityParameters securityParameters;
-=======
->>>>>>> 434dee55
     UA_DateTime *baseTime;
     UA_TimerPolicy timerPolicy;
     /* PubSub Manager Callback */
