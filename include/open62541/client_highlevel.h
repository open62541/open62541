--- conflicted
+++ resolved
@@ -479,16 +479,10 @@
  * Method Calling
  * ^^^^^^^^^^^^^^ */
 
-<<<<<<< HEAD
 UA_StatusCode UA_EXPORT UA_THREADSAFE
-UA_Client_call(UA_Client *client, const UA_NodeId objectId,
-               const UA_NodeId methodId, size_t inputSize, const UA_Variant *input,
-=======
-UA_StatusCode UA_EXPORT
 UA_Client_call(UA_Client *client,
                const UA_NodeId objectId, const UA_NodeId methodId,
                size_t inputSize, const UA_Variant *input,
->>>>>>> dbc09bc5
                size_t *outputSize, UA_Variant **output);
 
 /**
