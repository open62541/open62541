--- conflicted
+++ resolved
@@ -662,7 +662,6 @@
 } UA_BrowseOptions;
 
 UA_StatusCode UA_EXPORT
-<<<<<<< HEAD
 UA_Client_forEachChildNodeCall_Ex(UA_Client *client, UA_NodeId parentNodeId,
                                UA_NodeIteratorCallback callback, void *handle,
                                const UA_BrowseOptions* options);
@@ -670,11 +669,6 @@
 /* Macro for compatibility with old version of function without UA_BrowseOptions structure */
 #define UA_Client_forEachChildNodeCall(client, parentNodeId, callback, handle) \
     UA_Client_forEachChildNodeCall_Ex(client, parentNodeId, callback, handle, NULL);
-=======
-UA_Client_forEachChildNodeCall(
-    UA_Client *client, UA_NodeId parentNodeId,
-    UA_NodeIteratorCallback callback, void *handle);
->>>>>>> 40700730
 
 _UA_END_DECLS
 
