--- conflicted
+++ resolved
@@ -280,26 +280,10 @@
  * - UserAccessLevel
  * - UserExecutable */
 
-<<<<<<< HEAD
-# ifdef UA_ENABLE_DISCOVERY_MULTICAST
-    UA_Boolean mdnsEnabled;
-    UA_MdnsDiscoveryConfiguration mdnsConfig;
-#  ifdef UA_ENABLE_DISCOVERY_MULTICAST_MDNSD
-    UA_String mdnsInterfaceIP;
-    UA_Boolean mdnsSendToAllInterfaces; /* If true, the server will send on all interfaces */
-#   if !defined(UA_HAS_GETIFADDR)
-    size_t mdnsIpAddressListSize;
-    UA_UInt32 *mdnsIpAddressList;
-#   endif
-#  endif
-# endif
-#endif
-=======
 /* Read an attribute of a node. Returns a deep copy. */
 UA_DataValue UA_EXPORT UA_THREADSAFE
 UA_Server_read(UA_Server *server, const UA_ReadValueId *item,
                UA_TimestampsToReturn timestamps);
->>>>>>> bce92398
 
 /**
  * The following specialized read methods are a shorthand for the regular read
@@ -2004,6 +1988,7 @@
     UA_MdnsDiscoveryConfiguration mdnsConfig;
 #  ifdef UA_ENABLE_DISCOVERY_MULTICAST_MDNSD
     UA_String mdnsInterfaceIP;
+    UA_Boolean mdnsSendToAllInterfaces;
 #   if !defined(UA_HAS_GETIFADDR)
     size_t mdnsIpAddressListSize;
     UA_UInt32 *mdnsIpAddressList;
