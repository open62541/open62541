--- conflicted
+++ resolved
@@ -798,13 +798,7 @@
                                      members from the same namespace or
                                      namespace zero only.*/
     UA_Boolean isArray       : 1; /* The member is an array */
-<<<<<<< HEAD
-    UA_Boolean isFlag        : 1; /* The member is a flag and will be encoded in the encoding mask*/
-    UA_SByte switchField;         /* The position of a switch flag if the parameter is optional, a negative value means non-optional */
-    UA_UInt32 switchValue;        /* The value for union and bit switches */
-=======
     UA_Boolean isOptional    : 1; /* The member is optional and might not appear in the binary encoding */
->>>>>>> d2a598db
 } UA_DataTypeMember;
 
 #define UA_OPTSTRUCTURE_ENCODINGMASK_SIZE 4 /* Size of the encoding mask of a structure with optional fields */
