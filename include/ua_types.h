/* This Source Code Form is subject to the terms of the Mozilla Public
 * License, v. 2.0. If a copy of the MPL was not distributed with this
 * file, You can obtain one at http://mozilla.org/MPL/2.0/. */

#ifndef UA_TYPES_H_
#define UA_TYPES_H_

#ifdef __cplusplus
extern "C" {
#endif

#include "ua_config.h"
#include "ua_constants.h"

<<<<<<< HEAD
/* Forward declaration. See UA_Namespace.h for full definition */
struct UA_Namespace;
typedef struct UA_Namespace UA_Namespace;
=======
#define UA_BUILTIN_TYPES_COUNT 25U
>>>>>>> b1ebf84f

/**
 * .. _types:
 *
 * Data Types
 * ==========
 *
 * The OPC UA protocol defines 25 builtin data types and three ways of combining
 * them into higher-order types: arrays, structures and unions. In open62541,
 * only the builtin data types are defined manually. All other data types are
 * generated from standard XML definitions. Their exact definitions can be
 * looked up at https://opcfoundation.org/UA/schemas/Opc.Ua.Types.bsd.xml.
 *
 * For users that are new to open62541, take a look at the :ref:`tutorial for
 * working with data types<types-tutorial>` before diving into the
 * implementation details.
 *
 * Builtin Types
 * -------------
 *
 * Boolean
 * ^^^^^^^
 * A two-state logical value (true or false). */
typedef bool UA_Boolean;
#define UA_TRUE true
#define UA_FALSE false

/**
 * SByte
 * ^^^^^
 * An integer value between -128 and 127. */
typedef int8_t UA_SByte;
#define UA_SBYTE_MIN (-128)
#define UA_SBYTE_MAX 127

/**
 * Byte
 * ^^^^
 * An integer value between 0 and 255. */
typedef uint8_t UA_Byte;
#define UA_BYTE_MIN 0
#define UA_BYTE_MAX 255

/**
 * Int16
 * ^^^^^
 * An integer value between -32 768 and 32 767. */
typedef int16_t UA_Int16;
#define UA_INT16_MIN (-32768)
#define UA_INT16_MAX 32767

/**
 * UInt16
 * ^^^^^^
 * An integer value between 0 and 65 535. */
typedef uint16_t UA_UInt16;
#define UA_UINT16_MIN 0
#define UA_UINT16_MAX 65535

/**
 * Int32
 * ^^^^^
 * An integer value between -2 147 483 648 and 2 147 483 647. */
typedef int32_t UA_Int32;
#define UA_INT32_MIN (-2147483648)
#define UA_INT32_MAX 2147483647

/**
 * UInt32
 * ^^^^^^
 * An integer value between 0 and 4 294 967 295. */
typedef uint32_t UA_UInt32;
#define UA_UINT32_MIN 0
#define UA_UINT32_MAX 4294967295

/**
 * Int64
 * ^^^^^
 * An integer value between -9 223 372 036 854 775 808 and
 * 9 223 372 036 854 775 807. */
typedef int64_t UA_Int64;
#define UA_INT64_MIN ((int64_t)-9223372036854775808)
#define UA_INT64_MAX (int64_t)9223372036854775807

/**
 * UInt64
 * ^^^^^^
 * An integer value between 0 and 18 446 744 073 709 551 615. */
typedef uint64_t UA_UInt64;
#define UA_UINT64_MIN (int64_t)0
#define UA_UINT64_MAX (int64_t)18446744073709551615

/**
 * Float
 * ^^^^^
 * An IEEE single precision (32 bit) floating point value. */
typedef float UA_Float;

/**
 * Double
 * ^^^^^^
 * An IEEE double precision (64 bit) floating point value. */
typedef double UA_Double;

/**
 * .. _statuscode:
 *
 * StatusCode
 * ^^^^^^^^^^
 * A numeric identifier for a error or condition that is associated with a value
 * or an operation. See the section :ref:`statuscodes` for the meaning of a
 * specific code. */
typedef uint32_t UA_StatusCode;

/* Returns the human-readable name of the StatusCode. If no matching StatusCode
 * is found, a default string for "Unknown" is returned. This feature might be
 * disabled to create a smaller binary with the
 * UA_ENABLE_STATUSCODE_DESCRIPTIONS build-flag. Then the function returns an
 * empty string for every StatusCode. */
UA_EXPORT const char *
UA_StatusCode_name(UA_StatusCode code);

/**
 * String
 * ^^^^^^
 * A sequence of Unicode characters. Strings are just an array of UA_Byte. */
typedef struct {
    size_t length; /* The length of the string */
    UA_Byte *data; /* The content (not null-terminated) */
} UA_String;

/* Copies the content on the heap. Returns a null-string when alloc fails */
UA_String UA_EXPORT UA_String_fromChars(char const src[]) UA_FUNC_ATTR_WARN_UNUSED_RESULT;

UA_Boolean UA_EXPORT UA_String_equal(const UA_String *s1, const UA_String *s2);

UA_EXPORT extern const UA_String UA_STRING_NULL;

/**
 * ``UA_STRING`` returns a string pointing to the original char-array.
 * ``UA_STRING_ALLOC`` is shorthand for ``UA_String_fromChars`` and makes a copy
 * of the char-array. */
static UA_INLINE UA_String
UA_STRING(char *chars) {
    UA_String str; str.length = strlen(chars);
    str.data = (UA_Byte*)chars; return str;
}

#define UA_STRING_ALLOC(CHARS) UA_String_fromChars(CHARS)

/**
 * .. _datetime:
 *
 * DateTime
 * ^^^^^^^^
 * An instance in time. A DateTime value is encoded as a 64-bit signed integer
 * which represents the number of 100 nanosecond intervals since January 1, 1601
 * (UTC). */
typedef int64_t UA_DateTime;

/* Multiply to convert units for time difference computations */
#define UA_USEC_TO_DATETIME 10LL
#define UA_MSEC_TO_DATETIME (UA_USEC_TO_DATETIME * 1000LL)
#define UA_SEC_TO_DATETIME (UA_MSEC_TO_DATETIME * 1000LL)

/* Datetime of 1 Jan 1970 00:00 UTC */
#define UA_DATETIME_UNIX_EPOCH (11644473600LL * UA_SEC_TO_DATETIME)

/* The current time */
UA_DateTime UA_EXPORT UA_DateTime_now(void);

/* CPU clock invariant to system time changes. Use only for time diffs, not
 * current time */
UA_DateTime UA_EXPORT UA_DateTime_nowMonotonic(void);

typedef struct UA_DateTimeStruct {
    UA_UInt16 nanoSec;
    UA_UInt16 microSec;
    UA_UInt16 milliSec;
    UA_UInt16 sec;
    UA_UInt16 min;
    UA_UInt16 hour;
    UA_UInt16 day;
    UA_UInt16 month;
    UA_UInt16 year;
} UA_DateTimeStruct;

UA_DateTimeStruct UA_EXPORT UA_DateTime_toStruct(UA_DateTime t);

UA_String UA_EXPORT UA_DateTime_toString(UA_DateTime t);

/**
 * Guid
 * ^^^^
 * A 16 byte value that can be used as a globally unique identifier. */
typedef struct {
    UA_UInt32 data1;
    UA_UInt16 data2;
    UA_UInt16 data3;
    UA_Byte   data4[8];
} UA_Guid;

UA_Boolean UA_EXPORT UA_Guid_equal(const UA_Guid *g1, const UA_Guid *g2);

UA_EXPORT extern const UA_Guid UA_GUID_NULL;

/**
 * ByteString
 * ^^^^^^^^^^
 * A sequence of octets. */
typedef UA_String UA_ByteString;

static UA_INLINE UA_Boolean
UA_ByteString_equal(const UA_ByteString *string1,
                    const UA_ByteString *string2) {
    return UA_String_equal((const UA_String*)string1,
                           (const UA_String*)string2);
}

/* Allocates memory of size length for the bytestring.
 * The content is not set to zero. */
UA_StatusCode UA_EXPORT
UA_ByteString_allocBuffer(UA_ByteString *bs, size_t length);

UA_EXPORT extern const UA_ByteString UA_BYTESTRING_NULL;

static UA_INLINE UA_ByteString
UA_BYTESTRING(char *chars) {
    UA_ByteString str; str.length = strlen(chars);
    str.data = (UA_Byte*)chars; return str;
}

static UA_INLINE UA_ByteString
UA_BYTESTRING_ALLOC(const char *chars) {
    UA_String str = UA_String_fromChars(chars); UA_ByteString bstr;
    bstr.length = str.length; bstr.data = str.data; return bstr;
}

/**
 * XmlElement
 * ^^^^^^^^^^
 * An XML element. */
typedef UA_String UA_XmlElement;

/**
 * .. _nodeid:
 *
 * NodeId
 * ^^^^^^
 * An identifier for a node in the address space of an OPC UA Server. */
enum UA_NodeIdType {
    UA_NODEIDTYPE_NUMERIC    = 0, /* In the binary encoding, this can also
                                     become 1 or 2 (2byte and 4byte encoding of
                                     small numeric nodeids) */
    UA_NODEIDTYPE_STRING     = 3,
    UA_NODEIDTYPE_GUID       = 4,
    UA_NODEIDTYPE_BYTESTRING = 5
};

typedef struct {
    UA_UInt16 namespaceIndex;
    enum UA_NodeIdType identifierType;
    union {
        UA_UInt32     numeric;
        UA_String     string;
        UA_Guid       guid;
        UA_ByteString byteString;
    } identifier;
} UA_NodeId;

UA_EXPORT extern const UA_NodeId UA_NODEID_NULL;

UA_Boolean UA_EXPORT UA_NodeId_isNull(const UA_NodeId *p);

UA_Boolean UA_EXPORT UA_NodeId_equal(const UA_NodeId *n1, const UA_NodeId *n2);

/* Returns a non-cryptographic hash for the NodeId */
UA_UInt32 UA_EXPORT UA_NodeId_hash(const UA_NodeId *n);

/** The following functions are shorthand for creating NodeIds. */
static UA_INLINE UA_NodeId
UA_NODEID_NUMERIC(UA_UInt16 nsIndex, UA_UInt32 identifier) {
    UA_NodeId id; id.namespaceIndex = nsIndex;
    id.identifierType = UA_NODEIDTYPE_NUMERIC;
    id.identifier.numeric = identifier; return id;
}

static UA_INLINE UA_NodeId
UA_NODEID_STRING(UA_UInt16 nsIndex, char *chars) {
    UA_NodeId id; id.namespaceIndex = nsIndex;
    id.identifierType = UA_NODEIDTYPE_STRING;
    id.identifier.string = UA_STRING(chars); return id;
}

static UA_INLINE UA_NodeId
UA_NODEID_STRING_ALLOC(UA_UInt16 nsIndex, const char *chars) {
    UA_NodeId id; id.namespaceIndex = nsIndex;
    id.identifierType = UA_NODEIDTYPE_STRING;
    id.identifier.string = UA_STRING_ALLOC(chars); return id;
}

static UA_INLINE UA_NodeId
UA_NODEID_GUID(UA_UInt16 nsIndex, UA_Guid guid) {
    UA_NodeId id; id.namespaceIndex = nsIndex;
    id.identifierType = UA_NODEIDTYPE_GUID;
    id.identifier.guid = guid; return id;
}

static UA_INLINE UA_NodeId
UA_NODEID_BYTESTRING(UA_UInt16 nsIndex, char *chars) {
    UA_NodeId id; id.namespaceIndex = nsIndex;
    id.identifierType = UA_NODEIDTYPE_BYTESTRING;
    id.identifier.byteString = UA_BYTESTRING(chars); return id;
}

static UA_INLINE UA_NodeId
UA_NODEID_BYTESTRING_ALLOC(UA_UInt16 nsIndex, const char *chars) {
    UA_NodeId id; id.namespaceIndex = nsIndex;
    id.identifierType = UA_NODEIDTYPE_BYTESTRING;
    id.identifier.byteString = UA_BYTESTRING_ALLOC(chars); return id;
}

/**
 * ExpandedNodeId
 * ^^^^^^^^^^^^^^
 * A NodeId that allows the namespace URI to be specified instead of an index. */
typedef struct {
    UA_NodeId nodeId;
    UA_String namespaceUri;
    UA_UInt32 serverIndex;
} UA_ExpandedNodeId;

/** The following functions are shorthand for creating ExpandedNodeIds. */
static UA_INLINE UA_ExpandedNodeId
UA_EXPANDEDNODEID_NUMERIC(UA_UInt16 nsIndex, UA_UInt32 identifier) {
    UA_ExpandedNodeId id; id.nodeId = UA_NODEID_NUMERIC(nsIndex, identifier);
    id.serverIndex = 0; id.namespaceUri = UA_STRING_NULL; return id;
}

static UA_INLINE UA_ExpandedNodeId
UA_EXPANDEDNODEID_STRING(UA_UInt16 nsIndex, char *chars) {
    UA_ExpandedNodeId id; id.nodeId = UA_NODEID_STRING(nsIndex, chars);
    id.serverIndex = 0; id.namespaceUri = UA_STRING_NULL; return id;
}

static UA_INLINE UA_ExpandedNodeId
UA_EXPANDEDNODEID_STRING_ALLOC(UA_UInt16 nsIndex, const char *chars) {
    UA_ExpandedNodeId id; id.nodeId = UA_NODEID_STRING_ALLOC(nsIndex, chars);
    id.serverIndex = 0; id.namespaceUri = UA_STRING_NULL; return id;
}

static UA_INLINE UA_ExpandedNodeId
UA_EXPANDEDNODEID_STRING_GUID(UA_UInt16 nsIndex, UA_Guid guid) {
    UA_ExpandedNodeId id; id.nodeId = UA_NODEID_GUID(nsIndex, guid);
    id.serverIndex = 0; id.namespaceUri = UA_STRING_NULL; return id;
}

static UA_INLINE UA_ExpandedNodeId
UA_EXPANDEDNODEID_BYTESTRING(UA_UInt16 nsIndex, char *chars) {
    UA_ExpandedNodeId id; id.nodeId = UA_NODEID_BYTESTRING(nsIndex, chars);
    id.serverIndex = 0; id.namespaceUri = UA_STRING_NULL; return id;
}

static UA_INLINE UA_ExpandedNodeId
UA_EXPANDEDNODEID_BYTESTRING_ALLOC(UA_UInt16 nsIndex, const char *chars) {
    UA_ExpandedNodeId id; id.nodeId = UA_NODEID_BYTESTRING_ALLOC(nsIndex, chars);
    id.serverIndex = 0; id.namespaceUri = UA_STRING_NULL; return id;
}

/**
 * .. _qualifiedname:
 *
 * QualifiedName
 * ^^^^^^^^^^^^^
 * A name qualified by a namespace. */
typedef struct {
    UA_UInt16 namespaceIndex;
    UA_String name;
} UA_QualifiedName;

static UA_INLINE UA_Boolean
UA_QualifiedName_isNull(const UA_QualifiedName *q) {
    return (q->namespaceIndex == 0 && q->name.length == 0);
}

static UA_INLINE UA_QualifiedName
UA_QUALIFIEDNAME(UA_UInt16 nsIndex, char *chars) {
    UA_QualifiedName qn; qn.namespaceIndex = nsIndex;
    qn.name = UA_STRING(chars); return qn;
}

static UA_INLINE UA_QualifiedName
UA_QUALIFIEDNAME_ALLOC(UA_UInt16 nsIndex, const char *chars) {
    UA_QualifiedName qn; qn.namespaceIndex = nsIndex;
    qn.name = UA_STRING_ALLOC(chars); return qn;
}

/**
 * LocalizedText
 * ^^^^^^^^^^^^^
 * Human readable text with an optional locale identifier. */
typedef struct {
    UA_String locale;
    UA_String text;
} UA_LocalizedText;

static UA_INLINE UA_LocalizedText
UA_LOCALIZEDTEXT(char *locale, char *text) {
    UA_LocalizedText lt; lt.locale = UA_STRING(locale);
    lt.text = UA_STRING(text); return lt;
}

static UA_INLINE UA_LocalizedText
UA_LOCALIZEDTEXT_ALLOC(const char *locale, const char *text) {
    UA_LocalizedText lt; lt.locale = UA_STRING_ALLOC(locale);
    lt.text = UA_STRING_ALLOC(text); return lt;
}

/**
 * .. _numericrange:
 *
 * NumericRange
 * ^^^^^^^^^^^^
 *
 * NumericRanges are used to indicate subsets of a (multidimensional) array.
 * They no official data type in the OPC UA standard and are transmitted only
 * with a string encoding, such as "1:2,0:3,5". The colon separates min/max
 * index and the comma separates dimensions. A single value indicates a range
 * with a single element (min==max). */
typedef struct {
    UA_UInt32 min;
    UA_UInt32 max;
} UA_NumericRangeDimension;

typedef struct  {
    size_t dimensionsSize;
    UA_NumericRangeDimension *dimensions;
} UA_NumericRange;

/**
 * .. _variant:
 *
 * Variant
 * ^^^^^^^
 *
 * Variants may contain values of any type together with a description of the
 * content. See the section on :ref:`generic-types` on how types are described.
 * The standard mandates that variants contain built-in data types only. If the
 * value is not of a builtin type, it is wrapped into an :ref:`extensionobject`.
 * open62541 hides this wrapping transparently in the encoding layer. If the
 * data type is unknown to the receiver, the variant contains the original
 * ExtensionObject in binary or XML encoding.
 *
 * Variants may contain a scalar value or an array. For details on the handling
 * of arrays, see the section on :ref:`array-handling`. Array variants can have
 * an additional dimensionality (matrix, 3-tensor, ...) defined in an array of
 * dimension lengths. The actual values are kept in an array of dimensions one.
 * For users who work with higher-dimensions arrays directly, keep in mind that
 * dimensions of higher rank are serialized first (the highest rank dimension
 * has stride 1 and elements follow each other directly). Usually it is simplest
 * to interact with higher-dimensional arrays via ``UA_NumericRange``
 * descriptions (see :ref:`array-handling`).
 *
 * To differentiate between scalar / array variants, the following definition is
 * used. ``UA_Variant_isScalar`` provides simplified access to these checks.
 *
 * - ``arrayLength == 0 && data == NULL``: undefined array of length -1
 * - ``arrayLength == 0 && data == UA_EMPTY_ARRAY_SENTINEL``: array of length 0
 * - ``arrayLength == 0 && data > UA_EMPTY_ARRAY_SENTINEL``: scalar value
 * - ``arrayLength > 0``: array of the given length
 *
 * Variants can also be *empty*. Then, the pointer to the type description is
 * ``NULL``. */
/* Forward declaration. See the section on Generic Type Handling */
struct UA_DataType;
typedef struct UA_DataType UA_DataType;

#define UA_EMPTY_ARRAY_SENTINEL ((void*)0x01)

typedef enum {
    UA_VARIANT_DATA,          /* The data has the same lifecycle as the
                                 variant */
    UA_VARIANT_DATA_NODELETE /* The data is "borrowed" by the variant and
                                 shall not be deleted at the end of the
                                 variant's lifecycle. */
} UA_VariantStorageType;

typedef struct {
    const UA_DataType *type;      /* The data type description */
    UA_VariantStorageType storageType;
    size_t arrayLength;           /* The number of elements in the data array */
    void *data;                   /* Points to the scalar or array data */
    size_t arrayDimensionsSize;   /* The number of dimensions */
    UA_UInt32 *arrayDimensions;   /* The length of each dimension */
} UA_Variant;

/* Returns true if the variant has no value defined (contains neither an array
 * nor a scalar value).
 *
 * @param v The variant
 * @return Is the variant empty */
static UA_INLINE UA_Boolean
UA_Variant_isEmpty(const UA_Variant *v) {
    return v->type == NULL;
}

/* Returns true if the variant contains a scalar value. Note that empty variants
 * contain an array of length -1 (undefined).
 *
 * @param v The variant
 * @return Does the variant contain a scalar value */
static UA_INLINE UA_Boolean
UA_Variant_isScalar(const UA_Variant *v) {
    return (v->arrayLength == 0 && v->data > UA_EMPTY_ARRAY_SENTINEL);
}

/* Returns true if the variant contains a scalar value of the given type.
 *
 * @param v The variant
 * @param type The data type
 * @return Does the variant contain a scalar value of the given type */
static UA_INLINE UA_Boolean
UA_Variant_hasScalarType(const UA_Variant *v, const UA_DataType *type) {
    return UA_Variant_isScalar(v) && type == v->type;
}

/* Returns true if the variant contains an array of the given type.
 *
 * @param v The variant
 * @param type The data type
 * @return Does the variant contain an array of the given type */
static UA_INLINE UA_Boolean
UA_Variant_hasArrayType(const UA_Variant *v, const UA_DataType *type) {
    return (!UA_Variant_isScalar(v)) && type == v->type;
}

/* Set the variant to a scalar value that already resides in memory. The value
 * takes on the lifecycle of the variant and is deleted with it.
 *
 * @param v The variant
 * @param p A pointer to the value data
 * @param type The datatype of the value in question */
void UA_EXPORT
UA_Variant_setScalar(UA_Variant *v, void * UA_RESTRICT p,
                     const UA_DataType *type);

/* Set the variant to a scalar value that is copied from an existing variable.
 * @param v The variant
 * @param p A pointer to the value data
 * @param type The datatype of the value
 * @return Indicates whether the operation succeeded or returns an error code */
UA_StatusCode UA_EXPORT
UA_Variant_setScalarCopy(UA_Variant *v, const void *p,
                         const UA_DataType *type);

/* Set the variant to an array that already resides in memory. The array takes
 * on the lifecycle of the variant and is deleted with it.
 *
 * @param v The variant
 * @param array A pointer to the array data
 * @param arraySize The size of the array
 * @param type The datatype of the array */
void UA_EXPORT
UA_Variant_setArray(UA_Variant *v, void * UA_RESTRICT array,
                    size_t arraySize, const UA_DataType *type);

/* Set the variant to an array that is copied from an existing array.
 *
 * @param v The variant
 * @param array A pointer to the array data
 * @param arraySize The size of the array
 * @param type The datatype of the array
 * @return Indicates whether the operation succeeded or returns an error code */
UA_StatusCode UA_EXPORT
UA_Variant_setArrayCopy(UA_Variant *v, const void *array,
                        size_t arraySize, const UA_DataType *type);

/* Copy the variant, but use only a subset of the (multidimensional) array into
 * a variant. Returns an error code if the variant is not an array or if the
 * indicated range does not fit.
 *
 * @param src The source variant
 * @param dst The target variant
 * @param range The range of the copied data
 * @return Returns UA_STATUSCODE_GOOD or an error code */
UA_StatusCode UA_EXPORT
UA_Variant_copyRange(const UA_Variant *src, UA_Variant *dst,
                     const UA_NumericRange range);

/* Insert a range of data into an existing variant. The data array can't be
 * reused afterwards if it contains types without a fixed size (e.g. strings)
 * since the members are moved into the variant and take on its lifecycle.
 *
 * @param v The variant
 * @param dataArray The data array. The type must match the variant
 * @param dataArraySize The length of the data array. This is checked to match
 *        the range size.
 * @param range The range of where the new data is inserted
 * @return Returns UA_STATUSCODE_GOOD or an error code */
UA_StatusCode UA_EXPORT
UA_Variant_setRange(UA_Variant *v, void * UA_RESTRICT array,
                    size_t arraySize, const UA_NumericRange range);

/* Deep-copy a range of data into an existing variant.
 *
 * @param v The variant
 * @param dataArray The data array. The type must match the variant
 * @param dataArraySize The length of the data array. This is checked to match
 *        the range size.
 * @param range The range of where the new data is inserted
 * @return Returns UA_STATUSCODE_GOOD or an error code */
UA_StatusCode UA_EXPORT
UA_Variant_setRangeCopy(UA_Variant *v, const void *array,
                        size_t arraySize, const UA_NumericRange range);

/**
 * .. _extensionobject:
 *
 * ExtensionObject
 * ^^^^^^^^^^^^^^^
 *
 * ExtensionObjects may contain scalars of any data type. Even those that are
 * unknown to the receiver. See the section on :ref:`generic-types` on how types
 * are described. If the received data type is unkown, the encoded string and
 * target NodeId is stored instead of the decoded value. */
typedef enum {
    UA_EXTENSIONOBJECT_ENCODED_NOBODY     = 0,
    UA_EXTENSIONOBJECT_ENCODED_BYTESTRING = 1,
    UA_EXTENSIONOBJECT_ENCODED_XML        = 2,
    UA_EXTENSIONOBJECT_DECODED            = 3,
    UA_EXTENSIONOBJECT_DECODED_NODELETE   = 4 /* Don't delete the content
                                                 together with the
                                                 ExtensionObject */
} UA_ExtensionObjectEncoding;

typedef struct {
    UA_ExtensionObjectEncoding encoding;
    union {
        struct {
            UA_NodeId typeId;   /* The nodeid of the datatype */
            UA_ByteString body; /* The bytestring of the encoded data */
        } encoded;
        struct {
            const UA_DataType *type;
            void *data;
        } decoded;
    } content;
} UA_ExtensionObject;

/**
 * .. _datavalue:
 *
 * DataValue
 * ^^^^^^^^^
 * A data value with an associated status code and timestamps. */
typedef struct {
    UA_Boolean    hasValue             : 1;
    UA_Boolean    hasStatus            : 1;
    UA_Boolean    hasSourceTimestamp   : 1;
    UA_Boolean    hasServerTimestamp   : 1;
    UA_Boolean    hasSourcePicoseconds : 1;
    UA_Boolean    hasServerPicoseconds : 1;
    UA_Variant    value;
    UA_StatusCode status;
    UA_DateTime   sourceTimestamp;
    UA_UInt16     sourcePicoseconds;
    UA_DateTime   serverTimestamp;
    UA_UInt16     serverPicoseconds;
} UA_DataValue;

/**
 * DiagnosticInfo
 * ^^^^^^^^^^^^^^
 * A structure that contains detailed error and diagnostic information
 * associated with a StatusCode. */
typedef struct UA_DiagnosticInfo {
    UA_Boolean    hasSymbolicId          : 1;
    UA_Boolean    hasNamespaceUri        : 1;
    UA_Boolean    hasLocalizedText       : 1;
    UA_Boolean    hasLocale              : 1;
    UA_Boolean    hasAdditionalInfo      : 1;
    UA_Boolean    hasInnerStatusCode     : 1;
    UA_Boolean    hasInnerDiagnosticInfo : 1;
    UA_Int32      symbolicId;
    UA_Int32      namespaceUri;
    UA_Int32      localizedText;
    UA_Int32      locale;
    UA_String     additionalInfo;
    UA_StatusCode innerStatusCode;
    struct UA_DiagnosticInfo *innerDiagnosticInfo;
} UA_DiagnosticInfo;

/**
 * .. _generic-types:
 *
 * Generic Type Handling
 * ---------------------
 *
 * All information about a (builtin/structured) data type is stored in a
 * ``UA_DataType``. The array ``UA_TYPES`` contains the description of all
 * standard-defined types. This type description is used for the following
 * generic operations that work on all types:
 *
 * - ``void T_init(T *ptr)``: Initialize the data type. This is synonymous with
 *   zeroing out the memory, i.e. ``memset(ptr, 0, sizeof(T))``.
 * - ``T* T_new()``: Allocate and return the memory for the data type. The
 *   value is already initialized.
 * - ``UA_StatusCode T_copy(const T *src, T *dst)``: Copy the content of the
 *   data type. Returns ``UA_STATUSCODE_GOOD`` or
 *   ``UA_STATUSCODE_BADOUTOFMEMORY``.
 * - ``void T_deleteMembers(T *ptr)``: Delete the dynamically allocated content
 *   of the data type and perform a ``T_init`` to reset the type.
 * - ``void T_delete(T *ptr)``: Delete the content of the data type and the
 *   memory for the data type itself.
 *
 * Specializations, such as ``UA_Int32_new()`` are derived from the generic
 * type operations as static inline functions.
 */

typedef struct {
#ifdef UA_ENABLE_TYPENAMES
    const char *memberName;
#endif
    UA_UInt16 memberTypeIndex;    /* Index of the member in the array of data
                                     types */
    UA_Byte   padding;            /* How much padding is there before this
                                     member element? For arrays this is the
                                     padding before the size_t lenght member.
                                     (No padding between size_t and the
                                     following ptr.) */
    UA_Boolean namespaceZero : 1; /* The type of the member is defined in
                                     namespace zero. In this implementation,
                                     types from custom namespace may contain
                                     members from the same namespace or
                                     namespace zero only.*/
    UA_Boolean isArray       : 1; /* The member is an array */
} UA_DataTypeMember;

struct UA_DataType {
#ifdef UA_ENABLE_TYPENAMES
    const char *typeName;
#endif
    UA_NodeId  typeId;           /* The nodeid of the type */
    UA_UInt16  memSize;          /* Size of the struct in memory */
    UA_UInt16  typeIndex;        /* Index of the type in the datatypetable */
    UA_Byte    membersSize;      /* How many members does the type have? */
    UA_Boolean builtin      : 1; /* The type is "builtin" and has dedicated de-
                                    and encoding functions */
    UA_Boolean pointerFree  : 1; /* The type (and its members) contains no
                                    pointers that need to be freed */
    UA_Boolean overlayable  : 1; /* The type has the identical memory layout in
                                    memory and on the binary stream. */
    UA_UInt16  binaryEncodingId; /* NodeId of datatype when encoded as binary */
    //UA_UInt16  xmlEncodingId;  /* NodeId of datatype when encoded as XML */
    UA_DataTypeMember *members;
};

/**
 * Builtin data types can be accessed as UA_TYPES[UA_TYPES_XXX], where XXX is
 * the name of the data type. If only the NodeId of a type is known, use the
 * following method to retrieve the data type description. */
/* Returns the data type description for the type's identifier or NULL if no
 * matching data type was found. */

const UA_DataType UA_EXPORT *
UA_findDataType(const UA_NodeId *typeId, const UA_Namespace* namespaces, const size_t namespacesSize);

/** The following functions are used for generic handling of data types. */

/* Allocates and initializes a variable of type dataType
 *
 * @param type The datatype description
 * @return Returns the memory location of the variable or NULL if no
 *         memory could be allocated */
void UA_EXPORT * UA_new(const UA_DataType *type) UA_FUNC_ATTR_MALLOC;

/* Initializes a variable to default values
 *
 * @param p The memory location of the variable
 * @param type The datatype description */
static UA_INLINE void
UA_init(void *p, const UA_DataType *type) {
    memset(p, 0, type->memSize);
}

/* Copies the content of two variables. If copying fails (e.g. because no memory
 * was available for an array), then dst is emptied and initialized to prevent
 * memory leaks.
 *
 * @param src The memory location of the source variable
 * @param dst The memory location of the destination variable
 * @param type The datatype description
 * @return Indicates whether the operation succeeded or returns an error code */
UA_StatusCode UA_EXPORT
UA_copy(const void *src, void *dst, const UA_DataType *type);

/* Deletes the dynamically allocated content of a variable (e.g. resets all
 * arrays to undefined arrays). Afterwards, the variable can be safely deleted
 * without causing memory leaks. But the variable is not initialized and may
 * contain old data that is not memory-relevant.
 *
 * @param p The memory location of the variable
 * @param type The datatype description of the variable */
void UA_EXPORT UA_deleteMembers(void *p, const UA_DataType *type);

/* Frees a variable and all of its content.
 *
 * @param p The memory location of the variable
 * @param type The datatype description of the variable */
void UA_EXPORT UA_delete(void *p, const UA_DataType *type);

/**
 * .. _array-handling:
 *
 * Array handling
 * --------------
 * In OPC UA, arrays can have a length of zero or more with the usual meaning.
 * In addition, arrays can be undefined. Then, they don't even have a length. In
 * the binary encoding, this is indicated by an array of length -1.
 *
 * In open62541 however, we use ``size_t`` for array lengths. An undefined array
 * has length 0 and the data pointer is ``NULL``. An array of length 0 also has
 * length 0 but a data pointer ``UA_EMPTY_ARRAY_SENTINEL``. */
/* Allocates and initializes an array of variables of a specific type
 *
 * @param size The requested array length
 * @param type The datatype description
 * @return Returns the memory location of the variable or NULL if no memory
           could be allocated */
void UA_EXPORT * UA_Array_new(size_t size, const UA_DataType *type) UA_FUNC_ATTR_MALLOC;

/* Allocates and copies an array
 *
 * @param src The memory location of the source array
 * @param size The size of the array
 * @param dst The location of the pointer to the new array
 * @param type The datatype of the array members
 * @return Returns UA_STATUSCODE_GOOD or UA_STATUSCODE_BADOUTOFMEMORY */
UA_StatusCode UA_EXPORT
UA_Array_copy(const void *src, size_t size, void **dst,
              const UA_DataType *type) UA_FUNC_ATTR_WARN_UNUSED_RESULT;

/* Deletes an array.
 *
 * @param p The memory location of the array
 * @param size The size of the array
 * @param type The datatype of the array members */
void UA_EXPORT UA_Array_delete(void *p, size_t size, const UA_DataType *type);

/**
 * Random Number Generator
 * -----------------------
 * If UA_ENABLE_MULTITHREADING is defined, then the seed is stored in thread
 * local storage. The seed is initialized for every thread in the
 * server/client. */
void UA_EXPORT UA_random_seed(UA_UInt64 seed);
UA_UInt32 UA_EXPORT UA_UInt32_random(void); /* no cryptographic entropy */
UA_Guid UA_EXPORT UA_Guid_random(void);     /* no cryptographic entropy */

/**
 * .. _generated-types:
 *
 * Generated Data Type Definitions
 * -------------------------------
 *
 * The following data types were auto-generated from a definition in XML format.
 *
 * .. toctree::
 *
 *    types_generated */

/**
 * Deprecated Data Types API
 * -------------------------
 * The following definitions are deprecated and will be removed in future
 * releases of open62541. */

typedef struct {
    UA_StatusCode code;      /* The numeric value of the StatusCode */
    const char* name;        /* The symbolic name */
    const char* explanation; /* Short message explaining the StatusCode */
} UA_StatusCodeDescription;

UA_EXPORT extern const UA_StatusCodeDescription statusCodeExplanation_default;

UA_DEPRECATED static UA_INLINE const UA_StatusCodeDescription *
UA_StatusCode_description(UA_StatusCode code) {
    return &statusCodeExplanation_default;
}

UA_DEPRECATED static UA_INLINE const char *
UA_StatusCode_explanation(UA_StatusCode code) {
    return statusCodeExplanation_default.name;
}

#ifdef __cplusplus
} // extern "C"
#endif

#endif /* UA_TYPES_H_ */<|MERGE_RESOLUTION|>--- conflicted
+++ resolved
@@ -12,13 +12,10 @@
 #include "ua_config.h"
 #include "ua_constants.h"
 
-<<<<<<< HEAD
+#define UA_BUILTIN_TYPES_COUNT 25U
 /* Forward declaration. See UA_Namespace.h for full definition */
 struct UA_Namespace;
 typedef struct UA_Namespace UA_Namespace;
-=======
-#define UA_BUILTIN_TYPES_COUNT 25U
->>>>>>> b1ebf84f
 
 /**
  * .. _types:
