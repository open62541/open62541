/* This Source Code Form is subject to the terms of the Mozilla Public
 * License, v. 2.0. If a copy of the MPL was not distributed with this
 * file, You can obtain one at http://mozilla.org/MPL/2.0/. */

#include <stdio.h>
#include <stdlib.h>
#include <pthread.h>
#include <ua_types.h>

#include "ua_server.h"
#include "ua_client.h"
#include "ua_config_standard.h"
#include "ua_network_tcp.h"
#include "check.h"

UA_Server *server;
<<<<<<< HEAD
UA_ServerConfig *server_conf;
UA_Boolean *running;
=======
UA_ServerConfig *config;
UA_Boolean running;
>>>>>>> 609ebe4a
UA_ServerNetworkLayer nl;
pthread_t server_thread;

UA_Client *client;

#define CUSTOM_NS "http://open62541.org/ns/test"
#define CUSTOM_NS_UPPER "http://open62541.org/ns/Test"

static void *serverloop(void *_) {
    while (running)
        UA_Server_run_iterate(server, true);
    return NULL;
}

static void setup(void) {
<<<<<<< HEAD
    running = UA_Boolean_new();
    *running = true;
    server_conf = UA_ServerConfig_standard_new();
    UA_ServerConfig config = *server_conf;
    nl = UA_ServerNetworkLayerTCP(UA_ConnectionConfig_standard, 16664);
    config.networkLayers = &nl;
    config.networkLayersSize = 1;
=======
    running = true;
    config = UA_ServerConfig_new_default();
>>>>>>> 609ebe4a
    server = UA_Server_new(config);

    ck_assert_uint_eq(2, UA_Server_addNamespace(server, CUSTOM_NS));

    UA_Server_run_startup(server);
    pthread_create(&server_thread, NULL, serverloop, NULL);

    client = UA_Client_new(UA_ClientConfig_default);
    UA_StatusCode retval = UA_Client_connect(client, "opc.tcp://localhost:4840");
    ck_assert_uint_eq(retval, UA_STATUSCODE_GOOD);
}

static void teardown(void) {
    UA_Client_disconnect(client);
    UA_Client_delete(client);
    running = false;
    pthread_join(server_thread, NULL);
    UA_Server_run_shutdown(server);
    UA_Server_delete(server);
<<<<<<< HEAD
    nl.deleteMembers(&nl);
    UA_ServerConfig_standard_delete(server_conf);
=======
    UA_ServerConfig_delete(config);
>>>>>>> 609ebe4a
}

START_TEST(Misc_State) {
    UA_ClientState state = UA_Client_getState(client);
    ck_assert_uint_eq(state, UA_CLIENTSTATE_CONNECTED);
}
END_TEST

START_TEST(Misc_NamespaceGetIndex) {
    UA_UInt16 idx;
    UA_String ns = UA_STRING(CUSTOM_NS);
    UA_StatusCode retval = UA_Client_NamespaceGetIndex(client, &ns, &idx);

    ck_assert_uint_eq(retval, UA_STATUSCODE_GOOD);
    ck_assert_uint_eq(idx, 2);

    // namespace uri is case sensitive
    ns = UA_STRING(CUSTOM_NS_UPPER);
    retval = UA_Client_NamespaceGetIndex(client, &ns, &idx);
    ck_assert_uint_eq(retval, UA_STATUSCODE_BADNOTFOUND);
}
END_TEST


UA_NodeId newReferenceTypeId;
UA_NodeId newObjectTypeId;
UA_NodeId newDataTypeId;
UA_NodeId newVariableTypeId;
UA_NodeId newObjectId;
UA_NodeId newVariableId;
UA_NodeId newMethodId;
UA_NodeId newViewId;

START_TEST(Node_Add) {
    UA_StatusCode retval;

    // Create custom reference type 'HasSubSubType' as child of HasSubtype
    {
        UA_ReferenceTypeAttributes attr;
        UA_ReferenceTypeAttributes_init(&attr);
        attr.description = UA_LOCALIZEDTEXT("en_US", "Some HasSubSubType");
        attr.displayName = UA_LOCALIZEDTEXT("en_US", "HasSubSubType");
        retval = UA_Client_addReferenceTypeNode(client, UA_NODEID_NULL,
                                                UA_NODEID_NUMERIC(0, UA_NS0ID_HASSUBTYPE),
                                                UA_NODEID_NUMERIC(0, UA_NS0ID_HASSUBTYPE),
                                                UA_QUALIFIEDNAME(1, "HasSubSubType"), attr,
                                                &newReferenceTypeId);
        ck_assert_uint_eq(retval, UA_STATUSCODE_GOOD);
    }

    // Create TestObjectType SubType within BaseObjectType
    {
        UA_ObjectTypeAttributes attr;
        UA_ObjectTypeAttributes_init(&attr);
        attr.description = UA_LOCALIZEDTEXT("en_US", "Some TestObjectType");
        attr.displayName = UA_LOCALIZEDTEXT("en_US", "TestObjectType");
        retval = UA_Client_addObjectTypeNode(client, UA_NODEID_NULL,
                                             UA_NODEID_NUMERIC(0, UA_NS0ID_BASEOBJECTTYPE),
                                             UA_NODEID_NUMERIC(0, UA_NS0ID_HASSUBTYPE),
                                             UA_QUALIFIEDNAME(1, "TestObjectType"), attr, &newObjectTypeId);
        ck_assert_uint_eq(retval, UA_STATUSCODE_GOOD);
    }


    // Create Int128 DataType within Integer Datatype
    {
        UA_DataTypeAttributes attr;
        UA_DataTypeAttributes_init(&attr);
        attr.description = UA_LOCALIZEDTEXT("en_US", "Some Int128");
        attr.displayName = UA_LOCALIZEDTEXT("en_US", "Int128");
        retval = UA_Client_addDataTypeNode(client, UA_NODEID_NULL,
                                           UA_NODEID_NUMERIC(0, UA_NS0ID_INTEGER),
                                           UA_NODEID_NUMERIC(0, UA_NS0ID_HASSUBTYPE),
                                           UA_QUALIFIEDNAME(1, "Int128"), attr, &newDataTypeId);
        ck_assert_uint_eq(retval, UA_STATUSCODE_GOOD);
    }


    // Create PointType VariableType within BaseDataVariableType
    {
        UA_VariableTypeAttributes attr;
        UA_VariableTypeAttributes_init(&attr);
        attr.dataType = UA_TYPES[UA_TYPES_INT32].typeId;
        attr.valueRank = 1; /* array with one dimension */
        UA_UInt32 arrayDims[1] = {2};
        attr.arrayDimensions = arrayDims;
        attr.arrayDimensionsSize = 1;
        attr.displayName = UA_LOCALIZEDTEXT("en_US", "PointType");

        /* a matching default value is required */
        UA_Double zero[2] = {0.0, 0.0};
        UA_Variant_setArray(&attr.value, zero, 2, &UA_TYPES[UA_TYPES_INT32]);
        retval = UA_Client_addVariableTypeNode(client, UA_NODEID_NULL,
                                               UA_NODEID_NUMERIC(0, UA_NS0ID_BASEVARIABLETYPE),
                                               UA_NODEID_NUMERIC(0, UA_NS0ID_HASSUBTYPE),
                                               UA_QUALIFIEDNAME(1, "PointType"), attr, &newVariableTypeId);
        ck_assert_uint_eq(retval, UA_STATUSCODE_GOOD);
    }

    // create Coordinates Object within ObjectsFolder
    {
        UA_ObjectAttributes attr;
        UA_ObjectAttributes_init(&attr);
        attr.description = UA_LOCALIZEDTEXT("en_US", "Some Coordinates");
        attr.displayName = UA_LOCALIZEDTEXT("en_US", "Coordinates");
        retval = UA_Client_addObjectNode(client, UA_NODEID_NULL,
                                         UA_NODEID_NUMERIC(0, UA_NS0ID_OBJECTSFOLDER),
                                         UA_NODEID_NUMERIC(0, UA_NS0ID_ORGANIZES),
                                         UA_QUALIFIEDNAME(1, "Coordinates"),
                                         UA_NODEID_NUMERIC(0, UA_NS0ID_FOLDERTYPE), attr, &newObjectId);
        ck_assert_uint_eq(retval, UA_STATUSCODE_GOOD);
    }


    // create Variable 'Top' within Coordinates Object
    {
        UA_VariableAttributes attr;
        UA_VariableAttributes_init(&attr);
        attr.description = UA_LOCALIZEDTEXT("en_US", "Top Coordinate");
        attr.displayName = UA_LOCALIZEDTEXT("en_US", "Top");
        UA_Int32 values[2] = {10, 20};
        UA_Variant_setArray(&attr.value, values, 2, &UA_TYPES[UA_TYPES_INT32]);
        attr.dataType = UA_TYPES[UA_TYPES_INT32].typeId;
        attr.valueRank = 1; /* array with one dimension */
        UA_UInt32 arrayDims[1] = {2};
        attr.arrayDimensions = arrayDims;
        attr.arrayDimensionsSize = 1;
        retval = UA_Client_addVariableNode(client, UA_NODEID_NULL,
                                           newObjectId,
                                           UA_NODEID_NUMERIC(0, UA_NS0ID_HASPROPERTY),
                                           UA_QUALIFIEDNAME(1, "Top"),
                                           newVariableTypeId, attr, &newVariableId);
        ck_assert_uint_eq(retval, UA_STATUSCODE_GOOD);
    }

    // create Method 'Dummy' within Coordinates Object. Fails with BADNODECLASSINVALID
    {
        // creating a method from a client does not yet make much sense since the corresponding
        // action code can not be set from the client side
        UA_MethodAttributes attr;
        UA_MethodAttributes_init(&attr);
        attr.description = UA_LOCALIZEDTEXT("en_US", "Dummy method");
        attr.displayName = UA_LOCALIZEDTEXT("en_US", "Dummy");
        attr.executable = true;
        attr.userExecutable = true;
        retval = UA_Client_addMethodNode(client, UA_NODEID_NULL,
                                         newObjectId,
                                         UA_NODEID_NUMERIC(0, UA_NS0ID_HASORDEREDCOMPONENT),
                                         UA_QUALIFIEDNAME(1, "Dummy"),
                                         attr, &newMethodId);
        ck_assert_uint_eq(retval, UA_STATUSCODE_BADNODECLASSINVALID);
    }

    // create View 'AllTopCoordinates' whithin Views Folder
    {
        UA_ViewAttributes attr;
        UA_ViewAttributes_init(&attr);
        attr.description = UA_LOCALIZEDTEXT("en_US", "List of all top coordinates");
        attr.displayName = UA_LOCALIZEDTEXT("en_US", "AllTopCoordinates");
        retval = UA_Client_addViewNode(client, UA_NODEID_NULL,
                                       UA_NODEID_NUMERIC(0, UA_NS0ID_VIEWSFOLDER),
                                       UA_NODEID_NUMERIC(0, UA_NS0ID_ORGANIZES),
                                       UA_QUALIFIEDNAME(1, "AllTopCoordinates"),
                                       attr, &newViewId);
        ck_assert_uint_eq(retval, UA_STATUSCODE_GOOD);
    }


    // Add 'Top' to view
    retval = UA_Client_addReference(client, newViewId, UA_NODEID_NUMERIC(0, UA_NS0ID_ORGANIZES),
                                    UA_TRUE, UA_STRING_NULL,
                                    UA_EXPANDEDNODEID_NUMERIC(1, newObjectId.identifier.numeric),
                                    UA_NODECLASS_VARIABLE);

    ck_assert_uint_eq(retval, UA_STATUSCODE_GOOD);

    // Delete 'Top' from view
    retval = UA_Client_deleteReference(client, newViewId,
                                       UA_NODEID_NUMERIC(0, UA_NS0ID_ORGANIZES), UA_TRUE,
                                       UA_EXPANDEDNODEID_NUMERIC(1, newObjectId.identifier.numeric), UA_TRUE);
    ck_assert_uint_eq(retval, UA_STATUSCODE_GOOD);

    // Delete 'AllTopCoordinates' view
    retval = UA_Client_deleteNode(client, newViewId, UA_TRUE);
    ck_assert_uint_eq(retval, UA_STATUSCODE_GOOD);
}
END_TEST

unsigned int iteratedNodeCount = 0;
UA_NodeId iteratedNodes[2];

static UA_StatusCode
nodeIter(UA_NodeId childId, UA_Boolean isInverse, UA_NodeId referenceTypeId, void *handle) {
    if (isInverse || (referenceTypeId.identifierType == UA_NODEIDTYPE_NUMERIC &&
                      referenceTypeId.identifier.numeric == UA_NS0ID_HASTYPEDEFINITION))
        return UA_STATUSCODE_GOOD;

    if (iteratedNodeCount >= 2)
        return UA_STATUSCODE_BADINDEXRANGEINVALID;

    UA_NodeId_copy(&childId, &iteratedNodes[iteratedNodeCount]);
    iteratedNodeCount++;
    return UA_STATUSCODE_GOOD;
}

START_TEST(Node_ReadWrite) {
    UA_StatusCode retval;
    // Create a folder with two variables for testing

    UA_NodeId unitTestNodeId;
    UA_NodeId nodeArrayId;
    UA_NodeId nodeIntId;

    // create Coordinates Object within ObjectsFolder
    {
        UA_ObjectAttributes attr;
        UA_ObjectAttributes_init(&attr);
        attr.description = UA_LOCALIZEDTEXT("en_US", "UnitTest");
        attr.displayName = UA_LOCALIZEDTEXT("en_US", "UnitTest");
        retval = UA_Client_addObjectNode(client, UA_NODEID_NULL,
                                         UA_NODEID_NUMERIC(0, UA_NS0ID_OBJECTSFOLDER),
                                         UA_NODEID_NUMERIC(0, UA_NS0ID_ORGANIZES),
                                         UA_QUALIFIEDNAME(1, "UnitTest"),
                                         UA_NODEID_NUMERIC(0, UA_NS0ID_FOLDERTYPE), attr, &unitTestNodeId);
        ck_assert_uint_eq(retval, UA_STATUSCODE_GOOD);
    }

    // create Variable 'Top' within UnitTest Object
    {
        UA_VariableAttributes attr;
        UA_VariableAttributes_init(&attr);
        attr.description = UA_LOCALIZEDTEXT("en_US", "Array");
        attr.displayName = UA_LOCALIZEDTEXT("en_US", "Array");
        attr.accessLevel = UA_ACCESSLEVELMASK_READ | UA_ACCESSLEVELMASK_WRITE;
        attr.writeMask = UA_WRITEMASK_ARRRAYDIMENSIONS;

        UA_Int32 values[2];
        values[0] = 10;
        values[1] = 20;

        UA_Variant_setArray(&attr.value, values, 2, &UA_TYPES[UA_TYPES_INT32]);
        attr.dataType = UA_TYPES[UA_TYPES_INT32].typeId;
        attr.valueRank = 1; /* array with one dimension */
        UA_UInt32 arrayDims[1] = {2};
        attr.arrayDimensions = arrayDims;
        attr.arrayDimensionsSize = 1;

        retval = UA_Client_addVariableNode(client, UA_NODEID_NULL,
                                           unitTestNodeId,
                                           UA_NODEID_NUMERIC(0, UA_NS0ID_ORGANIZES),
                                           UA_QUALIFIEDNAME(1, "Array"),
                                           UA_NODEID_NULL, attr, &nodeArrayId);
        ck_assert_uint_eq(retval, UA_STATUSCODE_GOOD);
    }

    // create Variable 'Bottom' within UnitTest Object
    {
        UA_VariableAttributes attr;
        UA_VariableAttributes_init(&attr);
        attr.description = UA_LOCALIZEDTEXT("en_US", "Int");
        attr.displayName = UA_LOCALIZEDTEXT("en_US", "Int");
        attr.accessLevel = UA_ACCESSLEVELMASK_READ | UA_ACCESSLEVELMASK_WRITE;

        UA_Int32 int_value = 5678;

        UA_Variant_setScalar(&attr.value, &int_value, &UA_TYPES[UA_TYPES_INT32]);
        attr.dataType = UA_TYPES[UA_TYPES_INT32].typeId;

        retval = UA_Client_addVariableNode(client, UA_NODEID_NULL,
                                           unitTestNodeId,
                                           UA_NODEID_NUMERIC(0, UA_NS0ID_ORGANIZES),
                                           UA_QUALIFIEDNAME(1, "Int"),
                                           UA_NODEID_NULL, attr, &nodeIntId);

        ck_assert_uint_eq(retval, UA_STATUSCODE_GOOD);
    }

    // iterate over children
    retval = UA_Client_forEachChildNodeCall(client, unitTestNodeId, nodeIter, NULL);
    ck_assert_uint_eq(retval, UA_STATUSCODE_GOOD);

    ck_assert(UA_NodeId_equal(&nodeArrayId, &iteratedNodes[0]));
    ck_assert(UA_NodeId_equal(&nodeIntId, &iteratedNodes[1]));

    /* Read attribute */
    UA_Int32 value = 0;
    UA_Variant *val = UA_Variant_new();
    retval = UA_Client_readValueAttribute(client, nodeIntId, val);
    ck_assert_uint_eq(retval, UA_STATUSCODE_GOOD);

    ck_assert(UA_Variant_isScalar(val) && val->type == &UA_TYPES[UA_TYPES_INT32]);
    value = *(UA_Int32*)val->data;
    ck_assert_int_eq(value, 5678);
    UA_Variant_delete(val);

    /* Write attribute */
    value++;
    val = UA_Variant_new();
    UA_Variant_setScalarCopy(val, &value, &UA_TYPES[UA_TYPES_INT32]);
    retval = UA_Client_writeValueAttribute(client, nodeIntId, val);
    ck_assert_uint_eq(retval, UA_STATUSCODE_GOOD);
    UA_Variant_delete(val);

    /* Read again to check value */
    val = UA_Variant_new();
    retval = UA_Client_readValueAttribute(client, nodeIntId, val);
    ck_assert_uint_eq(retval, UA_STATUSCODE_GOOD);

    ck_assert(UA_Variant_isScalar(val) && val->type == &UA_TYPES[UA_TYPES_INT32]);
    value = *(UA_Int32*)val->data;
    ck_assert_int_eq(value, 5679);
    UA_Variant_delete(val);

    // Disabled for now, we need a better unit test for this
    /*UA_UInt32 arrayDimsNew[] = {3};
      retval = UA_Client_writeArrayDimensionsAttribute(client, nodeArrayId, arrayDimsNew , 1);
      ck_assert_uint_eq(retval, UA_STATUSCODE_GOOD);


      UA_UInt32 *arrayDimsRead;
      size_t arrayDimsReadSize;
      retval = UA_Client_readArrayDimensionsAttribute(client, nodeArrayId, &arrayDimsRead , &arrayDimsReadSize);
      ck_assert_uint_eq(retval, UA_STATUSCODE_GOOD);
      ck_assert_int_eq(arrayDimsReadSize, 1);
      ck_assert_int_eq(arrayDimsRead[0], 3);
      UA_Array_delete(arrayDimsRead, arrayDimsReadSize, &UA_TYPES[UA_TYPES_UINT32]);*/

}
END_TEST

START_TEST(Node_Browse) {
    // Browse node in server folder
    UA_BrowseRequest bReq;
    UA_BrowseRequest_init(&bReq);
    // normally is set to 0, to get all the nodes, but we want to test browse next
    bReq.requestedMaxReferencesPerNode = 1;
    bReq.nodesToBrowse = UA_BrowseDescription_new();
    bReq.nodesToBrowseSize = 1;
    bReq.nodesToBrowse[0].nodeId = UA_NODEID_NUMERIC(0, UA_NS0ID_SERVER);
    bReq.nodesToBrowse[0].resultMask = UA_BROWSERESULTMASK_ALL;

    UA_BrowseResponse bResp = UA_Client_Service_browse(client, bReq);
    ck_assert_uint_eq(bResp.responseHeader.serviceResult, UA_STATUSCODE_GOOD);
    ck_assert_uint_eq(bResp.resultsSize, 1);
    ck_assert_uint_eq(bResp.results[0].statusCode, UA_STATUSCODE_GOOD);
    ck_assert_uint_eq(bResp.results[0].referencesSize, 1);

    /* References might have a different order in generated nodesets */
    /* UA_ReferenceDescription *ref = &(bResp.results[0].references[0]); */
    /* ck_assert_uint_eq(ref->nodeId.nodeId.identifier.numeric, UA_NS0ID_SERVERTYPE); */

    // browse next
    UA_BrowseNextRequest bNextReq;
    UA_BrowseNextRequest_init(&bNextReq);
    // normally is set to 0, to get all the nodes, but we want to test browse next
    bNextReq.releaseContinuationPoints = UA_FALSE;
    bNextReq.continuationPoints = &bResp.results[0].continuationPoint;
    bNextReq.continuationPointsSize = 1;

    UA_BrowseNextResponse bNextResp = UA_Client_Service_browseNext(client, bNextReq);

    ck_assert_uint_eq(bNextResp.responseHeader.serviceResult, UA_STATUSCODE_GOOD);
    ck_assert_uint_eq(bNextResp.resultsSize, 1);
    ck_assert_uint_eq(bNextResp.results[0].statusCode, UA_STATUSCODE_GOOD);
    ck_assert_uint_eq(bNextResp.results[0].referencesSize, 1);

    /* ref = &(bNextResp.results[0].references[0]); */
    /* ck_assert_uint_eq(ref->nodeId.nodeId.identifier.numeric, UA_NS0ID_SERVER_NAMESPACEARRAY); */

    UA_BrowseNextResponse_deleteMembers(&bNextResp);

    bNextResp = UA_Client_Service_browseNext(client, bNextReq);
    ck_assert_uint_eq(bNextResp.responseHeader.serviceResult, UA_STATUSCODE_GOOD);
    ck_assert_uint_eq(bNextResp.resultsSize, 1);
    ck_assert_uint_eq(bNextResp.results[0].statusCode, UA_STATUSCODE_GOOD);
    ck_assert_uint_eq(bNextResp.results[0].referencesSize, 1);

    /* ref = &(bNextResp.results[0].references[0]); */
    /* ck_assert_uint_eq(ref->nodeId.nodeId.identifier.numeric, UA_NS0ID_SERVER_SERVERARRAY); */

    UA_BrowseNextResponse_deleteMembers(&bNextResp);

    // release continuation point. Result is then empty
    bNextReq.releaseContinuationPoints = UA_TRUE;
    bNextResp = UA_Client_Service_browseNext(client, bNextReq);
    UA_BrowseNextResponse_deleteMembers(&bNextResp);
    ck_assert_uint_eq(bNextResp.responseHeader.serviceResult, UA_STATUSCODE_GOOD);
    ck_assert_uint_eq(bNextResp.resultsSize, 0);

    UA_BrowseRequest_deleteMembers(&bReq);
    UA_BrowseResponse_deleteMembers(&bResp);
    // already deleted by browse request
    bNextReq.continuationPoints = NULL;
    bNextReq.continuationPointsSize = 0;
    UA_BrowseNextRequest_deleteMembers(&bNextReq);
}
END_TEST

START_TEST(Node_Register) {
    UA_RegisterNodesRequest req;
    UA_RegisterNodesRequest_init(&req);

    req.nodesToRegister = UA_NodeId_new();
    req.nodesToRegister[0] = UA_NODEID_NUMERIC(0, UA_NS0ID_SERVER_SERVERSTATUS_CURRENTTIME);
    req.nodesToRegisterSize = 1;

    UA_RegisterNodesResponse res = UA_Client_Service_registerNodes(client, req);

    ck_assert_uint_eq(res.responseHeader.serviceResult, UA_STATUSCODE_GOOD);
    ck_assert_uint_eq(res.registeredNodeIdsSize, 1);

    UA_UnregisterNodesRequest reqUn;
    UA_UnregisterNodesRequest_init(&reqUn);

    reqUn.nodesToUnregister = UA_NodeId_new();
    reqUn.nodesToUnregister[0] = res.registeredNodeIds[0];
    reqUn.nodesToUnregisterSize = 1;

    UA_UnregisterNodesResponse resUn = UA_Client_Service_unregisterNodes(client, reqUn);
    ck_assert_uint_eq(resUn.responseHeader.serviceResult, UA_STATUSCODE_GOOD);

    UA_UnregisterNodesRequest_deleteMembers(&reqUn);
    UA_UnregisterNodesResponse_deleteMembers(&resUn);
    UA_RegisterNodesRequest_deleteMembers(&req);
    UA_RegisterNodesResponse_deleteMembers(&res);
}
END_TEST


static Suite *testSuite_Client(void) {
    Suite *s = suite_create("Client Highlevel");
    TCase *tc_misc = tcase_create("Client Highlevel Misc");
    tcase_add_checked_fixture(tc_misc, setup, teardown);
    tcase_add_test(tc_misc, Misc_State);
    tcase_add_test(tc_misc, Misc_NamespaceGetIndex);
    suite_add_tcase(s, tc_misc);

    TCase *tc_nodes = tcase_create("Client Highlevel Node Management");
    tcase_add_checked_fixture(tc_nodes, setup, teardown);
    tcase_add_test(tc_nodes, Node_Add);
    tcase_add_test(tc_nodes, Node_Browse);
    tcase_add_test(tc_nodes, Node_ReadWrite);
    tcase_add_test(tc_nodes, Node_Register);
    suite_add_tcase(s, tc_nodes);
    return s;
}

int main(void) {
    Suite *s = testSuite_Client();
    SRunner *sr = srunner_create(s);
    srunner_set_fork_status(sr, CK_NOFORK);
    srunner_run_all(sr, CK_NORMAL);
    int number_failed = srunner_ntests_failed(sr);
    srunner_free(sr);
    return (number_failed == 0) ? EXIT_SUCCESS : EXIT_FAILURE;
}<|MERGE_RESOLUTION|>--- conflicted
+++ resolved
@@ -14,13 +14,8 @@
 #include "check.h"
 
 UA_Server *server;
-<<<<<<< HEAD
-UA_ServerConfig *server_conf;
-UA_Boolean *running;
-=======
 UA_ServerConfig *config;
 UA_Boolean running;
->>>>>>> 609ebe4a
 UA_ServerNetworkLayer nl;
 pthread_t server_thread;
 
@@ -36,18 +31,8 @@
 }
 
 static void setup(void) {
-<<<<<<< HEAD
-    running = UA_Boolean_new();
-    *running = true;
-    server_conf = UA_ServerConfig_standard_new();
-    UA_ServerConfig config = *server_conf;
-    nl = UA_ServerNetworkLayerTCP(UA_ConnectionConfig_standard, 16664);
-    config.networkLayers = &nl;
-    config.networkLayersSize = 1;
-=======
     running = true;
     config = UA_ServerConfig_new_default();
->>>>>>> 609ebe4a
     server = UA_Server_new(config);
 
     ck_assert_uint_eq(2, UA_Server_addNamespace(server, CUSTOM_NS));
@@ -67,12 +52,7 @@
     pthread_join(server_thread, NULL);
     UA_Server_run_shutdown(server);
     UA_Server_delete(server);
-<<<<<<< HEAD
-    nl.deleteMembers(&nl);
-    UA_ServerConfig_standard_delete(server_conf);
-=======
     UA_ServerConfig_delete(config);
->>>>>>> 609ebe4a
 }
 
 START_TEST(Misc_State) {
@@ -111,8 +91,7 @@
 
     // Create custom reference type 'HasSubSubType' as child of HasSubtype
     {
-        UA_ReferenceTypeAttributes attr;
-        UA_ReferenceTypeAttributes_init(&attr);
+        UA_ReferenceTypeAttributes attr = UA_ReferenceTypeAttributes_default;
         attr.description = UA_LOCALIZEDTEXT("en_US", "Some HasSubSubType");
         attr.displayName = UA_LOCALIZEDTEXT("en_US", "HasSubSubType");
         retval = UA_Client_addReferenceTypeNode(client, UA_NODEID_NULL,
@@ -125,8 +104,7 @@
 
     // Create TestObjectType SubType within BaseObjectType
     {
-        UA_ObjectTypeAttributes attr;
-        UA_ObjectTypeAttributes_init(&attr);
+        UA_ObjectTypeAttributes attr = UA_ObjectTypeAttributes_default;
         attr.description = UA_LOCALIZEDTEXT("en_US", "Some TestObjectType");
         attr.displayName = UA_LOCALIZEDTEXT("en_US", "TestObjectType");
         retval = UA_Client_addObjectTypeNode(client, UA_NODEID_NULL,
@@ -139,8 +117,7 @@
 
     // Create Int128 DataType within Integer Datatype
     {
-        UA_DataTypeAttributes attr;
-        UA_DataTypeAttributes_init(&attr);
+        UA_DataTypeAttributes attr = UA_DataTypeAttributes_default;
         attr.description = UA_LOCALIZEDTEXT("en_US", "Some Int128");
         attr.displayName = UA_LOCALIZEDTEXT("en_US", "Int128");
         retval = UA_Client_addDataTypeNode(client, UA_NODEID_NULL,
@@ -153,8 +130,7 @@
 
     // Create PointType VariableType within BaseDataVariableType
     {
-        UA_VariableTypeAttributes attr;
-        UA_VariableTypeAttributes_init(&attr);
+        UA_VariableTypeAttributes attr = UA_VariableTypeAttributes_default;
         attr.dataType = UA_TYPES[UA_TYPES_INT32].typeId;
         attr.valueRank = 1; /* array with one dimension */
         UA_UInt32 arrayDims[1] = {2};
@@ -174,8 +150,7 @@
 
     // create Coordinates Object within ObjectsFolder
     {
-        UA_ObjectAttributes attr;
-        UA_ObjectAttributes_init(&attr);
+        UA_ObjectAttributes attr = UA_ObjectAttributes_default;
         attr.description = UA_LOCALIZEDTEXT("en_US", "Some Coordinates");
         attr.displayName = UA_LOCALIZEDTEXT("en_US", "Coordinates");
         retval = UA_Client_addObjectNode(client, UA_NODEID_NULL,
@@ -189,8 +164,7 @@
 
     // create Variable 'Top' within Coordinates Object
     {
-        UA_VariableAttributes attr;
-        UA_VariableAttributes_init(&attr);
+        UA_VariableAttributes attr = UA_VariableAttributes_default;
         attr.description = UA_LOCALIZEDTEXT("en_US", "Top Coordinate");
         attr.displayName = UA_LOCALIZEDTEXT("en_US", "Top");
         UA_Int32 values[2] = {10, 20};
@@ -208,12 +182,9 @@
         ck_assert_uint_eq(retval, UA_STATUSCODE_GOOD);
     }
 
-    // create Method 'Dummy' within Coordinates Object. Fails with BADNODECLASSINVALID
-    {
-        // creating a method from a client does not yet make much sense since the corresponding
-        // action code can not be set from the client side
-        UA_MethodAttributes attr;
-        UA_MethodAttributes_init(&attr);
+    // create Method 'Dummy' within Coordinates Object.
+    {
+        UA_MethodAttributes attr = UA_MethodAttributes_default;
         attr.description = UA_LOCALIZEDTEXT("en_US", "Dummy method");
         attr.displayName = UA_LOCALIZEDTEXT("en_US", "Dummy");
         attr.executable = true;
@@ -223,13 +194,12 @@
                                          UA_NODEID_NUMERIC(0, UA_NS0ID_HASORDEREDCOMPONENT),
                                          UA_QUALIFIEDNAME(1, "Dummy"),
                                          attr, &newMethodId);
-        ck_assert_uint_eq(retval, UA_STATUSCODE_BADNODECLASSINVALID);
+        ck_assert_uint_eq(retval, UA_STATUSCODE_GOOD);
     }
 
     // create View 'AllTopCoordinates' whithin Views Folder
     {
-        UA_ViewAttributes attr;
-        UA_ViewAttributes_init(&attr);
+        UA_ViewAttributes attr = UA_ViewAttributes_default;
         attr.description = UA_LOCALIZEDTEXT("en_US", "List of all top coordinates");
         attr.displayName = UA_LOCALIZEDTEXT("en_US", "AllTopCoordinates");
         retval = UA_Client_addViewNode(client, UA_NODEID_NULL,
@@ -240,7 +210,6 @@
         ck_assert_uint_eq(retval, UA_STATUSCODE_GOOD);
     }
 
-
     // Add 'Top' to view
     retval = UA_Client_addReference(client, newViewId, UA_NODEID_NUMERIC(0, UA_NS0ID_ORGANIZES),
                                     UA_TRUE, UA_STRING_NULL,
@@ -288,8 +257,7 @@
 
     // create Coordinates Object within ObjectsFolder
     {
-        UA_ObjectAttributes attr;
-        UA_ObjectAttributes_init(&attr);
+        UA_ObjectAttributes attr = UA_ObjectAttributes_default;
         attr.description = UA_LOCALIZEDTEXT("en_US", "UnitTest");
         attr.displayName = UA_LOCALIZEDTEXT("en_US", "UnitTest");
         retval = UA_Client_addObjectNode(client, UA_NODEID_NULL,
@@ -302,8 +270,7 @@
 
     // create Variable 'Top' within UnitTest Object
     {
-        UA_VariableAttributes attr;
-        UA_VariableAttributes_init(&attr);
+        UA_VariableAttributes attr = UA_VariableAttributes_default;
         attr.description = UA_LOCALIZEDTEXT("en_US", "Array");
         attr.displayName = UA_LOCALIZEDTEXT("en_US", "Array");
         attr.accessLevel = UA_ACCESSLEVELMASK_READ | UA_ACCESSLEVELMASK_WRITE;
@@ -330,8 +297,7 @@
 
     // create Variable 'Bottom' within UnitTest Object
     {
-        UA_VariableAttributes attr;
-        UA_VariableAttributes_init(&attr);
+        UA_VariableAttributes attr = UA_VariableAttributes_default;
         attr.description = UA_LOCALIZEDTEXT("en_US", "Int");
         attr.displayName = UA_LOCALIZEDTEXT("en_US", "Int");
         attr.accessLevel = UA_ACCESSLEVELMASK_READ | UA_ACCESSLEVELMASK_WRITE;
