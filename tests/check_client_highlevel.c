/* This Source Code Form is subject to the terms of the Mozilla Public
 * License, v. 2.0. If a copy of the MPL was not distributed with this
 * file, You can obtain one at http://mozilla.org/MPL/2.0/. */

#include <stdio.h>
#include <stdlib.h>
#include <pthread.h>
#include <ua_types.h>

#include "ua_server.h"
#include "ua_client.h"
#include "ua_config_standard.h"
#include "ua_network_tcp.h"
#include "check.h"

UA_Server *server;
<<<<<<< HEAD
UA_Boolean running;
=======
UA_ServerConfig *config;
UA_Boolean *running;
>>>>>>> fc97554f
UA_ServerNetworkLayer nl;
pthread_t server_thread;

UA_Client *client;

#define CUSTOM_NS "http://open62541.org/ns/test"
#define CUSTOM_NS_UPPER "http://open62541.org/ns/Test"

static void *serverloop(void *_) {
    while (running)
        UA_Server_run_iterate(server, true);
    return NULL;
}

static void setup(void) {
<<<<<<< HEAD
    running = true;
    UA_ServerConfig config = UA_ServerConfig_standard;
    nl = UA_ServerNetworkLayerTCP(UA_ConnectionConfig_standard, 16664);
    config.networkLayers = &nl;
    config.networkLayersSize = 1;
=======
    running = UA_Boolean_new();
    *running = true;
    config = UA_ServerConfig_new_default();
>>>>>>> fc97554f
    server = UA_Server_new(config);

    ck_assert_uint_eq(2, UA_Server_addNamespace(server, CUSTOM_NS));

    UA_Server_run_startup(server);
    pthread_create(&server_thread, NULL, serverloop, NULL);

    client = UA_Client_new(UA_ClientConfig_default);
    UA_StatusCode retval = UA_Client_connect(client, "opc.tcp://localhost:4840");
    ck_assert_uint_eq(retval, UA_STATUSCODE_GOOD);
}

static void teardown(void) {
    UA_Client_disconnect(client);
    UA_Client_delete(client);
    running = false;
    pthread_join(server_thread, NULL);
    UA_Server_run_shutdown(server);
    UA_Server_delete(server);
    UA_ServerConfig_delete(config);
}

START_TEST(Misc_State) {
    UA_ClientState state = UA_Client_getState(client);
    ck_assert_uint_eq(state, UA_CLIENTSTATE_CONNECTED);
}
END_TEST

START_TEST(Misc_NamespaceGetIndex) {
    UA_UInt16 idx;
    UA_String ns = UA_STRING(CUSTOM_NS);
    UA_StatusCode retval = UA_Client_NamespaceGetIndex(client, &ns, &idx);

    ck_assert_uint_eq(retval, UA_STATUSCODE_GOOD);
    ck_assert_uint_eq(idx, 2);

    // namespace uri is case sensitive
    ns = UA_STRING(CUSTOM_NS_UPPER);
    retval = UA_Client_NamespaceGetIndex(client, &ns, &idx);
    ck_assert_uint_eq(retval, UA_STATUSCODE_BADNOTFOUND);
}
END_TEST


UA_NodeId newReferenceTypeId;
UA_NodeId newObjectTypeId;
UA_NodeId newDataTypeId;
UA_NodeId newVariableTypeId;
UA_NodeId newObjectId;
UA_NodeId newVariableId;
UA_NodeId newMethodId;
UA_NodeId newViewId;

START_TEST(Node_Add) {
    UA_StatusCode retval;

    // Create custom reference type 'HasSubSubType' as child of HasSubtype
    {
        UA_ReferenceTypeAttributes attr;
        UA_ReferenceTypeAttributes_init(&attr);
        attr.description = UA_LOCALIZEDTEXT("en_US", "Some HasSubSubType");
        attr.displayName = UA_LOCALIZEDTEXT("en_US", "HasSubSubType");
        retval = UA_Client_addReferenceTypeNode(client, UA_NODEID_NULL,
                                                UA_NODEID_NUMERIC(0, UA_NS0ID_HASSUBTYPE),
                                                UA_NODEID_NUMERIC(0, UA_NS0ID_HASSUBTYPE),
                                                UA_QUALIFIEDNAME(1, "HasSubSubType"), attr,
                                                &newReferenceTypeId);
        ck_assert_uint_eq(retval, UA_STATUSCODE_GOOD);
    }

    // Create TestObjectType SubType within BaseObjectType
    {
        UA_ObjectTypeAttributes attr;
        UA_ObjectTypeAttributes_init(&attr);
        attr.description = UA_LOCALIZEDTEXT("en_US", "Some TestObjectType");
        attr.displayName = UA_LOCALIZEDTEXT("en_US", "TestObjectType");
        retval = UA_Client_addObjectTypeNode(client, UA_NODEID_NULL,
                                             UA_NODEID_NUMERIC(0, UA_NS0ID_BASEOBJECTTYPE),
                                             UA_NODEID_NUMERIC(0, UA_NS0ID_HASSUBTYPE),
                                             UA_QUALIFIEDNAME(1, "TestObjectType"), attr, &newObjectTypeId);
        ck_assert_uint_eq(retval, UA_STATUSCODE_GOOD);
    }


    // Create Int128 DataType within Integer Datatype
    {
        UA_DataTypeAttributes attr;
        UA_DataTypeAttributes_init(&attr);
        attr.description = UA_LOCALIZEDTEXT("en_US", "Some Int128");
        attr.displayName = UA_LOCALIZEDTEXT("en_US", "Int128");
        retval = UA_Client_addDataTypeNode(client, UA_NODEID_NULL,
                                           UA_NODEID_NUMERIC(0, UA_NS0ID_INTEGER),
                                           UA_NODEID_NUMERIC(0, UA_NS0ID_HASSUBTYPE),
                                           UA_QUALIFIEDNAME(1, "Int128"), attr, &newDataTypeId);
        ck_assert_uint_eq(retval, UA_STATUSCODE_GOOD);
    }


    // Create PointType VariableType within BaseDataVariableType
    {
        UA_VariableTypeAttributes attr;
        UA_VariableTypeAttributes_init(&attr);
        attr.dataType = UA_TYPES[UA_TYPES_INT32].typeId;
        attr.valueRank = 1; /* array with one dimension */
        UA_UInt32 arrayDims[1] = {2};
        attr.arrayDimensions = arrayDims;
        attr.arrayDimensionsSize = 1;
        attr.displayName = UA_LOCALIZEDTEXT("en_US", "PointType");

        /* a matching default value is required */
        UA_Double zero[2] = {0.0, 0.0};
        UA_Variant_setArray(&attr.value, zero, 2, &UA_TYPES[UA_TYPES_INT32]);
        retval = UA_Client_addVariableTypeNode(client, UA_NODEID_NULL,
                                               UA_NODEID_NUMERIC(0, UA_NS0ID_BASEVARIABLETYPE),
                                               UA_NODEID_NUMERIC(0, UA_NS0ID_HASSUBTYPE),
                                               UA_QUALIFIEDNAME(1, "PointType"), attr, &newVariableTypeId);
        ck_assert_uint_eq(retval, UA_STATUSCODE_GOOD);
    }

    // create Coordinates Object within ObjectsFolder
    {
        UA_ObjectAttributes attr;
        UA_ObjectAttributes_init(&attr);
        attr.description = UA_LOCALIZEDTEXT("en_US", "Some Coordinates");
        attr.displayName = UA_LOCALIZEDTEXT("en_US", "Coordinates");
        retval = UA_Client_addObjectNode(client, UA_NODEID_NULL,
                                         UA_NODEID_NUMERIC(0, UA_NS0ID_OBJECTSFOLDER),
                                         UA_NODEID_NUMERIC(0, UA_NS0ID_ORGANIZES),
                                         UA_QUALIFIEDNAME(1, "Coordinates"),
                                         UA_NODEID_NUMERIC(0, UA_NS0ID_FOLDERTYPE), attr, &newObjectId);
        ck_assert_uint_eq(retval, UA_STATUSCODE_GOOD);
    }


    // create Variable 'Top' within Coordinates Object
    {
        UA_VariableAttributes attr;
        UA_VariableAttributes_init(&attr);
        attr.description = UA_LOCALIZEDTEXT("en_US", "Top Coordinate");
        attr.displayName = UA_LOCALIZEDTEXT("en_US", "Top");
        UA_Int32 values[2] = {10, 20};
        UA_Variant_setArray(&attr.value, values, 2, &UA_TYPES[UA_TYPES_INT32]);
        attr.dataType = UA_TYPES[UA_TYPES_INT32].typeId;
        attr.valueRank = 1; /* array with one dimension */
        UA_UInt32 arrayDims[1] = {2};
        attr.arrayDimensions = arrayDims;
        attr.arrayDimensionsSize = 1;
        retval = UA_Client_addVariableNode(client, UA_NODEID_NULL,
                                           newObjectId,
                                           UA_NODEID_NUMERIC(0, UA_NS0ID_HASPROPERTY),
                                           UA_QUALIFIEDNAME(1, "Top"),
                                           newVariableTypeId, attr, &newVariableId);
        ck_assert_uint_eq(retval, UA_STATUSCODE_GOOD);
    }

    // create Method 'Dummy' within Coordinates Object. Fails with BADNODECLASSINVALID
    {
        // creating a method from a client does not yet make much sense since the corresponding
        // action code can not be set from the client side
        UA_MethodAttributes attr;
        UA_MethodAttributes_init(&attr);
        attr.description = UA_LOCALIZEDTEXT("en_US", "Dummy method");
        attr.displayName = UA_LOCALIZEDTEXT("en_US", "Dummy");
        attr.executable = true;
        attr.userExecutable = true;
        retval = UA_Client_addMethodNode(client, UA_NODEID_NULL,
                                         newObjectId,
                                         UA_NODEID_NUMERIC(0, UA_NS0ID_HASORDEREDCOMPONENT),
                                         UA_QUALIFIEDNAME(1, "Dummy"),
                                         attr, &newMethodId);
        ck_assert_uint_eq(retval, UA_STATUSCODE_BADNODECLASSINVALID);
    }

    // create View 'AllTopCoordinates' whithin Views Folder
    {
        UA_ViewAttributes attr;
        UA_ViewAttributes_init(&attr);
        attr.description = UA_LOCALIZEDTEXT("en_US", "List of all top coordinates");
        attr.displayName = UA_LOCALIZEDTEXT("en_US", "AllTopCoordinates");
        retval = UA_Client_addViewNode(client, UA_NODEID_NULL,
                                       UA_NODEID_NUMERIC(0, UA_NS0ID_VIEWSFOLDER),
                                       UA_NODEID_NUMERIC(0, UA_NS0ID_ORGANIZES),
                                       UA_QUALIFIEDNAME(1, "AllTopCoordinates"),
                                       attr, &newViewId);
        ck_assert_uint_eq(retval, UA_STATUSCODE_GOOD);
    }


    // Add 'Top' to view
    retval = UA_Client_addReference(client, newViewId, UA_NODEID_NUMERIC(0, UA_NS0ID_ORGANIZES),
                                    UA_TRUE, UA_STRING_NULL,
                                    UA_EXPANDEDNODEID_NUMERIC(1, newObjectId.identifier.numeric),
                                    UA_NODECLASS_VARIABLE);

    ck_assert_uint_eq(retval, UA_STATUSCODE_GOOD);

    // Delete 'Top' from view
    retval = UA_Client_deleteReference(client, newViewId,
                                       UA_NODEID_NUMERIC(0, UA_NS0ID_ORGANIZES), UA_TRUE,
                                       UA_EXPANDEDNODEID_NUMERIC(1, newObjectId.identifier.numeric), UA_TRUE);
    ck_assert_uint_eq(retval, UA_STATUSCODE_GOOD);

    // Delete 'AllTopCoordinates' view
    retval = UA_Client_deleteNode(client, newViewId, UA_TRUE);
    ck_assert_uint_eq(retval, UA_STATUSCODE_GOOD);
}
END_TEST

unsigned int iteratedNodeCount = 0;
UA_NodeId iteratedNodes[2];

static UA_StatusCode
nodeIter(UA_NodeId childId, UA_Boolean isInverse, UA_NodeId referenceTypeId, void *handle) {
    if (isInverse || (referenceTypeId.identifierType == UA_NODEIDTYPE_NUMERIC &&
                      referenceTypeId.identifier.numeric == UA_NS0ID_HASTYPEDEFINITION))
        return UA_STATUSCODE_GOOD;

    if (iteratedNodeCount >= 2)
        return UA_STATUSCODE_BADINDEXRANGEINVALID;

    UA_NodeId_copy(&childId, &iteratedNodes[iteratedNodeCount]);
    iteratedNodeCount++;
    return UA_STATUSCODE_GOOD;
}

START_TEST(Node_ReadWrite) {
    UA_StatusCode retval;
    // Create a folder with two variables for testing

    UA_NodeId unitTestNodeId;
    UA_NodeId nodeArrayId;
    UA_NodeId nodeIntId;

    // create Coordinates Object within ObjectsFolder
    {
        UA_ObjectAttributes attr;
        UA_ObjectAttributes_init(&attr);
        attr.description = UA_LOCALIZEDTEXT("en_US", "UnitTest");
        attr.displayName = UA_LOCALIZEDTEXT("en_US", "UnitTest");
        retval = UA_Client_addObjectNode(client, UA_NODEID_NULL,
                                         UA_NODEID_NUMERIC(0, UA_NS0ID_OBJECTSFOLDER),
                                         UA_NODEID_NUMERIC(0, UA_NS0ID_ORGANIZES),
                                         UA_QUALIFIEDNAME(1, "UnitTest"),
                                         UA_NODEID_NUMERIC(0, UA_NS0ID_FOLDERTYPE), attr, &unitTestNodeId);
        ck_assert_uint_eq(retval, UA_STATUSCODE_GOOD);
    }

    // create Variable 'Top' within UnitTest Object
    {
        UA_VariableAttributes attr;
        UA_VariableAttributes_init(&attr);
        attr.description = UA_LOCALIZEDTEXT("en_US", "Array");
        attr.displayName = UA_LOCALIZEDTEXT("en_US", "Array");
        attr.accessLevel = UA_ACCESSLEVELMASK_READ | UA_ACCESSLEVELMASK_WRITE;
        attr.writeMask = UA_WRITEMASK_ARRRAYDIMENSIONS;

        UA_Int32 values[2];
        values[0] = 10;
        values[1] = 20;

        UA_Variant_setArray(&attr.value, values, 2, &UA_TYPES[UA_TYPES_INT32]);
        attr.dataType = UA_TYPES[UA_TYPES_INT32].typeId;
        attr.valueRank = 1; /* array with one dimension */
        UA_UInt32 arrayDims[1] = {2};
        attr.arrayDimensions = arrayDims;
        attr.arrayDimensionsSize = 1;

        retval = UA_Client_addVariableNode(client, UA_NODEID_NULL,
                                           unitTestNodeId,
                                           UA_NODEID_NUMERIC(0, UA_NS0ID_ORGANIZES),
                                           UA_QUALIFIEDNAME(1, "Array"),
                                           UA_NODEID_NULL, attr, &nodeArrayId);
        ck_assert_uint_eq(retval, UA_STATUSCODE_GOOD);
    }

    // create Variable 'Bottom' within UnitTest Object
    {
        UA_VariableAttributes attr;
        UA_VariableAttributes_init(&attr);
        attr.description = UA_LOCALIZEDTEXT("en_US", "Int");
        attr.displayName = UA_LOCALIZEDTEXT("en_US", "Int");
        attr.accessLevel = UA_ACCESSLEVELMASK_READ | UA_ACCESSLEVELMASK_WRITE;

        UA_Int32 int_value = 5678;

        UA_Variant_setScalar(&attr.value, &int_value, &UA_TYPES[UA_TYPES_INT32]);
        attr.dataType = UA_TYPES[UA_TYPES_INT32].typeId;

        retval = UA_Client_addVariableNode(client, UA_NODEID_NULL,
                                           unitTestNodeId,
                                           UA_NODEID_NUMERIC(0, UA_NS0ID_ORGANIZES),
                                           UA_QUALIFIEDNAME(1, "Int"),
                                           UA_NODEID_NULL, attr, &nodeIntId);

        ck_assert_uint_eq(retval, UA_STATUSCODE_GOOD);
    }

    // iterate over children
    retval = UA_Client_forEachChildNodeCall(client, unitTestNodeId, nodeIter, NULL);
    ck_assert_uint_eq(retval, UA_STATUSCODE_GOOD);

    ck_assert(UA_NodeId_equal(&nodeArrayId, &iteratedNodes[0]));
    ck_assert(UA_NodeId_equal(&nodeIntId, &iteratedNodes[1]));

    /* Read attribute */
    UA_Int32 value = 0;
    UA_Variant *val = UA_Variant_new();
    retval = UA_Client_readValueAttribute(client, nodeIntId, val);
    ck_assert_uint_eq(retval, UA_STATUSCODE_GOOD);

    ck_assert(UA_Variant_isScalar(val) && val->type == &UA_TYPES[UA_TYPES_INT32]);
    value = *(UA_Int32*)val->data;
    ck_assert_int_eq(value, 5678);
    UA_Variant_delete(val);

    /* Write attribute */
    value++;
    val = UA_Variant_new();
    UA_Variant_setScalarCopy(val, &value, &UA_TYPES[UA_TYPES_INT32]);
    retval = UA_Client_writeValueAttribute(client, nodeIntId, val);
    ck_assert_uint_eq(retval, UA_STATUSCODE_GOOD);
    UA_Variant_delete(val);

    /* Read again to check value */
    val = UA_Variant_new();
    retval = UA_Client_readValueAttribute(client, nodeIntId, val);
    ck_assert_uint_eq(retval, UA_STATUSCODE_GOOD);

    ck_assert(UA_Variant_isScalar(val) && val->type == &UA_TYPES[UA_TYPES_INT32]);
    value = *(UA_Int32*)val->data;
    ck_assert_int_eq(value, 5679);
    UA_Variant_delete(val);

    // Disabled for now, we need a better unit test for this
    /*UA_UInt32 arrayDimsNew[] = {3};
      retval = UA_Client_writeArrayDimensionsAttribute(client, nodeArrayId, arrayDimsNew , 1);
      ck_assert_uint_eq(retval, UA_STATUSCODE_GOOD);


      UA_UInt32 *arrayDimsRead;
      size_t arrayDimsReadSize;
      retval = UA_Client_readArrayDimensionsAttribute(client, nodeArrayId, &arrayDimsRead , &arrayDimsReadSize);
      ck_assert_uint_eq(retval, UA_STATUSCODE_GOOD);
      ck_assert_int_eq(arrayDimsReadSize, 1);
      ck_assert_int_eq(arrayDimsRead[0], 3);
      UA_Array_delete(arrayDimsRead, arrayDimsReadSize, &UA_TYPES[UA_TYPES_UINT32]);*/

}
END_TEST

START_TEST(Node_Browse) {
    // Browse node in server folder
    UA_BrowseRequest bReq;
    UA_BrowseRequest_init(&bReq);
    // normally is set to 0, to get all the nodes, but we want to test browse next
    bReq.requestedMaxReferencesPerNode = 1;
    bReq.nodesToBrowse = UA_BrowseDescription_new();
    bReq.nodesToBrowseSize = 1;
    bReq.nodesToBrowse[0].nodeId = UA_NODEID_NUMERIC(0, UA_NS0ID_SERVER);
    bReq.nodesToBrowse[0].resultMask = UA_BROWSERESULTMASK_ALL;

    UA_BrowseResponse bResp = UA_Client_Service_browse(client, bReq);
    ck_assert_uint_eq(bResp.responseHeader.serviceResult, UA_STATUSCODE_GOOD);
    ck_assert_uint_eq(bResp.resultsSize, 1);
    ck_assert_uint_eq(bResp.results[0].statusCode, UA_STATUSCODE_GOOD);
    ck_assert_uint_eq(bResp.results[0].referencesSize, 1);

    /* References might have a different order in generated nodesets */
    /* UA_ReferenceDescription *ref = &(bResp.results[0].references[0]); */
    /* ck_assert_uint_eq(ref->nodeId.nodeId.identifier.numeric, UA_NS0ID_SERVERTYPE); */

    // browse next
    UA_BrowseNextRequest bNextReq;
    UA_BrowseNextRequest_init(&bNextReq);
    // normally is set to 0, to get all the nodes, but we want to test browse next
    bNextReq.releaseContinuationPoints = UA_FALSE;
    bNextReq.continuationPoints = &bResp.results[0].continuationPoint;
    bNextReq.continuationPointsSize = 1;

    UA_BrowseNextResponse bNextResp = UA_Client_Service_browseNext(client, bNextReq);

    ck_assert_uint_eq(bNextResp.responseHeader.serviceResult, UA_STATUSCODE_GOOD);
    ck_assert_uint_eq(bNextResp.resultsSize, 1);
    ck_assert_uint_eq(bNextResp.results[0].statusCode, UA_STATUSCODE_GOOD);
    ck_assert_uint_eq(bNextResp.results[0].referencesSize, 1);

    /* ref = &(bNextResp.results[0].references[0]); */
    /* ck_assert_uint_eq(ref->nodeId.nodeId.identifier.numeric, UA_NS0ID_SERVER_NAMESPACEARRAY); */

    UA_BrowseNextResponse_deleteMembers(&bNextResp);

    bNextResp = UA_Client_Service_browseNext(client, bNextReq);
    ck_assert_uint_eq(bNextResp.responseHeader.serviceResult, UA_STATUSCODE_GOOD);
    ck_assert_uint_eq(bNextResp.resultsSize, 1);
    ck_assert_uint_eq(bNextResp.results[0].statusCode, UA_STATUSCODE_GOOD);
    ck_assert_uint_eq(bNextResp.results[0].referencesSize, 1);

    /* ref = &(bNextResp.results[0].references[0]); */
    /* ck_assert_uint_eq(ref->nodeId.nodeId.identifier.numeric, UA_NS0ID_SERVER_SERVERARRAY); */

    UA_BrowseNextResponse_deleteMembers(&bNextResp);

    // release continuation point. Result is then empty
    bNextReq.releaseContinuationPoints = UA_TRUE;
    bNextResp = UA_Client_Service_browseNext(client, bNextReq);
    UA_BrowseNextResponse_deleteMembers(&bNextResp);
    ck_assert_uint_eq(bNextResp.responseHeader.serviceResult, UA_STATUSCODE_GOOD);
    ck_assert_uint_eq(bNextResp.resultsSize, 0);

    UA_BrowseRequest_deleteMembers(&bReq);
    UA_BrowseResponse_deleteMembers(&bResp);
    // already deleted by browse request
    bNextReq.continuationPoints = NULL;
    bNextReq.continuationPointsSize = 0;
    UA_BrowseNextRequest_deleteMembers(&bNextReq);
}
END_TEST

START_TEST(Node_Register) {
    UA_RegisterNodesRequest req;
    UA_RegisterNodesRequest_init(&req);

    req.nodesToRegister = UA_NodeId_new();
    req.nodesToRegister[0] = UA_NODEID_NUMERIC(0, UA_NS0ID_SERVER_SERVERSTATUS_CURRENTTIME);
    req.nodesToRegisterSize = 1;

    UA_RegisterNodesResponse res = UA_Client_Service_registerNodes(client, req);

    ck_assert_uint_eq(res.responseHeader.serviceResult, UA_STATUSCODE_GOOD);
    ck_assert_uint_eq(res.registeredNodeIdsSize, 1);

    UA_UnregisterNodesRequest reqUn;
    UA_UnregisterNodesRequest_init(&reqUn);

    reqUn.nodesToUnregister = UA_NodeId_new();
    reqUn.nodesToUnregister[0] = res.registeredNodeIds[0];
    reqUn.nodesToUnregisterSize = 1;

    UA_UnregisterNodesResponse resUn = UA_Client_Service_unregisterNodes(client, reqUn);
    ck_assert_uint_eq(resUn.responseHeader.serviceResult, UA_STATUSCODE_GOOD);

    UA_UnregisterNodesRequest_deleteMembers(&reqUn);
    UA_UnregisterNodesResponse_deleteMembers(&resUn);
    UA_RegisterNodesRequest_deleteMembers(&req);
    UA_RegisterNodesResponse_deleteMembers(&res);
}
END_TEST


static Suite *testSuite_Client(void) {
    Suite *s = suite_create("Client Highlevel");
    TCase *tc_misc = tcase_create("Client Highlevel Misc");
    tcase_add_checked_fixture(tc_misc, setup, teardown);
    tcase_add_test(tc_misc, Misc_State);
    tcase_add_test(tc_misc, Misc_NamespaceGetIndex);
    suite_add_tcase(s, tc_misc);

    TCase *tc_nodes = tcase_create("Client Highlevel Node Management");
    tcase_add_checked_fixture(tc_nodes, setup, teardown);
    tcase_add_test(tc_nodes, Node_Add);
    tcase_add_test(tc_nodes, Node_Browse);
    tcase_add_test(tc_nodes, Node_ReadWrite);
    tcase_add_test(tc_nodes, Node_Register);
    suite_add_tcase(s, tc_nodes);
    return s;
}

int main(void) {
    Suite *s = testSuite_Client();
    SRunner *sr = srunner_create(s);
    srunner_set_fork_status(sr, CK_NOFORK);
    srunner_run_all(sr, CK_NORMAL);
    int number_failed = srunner_ntests_failed(sr);
    srunner_free(sr);
    return (number_failed == 0) ? EXIT_SUCCESS : EXIT_FAILURE;
}<|MERGE_RESOLUTION|>--- conflicted
+++ resolved
@@ -14,12 +14,8 @@
 #include "check.h"
 
 UA_Server *server;
-<<<<<<< HEAD
+UA_ServerConfig *config;
 UA_Boolean running;
-=======
-UA_ServerConfig *config;
-UA_Boolean *running;
->>>>>>> fc97554f
 UA_ServerNetworkLayer nl;
 pthread_t server_thread;
 
@@ -35,17 +31,8 @@
 }
 
 static void setup(void) {
-<<<<<<< HEAD
     running = true;
-    UA_ServerConfig config = UA_ServerConfig_standard;
-    nl = UA_ServerNetworkLayerTCP(UA_ConnectionConfig_standard, 16664);
-    config.networkLayers = &nl;
-    config.networkLayersSize = 1;
-=======
-    running = UA_Boolean_new();
-    *running = true;
     config = UA_ServerConfig_new_default();
->>>>>>> fc97554f
     server = UA_Server_new(config);
 
     ck_assert_uint_eq(2, UA_Server_addNamespace(server, CUSTOM_NS));
