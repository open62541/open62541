/* This Source Code Form is subject to the terms of the Mozilla Public
 * License, v. 2.0. If a copy of the MPL was not distributed with this
 * file, You can obtain one at http://mozilla.org/MPL/2.0/. */

#include <stdio.h>
#include <stdlib.h>
#include <time.h>

#include "check.h"
#include "server/ua_nodestore.h"
#include "server/ua_services.h"
#include "ua_client.h"
#include "ua_types.h"
#include "ua_config_standard.h"
#include "server/ua_server_internal.h"

#ifdef UA_ENABLE_MULTITHREADING
#include <pthread.h>
#include <urcu.h>
#endif

<<<<<<< HEAD
UA_ServerConfig *config;

static void setup_config(void) {
    config = UA_ServerConfig_standard_new();
}

static void teardown_config(void) {
    UA_ServerConfig_standard_delete(config);
=======
static UA_Server *server = NULL;
static UA_ServerConfig *config = NULL;

static void setup(void) {
    config = UA_ServerConfig_new_default();
    server = UA_Server_new(config);
}

static void teardown(void) {
    UA_Server_delete(server);
    UA_ServerConfig_delete(config);
>>>>>>> 609ebe4a
}

static UA_StatusCode
instantiationMethod(UA_NodeId newNodeId, UA_NodeId templateId, void *handle ) {
  *((UA_Int32 *) handle) += 1;
  return UA_STATUSCODE_GOOD;
}
START_TEST(AddVariableNode) {
<<<<<<< HEAD
    setup_config();
    UA_Server *server = UA_Server_new(*config);

=======
>>>>>>> 609ebe4a
    /* add a variable node to the address space */
    UA_VariableAttributes attr;
    UA_VariableAttributes_init(&attr);
    UA_Int32 myInteger = 42;
    UA_Variant_setScalar(&attr.value, &myInteger, &UA_TYPES[UA_TYPES_INT32]);
    attr.description = UA_LOCALIZEDTEXT("en_US","the answer");
    attr.displayName = UA_LOCALIZEDTEXT("en_US","the answer");
    UA_NodeId myIntegerNodeId = UA_NODEID_STRING(1, "the.answer");
    UA_QualifiedName myIntegerName = UA_QUALIFIEDNAME(1, "the answer");
    UA_NodeId parentNodeId = UA_NODEID_NUMERIC(0, UA_NS0ID_OBJECTSFOLDER);
    UA_NodeId parentReferenceNodeId = UA_NODEID_NUMERIC(0, UA_NS0ID_ORGANIZES);
    UA_StatusCode res = UA_Server_addVariableNode(server, myIntegerNodeId, parentNodeId, parentReferenceNodeId,
                                                  myIntegerName, UA_NODEID_NULL, attr, NULL, NULL);
    ck_assert_int_eq(UA_STATUSCODE_GOOD, res);
<<<<<<< HEAD
    UA_Server_delete(server);
    teardown_config();
} END_TEST

START_TEST(AddComplexTypeWithInheritance) {
  setup_config();
  UA_Server *server = UA_Server_new(*config);
  
=======
} END_TEST

START_TEST(AddComplexTypeWithInheritance) {
>>>>>>> 609ebe4a
  /* add a variable node to the address space */
  UA_ObjectAttributes attr;
  UA_ObjectAttributes_init(&attr);
  attr.description = UA_LOCALIZEDTEXT("en_US","fakeServerStruct");
  attr.displayName = UA_LOCALIZEDTEXT("en_US","fakeServerStruct");
  
  UA_NodeId myObjectNodeId = UA_NODEID_STRING(1, "the.fake.Server.Struct");
  UA_QualifiedName myObjectName = UA_QUALIFIEDNAME(1, "the.fake.Server.Struct");
  UA_NodeId parentNodeId = UA_NODEID_NUMERIC(0, UA_NS0ID_OBJECTSFOLDER);
  UA_NodeId parentReferenceNodeId = UA_NODEID_NUMERIC(0, UA_NS0ID_ORGANIZES);
  UA_Int32 handleCalled = 0;
  UA_InstantiationCallback iCallback = {.method=instantiationMethod, .handle = (void *) &handleCalled};
    
  UA_StatusCode res = UA_Server_addObjectNode(server, myObjectNodeId, parentNodeId, parentReferenceNodeId,
                                              myObjectName, UA_NODEID_NUMERIC(0, 2004),
                                              attr, &iCallback, NULL);
  ck_assert_int_eq(UA_STATUSCODE_GOOD, res);
  ck_assert_int_gt(handleCalled, 0); // Should be 58, but may depend on NS0 XML detail
<<<<<<< HEAD
  UA_Server_delete(server);
  teardown_config();
} END_TEST

START_TEST(AddNodeTwiceGivesError) {
    setup_config();
    UA_Server *server = UA_Server_new(*config);

=======
} END_TEST

START_TEST(AddNodeTwiceGivesError) {
>>>>>>> 609ebe4a
    /* add a variable node to the address space */
    UA_VariableAttributes attr;
    UA_VariableAttributes_init(&attr);
    UA_Int32 myInteger = 42;
    UA_Variant_setScalar(&attr.value, &myInteger, &UA_TYPES[UA_TYPES_INT32]);
    attr.description = UA_LOCALIZEDTEXT("en_US","the answer");
    attr.displayName = UA_LOCALIZEDTEXT("en_US","the answer");
    UA_NodeId myIntegerNodeId = UA_NODEID_STRING(1, "the.answer");
    UA_QualifiedName myIntegerName = UA_QUALIFIEDNAME(1, "the answer");
    UA_NodeId parentNodeId = UA_NODEID_NUMERIC(0, UA_NS0ID_OBJECTSFOLDER);
    UA_NodeId parentReferenceNodeId = UA_NODEID_NUMERIC(0, UA_NS0ID_ORGANIZES);
    UA_StatusCode res = UA_Server_addVariableNode(server, myIntegerNodeId, parentNodeId, parentReferenceNodeId,
                                                  myIntegerName, UA_NODEID_NULL, attr, NULL, NULL);
    ck_assert_int_eq(UA_STATUSCODE_GOOD, res);
    res = UA_Server_addVariableNode(server, myIntegerNodeId, parentNodeId, parentReferenceNodeId,
                                    myIntegerName, UA_NODEID_NULL, attr, NULL, NULL);
    ck_assert_int_eq(res, UA_STATUSCODE_BADNODEIDEXISTS);
<<<<<<< HEAD
    UA_Server_delete(server);
    teardown_config();
=======
>>>>>>> 609ebe4a
} END_TEST

static UA_Boolean constructorCalled = false;

static void * objectConstructor(const UA_NodeId instance) {
    constructorCalled = true;
    return NULL;
}

START_TEST(AddObjectWithConstructor) {
<<<<<<< HEAD
    setup_config();
    UA_Server *server = UA_Server_new(*config);

=======
>>>>>>> 609ebe4a
    /* Add an object type */
    UA_NodeId objecttypeid = UA_NODEID_NUMERIC(0, 13371337);
    UA_ObjectTypeAttributes attr;
    UA_ObjectTypeAttributes_init(&attr);
    attr.displayName = UA_LOCALIZEDTEXT("en_US","my objecttype");
    UA_StatusCode res = UA_Server_addObjectTypeNode(server, objecttypeid,
                                                    UA_NODEID_NUMERIC(0, UA_NS0ID_BASEOBJECTTYPE),
                                                    UA_NODEID_NUMERIC(0, UA_NS0ID_HASSUBTYPE),
                                                    UA_QUALIFIEDNAME(0, "myobjecttype"), attr, NULL, NULL);
    ck_assert_int_eq(res, UA_STATUSCODE_GOOD);

    /* Add a constructor to the object type */
    UA_ObjectLifecycleManagement olm = {objectConstructor, NULL};
    res = UA_Server_setObjectTypeNode_lifecycleManagement(server, objecttypeid, olm);
    ck_assert_int_eq(res, UA_STATUSCODE_GOOD);

    /* Add an object of the type */
    UA_ObjectAttributes attr2;
    UA_ObjectAttributes_init(&attr2);
    attr2.displayName = UA_LOCALIZEDTEXT("en_US","my object");
    res = UA_Server_addObjectNode(server, UA_NODEID_NULL, UA_NODEID_NUMERIC(0, UA_NS0ID_OBJECTSFOLDER),
                                  UA_NODEID_NUMERIC(0, UA_NS0ID_HASCOMPONENT), UA_QUALIFIEDNAME(0, ""),
                                  objecttypeid, attr2, NULL, NULL);
    ck_assert_int_eq(res, UA_STATUSCODE_GOOD);

    /* Verify that the constructor was called */
    ck_assert_int_eq(constructorCalled, true);
<<<<<<< HEAD

    UA_Server_delete(server);
    teardown_config();
=======
>>>>>>> 609ebe4a
} END_TEST

static UA_Boolean destructorCalled = false;

static void objectDestructor(const UA_NodeId instance, void *handle) {
    destructorCalled = true;
}

START_TEST(DeleteObjectWithDestructor) {
<<<<<<< HEAD
    setup_config();
    UA_Server *server = UA_Server_new(*config);

=======
>>>>>>> 609ebe4a
    /* Add an object type */
    UA_NodeId objecttypeid = UA_NODEID_NUMERIC(0, 13371337);
    UA_ObjectTypeAttributes attr;
    UA_ObjectTypeAttributes_init(&attr);
    attr.displayName = UA_LOCALIZEDTEXT("en_US","my objecttype");
    UA_StatusCode res = UA_Server_addObjectTypeNode(server, objecttypeid,
                                                    UA_NODEID_NUMERIC(0, UA_NS0ID_BASEOBJECTTYPE),
                                                    UA_NODEID_NUMERIC(0, UA_NS0ID_HASSUBTYPE),
                                                    UA_QUALIFIEDNAME(0, "myobjecttype"), attr, NULL, NULL);
    ck_assert_int_eq(res, UA_STATUSCODE_GOOD);

    /* Add a constructor to the object type */
    UA_ObjectLifecycleManagement olm = {NULL, objectDestructor};
    res = UA_Server_setObjectTypeNode_lifecycleManagement(server, objecttypeid, olm);
    ck_assert_int_eq(res, UA_STATUSCODE_GOOD);

    /* Add an object of the type */
    UA_NodeId objectid = UA_NODEID_NUMERIC(0, 23372337);
    UA_ObjectAttributes attr2;
    UA_ObjectAttributes_init(&attr2);
    attr2.displayName = UA_LOCALIZEDTEXT("en_US","my object");
    res = UA_Server_addObjectNode(server, objectid, UA_NODEID_NUMERIC(0, UA_NS0ID_OBJECTSFOLDER),
                                  UA_NODEID_NUMERIC(0, UA_NS0ID_HASCOMPONENT), UA_QUALIFIEDNAME(0, ""),
                                  objecttypeid, attr2, NULL, NULL);
    ck_assert_int_eq(res, UA_STATUSCODE_GOOD);

    /* Delete the object */
    UA_Server_deleteNode(server, objectid, true);

    /* Verify that the destructor was called */
    ck_assert_int_eq(destructorCalled, true);
<<<<<<< HEAD

    UA_Server_delete(server);
    teardown_config();
} END_TEST

START_TEST(DeleteObjectAndReferences) {
    setup_config();
    UA_Server *server = UA_Server_new(*config);

=======
} END_TEST

START_TEST(DeleteObjectAndReferences) {
>>>>>>> 609ebe4a
    /* Add an object of the type */
    UA_ObjectAttributes attr;
    UA_ObjectAttributes_init(&attr);
    attr.displayName = UA_LOCALIZEDTEXT("en_US","my object");
    UA_NodeId objectid = UA_NODEID_NUMERIC(0, 23372337);
    UA_StatusCode res;
    res = UA_Server_addObjectNode(server, objectid, UA_NODEID_NUMERIC(0, UA_NS0ID_OBJECTSFOLDER),
                                  UA_NODEID_NUMERIC(0, UA_NS0ID_HASCOMPONENT), UA_QUALIFIEDNAME(0, ""),
                                  UA_NODEID_NULL, attr, NULL, NULL);
    ck_assert_int_eq(res, UA_STATUSCODE_GOOD);

    /* Verify that we have a reference to the node from the objects folder */
    UA_BrowseDescription bd;
    UA_BrowseDescription_init(&bd);
    bd.nodeId = UA_NODEID_NUMERIC(0, UA_NS0ID_OBJECTSFOLDER);
    bd.referenceTypeId = UA_NODEID_NUMERIC(0, UA_NS0ID_HASCOMPONENT);
    bd.browseDirection = UA_BROWSEDIRECTION_FORWARD;
    
    UA_BrowseResult br = UA_Server_browse(server, 0, &bd);
    ck_assert_int_eq(br.statusCode, UA_STATUSCODE_GOOD);
    size_t refCount = 0;
    for(size_t i = 0; i < br.referencesSize; ++i) {
        if(UA_NodeId_equal(&br.references[i].nodeId.nodeId, &objectid))
            refCount++;
    }
    ck_assert_int_eq(refCount, 1);
    UA_BrowseResult_deleteMembers(&br);

    /* Delete the object */
    UA_Server_deleteNode(server, objectid, true);

    /* Browse again, this time we expect that no reference is found */
    br = UA_Server_browse(server, 0, &bd);
    ck_assert_int_eq(br.statusCode, UA_STATUSCODE_GOOD);
    refCount = 0;
    for(size_t i = 0; i < br.referencesSize; ++i) {
        if(UA_NodeId_equal(&br.references[i].nodeId.nodeId, &objectid))
            refCount++;
    }
    ck_assert_int_eq(refCount, 0);
    UA_BrowseResult_deleteMembers(&br);

    /* Add an object the second time */
    UA_ObjectAttributes_init(&attr);
    attr.displayName = UA_LOCALIZEDTEXT("en_US","my object");
    objectid = UA_NODEID_NUMERIC(0, 23372337);
    res = UA_Server_addObjectNode(server, objectid, UA_NODEID_NUMERIC(0, UA_NS0ID_OBJECTSFOLDER),
                                  UA_NODEID_NUMERIC(0, UA_NS0ID_HASCOMPONENT), UA_QUALIFIEDNAME(0, ""),
                                  UA_NODEID_NULL, attr, NULL, NULL);
    ck_assert_int_eq(res, UA_STATUSCODE_GOOD);

    /* Browse again, this time we expect that a single reference to the node is found */
    refCount = 0;
    br = UA_Server_browse(server, 0, &bd);
    ck_assert_int_eq(br.statusCode, UA_STATUSCODE_GOOD);
    for(size_t i = 0; i < br.referencesSize; ++i) {
        if(UA_NodeId_equal(&br.references[i].nodeId.nodeId, &objectid))
            refCount++;
    }
    ck_assert_int_eq(refCount, 1);
    UA_BrowseResult_deleteMembers(&br);
<<<<<<< HEAD

    UA_Server_delete(server);
    teardown_config();
=======
>>>>>>> 609ebe4a
} END_TEST


/* Example taken from tutorial_server_object.c */
START_TEST(InstantiateObjectType) {
<<<<<<< HEAD
    setup_config();
    UA_Server *server = UA_Server_new(*config);

=======
>>>>>>> 609ebe4a
    /* Define the object type */
    UA_NodeId pumpTypeId = {1, UA_NODEIDTYPE_NUMERIC, {1001}};

    UA_StatusCode retval;

    /* Define the object type for "Device" */
    UA_NodeId deviceTypeId; /* get the nodeid assigned by the server */
    UA_ObjectTypeAttributes dtAttr;
    UA_ObjectTypeAttributes_init(&dtAttr);
    dtAttr.displayName = UA_LOCALIZEDTEXT("en_US", "DeviceType");
    retval = UA_Server_addObjectTypeNode(server, UA_NODEID_NULL,
                                         UA_NODEID_NUMERIC(0, UA_NS0ID_BASEOBJECTTYPE),
                                         UA_NODEID_NUMERIC(0, UA_NS0ID_HASSUBTYPE),
                                         UA_QUALIFIEDNAME(1, "DeviceType"), dtAttr,
                                         NULL, &deviceTypeId);
    ck_assert_int_eq(retval, UA_STATUSCODE_GOOD);

    UA_VariableAttributes mnAttr;
    UA_VariableAttributes_init(&mnAttr);
    mnAttr.displayName = UA_LOCALIZEDTEXT("en_US", "ManufacturerName");
    UA_NodeId manufacturerNameId;
    retval = UA_Server_addVariableNode(server, UA_NODEID_NULL, deviceTypeId,
                                       UA_NODEID_NUMERIC(0, UA_NS0ID_HASCOMPONENT),
                                       UA_QUALIFIEDNAME(1, "ManufacturerName"),
                                       UA_NODEID_NULL, mnAttr, NULL, &manufacturerNameId);
    ck_assert_int_eq(retval, UA_STATUSCODE_GOOD);
    /* Make the manufacturer name mandatory */
    retval = UA_Server_addReference(server, manufacturerNameId,
                                    UA_NODEID_NUMERIC(0, UA_NS0ID_HASMODELLINGRULE),
                                    UA_EXPANDEDNODEID_NUMERIC(0, UA_NS0ID_MODELLINGRULE_MANDATORY), true);
    ck_assert_int_eq(retval, UA_STATUSCODE_GOOD);

    UA_VariableAttributes modelAttr;
    UA_VariableAttributes_init(&modelAttr);
    modelAttr.displayName = UA_LOCALIZEDTEXT("en_US", "ModelName");
    retval = UA_Server_addVariableNode(server, UA_NODEID_NULL, deviceTypeId,
                                       UA_NODEID_NUMERIC(0, UA_NS0ID_HASCOMPONENT),
                                       UA_QUALIFIEDNAME(1, "ModelName"),
                                       UA_NODEID_NULL, modelAttr, NULL, NULL);
    ck_assert_int_eq(retval, UA_STATUSCODE_GOOD);

    /* Define the object type for "Pump" */
    UA_ObjectTypeAttributes ptAttr;
    UA_ObjectTypeAttributes_init(&ptAttr);
    ptAttr.displayName = UA_LOCALIZEDTEXT("en_US", "PumpType");
    retval = UA_Server_addObjectTypeNode(server, pumpTypeId,
                                         deviceTypeId, UA_NODEID_NUMERIC(0, UA_NS0ID_HASSUBTYPE),
                                         UA_QUALIFIEDNAME(1, "PumpType"), ptAttr,
                                         NULL, NULL);
    ck_assert_int_eq(retval, UA_STATUSCODE_GOOD);

    UA_VariableAttributes statusAttr;
    UA_VariableAttributes_init(&statusAttr);
    statusAttr.displayName = UA_LOCALIZEDTEXT("en_US", "Status");
    statusAttr.valueRank = -1;
    UA_NodeId statusId;
    retval = UA_Server_addVariableNode(server, UA_NODEID_NULL, pumpTypeId,
                                       UA_NODEID_NUMERIC(0, UA_NS0ID_HASCOMPONENT),
                                       UA_QUALIFIEDNAME(1, "Status"),
                                       UA_NODEID_NULL, statusAttr, NULL, &statusId);
    ck_assert_int_eq(retval, UA_STATUSCODE_GOOD);

    /* Make the status variable mandatory */
    retval = UA_Server_addReference(server, statusId,
                                    UA_NODEID_NUMERIC(0, UA_NS0ID_HASMODELLINGRULE),
                                    UA_EXPANDEDNODEID_NUMERIC(0, UA_NS0ID_MODELLINGRULE_MANDATORY), true);
    ck_assert_int_eq(retval, UA_STATUSCODE_GOOD);

    UA_VariableAttributes rpmAttr;
    UA_VariableAttributes_init(&rpmAttr);
    rpmAttr.displayName = UA_LOCALIZEDTEXT("en_US", "MotorRPM");
    rpmAttr.valueRank = -1;
    retval = UA_Server_addVariableNode(server, UA_NODEID_NULL, pumpTypeId,
                                       UA_NODEID_NUMERIC(0, UA_NS0ID_HASCOMPONENT),
                                       UA_QUALIFIEDNAME(1, "MotorRPMs"),
                                       UA_NODEID_NULL, rpmAttr, NULL, NULL);
    ck_assert_int_eq(retval, UA_STATUSCODE_GOOD);

    /* Instantiate the variable */
    UA_ObjectAttributes oAttr;
    UA_ObjectAttributes_init(&oAttr);
    oAttr.displayName = UA_LOCALIZEDTEXT("en_US", "MyPump");
    retval = UA_Server_addObjectNode(server, UA_NODEID_NULL,
                                     UA_NODEID_NUMERIC(0, UA_NS0ID_OBJECTSFOLDER),
                                     UA_NODEID_NUMERIC(0, UA_NS0ID_ORGANIZES),
                                     UA_QUALIFIEDNAME(1, "MyPump"),
                                     pumpTypeId, /* this refers to the object type
                                                    identifier */
                                     oAttr, NULL, NULL);
    ck_assert_int_eq(retval, UA_STATUSCODE_GOOD);
<<<<<<< HEAD

    UA_Server_delete(server);
    teardown_config();
=======
>>>>>>> 609ebe4a
} END_TEST

int main(void) {
    Suite *s = suite_create("services_nodemanagement");

    TCase *tc_addnodes = tcase_create("addnodes");
    tcase_add_checked_fixture(tc_addnodes, setup, teardown);
    tcase_add_test(tc_addnodes, AddVariableNode);
    tcase_add_test(tc_addnodes, AddComplexTypeWithInheritance);
    tcase_add_test(tc_addnodes, AddNodeTwiceGivesError);
    tcase_add_test(tc_addnodes, AddObjectWithConstructor);
    tcase_add_test(tc_addnodes, InstantiateObjectType);

    TCase *tc_deletenodes = tcase_create("deletenodes");
    tcase_add_checked_fixture(tc_deletenodes, setup, teardown);
    tcase_add_test(tc_deletenodes, DeleteObjectWithDestructor);
    tcase_add_test(tc_deletenodes, DeleteObjectAndReferences);

    suite_add_tcase(s, tc_addnodes);
    suite_add_tcase(s, tc_deletenodes);

    SRunner *sr = srunner_create(s);
    srunner_set_fork_status(sr, CK_NOFORK);
    srunner_run_all(sr, CK_NORMAL);
    int number_failed = srunner_ntests_failed(sr);
    srunner_free(sr);
    return (number_failed == 0) ? EXIT_SUCCESS : EXIT_FAILURE;
}<|MERGE_RESOLUTION|>--- conflicted
+++ resolved
@@ -19,45 +19,35 @@
 #include <urcu.h>
 #endif
 
-<<<<<<< HEAD
-UA_ServerConfig *config;
-
-static void setup_config(void) {
-    config = UA_ServerConfig_standard_new();
-}
-
-static void teardown_config(void) {
-    UA_ServerConfig_standard_delete(config);
-=======
 static UA_Server *server = NULL;
 static UA_ServerConfig *config = NULL;
+static UA_Int32 handleCalled = 0;
+
+static UA_StatusCode
+globalInstantiationMethod(UA_Server *server_,
+                          const UA_NodeId *sessionId, void *sessionContext,
+                          const UA_NodeId *nodeId, void **nodeContext) {
+    handleCalled++;
+    return UA_STATUSCODE_GOOD;
+}
 
 static void setup(void) {
     config = UA_ServerConfig_new_default();
+    UA_GlobalNodeLifecycle lifecycle;
+    lifecycle.constructor = globalInstantiationMethod;
+    lifecycle.destructor = NULL;
+    config->nodeLifecycle = lifecycle;
     server = UA_Server_new(config);
 }
 
 static void teardown(void) {
     UA_Server_delete(server);
     UA_ServerConfig_delete(config);
->>>>>>> 609ebe4a
-}
-
-static UA_StatusCode
-instantiationMethod(UA_NodeId newNodeId, UA_NodeId templateId, void *handle ) {
-  *((UA_Int32 *) handle) += 1;
-  return UA_STATUSCODE_GOOD;
-}
+}
+
 START_TEST(AddVariableNode) {
-<<<<<<< HEAD
-    setup_config();
-    UA_Server *server = UA_Server_new(*config);
-
-=======
->>>>>>> 609ebe4a
     /* add a variable node to the address space */
-    UA_VariableAttributes attr;
-    UA_VariableAttributes_init(&attr);
+    UA_VariableAttributes attr = UA_VariableAttributes_default;
     UA_Int32 myInteger = 42;
     UA_Variant_setScalar(&attr.value, &myInteger, &UA_TYPES[UA_TYPES_INT32]);
     attr.description = UA_LOCALIZEDTEXT("en_US","the answer");
@@ -66,58 +56,36 @@
     UA_QualifiedName myIntegerName = UA_QUALIFIEDNAME(1, "the answer");
     UA_NodeId parentNodeId = UA_NODEID_NUMERIC(0, UA_NS0ID_OBJECTSFOLDER);
     UA_NodeId parentReferenceNodeId = UA_NODEID_NUMERIC(0, UA_NS0ID_ORGANIZES);
-    UA_StatusCode res = UA_Server_addVariableNode(server, myIntegerNodeId, parentNodeId, parentReferenceNodeId,
-                                                  myIntegerName, UA_NODEID_NULL, attr, NULL, NULL);
+    UA_StatusCode res =
+        UA_Server_addVariableNode(server, myIntegerNodeId, parentNodeId,
+                                  parentReferenceNodeId, myIntegerName,
+                                  UA_NODEID_NUMERIC(0, UA_NS0ID_BASEDATAVARIABLETYPE),
+                                  attr, NULL, NULL);
     ck_assert_int_eq(UA_STATUSCODE_GOOD, res);
-<<<<<<< HEAD
-    UA_Server_delete(server);
-    teardown_config();
 } END_TEST
 
 START_TEST(AddComplexTypeWithInheritance) {
-  setup_config();
-  UA_Server *server = UA_Server_new(*config);
+    /* add a variable node to the address space */
+    UA_ObjectAttributes attr = UA_ObjectAttributes_default;
+    attr.description = UA_LOCALIZEDTEXT("en_US","fakeServerStruct");
+    attr.displayName = UA_LOCALIZEDTEXT("en_US","fakeServerStruct");
   
-=======
-} END_TEST
-
-START_TEST(AddComplexTypeWithInheritance) {
->>>>>>> 609ebe4a
-  /* add a variable node to the address space */
-  UA_ObjectAttributes attr;
-  UA_ObjectAttributes_init(&attr);
-  attr.description = UA_LOCALIZEDTEXT("en_US","fakeServerStruct");
-  attr.displayName = UA_LOCALIZEDTEXT("en_US","fakeServerStruct");
-  
-  UA_NodeId myObjectNodeId = UA_NODEID_STRING(1, "the.fake.Server.Struct");
-  UA_QualifiedName myObjectName = UA_QUALIFIEDNAME(1, "the.fake.Server.Struct");
-  UA_NodeId parentNodeId = UA_NODEID_NUMERIC(0, UA_NS0ID_OBJECTSFOLDER);
-  UA_NodeId parentReferenceNodeId = UA_NODEID_NUMERIC(0, UA_NS0ID_ORGANIZES);
-  UA_Int32 handleCalled = 0;
-  UA_InstantiationCallback iCallback = {.method=instantiationMethod, .handle = (void *) &handleCalled};
-    
-  UA_StatusCode res = UA_Server_addObjectNode(server, myObjectNodeId, parentNodeId, parentReferenceNodeId,
-                                              myObjectName, UA_NODEID_NUMERIC(0, 2004),
-                                              attr, &iCallback, NULL);
-  ck_assert_int_eq(UA_STATUSCODE_GOOD, res);
-  ck_assert_int_gt(handleCalled, 0); // Should be 58, but may depend on NS0 XML detail
-<<<<<<< HEAD
-  UA_Server_delete(server);
-  teardown_config();
+    UA_NodeId myObjectNodeId = UA_NODEID_STRING(1, "the.fake.Server.Struct");
+    UA_QualifiedName myObjectName = UA_QUALIFIEDNAME(1, "the.fake.Server.Struct");
+    UA_NodeId parentNodeId = UA_NODEID_NUMERIC(0, UA_NS0ID_OBJECTSFOLDER);
+    UA_NodeId parentReferenceNodeId = UA_NODEID_NUMERIC(0, UA_NS0ID_ORGANIZES);
+    UA_StatusCode res =
+        UA_Server_addObjectNode(server, myObjectNodeId, parentNodeId,
+                                parentReferenceNodeId, myObjectName,
+                                UA_NODEID_NUMERIC(0, 2004), attr,
+                                &handleCalled, NULL);
+    ck_assert_int_eq(UA_STATUSCODE_GOOD, res);
+    ck_assert_int_gt(handleCalled, 0); // Should be 58, but may depend on NS0 XML detail
 } END_TEST
 
 START_TEST(AddNodeTwiceGivesError) {
-    setup_config();
-    UA_Server *server = UA_Server_new(*config);
-
-=======
-} END_TEST
-
-START_TEST(AddNodeTwiceGivesError) {
->>>>>>> 609ebe4a
     /* add a variable node to the address space */
-    UA_VariableAttributes attr;
-    UA_VariableAttributes_init(&attr);
+    UA_VariableAttributes attr = UA_VariableAttributes_default;
     UA_Int32 myInteger = 42;
     UA_Variant_setScalar(&attr.value, &myInteger, &UA_TYPES[UA_TYPES_INT32]);
     attr.description = UA_LOCALIZEDTEXT("en_US","the answer");
@@ -126,105 +94,102 @@
     UA_QualifiedName myIntegerName = UA_QUALIFIEDNAME(1, "the answer");
     UA_NodeId parentNodeId = UA_NODEID_NUMERIC(0, UA_NS0ID_OBJECTSFOLDER);
     UA_NodeId parentReferenceNodeId = UA_NODEID_NUMERIC(0, UA_NS0ID_ORGANIZES);
-    UA_StatusCode res = UA_Server_addVariableNode(server, myIntegerNodeId, parentNodeId, parentReferenceNodeId,
-                                                  myIntegerName, UA_NODEID_NULL, attr, NULL, NULL);
+    UA_StatusCode res =
+        UA_Server_addVariableNode(server, myIntegerNodeId, parentNodeId,
+                                  parentReferenceNodeId, myIntegerName,
+                                  UA_NODEID_NUMERIC(0, UA_NS0ID_BASEDATAVARIABLETYPE),
+                                  attr, NULL, NULL);
     ck_assert_int_eq(UA_STATUSCODE_GOOD, res);
-    res = UA_Server_addVariableNode(server, myIntegerNodeId, parentNodeId, parentReferenceNodeId,
-                                    myIntegerName, UA_NODEID_NULL, attr, NULL, NULL);
+    res = UA_Server_addVariableNode(server, myIntegerNodeId, parentNodeId,
+                                    parentReferenceNodeId, myIntegerName,
+                                    UA_NODEID_NUMERIC(0, UA_NS0ID_BASEDATAVARIABLETYPE),
+                                    attr, NULL, NULL);
     ck_assert_int_eq(res, UA_STATUSCODE_BADNODEIDEXISTS);
-<<<<<<< HEAD
-    UA_Server_delete(server);
-    teardown_config();
-=======
->>>>>>> 609ebe4a
 } END_TEST
 
 static UA_Boolean constructorCalled = false;
 
-static void * objectConstructor(const UA_NodeId instance) {
+static UA_StatusCode
+objectConstructor(UA_Server *server_,
+                  const UA_NodeId *sessionId, void *sessionContext,
+                  const UA_NodeId *typeId, void *typeContext,
+                  const UA_NodeId *nodeId, void **nodeContext) {
     constructorCalled = true;
-    return NULL;
+    return UA_STATUSCODE_GOOD;
 }
 
 START_TEST(AddObjectWithConstructor) {
-<<<<<<< HEAD
-    setup_config();
-    UA_Server *server = UA_Server_new(*config);
-
-=======
->>>>>>> 609ebe4a
     /* Add an object type */
     UA_NodeId objecttypeid = UA_NODEID_NUMERIC(0, 13371337);
-    UA_ObjectTypeAttributes attr;
-    UA_ObjectTypeAttributes_init(&attr);
+    UA_ObjectTypeAttributes attr = UA_ObjectTypeAttributes_default;
     attr.displayName = UA_LOCALIZEDTEXT("en_US","my objecttype");
-    UA_StatusCode res = UA_Server_addObjectTypeNode(server, objecttypeid,
-                                                    UA_NODEID_NUMERIC(0, UA_NS0ID_BASEOBJECTTYPE),
-                                                    UA_NODEID_NUMERIC(0, UA_NS0ID_HASSUBTYPE),
-                                                    UA_QUALIFIEDNAME(0, "myobjecttype"), attr, NULL, NULL);
+    UA_StatusCode res =
+        UA_Server_addObjectTypeNode(server, objecttypeid,
+                                    UA_NODEID_NUMERIC(0, UA_NS0ID_BASEOBJECTTYPE),
+                                    UA_NODEID_NUMERIC(0, UA_NS0ID_HASSUBTYPE),
+                                    UA_QUALIFIEDNAME(0, "myobjecttype"), attr,
+                                    NULL, NULL);
     ck_assert_int_eq(res, UA_STATUSCODE_GOOD);
 
     /* Add a constructor to the object type */
-    UA_ObjectLifecycleManagement olm = {objectConstructor, NULL};
-    res = UA_Server_setObjectTypeNode_lifecycleManagement(server, objecttypeid, olm);
+    UA_NodeTypeLifecycle lifecycle;
+    lifecycle.constructor = objectConstructor;
+    lifecycle.destructor = NULL;
+    res = UA_Server_setNodeTypeLifecycle(server, objecttypeid, lifecycle);
     ck_assert_int_eq(res, UA_STATUSCODE_GOOD);
 
     /* Add an object of the type */
-    UA_ObjectAttributes attr2;
-    UA_ObjectAttributes_init(&attr2);
+    UA_ObjectAttributes attr2 = UA_ObjectAttributes_default;
     attr2.displayName = UA_LOCALIZEDTEXT("en_US","my object");
-    res = UA_Server_addObjectNode(server, UA_NODEID_NULL, UA_NODEID_NUMERIC(0, UA_NS0ID_OBJECTSFOLDER),
-                                  UA_NODEID_NUMERIC(0, UA_NS0ID_HASCOMPONENT), UA_QUALIFIEDNAME(0, ""),
-                                  objecttypeid, attr2, NULL, NULL);
+    res = UA_Server_addObjectNode(server, UA_NODEID_NULL,
+                                  UA_NODEID_NUMERIC(0, UA_NS0ID_OBJECTSFOLDER),
+                                  UA_NODEID_NUMERIC(0, UA_NS0ID_HASCOMPONENT),
+                                  UA_QUALIFIEDNAME(0, ""), objecttypeid,
+                                  attr2, NULL, NULL);
     ck_assert_int_eq(res, UA_STATUSCODE_GOOD);
 
     /* Verify that the constructor was called */
     ck_assert_int_eq(constructorCalled, true);
-<<<<<<< HEAD
-
-    UA_Server_delete(server);
-    teardown_config();
-=======
->>>>>>> 609ebe4a
 } END_TEST
 
 static UA_Boolean destructorCalled = false;
 
-static void objectDestructor(const UA_NodeId instance, void *handle) {
+static void
+objectDestructor(UA_Server *server_,
+                 const UA_NodeId *sessionId, void *sessionContext,
+                 const UA_NodeId *typeId, void *typeContext,
+                 const UA_NodeId *nodeId, void **nodeContext) {
     destructorCalled = true;
 }
 
 START_TEST(DeleteObjectWithDestructor) {
-<<<<<<< HEAD
-    setup_config();
-    UA_Server *server = UA_Server_new(*config);
-
-=======
->>>>>>> 609ebe4a
     /* Add an object type */
     UA_NodeId objecttypeid = UA_NODEID_NUMERIC(0, 13371337);
-    UA_ObjectTypeAttributes attr;
-    UA_ObjectTypeAttributes_init(&attr);
+    UA_ObjectTypeAttributes attr = UA_ObjectTypeAttributes_default;
     attr.displayName = UA_LOCALIZEDTEXT("en_US","my objecttype");
-    UA_StatusCode res = UA_Server_addObjectTypeNode(server, objecttypeid,
-                                                    UA_NODEID_NUMERIC(0, UA_NS0ID_BASEOBJECTTYPE),
-                                                    UA_NODEID_NUMERIC(0, UA_NS0ID_HASSUBTYPE),
-                                                    UA_QUALIFIEDNAME(0, "myobjecttype"), attr, NULL, NULL);
+    UA_StatusCode res =
+        UA_Server_addObjectTypeNode(server, objecttypeid,
+                                    UA_NODEID_NUMERIC(0, UA_NS0ID_BASEOBJECTTYPE),
+                                    UA_NODEID_NUMERIC(0, UA_NS0ID_HASSUBTYPE),
+                                    UA_QUALIFIEDNAME(0, "myobjecttype"), attr, NULL, NULL);
     ck_assert_int_eq(res, UA_STATUSCODE_GOOD);
 
     /* Add a constructor to the object type */
-    UA_ObjectLifecycleManagement olm = {NULL, objectDestructor};
-    res = UA_Server_setObjectTypeNode_lifecycleManagement(server, objecttypeid, olm);
+    UA_NodeTypeLifecycle lifecycle;
+    lifecycle.constructor = NULL;
+    lifecycle.destructor = objectDestructor;
+    res = UA_Server_setNodeTypeLifecycle(server, objecttypeid, lifecycle);
     ck_assert_int_eq(res, UA_STATUSCODE_GOOD);
 
     /* Add an object of the type */
     UA_NodeId objectid = UA_NODEID_NUMERIC(0, 23372337);
-    UA_ObjectAttributes attr2;
-    UA_ObjectAttributes_init(&attr2);
+    UA_ObjectAttributes attr2 = UA_ObjectAttributes_default;
     attr2.displayName = UA_LOCALIZEDTEXT("en_US","my object");
-    res = UA_Server_addObjectNode(server, objectid, UA_NODEID_NUMERIC(0, UA_NS0ID_OBJECTSFOLDER),
-                                  UA_NODEID_NUMERIC(0, UA_NS0ID_HASCOMPONENT), UA_QUALIFIEDNAME(0, ""),
-                                  objecttypeid, attr2, NULL, NULL);
+    res = UA_Server_addObjectNode(server, objectid,
+                                  UA_NODEID_NUMERIC(0, UA_NS0ID_OBJECTSFOLDER),
+                                  UA_NODEID_NUMERIC(0, UA_NS0ID_HASCOMPONENT),
+                                  UA_QUALIFIEDNAME(0, ""), objecttypeid,
+                                  attr2, NULL, NULL);
     ck_assert_int_eq(res, UA_STATUSCODE_GOOD);
 
     /* Delete the object */
@@ -232,30 +197,20 @@
 
     /* Verify that the destructor was called */
     ck_assert_int_eq(destructorCalled, true);
-<<<<<<< HEAD
-
-    UA_Server_delete(server);
-    teardown_config();
 } END_TEST
 
 START_TEST(DeleteObjectAndReferences) {
-    setup_config();
-    UA_Server *server = UA_Server_new(*config);
-
-=======
-} END_TEST
-
-START_TEST(DeleteObjectAndReferences) {
->>>>>>> 609ebe4a
     /* Add an object of the type */
-    UA_ObjectAttributes attr;
-    UA_ObjectAttributes_init(&attr);
+    UA_ObjectAttributes attr = UA_ObjectAttributes_default;
     attr.displayName = UA_LOCALIZEDTEXT("en_US","my object");
     UA_NodeId objectid = UA_NODEID_NUMERIC(0, 23372337);
     UA_StatusCode res;
-    res = UA_Server_addObjectNode(server, objectid, UA_NODEID_NUMERIC(0, UA_NS0ID_OBJECTSFOLDER),
-                                  UA_NODEID_NUMERIC(0, UA_NS0ID_HASCOMPONENT), UA_QUALIFIEDNAME(0, ""),
-                                  UA_NODEID_NULL, attr, NULL, NULL);
+    res = UA_Server_addObjectNode(server, objectid,
+                                  UA_NODEID_NUMERIC(0, UA_NS0ID_OBJECTSFOLDER),
+                                  UA_NODEID_NUMERIC(0, UA_NS0ID_HASCOMPONENT),
+                                  UA_QUALIFIEDNAME(0, ""),
+                                  UA_NODEID_NUMERIC(0, UA_NS0ID_BASEOBJECTTYPE),
+                                  attr, NULL, NULL);
     ck_assert_int_eq(res, UA_STATUSCODE_GOOD);
 
     /* Verify that we have a reference to the node from the objects folder */
@@ -290,12 +245,15 @@
     UA_BrowseResult_deleteMembers(&br);
 
     /* Add an object the second time */
-    UA_ObjectAttributes_init(&attr);
+    attr = UA_ObjectAttributes_default;
     attr.displayName = UA_LOCALIZEDTEXT("en_US","my object");
     objectid = UA_NODEID_NUMERIC(0, 23372337);
-    res = UA_Server_addObjectNode(server, objectid, UA_NODEID_NUMERIC(0, UA_NS0ID_OBJECTSFOLDER),
-                                  UA_NODEID_NUMERIC(0, UA_NS0ID_HASCOMPONENT), UA_QUALIFIEDNAME(0, ""),
-                                  UA_NODEID_NULL, attr, NULL, NULL);
+    res = UA_Server_addObjectNode(server, objectid,
+                                  UA_NODEID_NUMERIC(0, UA_NS0ID_OBJECTSFOLDER),
+                                  UA_NODEID_NUMERIC(0, UA_NS0ID_HASCOMPONENT),
+                                  UA_QUALIFIEDNAME(0, ""),
+                                  UA_NODEID_NUMERIC(0, UA_NS0ID_BASEOBJECTTYPE),
+                                  attr, NULL, NULL);
     ck_assert_int_eq(res, UA_STATUSCODE_GOOD);
 
     /* Browse again, this time we expect that a single reference to the node is found */
@@ -308,23 +266,11 @@
     }
     ck_assert_int_eq(refCount, 1);
     UA_BrowseResult_deleteMembers(&br);
-<<<<<<< HEAD
-
-    UA_Server_delete(server);
-    teardown_config();
-=======
->>>>>>> 609ebe4a
 } END_TEST
 
 
 /* Example taken from tutorial_server_object.c */
 START_TEST(InstantiateObjectType) {
-<<<<<<< HEAD
-    setup_config();
-    UA_Server *server = UA_Server_new(*config);
-
-=======
->>>>>>> 609ebe4a
     /* Define the object type */
     UA_NodeId pumpTypeId = {1, UA_NODEIDTYPE_NUMERIC, {1001}};
 
@@ -332,8 +278,7 @@
 
     /* Define the object type for "Device" */
     UA_NodeId deviceTypeId; /* get the nodeid assigned by the server */
-    UA_ObjectTypeAttributes dtAttr;
-    UA_ObjectTypeAttributes_init(&dtAttr);
+    UA_ObjectTypeAttributes dtAttr = UA_ObjectTypeAttributes_default;
     dtAttr.displayName = UA_LOCALIZEDTEXT("en_US", "DeviceType");
     retval = UA_Server_addObjectTypeNode(server, UA_NODEID_NULL,
                                          UA_NODEID_NUMERIC(0, UA_NS0ID_BASEOBJECTTYPE),
@@ -342,14 +287,14 @@
                                          NULL, &deviceTypeId);
     ck_assert_int_eq(retval, UA_STATUSCODE_GOOD);
 
-    UA_VariableAttributes mnAttr;
-    UA_VariableAttributes_init(&mnAttr);
+    UA_VariableAttributes mnAttr = UA_VariableAttributes_default;
     mnAttr.displayName = UA_LOCALIZEDTEXT("en_US", "ManufacturerName");
     UA_NodeId manufacturerNameId;
     retval = UA_Server_addVariableNode(server, UA_NODEID_NULL, deviceTypeId,
                                        UA_NODEID_NUMERIC(0, UA_NS0ID_HASCOMPONENT),
                                        UA_QUALIFIEDNAME(1, "ManufacturerName"),
-                                       UA_NODEID_NULL, mnAttr, NULL, &manufacturerNameId);
+                                       UA_NODEID_NUMERIC(0, UA_NS0ID_BASEDATAVARIABLETYPE),
+                                       mnAttr, NULL, &manufacturerNameId);
     ck_assert_int_eq(retval, UA_STATUSCODE_GOOD);
     /* Make the manufacturer name mandatory */
     retval = UA_Server_addReference(server, manufacturerNameId,
@@ -357,34 +302,33 @@
                                     UA_EXPANDEDNODEID_NUMERIC(0, UA_NS0ID_MODELLINGRULE_MANDATORY), true);
     ck_assert_int_eq(retval, UA_STATUSCODE_GOOD);
 
-    UA_VariableAttributes modelAttr;
-    UA_VariableAttributes_init(&modelAttr);
+    UA_VariableAttributes modelAttr = UA_VariableAttributes_default;
     modelAttr.displayName = UA_LOCALIZEDTEXT("en_US", "ModelName");
     retval = UA_Server_addVariableNode(server, UA_NODEID_NULL, deviceTypeId,
                                        UA_NODEID_NUMERIC(0, UA_NS0ID_HASCOMPONENT),
                                        UA_QUALIFIEDNAME(1, "ModelName"),
-                                       UA_NODEID_NULL, modelAttr, NULL, NULL);
+                                       UA_NODEID_NUMERIC(0, UA_NS0ID_BASEDATAVARIABLETYPE),
+                                       modelAttr, NULL, NULL);
     ck_assert_int_eq(retval, UA_STATUSCODE_GOOD);
 
     /* Define the object type for "Pump" */
-    UA_ObjectTypeAttributes ptAttr;
-    UA_ObjectTypeAttributes_init(&ptAttr);
+    UA_ObjectTypeAttributes ptAttr = UA_ObjectTypeAttributes_default;
     ptAttr.displayName = UA_LOCALIZEDTEXT("en_US", "PumpType");
-    retval = UA_Server_addObjectTypeNode(server, pumpTypeId,
-                                         deviceTypeId, UA_NODEID_NUMERIC(0, UA_NS0ID_HASSUBTYPE),
+    retval = UA_Server_addObjectTypeNode(server, pumpTypeId, deviceTypeId,
+                                         UA_NODEID_NUMERIC(0, UA_NS0ID_HASSUBTYPE),
                                          UA_QUALIFIEDNAME(1, "PumpType"), ptAttr,
                                          NULL, NULL);
     ck_assert_int_eq(retval, UA_STATUSCODE_GOOD);
 
-    UA_VariableAttributes statusAttr;
-    UA_VariableAttributes_init(&statusAttr);
+    UA_VariableAttributes statusAttr = UA_VariableAttributes_default;
     statusAttr.displayName = UA_LOCALIZEDTEXT("en_US", "Status");
     statusAttr.valueRank = -1;
     UA_NodeId statusId;
     retval = UA_Server_addVariableNode(server, UA_NODEID_NULL, pumpTypeId,
                                        UA_NODEID_NUMERIC(0, UA_NS0ID_HASCOMPONENT),
                                        UA_QUALIFIEDNAME(1, "Status"),
-                                       UA_NODEID_NULL, statusAttr, NULL, &statusId);
+                                       UA_NODEID_NUMERIC(0, UA_NS0ID_BASEDATAVARIABLETYPE),
+                                       statusAttr, NULL, &statusId);
     ck_assert_int_eq(retval, UA_STATUSCODE_GOOD);
 
     /* Make the status variable mandatory */
@@ -393,19 +337,18 @@
                                     UA_EXPANDEDNODEID_NUMERIC(0, UA_NS0ID_MODELLINGRULE_MANDATORY), true);
     ck_assert_int_eq(retval, UA_STATUSCODE_GOOD);
 
-    UA_VariableAttributes rpmAttr;
-    UA_VariableAttributes_init(&rpmAttr);
+    UA_VariableAttributes rpmAttr = UA_VariableAttributes_default;
     rpmAttr.displayName = UA_LOCALIZEDTEXT("en_US", "MotorRPM");
     rpmAttr.valueRank = -1;
     retval = UA_Server_addVariableNode(server, UA_NODEID_NULL, pumpTypeId,
                                        UA_NODEID_NUMERIC(0, UA_NS0ID_HASCOMPONENT),
                                        UA_QUALIFIEDNAME(1, "MotorRPMs"),
-                                       UA_NODEID_NULL, rpmAttr, NULL, NULL);
+                                       UA_NODEID_NUMERIC(0, UA_NS0ID_BASEDATAVARIABLETYPE),
+                                       rpmAttr, NULL, NULL);
     ck_assert_int_eq(retval, UA_STATUSCODE_GOOD);
 
     /* Instantiate the variable */
-    UA_ObjectAttributes oAttr;
-    UA_ObjectAttributes_init(&oAttr);
+    UA_ObjectAttributes oAttr = UA_ObjectAttributes_default;
     oAttr.displayName = UA_LOCALIZEDTEXT("en_US", "MyPump");
     retval = UA_Server_addObjectNode(server, UA_NODEID_NULL,
                                      UA_NODEID_NUMERIC(0, UA_NS0ID_OBJECTSFOLDER),
@@ -415,12 +358,6 @@
                                                     identifier */
                                      oAttr, NULL, NULL);
     ck_assert_int_eq(retval, UA_STATUSCODE_GOOD);
-<<<<<<< HEAD
-
-    UA_Server_delete(server);
-    teardown_config();
-=======
->>>>>>> 609ebe4a
 } END_TEST
 
 int main(void) {
