--- conflicted
+++ resolved
@@ -15,14 +15,8 @@
 extern "C" int LLVMFuzzerTestOneInput(const uint8_t *data, size_t size) {
 
     UA_Connection c = createDummyConnection();
-<<<<<<< HEAD
-    UA_ServerConfig *config = UA_ServerConfig_standard_new();
-    config->logger = UA_Log_Stdout;
-    UA_Server *server = UA_Server_new(*config);
-=======
     UA_ServerConfig *config = UA_ServerConfig_new_default();
     UA_Server *server = UA_Server_new(config);
->>>>>>> 609ebe4a
 
     // we need to copy the message because it will be freed in the processing function
     UA_ByteString msg = UA_ByteString();
@@ -32,11 +26,10 @@
     memcpy(msg.data, data, size);
 
     UA_Server_processBinaryMessage(server, &c, &msg);
-    // if we got an invalid chunk, the message is not deleted, so delete it here
+	// if we got an invalid chunk, the message is not deleted, so delete it here
     UA_ByteString_deleteMembers(&msg);
     UA_Server_delete(server);
     UA_ServerConfig_delete(config);
     UA_Connection_deleteMembers(&c);
-    UA_ServerConfig_standard_delete(config);
     return 0;
 }