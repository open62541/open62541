--- conflicted
+++ resolved
@@ -246,21 +246,12 @@
                                                               createDataChangesCallback, &monResponse, &requestId);
     ck_assert_uint_eq(retval, UA_STATUSCODE_GOOD);
 
-<<<<<<< HEAD
-    monResponse.responseHeader.serviceResult = 1;
     do {
         UA_Server_run_iterate(server, true);
         retval = UA_Client_run_iterate(client, 1);
         ck_assert_uint_eq(retval, UA_STATUSCODE_GOOD);
-    } while(monResponse.responseHeader.serviceResult == 1);
-=======
-    do {
-        UA_Server_run_iterate(server, true);
-        retval = UA_Client_run_iterate(client, 0);
-        ck_assert_uint_eq(retval, UA_STATUSCODE_GOOD);
     } while(monResponse.resultsSize == 0 &&
             monResponse.responseHeader.serviceResult == UA_STATUSCODE_GOOD);
->>>>>>> 07a06f49
 
     ck_assert_uint_eq(monResponse.responseHeader.serviceResult, UA_STATUSCODE_GOOD);
     ck_assert_uint_eq(monResponse.resultsSize, 1);
