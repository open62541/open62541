#define _XOPEN_SOURCE 500
#include <stdlib.h>
#include <stdio.h>

#include "ua_types.h"
#include "ua_types_generated.h"
#include "ua_types_encoding_binary.h"
#include "ua_util.h"
#include "check.h"

START_TEST(newAndEmptyObjectShallBeDeleted) {
	// given
	void *obj = UA_new(&UA_TYPES[_i]);
	// then
	ck_assert_ptr_ne(obj, NULL);
    // finally
	UA_delete(obj, &UA_TYPES[_i]);
}
END_TEST

START_TEST(arrayCopyShallMakeADeepCopy) {
	// given
	UA_String a1[3];
	a1[0] = (UA_String){1, (UA_Byte*)"a"};
	a1[1] = (UA_String){2, (UA_Byte*)"bb"};
	a1[2] = (UA_String){3, (UA_Byte*)"ccc"};
	// when
	UA_String *a2;
	UA_Int32 retval = UA_Array_copy((const void *)a1, 3, (void **)&a2, &UA_TYPES[UA_TYPES_STRING]);
	// then
	ck_assert_int_eq(retval, UA_STATUSCODE_GOOD);
	ck_assert_int_eq(a1[0].length, 1);
	ck_assert_int_eq(a1[1].length, 2);
	ck_assert_int_eq(a1[2].length, 3);
	ck_assert_int_eq(a1[0].length, a2[0].length);
	ck_assert_int_eq(a1[1].length, a2[1].length);
	ck_assert_int_eq(a1[2].length, a2[2].length);
	ck_assert_ptr_ne(a1[0].data, a2[0].data);
	ck_assert_ptr_ne(a1[1].data, a2[1].data);
	ck_assert_ptr_ne(a1[2].data, a2[2].data);
	ck_assert_int_eq(a1[0].data[0], a2[0].data[0]);
	ck_assert_int_eq(a1[1].data[0], a2[1].data[0]);
	ck_assert_int_eq(a1[2].data[0], a2[2].data[0]);
	// finally
	UA_Array_delete((void *)a2, 3, &UA_TYPES[UA_TYPES_STRING]);
}
END_TEST

START_TEST(encodeShallYieldDecode) {
    /* floating point types may change the representaton due to several possible NaN values. */
    if(_i != UA_TYPES_FLOAT || _i != UA_TYPES_DOUBLE ||
       _i != UA_TYPES_CREATESESSIONREQUEST || _i != UA_TYPES_CREATESESSIONRESPONSE ||
       _i != UA_TYPES_VARIABLEATTRIBUTES || _i != UA_TYPES_READREQUEST ||
       _i != UA_TYPES_MONITORINGPARAMETERS || _i != UA_TYPES_MONITOREDITEMCREATERESULT ||
       _i != UA_TYPES_CREATESUBSCRIPTIONREQUEST || _i != UA_TYPES_CREATESUBSCRIPTIONRESPONSE)
        return;

	// given
	UA_ByteString msg1, msg2;
	size_t pos = 0;
	void *obj1 = UA_new(&UA_TYPES[_i]);
    UA_StatusCode retval = UA_ByteString_allocBuffer(&msg1, 65000); // fixed buf size
	ck_assert_int_eq(retval, UA_STATUSCODE_GOOD);
    retval = UA_encodeBinary(obj1, &UA_TYPES[_i], NULL, NULL, &msg1, &pos);
    msg1.length = pos;
	if(retval != UA_STATUSCODE_GOOD) {
		UA_delete(obj1, &UA_TYPES[_i]);
		UA_ByteString_deleteMembers(&msg1);
		return;	
	}

	// when
	void *obj2 = UA_new(&UA_TYPES[_i]);
	pos = 0; retval = UA_decodeBinary(&msg1, &pos, obj2, &UA_TYPES[_i]);
    ck_assert_msg(retval == UA_STATUSCODE_GOOD, "could not decode idx=%d,nodeid=%i",
                  _i, UA_TYPES[_i].typeId.identifier.numeric);
    ck_assert(!memcmp(obj1, obj2, UA_TYPES[_i].memSize)); // bit identical decoding
	retval = UA_ByteString_allocBuffer(&msg2, 65000);
	ck_assert_int_eq(retval, UA_STATUSCODE_GOOD);
	pos = 0; retval = UA_encodeBinary(obj2, &UA_TYPES[_i], NULL, NULL, &msg2, &pos);
    msg2.length = pos;
	ck_assert_int_eq(retval, UA_STATUSCODE_GOOD);

	// then
<<<<<<< HEAD
	ck_assert_msg(UA_ByteString_equal(&msg1, &msg2) == UA_TRUE, "messages differ idx=%d,nodeid=%i", _i,
=======
    ck_assert_msg(UA_ByteString_equal(&msg1, &msg2) == true, "messages differ idx=%d,nodeid=%i", _i,
>>>>>>> f0f1978a
                  UA_TYPES[_i].typeId.identifier.numeric);

	// finally
	UA_delete(obj1, &UA_TYPES[_i]);
	UA_delete(obj2, &UA_TYPES[_i]);
	UA_ByteString_deleteMembers(&msg1);
	UA_ByteString_deleteMembers(&msg2);
}
END_TEST

START_TEST(decodeShallFailWithTruncatedBufferButSurvive) {
	// given
	UA_ByteString msg1;
	void *obj1 = UA_new(&UA_TYPES[_i]);
	size_t pos = 0;
    UA_StatusCode retval = UA_ByteString_allocBuffer(&msg1, 65000); // fixed buf size
    retval |= UA_encodeBinary(obj1, &UA_TYPES[_i], NULL, NULL, &msg1, &pos);
	UA_delete(obj1, &UA_TYPES[_i]);
    if(retval != UA_STATUSCODE_GOOD) {
        UA_ByteString_deleteMembers(&msg1);
        return; // e.g. variants cannot be encoded after an init without failing (no datatype set)
    }
	// when
	void *obj2 = UA_new(&UA_TYPES[_i]);
	pos = 0;
	msg1.length = pos / 2;
	//fprintf(stderr,"testing %s with half buffer\n",UA_TYPES[_i].name);
	retval = UA_decodeBinary(&msg1, &pos, obj2, &UA_TYPES[_i]);
	ck_assert_int_ne(retval, UA_STATUSCODE_GOOD);
	//then
	// finally
	//fprintf(stderr,"delete %s with half buffer\n",UA_TYPES[_i].name);
	UA_delete(obj2, &UA_TYPES[_i]);
	UA_ByteString_deleteMembers(&msg1);
}
END_TEST

#define RANDOM_TESTS 1000

START_TEST(decodeScalarBasicTypeFromRandomBufferShallSucceed) {
	// given
	void *obj1 = NULL;
	UA_ByteString msg1;
	UA_Int32 retval = UA_STATUSCODE_GOOD;
	UA_Int32 buflen = 256;
	retval = UA_ByteString_allocBuffer(&msg1, buflen); // fixed size
#ifdef _WIN32
	srand(42);
#else
	srandom(42);
#endif
	for(int n = 0;n < RANDOM_TESTS;n++) {
		for(UA_Int32 i = 0;i < buflen;i++) {
#ifdef _WIN32
			UA_UInt32 rnd;
			rnd = rand();
			msg1.data[i] = rnd;
#else
			msg1.data[i] = (UA_Byte)random();  // when
#endif
		}
		size_t pos = 0;
		obj1 = UA_new(&UA_TYPES[_i]);
		retval |= UA_decodeBinary(&msg1, &pos, obj1, &UA_TYPES[_i]);
		//then
		ck_assert_msg(retval == UA_STATUSCODE_GOOD, "Decoding %d from random buffer", UA_TYPES[_i].typeId.identifier.numeric);
		// finally
		UA_delete(obj1, &UA_TYPES[_i]);
	}
	UA_ByteString_deleteMembers(&msg1);
}
END_TEST

START_TEST(decodeComplexTypeFromRandomBufferShallSurvive) {
	// given
	UA_ByteString msg1;
	UA_Int32 retval = UA_STATUSCODE_GOOD;
	UA_Int32 buflen = 256;
	retval = UA_ByteString_allocBuffer(&msg1, buflen); // fixed size
#ifdef _WIN32
	srand(42);
#else
	srandom(42);
#endif
	// when
	for(int n = 0;n < RANDOM_TESTS;n++) {
		for(UA_Int32 i = 0;i < buflen;i++) {
#ifdef _WIN32
			UA_UInt32 rnd;
			rnd = rand();
			msg1.data[i] = rnd;
#else
			msg1.data[i] = (UA_Byte)random();  // when
#endif
		}
		size_t pos = 0;
		void *obj1 = UA_new(&UA_TYPES[_i]);
		retval |= UA_decodeBinary(&msg1, &pos, obj1, &UA_TYPES[_i]);
		UA_delete(obj1, &UA_TYPES[_i]);
	}

	// finally
	UA_ByteString_deleteMembers(&msg1);
}
END_TEST

START_TEST(calcSizeBinaryShallBeCorrect) {
    /* Empty variants (with no type defined) cannot be encoded. This is intentional. */
    if(_i == UA_TYPES_VARIANT ||
       _i == UA_TYPES_VARIABLEATTRIBUTES ||
       _i == UA_TYPES_VARIABLETYPEATTRIBUTES)
        return;
	void *obj = UA_new(&UA_TYPES[_i]);
    size_t predicted_size = UA_calcSizeBinary(obj, &UA_TYPES[_i]);
	ck_assert_int_ne(predicted_size, 0);
    UA_ByteString msg;
    UA_StatusCode retval = UA_ByteString_allocBuffer(&msg, predicted_size);
	ck_assert_int_eq(retval, UA_STATUSCODE_GOOD);
    size_t offset = 0;
retval = UA_encodeBinary(obj, &UA_TYPES[_i], NULL, NULL, &msg, &offset);
    if(retval)
        printf("%i\n",_i);
	ck_assert_int_eq(retval, UA_STATUSCODE_GOOD);
	ck_assert_int_eq(offset, predicted_size);
    UA_delete(obj, &UA_TYPES[_i]);
    UA_ByteString_deleteMembers(&msg);
}
END_TEST

int main(void) {
	int number_failed = 0;
	SRunner *sr;

	Suite *s  = suite_create("testMemoryHandling");
	TCase *tc = tcase_create("Empty Objects");
	tcase_add_loop_test(tc, newAndEmptyObjectShallBeDeleted, UA_TYPES_BOOLEAN, UA_TYPES_COUNT - 1);
	tcase_add_test(tc, arrayCopyShallMakeADeepCopy);
	tcase_add_loop_test(tc, encodeShallYieldDecode, UA_TYPES_BOOLEAN, UA_TYPES_COUNT - 1);
	suite_add_tcase(s, tc);
	tc = tcase_create("Truncated Buffers");
	tcase_add_loop_test(tc, decodeShallFailWithTruncatedBufferButSurvive, UA_TYPES_BOOLEAN, UA_TYPES_COUNT - 1);
	suite_add_tcase(s, tc);

	tc = tcase_create("Fuzzing with Random Buffers");
	tcase_add_loop_test(tc, decodeScalarBasicTypeFromRandomBufferShallSucceed, UA_TYPES_BOOLEAN, UA_TYPES_DOUBLE);
	tcase_add_loop_test(tc, decodeComplexTypeFromRandomBufferShallSurvive, UA_TYPES_NODEID, UA_TYPES_COUNT - 1);
	suite_add_tcase(s, tc);

	tc = tcase_create("Test calcSizeBinary");
	tcase_add_loop_test(tc, calcSizeBinaryShallBeCorrect, UA_TYPES_BOOLEAN, UA_TYPES_COUNT - 1);
	suite_add_tcase(s, tc);

	sr = srunner_create(s);
	srunner_set_fork_status(sr, CK_NOFORK);
	srunner_run_all (sr, CK_NORMAL);
	number_failed += srunner_ntests_failed(sr);
	srunner_free(sr);

	return (number_failed == 0) ? EXIT_SUCCESS : EXIT_FAILURE;
}<|MERGE_RESOLUTION|>--- conflicted
+++ resolved
@@ -82,11 +82,7 @@
 	ck_assert_int_eq(retval, UA_STATUSCODE_GOOD);
 
 	// then
-<<<<<<< HEAD
-	ck_assert_msg(UA_ByteString_equal(&msg1, &msg2) == UA_TRUE, "messages differ idx=%d,nodeid=%i", _i,
-=======
     ck_assert_msg(UA_ByteString_equal(&msg1, &msg2) == true, "messages differ idx=%d,nodeid=%i", _i,
->>>>>>> f0f1978a
                   UA_TYPES[_i].typeId.identifier.numeric);
 
 	// finally
