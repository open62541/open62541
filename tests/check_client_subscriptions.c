--- conflicted
+++ resolved
@@ -17,11 +17,7 @@
 #include "testing_clock.h"
 
 UA_Server *server;
-<<<<<<< HEAD
-UA_ServerConfig *server_conf;
-=======
 UA_ServerConfig *config;
->>>>>>> 609ebe4a
 UA_Boolean *running;
 UA_ServerNetworkLayer nl;
 pthread_t server_thread;
@@ -35,15 +31,7 @@
 static void setup(void) {
     running = UA_Boolean_new();
     *running = true;
-<<<<<<< HEAD
-    server_conf = UA_ServerConfig_standard_new();
-    UA_ServerConfig config = *server_conf;
-    nl = UA_ServerNetworkLayerTCP(UA_ConnectionConfig_standard, 16664);
-    config.networkLayers = &nl;
-    config.networkLayersSize = 1;
-=======
     config = UA_ServerConfig_new_default();
->>>>>>> 609ebe4a
     server = UA_Server_new(config);
     UA_Server_run_startup(server);
     pthread_create(&server_thread, NULL, serverloop, NULL);
@@ -55,12 +43,7 @@
     UA_Server_run_shutdown(server);
     UA_Boolean_delete(running);
     UA_Server_delete(server);
-<<<<<<< HEAD
-    nl.deleteMembers(&nl);
-    UA_ServerConfig_standard_delete(server_conf);
-=======
     UA_ServerConfig_delete(config);
->>>>>>> 609ebe4a
 }
 
 UA_Boolean notificationReceived;
