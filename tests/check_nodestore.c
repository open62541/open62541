/* This Source Code Form is subject to the terms of the Mozilla Public
 * License, v. 2.0. If a copy of the MPL was not distributed with this
 * file, You can obtain one at http://mozilla.org/MPL/2.0/. */

#include <stdio.h>
#include <stdlib.h>
#include <time.h>

#include "ua_types.h"
#include "ua_types_generated_handling.h"
#include "server/ua_nodestore.h"
#include "server/ua_server_internal.h"
#include "ua_util.h"
#include "check.h"

#ifdef UA_ENABLE_MULTITHREADING
#include <pthread.h>
#include <urcu.h>
#endif

UA_NodeStore *ns;

static void setup(void) {
    ns = UA_NodeStore_new();
    UA_RCU_LOCK();
}

static void teardown(void) {
    UA_NodeStore_delete(ns);
    UA_RCU_UNLOCK();
}

int zeroCnt = 0;
int visitCnt = 0;
static void checkZeroVisitor(void *visitorHandle, const UA_Node* node) {
    visitCnt++;
    if (node == NULL) zeroCnt++;
}

static void printVisitor(const UA_Node* node) {
    printf("%d\n", node->nodeId.identifier.numeric);
}

static UA_Node* createNode(UA_Int16 nsid, UA_Int32 id) {
    UA_Node *p = (UA_Node *)UA_NodeStore_newNode(UA_NODECLASS_VARIABLE);
    p->nodeId.identifierType = UA_NODEIDTYPE_NUMERIC;
    p->nodeId.namespaceIndex = nsid;
    p->nodeId.identifier.numeric = id;
    p->nodeClass = UA_NODECLASS_VARIABLE;
    return p;
}

START_TEST(replaceExistingNode) {
<<<<<<< HEAD
#ifdef UA_ENABLE_MULTITHREADING
    UA_RCU_LOCK();
#endif
    UA_NodeStore *ns = UA_NodeStore_new();
    UA_NodeStore_linkNamespace(ns,0);
=======
>>>>>>> 4832ec3b
    UA_Node* n1 = createNode(0,2253);
    UA_NodeStore_insert(ns, n1, NULL);
    UA_NodeId in1 = UA_NODEID_NUMERIC(0, 2253);
    UA_Node* n2 = UA_NodeStore_getCopy(ns, &in1);
    UA_StatusCode retval = UA_NodeStore_replace(ns, n2);
    ck_assert_int_eq(retval, UA_STATUSCODE_GOOD);
<<<<<<< HEAD
    
    UA_NodeStore_delete(ns, 0);
    UA_free(ns);
#ifdef UA_ENABLE_MULTITHREADING
    UA_RCU_UNLOCK();
#endif
=======
>>>>>>> 4832ec3b
}
END_TEST

START_TEST(replaceOldNode) {
<<<<<<< HEAD
#ifdef UA_ENABLE_MULTITHREADING
    UA_RCU_LOCK();
#endif
    UA_NodeStore *ns = UA_NodeStore_new();
    UA_NodeStore_linkNamespace(ns,0);
=======
>>>>>>> 4832ec3b
    UA_Node* n1 = createNode(0,2253);
    UA_NodeStore_insert(ns, n1, NULL);
    UA_NodeId in1 = UA_NODEID_NUMERIC(0,2253);
    UA_Node* n2 = UA_NodeStore_getCopy(ns, &in1);
    UA_Node* n3 = UA_NodeStore_getCopy(ns, &in1);

    /* shall succeed */
    UA_StatusCode retval = UA_NodeStore_replace(ns, n2);
    ck_assert_int_eq(retval, UA_STATUSCODE_GOOD);

    /* shall fail */
    retval = UA_NodeStore_replace(ns, n3);
    ck_assert_int_ne(retval, UA_STATUSCODE_GOOD);
<<<<<<< HEAD
    
    //UA_Node_deleteMembersAnyNodeClass(n3);
    UA_NodeStore_delete(ns, 0);
    UA_free(ns);
#ifdef UA_ENABLE_MULTITHREADING
    UA_RCU_UNLOCK();
#endif
=======
>>>>>>> 4832ec3b
}
END_TEST

START_TEST(findNodeInUA_NodeStoreWithSingleEntry) {
<<<<<<< HEAD
#ifdef UA_ENABLE_MULTITHREADING
    UA_RCU_LOCK();
#endif
    // given
    UA_NodeStore *ns = UA_NodeStore_new();
    UA_NodeStore_linkNamespace(ns,0);
=======
>>>>>>> 4832ec3b
    UA_Node* n1 = createNode(0,2253);
    UA_NodeStore_insert(ns, n1, NULL);
    UA_NodeId in1 = UA_NODEID_NUMERIC(0,2253);
    const UA_Node* nr = UA_NodeStore_get(ns, &in1);
    ck_assert_int_eq((uintptr_t)n1, (uintptr_t)nr);
<<<<<<< HEAD
    // finally
    UA_NodeStore_delete(ns, 0);
    UA_free(ns);
#ifdef UA_ENABLE_MULTITHREADING
    UA_RCU_UNLOCK();
#endif
=======
>>>>>>> 4832ec3b
}
END_TEST

START_TEST(failToFindNodeInOtherUA_NodeStore) {
<<<<<<< HEAD
#ifdef UA_ENABLE_MULTITHREADING
    UA_RCU_LOCK();
#endif
    // given
    UA_NodeStore *ns = UA_NodeStore_new();
    UA_NodeStore_linkNamespace(ns,0);

    UA_Node* n1 = createNode(0,2255);
    UA_NodeStore_insert(ns, n1, NULL);

    // when
=======
    UA_Node* n1 = createNode(0,2255);
    UA_NodeStore_insert(ns, n1);
>>>>>>> 4832ec3b
    UA_NodeId in1 = UA_NODEID_NUMERIC(1, 2255);
    const UA_Node* nr = UA_NodeStore_get(ns, &in1);
    ck_assert_int_eq((uintptr_t)nr, 0);
<<<<<<< HEAD
    // finally
    UA_NodeStore_delete(ns, 0);
    UA_free(ns);
#ifdef UA_ENABLE_MULTITHREADING
    UA_RCU_UNLOCK();
#endif
=======
>>>>>>> 4832ec3b
}
END_TEST

START_TEST(findNodeInUA_NodeStoreWithSeveralEntries) {
<<<<<<< HEAD
#ifdef UA_ENABLE_MULTITHREADING
    UA_RCU_LOCK();
#endif
    // given
    UA_NodeStore *ns = UA_NodeStore_new();
    UA_NodeStore_linkNamespace(ns,0);
=======
>>>>>>> 4832ec3b
    UA_Node* n1 = createNode(0,2253);
    UA_NodeStore_insert(ns, n1, NULL);
    UA_Node* n2 = createNode(0,2255);
    UA_NodeStore_insert(ns, n2, NULL);
    UA_Node* n3 = createNode(0,2257);
    UA_NodeStore_insert(ns, n3, NULL);
    UA_Node* n4 = createNode(0,2200);
    UA_NodeStore_insert(ns, n4, NULL);
    UA_Node* n5 = createNode(0,1);
    UA_NodeStore_insert(ns, n5, NULL);
    UA_Node* n6 = createNode(0,12);
    UA_NodeStore_insert(ns, n6, NULL);

    UA_NodeId in3 = UA_NODEID_NUMERIC(0, 2257);
    const UA_Node* nr = UA_NodeStore_get(ns, &in3);
    ck_assert_int_eq((uintptr_t)nr, (uintptr_t)n3);
<<<<<<< HEAD
    // finally
    UA_NodeStore_delete(ns, 0);
    UA_free(ns);
#ifdef UA_ENABLE_MULTITHREADING
    UA_RCU_UNLOCK();
#endif
=======
>>>>>>> 4832ec3b
}
END_TEST

START_TEST(iterateOverUA_NodeStoreShallNotVisitEmptyNodes) {
<<<<<<< HEAD
#ifdef UA_ENABLE_MULTITHREADING
    UA_RCU_LOCK();
#endif
    // given
    UA_NodeStore *ns = UA_NodeStore_new();
    UA_NodeStore_linkNamespace(ns,0);
=======
>>>>>>> 4832ec3b
    UA_Node* n1 = createNode(0,2253);
    UA_NodeStore_insert(ns, n1, NULL);
    UA_Node* n2 = createNode(0,2255);
    UA_NodeStore_insert(ns, n2, NULL);
    UA_Node* n3 = createNode(0,2257);
    UA_NodeStore_insert(ns, n3, NULL);
    UA_Node* n4 = createNode(0,2200);
    UA_NodeStore_insert(ns, n4, NULL);
    UA_Node* n5 = createNode(0,1);
    UA_NodeStore_insert(ns, n5, NULL);
    UA_Node* n6 = createNode(0,12);
    UA_NodeStore_insert(ns, n6, NULL);

    zeroCnt = 0;
    visitCnt = 0;
<<<<<<< HEAD
    UA_NodeStore_iterate(ns, NULL, checkZeroVisitor);
    // then
    ck_assert_int_eq(zeroCnt, 0);
    ck_assert_int_eq(visitCnt, 6);
    // finally
    UA_NodeStore_delete(ns, 0);
    UA_free(ns);
#ifdef UA_ENABLE_MULTITHREADING
    UA_RCU_UNLOCK();
#endif
=======
    UA_NodeStore_iterate(ns,checkZeroVisitor);
    ck_assert_int_eq(zeroCnt, 0);
    ck_assert_int_eq(visitCnt, 6);
>>>>>>> 4832ec3b
}
END_TEST

START_TEST(findNodeInExpandedNamespace) {
<<<<<<< HEAD
#ifdef UA_ENABLE_MULTITHREADING
    UA_RCU_LOCK();
#endif
    // given
    UA_NodeStore *ns = UA_NodeStore_new();
    UA_NodeStore_linkNamespace(ns,0);
    UA_Node* n;
    UA_Int32 i=0;
    for (; i<200; i++) {
        n = createNode(0,i);
        UA_NodeStore_insert(ns, n, NULL);
=======
    for(UA_UInt32 i = 0; i < 200; i++) {
        UA_Node* n = createNode(0,i);
        UA_NodeStore_insert(ns, n);
>>>>>>> 4832ec3b
    }
    // when
    UA_Node *n2 = createNode(0,25);
    const UA_Node* nr = UA_NodeStore_get(ns,&n2->nodeId);
    ck_assert_int_eq(nr->nodeId.identifier.numeric,n2->nodeId.identifier.numeric);
    UA_NodeStore_deleteNode(n2);
<<<<<<< HEAD
    UA_NodeStore_delete(ns, 0);
    UA_free(ns);
#ifdef UA_ENABLE_MULTITHREADING
    UA_RCU_UNLOCK();
#endif
=======
>>>>>>> 4832ec3b
}
END_TEST

START_TEST(iterateOverExpandedNamespaceShallNotVisitEmptyNodes) {
<<<<<<< HEAD
#ifdef UA_ENABLE_MULTITHREADING
    UA_RCU_LOCK();
#endif
    // given
    UA_NodeStore *ns = UA_NodeStore_new();
    UA_NodeStore_linkNamespace(ns,0);
    UA_Node* n;
    UA_Int32 i=0;
    for (; i<200; i++) {
        n = createNode(0,i);
        UA_NodeStore_insert(ns, n, NULL);
=======
    for(UA_UInt32 i = 0; i < 200; i++) {
        UA_Node* n = createNode(0,i);
        UA_NodeStore_insert(ns, n);
>>>>>>> 4832ec3b
    }
    // when
    zeroCnt = 0;
    visitCnt = 0;
    UA_NodeStore_iterate(ns, NULL, checkZeroVisitor);
    // then
    ck_assert_int_eq(zeroCnt, 0);
    ck_assert_int_eq(visitCnt, 200);
<<<<<<< HEAD
    // finally
    UA_NodeStore_delete(ns, 0);
    UA_free(ns);
#ifdef UA_ENABLE_MULTITHREADING
    UA_RCU_UNLOCK();
#endif
=======
>>>>>>> 4832ec3b
}
END_TEST

START_TEST(failToFindNonExistantNodeInUA_NodeStoreWithSeveralEntries) {
<<<<<<< HEAD
#ifdef UA_ENABLE_MULTITHREADING
    UA_RCU_LOCK();
#endif
    // given
    UA_NodeStore *ns = UA_NodeStore_new();
    UA_NodeStore_linkNamespace(ns,0);
=======
>>>>>>> 4832ec3b
    UA_Node* n1 = createNode(0,2253);
    UA_NodeStore_insert(ns, n1, NULL);
    UA_Node* n2 = createNode(0,2255);
    UA_NodeStore_insert(ns, n2, NULL);
    UA_Node* n3 = createNode(0,2257);
    UA_NodeStore_insert(ns, n3, NULL);
    UA_Node* n4 = createNode(0,2200);
    UA_NodeStore_insert(ns, n4, NULL);
    UA_Node* n5 = createNode(0,1);
    UA_NodeStore_insert(ns, n5, NULL);

    UA_NodeId id = UA_NODEID_NUMERIC(0, 12);
    const UA_Node* nr = UA_NodeStore_get(ns, &id);
    ck_assert_int_eq((uintptr_t)nr, 0);
<<<<<<< HEAD
    // finally
    UA_NodeStore_delete(ns, 0);
    UA_free(ns);
#ifdef UA_ENABLE_MULTITHREADING
    UA_RCU_UNLOCK();
#endif
=======
>>>>>>> 4832ec3b
}
END_TEST

/************************************/
/* Performance Profiling Test Cases */
/************************************/

#ifdef UA_ENABLE_MULTITHREADING
struct UA_NodeStoreProfileTest {
    UA_Int32 min_val;
    UA_Int32 max_val;
    UA_Int32 rounds;
};

static void *profileGetThread(void *arg) {
<<<<<<< HEAD
=======
    rcu_register_thread();
>>>>>>> 4832ec3b
    UA_RCU_LOCK();
    struct UA_NodeStoreProfileTest *test = (struct UA_NodeStoreProfileTest*) arg;
    UA_NodeId id;
    UA_NodeId_init(&id);
    UA_Int32 max_val = test->max_val;
    for(UA_Int32 x = 0; x<test->rounds; x++) {
        for(UA_Int32 i=test->min_val; i<max_val; i++) {
            id.identifier.numeric = i;
            UA_NodeStore_get(ns,&id);
        }
    }
    UA_RCU_UNLOCK();
<<<<<<< HEAD
    
=======
    rcu_unregister_thread();
>>>>>>> 4832ec3b
    return NULL;
}
#endif

START_TEST(profileGetDelete) {
<<<<<<< HEAD
#ifdef UA_ENABLE_MULTITHREADING
    UA_RCU_LOCK();
#endif

#define N 1000000
    UA_NodeStore *ns = UA_NodeStore_new();
    UA_NodeStore_linkNamespace(ns,0);
    UA_Node *n;
    for (int i=0; i<N; i++) {
        n = createNode(0,i);
        UA_NodeStore_insert(ns, n, NULL);
=======
#define N 1000000
    for(UA_UInt32 i = 0; i < N; i++) {
        UA_Node *n = createNode(0,i);
        UA_NodeStore_insert(ns, n);
>>>>>>> 4832ec3b
    }
    clock_t begin, end;
    begin = clock();
#ifdef UA_ENABLE_MULTITHREADING
#define THREADS 4
    pthread_t t[THREADS];
    struct UA_NodeStoreProfileTest p[THREADS];
    for (int i = 0; i < THREADS; i++) {
        p[i] = (struct UA_NodeStoreProfileTest){i*(N/THREADS), (i+1)*(N/THREADS), 50};
        pthread_create(&t[i], NULL, profileGetThread, &p[i]);
    }
    for (int i = 0; i < THREADS; i++)
        pthread_join(t[i], NULL);
    end = clock();
    printf("Time for %d create/get/delete on %d threads in a namespace: %fs.\n", N, THREADS, (double)(end - begin) / CLOCKS_PER_SEC);
#else
    UA_NodeId id;
    UA_NodeId_init(&id);
    for(UA_Int32 x = 0; x<50; x++) {
        for(int i=0; i<N; i++) {
            id.identifier.numeric = i;
            UA_NodeStore_get(ns,&id);
        }
    }
    end = clock();
    printf("Time for single-threaded %d create/get/delete in a namespace: %fs.\n", N, (double)(end - begin) / CLOCKS_PER_SEC);
#endif
<<<<<<< HEAD

    UA_NodeStore_delete(ns, 0);
    UA_free(ns);

#ifdef UA_ENABLE_MULTITHREADING
    UA_RCU_UNLOCK();
#endif
=======
>>>>>>> 4832ec3b
}
END_TEST

static Suite * namespace_suite (void) {
    Suite *s = suite_create ("UA_NodeStore");

    TCase* tc_find = tcase_create ("Find");
    tcase_add_checked_fixture(tc_find, setup, teardown);
    tcase_add_test (tc_find, findNodeInUA_NodeStoreWithSingleEntry);
    tcase_add_test (tc_find, findNodeInUA_NodeStoreWithSeveralEntries);
    tcase_add_test (tc_find, findNodeInExpandedNamespace);
    tcase_add_test (tc_find, failToFindNonExistantNodeInUA_NodeStoreWithSeveralEntries);
    tcase_add_test (tc_find, failToFindNodeInOtherUA_NodeStore);
    suite_add_tcase (s, tc_find);

    TCase *tc_replace = tcase_create("Replace");
    tcase_add_checked_fixture(tc_replace, setup, teardown);
    tcase_add_test (tc_replace, replaceExistingNode);
    tcase_add_test (tc_replace, replaceOldNode);
    suite_add_tcase (s, tc_replace);

    TCase* tc_iterate = tcase_create ("Iterate");
    tcase_add_checked_fixture(tc_iterate, setup, teardown);
    tcase_add_test (tc_iterate, iterateOverUA_NodeStoreShallNotVisitEmptyNodes);
    tcase_add_test (tc_iterate, iterateOverExpandedNamespaceShallNotVisitEmptyNodes);
    suite_add_tcase (s, tc_iterate);
    
    /* TCase* tc_profile = tcase_create ("Profile"); */
    /* tcase_add_checked_fixture(tc_profile, setup, teardown); */
    /* tcase_add_test (tc_profile, profileGetDelete); */
    /* suite_add_tcase (s, tc_profile); */

    return s;
}


int main (void) {
#ifdef UA_ENABLE_MULTITHREADING
    rcu_init();
    rcu_register_thread();
#endif
    int number_failed = 0;
    Suite *s = namespace_suite();
    SRunner *sr = srunner_create(s);
    srunner_set_fork_status(sr,CK_NOFORK);
    srunner_run_all(sr, CK_NORMAL);
    number_failed += srunner_ntests_failed (sr);
    srunner_free(sr);
#ifdef UA_ENABLE_MULTITHREADING
    rcu_barrier();
    rcu_unregister_thread();
#endif
    return (number_failed == 0) ? EXIT_SUCCESS : EXIT_FAILURE;
}<|MERGE_RESOLUTION|>--- conflicted
+++ resolved
@@ -22,12 +22,14 @@
 
 static void setup(void) {
     ns = UA_NodeStore_new();
+    UA_NodeStore_linkNamespace(ns,0);
     UA_RCU_LOCK();
 }
 
 static void teardown(void) {
-    UA_NodeStore_delete(ns);
+    UA_NodeStore_delete(ns, 0);
     UA_RCU_UNLOCK();
+    UA_free(ns);
 }
 
 int zeroCnt = 0;
@@ -51,41 +53,16 @@
 }
 
 START_TEST(replaceExistingNode) {
-<<<<<<< HEAD
-#ifdef UA_ENABLE_MULTITHREADING
-    UA_RCU_LOCK();
-#endif
-    UA_NodeStore *ns = UA_NodeStore_new();
-    UA_NodeStore_linkNamespace(ns,0);
-=======
->>>>>>> 4832ec3b
     UA_Node* n1 = createNode(0,2253);
     UA_NodeStore_insert(ns, n1, NULL);
     UA_NodeId in1 = UA_NODEID_NUMERIC(0, 2253);
     UA_Node* n2 = UA_NodeStore_getCopy(ns, &in1);
     UA_StatusCode retval = UA_NodeStore_replace(ns, n2);
     ck_assert_int_eq(retval, UA_STATUSCODE_GOOD);
-<<<<<<< HEAD
-    
-    UA_NodeStore_delete(ns, 0);
-    UA_free(ns);
-#ifdef UA_ENABLE_MULTITHREADING
-    UA_RCU_UNLOCK();
-#endif
-=======
->>>>>>> 4832ec3b
 }
 END_TEST
 
 START_TEST(replaceOldNode) {
-<<<<<<< HEAD
-#ifdef UA_ENABLE_MULTITHREADING
-    UA_RCU_LOCK();
-#endif
-    UA_NodeStore *ns = UA_NodeStore_new();
-    UA_NodeStore_linkNamespace(ns,0);
-=======
->>>>>>> 4832ec3b
     UA_Node* n1 = createNode(0,2253);
     UA_NodeStore_insert(ns, n1, NULL);
     UA_NodeId in1 = UA_NODEID_NUMERIC(0,2253);
@@ -99,88 +76,28 @@
     /* shall fail */
     retval = UA_NodeStore_replace(ns, n3);
     ck_assert_int_ne(retval, UA_STATUSCODE_GOOD);
-<<<<<<< HEAD
-    
-    //UA_Node_deleteMembersAnyNodeClass(n3);
-    UA_NodeStore_delete(ns, 0);
-    UA_free(ns);
-#ifdef UA_ENABLE_MULTITHREADING
-    UA_RCU_UNLOCK();
-#endif
-=======
->>>>>>> 4832ec3b
 }
 END_TEST
 
 START_TEST(findNodeInUA_NodeStoreWithSingleEntry) {
-<<<<<<< HEAD
-#ifdef UA_ENABLE_MULTITHREADING
-    UA_RCU_LOCK();
-#endif
-    // given
-    UA_NodeStore *ns = UA_NodeStore_new();
-    UA_NodeStore_linkNamespace(ns,0);
-=======
->>>>>>> 4832ec3b
     UA_Node* n1 = createNode(0,2253);
     UA_NodeStore_insert(ns, n1, NULL);
     UA_NodeId in1 = UA_NODEID_NUMERIC(0,2253);
     const UA_Node* nr = UA_NodeStore_get(ns, &in1);
     ck_assert_int_eq((uintptr_t)n1, (uintptr_t)nr);
-<<<<<<< HEAD
-    // finally
-    UA_NodeStore_delete(ns, 0);
-    UA_free(ns);
-#ifdef UA_ENABLE_MULTITHREADING
-    UA_RCU_UNLOCK();
-#endif
-=======
->>>>>>> 4832ec3b
 }
 END_TEST
 
 START_TEST(failToFindNodeInOtherUA_NodeStore) {
-<<<<<<< HEAD
-#ifdef UA_ENABLE_MULTITHREADING
-    UA_RCU_LOCK();
-#endif
-    // given
-    UA_NodeStore *ns = UA_NodeStore_new();
-    UA_NodeStore_linkNamespace(ns,0);
-
     UA_Node* n1 = createNode(0,2255);
     UA_NodeStore_insert(ns, n1, NULL);
-
-    // when
-=======
-    UA_Node* n1 = createNode(0,2255);
-    UA_NodeStore_insert(ns, n1);
->>>>>>> 4832ec3b
     UA_NodeId in1 = UA_NODEID_NUMERIC(1, 2255);
     const UA_Node* nr = UA_NodeStore_get(ns, &in1);
     ck_assert_int_eq((uintptr_t)nr, 0);
-<<<<<<< HEAD
-    // finally
-    UA_NodeStore_delete(ns, 0);
-    UA_free(ns);
-#ifdef UA_ENABLE_MULTITHREADING
-    UA_RCU_UNLOCK();
-#endif
-=======
->>>>>>> 4832ec3b
 }
 END_TEST
 
 START_TEST(findNodeInUA_NodeStoreWithSeveralEntries) {
-<<<<<<< HEAD
-#ifdef UA_ENABLE_MULTITHREADING
-    UA_RCU_LOCK();
-#endif
-    // given
-    UA_NodeStore *ns = UA_NodeStore_new();
-    UA_NodeStore_linkNamespace(ns,0);
-=======
->>>>>>> 4832ec3b
     UA_Node* n1 = createNode(0,2253);
     UA_NodeStore_insert(ns, n1, NULL);
     UA_Node* n2 = createNode(0,2255);
@@ -197,28 +114,10 @@
     UA_NodeId in3 = UA_NODEID_NUMERIC(0, 2257);
     const UA_Node* nr = UA_NodeStore_get(ns, &in3);
     ck_assert_int_eq((uintptr_t)nr, (uintptr_t)n3);
-<<<<<<< HEAD
-    // finally
-    UA_NodeStore_delete(ns, 0);
-    UA_free(ns);
-#ifdef UA_ENABLE_MULTITHREADING
-    UA_RCU_UNLOCK();
-#endif
-=======
->>>>>>> 4832ec3b
 }
 END_TEST
 
 START_TEST(iterateOverUA_NodeStoreShallNotVisitEmptyNodes) {
-<<<<<<< HEAD
-#ifdef UA_ENABLE_MULTITHREADING
-    UA_RCU_LOCK();
-#endif
-    // given
-    UA_NodeStore *ns = UA_NodeStore_new();
-    UA_NodeStore_linkNamespace(ns,0);
-=======
->>>>>>> 4832ec3b
     UA_Node* n1 = createNode(0,2253);
     UA_NodeStore_insert(ns, n1, NULL);
     UA_Node* n2 = createNode(0,2255);
@@ -234,78 +133,29 @@
 
     zeroCnt = 0;
     visitCnt = 0;
-<<<<<<< HEAD
     UA_NodeStore_iterate(ns, NULL, checkZeroVisitor);
-    // then
     ck_assert_int_eq(zeroCnt, 0);
     ck_assert_int_eq(visitCnt, 6);
-    // finally
-    UA_NodeStore_delete(ns, 0);
-    UA_free(ns);
-#ifdef UA_ENABLE_MULTITHREADING
-    UA_RCU_UNLOCK();
-#endif
-=======
-    UA_NodeStore_iterate(ns,checkZeroVisitor);
-    ck_assert_int_eq(zeroCnt, 0);
-    ck_assert_int_eq(visitCnt, 6);
->>>>>>> 4832ec3b
 }
 END_TEST
 
 START_TEST(findNodeInExpandedNamespace) {
-<<<<<<< HEAD
-#ifdef UA_ENABLE_MULTITHREADING
-    UA_RCU_LOCK();
-#endif
-    // given
-    UA_NodeStore *ns = UA_NodeStore_new();
-    UA_NodeStore_linkNamespace(ns,0);
-    UA_Node* n;
-    UA_Int32 i=0;
-    for (; i<200; i++) {
-        n = createNode(0,i);
-        UA_NodeStore_insert(ns, n, NULL);
-=======
     for(UA_UInt32 i = 0; i < 200; i++) {
         UA_Node* n = createNode(0,i);
-        UA_NodeStore_insert(ns, n);
->>>>>>> 4832ec3b
+        UA_NodeStore_insert(ns, n, NULL);
     }
     // when
     UA_Node *n2 = createNode(0,25);
     const UA_Node* nr = UA_NodeStore_get(ns,&n2->nodeId);
     ck_assert_int_eq(nr->nodeId.identifier.numeric,n2->nodeId.identifier.numeric);
     UA_NodeStore_deleteNode(n2);
-<<<<<<< HEAD
-    UA_NodeStore_delete(ns, 0);
-    UA_free(ns);
-#ifdef UA_ENABLE_MULTITHREADING
-    UA_RCU_UNLOCK();
-#endif
-=======
->>>>>>> 4832ec3b
 }
 END_TEST
 
 START_TEST(iterateOverExpandedNamespaceShallNotVisitEmptyNodes) {
-<<<<<<< HEAD
-#ifdef UA_ENABLE_MULTITHREADING
-    UA_RCU_LOCK();
-#endif
-    // given
-    UA_NodeStore *ns = UA_NodeStore_new();
-    UA_NodeStore_linkNamespace(ns,0);
-    UA_Node* n;
-    UA_Int32 i=0;
-    for (; i<200; i++) {
-        n = createNode(0,i);
-        UA_NodeStore_insert(ns, n, NULL);
-=======
     for(UA_UInt32 i = 0; i < 200; i++) {
         UA_Node* n = createNode(0,i);
-        UA_NodeStore_insert(ns, n);
->>>>>>> 4832ec3b
+        UA_NodeStore_insert(ns, n, NULL);
     }
     // when
     zeroCnt = 0;
@@ -314,28 +164,10 @@
     // then
     ck_assert_int_eq(zeroCnt, 0);
     ck_assert_int_eq(visitCnt, 200);
-<<<<<<< HEAD
-    // finally
-    UA_NodeStore_delete(ns, 0);
-    UA_free(ns);
-#ifdef UA_ENABLE_MULTITHREADING
-    UA_RCU_UNLOCK();
-#endif
-=======
->>>>>>> 4832ec3b
 }
 END_TEST
 
 START_TEST(failToFindNonExistantNodeInUA_NodeStoreWithSeveralEntries) {
-<<<<<<< HEAD
-#ifdef UA_ENABLE_MULTITHREADING
-    UA_RCU_LOCK();
-#endif
-    // given
-    UA_NodeStore *ns = UA_NodeStore_new();
-    UA_NodeStore_linkNamespace(ns,0);
-=======
->>>>>>> 4832ec3b
     UA_Node* n1 = createNode(0,2253);
     UA_NodeStore_insert(ns, n1, NULL);
     UA_Node* n2 = createNode(0,2255);
@@ -350,15 +182,6 @@
     UA_NodeId id = UA_NODEID_NUMERIC(0, 12);
     const UA_Node* nr = UA_NodeStore_get(ns, &id);
     ck_assert_int_eq((uintptr_t)nr, 0);
-<<<<<<< HEAD
-    // finally
-    UA_NodeStore_delete(ns, 0);
-    UA_free(ns);
-#ifdef UA_ENABLE_MULTITHREADING
-    UA_RCU_UNLOCK();
-#endif
-=======
->>>>>>> 4832ec3b
 }
 END_TEST
 
@@ -374,10 +197,7 @@
 };
 
 static void *profileGetThread(void *arg) {
-<<<<<<< HEAD
-=======
     rcu_register_thread();
->>>>>>> 4832ec3b
     UA_RCU_LOCK();
     struct UA_NodeStoreProfileTest *test = (struct UA_NodeStoreProfileTest*) arg;
     UA_NodeId id;
@@ -390,34 +210,16 @@
         }
     }
     UA_RCU_UNLOCK();
-<<<<<<< HEAD
-    
-=======
     rcu_unregister_thread();
->>>>>>> 4832ec3b
     return NULL;
 }
 #endif
 
 START_TEST(profileGetDelete) {
-<<<<<<< HEAD
-#ifdef UA_ENABLE_MULTITHREADING
-    UA_RCU_LOCK();
-#endif
-
-#define N 1000000
-    UA_NodeStore *ns = UA_NodeStore_new();
-    UA_NodeStore_linkNamespace(ns,0);
-    UA_Node *n;
-    for (int i=0; i<N; i++) {
-        n = createNode(0,i);
-        UA_NodeStore_insert(ns, n, NULL);
-=======
 #define N 1000000
     for(UA_UInt32 i = 0; i < N; i++) {
         UA_Node *n = createNode(0,i);
-        UA_NodeStore_insert(ns, n);
->>>>>>> 4832ec3b
+        UA_NodeStore_insert(ns, n, NULL);
     }
     clock_t begin, end;
     begin = clock();
@@ -445,16 +247,6 @@
     end = clock();
     printf("Time for single-threaded %d create/get/delete in a namespace: %fs.\n", N, (double)(end - begin) / CLOCKS_PER_SEC);
 #endif
-<<<<<<< HEAD
-
-    UA_NodeStore_delete(ns, 0);
-    UA_free(ns);
-
-#ifdef UA_ENABLE_MULTITHREADING
-    UA_RCU_UNLOCK();
-#endif
-=======
->>>>>>> 4832ec3b
 }
 END_TEST
 
