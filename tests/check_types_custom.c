/* This Source Code Form is subject to the terms of the Mozilla Public 
 * License, v. 2.0. If a copy of the MPL was not distributed with this 
 * file, You can obtain one at http://mozilla.org/MPL/2.0/. */

#include "ua_types.h"
#include "ua_types_generated_handling.h"
#include "ua_types_encoding_binary.h"
#include "ua_util.h"
#include "check.h"

/* The standard-defined datatypes are stored in the global array UA_TYPES. User
 * can create their own UA_CUSTOM_TYPES array (the name doesn't matter) and
 * provide it to the server / client. The type will be automatically decoded if
 * possible.
 */

/* The custom datatype for describing a 3d position */

typedef struct {
    UA_Float x;
    UA_Float y;
    UA_Float z;
} Point;

/* The datatype description for the Point datatype */

#define padding_y offsetof(Point,y) - offsetof(Point,x) - sizeof(UA_Float)
#define padding_z offsetof(Point,z) - offsetof(Point,y) - sizeof(UA_Float)

static UA_DataTypeMember members[3] = {
    /* x */
    {
        UA_TYPENAME("x") /* .memberName */
        UA_TYPES_FLOAT,  /* .memberTypeIndex, points into UA_TYPES since
                            .namespaceZero is true */
        0,               /* .padding */
        true,            /* .namespaceZero, see .memberTypeIndex */
        false            /* .isArray */
    },

    /* y */
    {
        UA_TYPENAME("y")
        UA_TYPES_FLOAT, padding_y, true, false
    },

    /* z */
    {
        UA_TYPENAME("y")
        UA_TYPES_FLOAT, padding_z, true, false
    }
};

static const UA_DataType PointType = {
    UA_TYPENAME("Point")             /* .typeName */
    {1, UA_NODEIDTYPE_NUMERIC, {1}}, /* .typeId */
    sizeof(Point),                   /* .memSize */
    0,                               /* .typeIndex, in the array of custom types */
    3,                               /* .membersSize */
    false,                           /* .builtin */
    true,                            /* .pointerFree */
    false,                           /* .overlayable (depends on endianness and
                                         the absence of padding) */
    0,                               /* .binaryEncodingId, the numeric
                                         identifier used on the wire (the
                                         namespaceindex is from .typeId) */
    members
};

START_TEST(parseCustomScalar) {
    Point p;
    p.x = 1.0;
    p.y = 2.0;
    p.z = 3.0;
    
    UA_Variant var;
    UA_Variant_init(&var);
    UA_Variant_setScalar(&var, &p, &PointType);

    size_t buflen = UA_calcSizeBinary(&var, &UA_TYPES[UA_TYPES_VARIANT]);
    UA_ByteString buf;
    UA_StatusCode retval = UA_ByteString_allocBuffer(&buf, buflen);
    ck_assert_int_eq(retval, UA_STATUSCODE_GOOD);

<<<<<<< HEAD
    size_t offset = 0;
    retval = UA_encodeBinaryWithOffset(&var, &UA_TYPES[UA_TYPES_VARIANT], &buf, &offset, NULL, NULL);
=======
    UA_Byte *pos = buf.data;
    const UA_Byte *end = &buf.data[buf.length];
    retval = UA_encodeBinary(&var, &UA_TYPES[UA_TYPES_VARIANT],
                             &pos, &end, NULL, NULL);
>>>>>>> 6b3186ab
    ck_assert_int_eq(retval, UA_STATUSCODE_GOOD);

    UA_Variant var2;
    size_t offset = 0;
    retval = UA_decodeBinary(&buf, &offset, &var2, &UA_TYPES[UA_TYPES_VARIANT], 1, &PointType);
    ck_assert_int_eq(retval, UA_STATUSCODE_GOOD);
    ck_assert_ptr_eq(var2.type, &PointType);

    Point *p2 = (Point*)var2.data;
    ck_assert(p.x == p2->x);
        
    UA_Variant_deleteMembers(&var2);
    UA_ByteString_deleteMembers(&buf);
} END_TEST

START_TEST(parseCustomScalarExtensionObject) {
    Point p;
    p.x = 1.0;
    p.y = 2.0;
    p.z = 3.0;

    UA_ExtensionObject eo;
    UA_ExtensionObject_init(&eo);

    eo.encoding = UA_EXTENSIONOBJECT_DECODED_NODELETE;
    eo.content.decoded.data = &p;
    eo.content.decoded.type = &PointType;

    size_t buflen = UA_calcSizeBinary(&eo, &UA_TYPES[UA_TYPES_EXTENSIONOBJECT]);
    UA_ByteString buf;
    UA_StatusCode retval = UA_ByteString_allocBuffer(&buf, buflen);
    ck_assert_int_eq(retval, UA_STATUSCODE_GOOD);

    UA_Byte *bufPos = buf.data;
    const UA_Byte *bufEnd = &buf.data[buf.length];
    retval = UA_encodeBinary(&eo, &UA_TYPES[UA_TYPES_EXTENSIONOBJECT], &bufPos, &bufEnd, NULL, NULL);
    ck_assert_int_eq(retval, UA_STATUSCODE_GOOD);

    UA_ExtensionObject eo2;
    size_t offset = 0;
    retval = UA_decodeBinary(&buf, &offset, &eo2, &UA_TYPES[UA_TYPES_EXTENSIONOBJECT], 1, &PointType);
    ck_assert_int_eq(offset, (uintptr_t)(bufPos - buf.data));
    ck_assert_int_eq(retval, UA_STATUSCODE_GOOD);

    ck_assert_int_eq(eo2.encoding, UA_EXTENSIONOBJECT_DECODED);
    ck_assert_ptr_eq(eo2.content.decoded.type, &PointType);

    Point *p2 = (Point*)eo2.content.decoded.data;
    ck_assert(p.x == p2->x);
        
    UA_ExtensionObject_deleteMembers(&eo2);
    UA_ByteString_deleteMembers(&buf);
} END_TEST

START_TEST(parseCustomArray) {
    Point ps[10];
    for(size_t i = 0; i < 10; ++i) {
        ps[i].x = (UA_Float)(1*i);
        ps[i].y = (UA_Float)(2*i);
        ps[i].z = (UA_Float)(3*i);
    }

    UA_Variant var;
    UA_Variant_init(&var);
    UA_Variant_setArray(&var, (void*)ps, 10, &PointType);

    size_t buflen = UA_calcSizeBinary(&var, &UA_TYPES[UA_TYPES_VARIANT]);
    UA_ByteString buf;
    UA_StatusCode retval = UA_ByteString_allocBuffer(&buf, buflen);
    ck_assert_int_eq(retval, UA_STATUSCODE_GOOD);

<<<<<<< HEAD
    size_t offset = 0;
    retval = UA_encodeBinaryWithOffset(&var, &UA_TYPES[UA_TYPES_VARIANT], &buf, &offset, NULL, NULL);
=======
    UA_Byte *pos = buf.data;
    const UA_Byte *end = &buf.data[buf.length];
    retval = UA_encodeBinary(&var, &UA_TYPES[UA_TYPES_VARIANT],
                             &pos, &end, NULL, NULL);
>>>>>>> 6b3186ab
    ck_assert_int_eq(retval, UA_STATUSCODE_GOOD);

    UA_Variant var2;
    size_t offset = 0;
    retval = UA_decodeBinary(&buf, &offset, &var2, &UA_TYPES[UA_TYPES_VARIANT], 1, &PointType);
    ck_assert_int_eq(retval, UA_STATUSCODE_GOOD);
    ck_assert_ptr_eq(var2.type, &UA_TYPES[UA_TYPES_EXTENSIONOBJECT]);
    ck_assert_int_eq(var2.arrayLength, 10);

    for (size_t i = 0; i < 10; i++) {
        UA_ExtensionObject *eo = &((UA_ExtensionObject*)var2.data)[i];
        ck_assert_int_eq(eo->encoding, UA_EXTENSIONOBJECT_DECODED);
        ck_assert_ptr_eq(eo->content.decoded.type, &PointType);
        Point *p2 = (Point*)eo->content.decoded.data;

        // we need to cast floats to int to avoid comparison of floats
        // which may result into false results
        ck_assert((int)p2->x == (int)ps[i].x);
        ck_assert((int)p2->y == (int)ps[i].y);
        ck_assert((int)p2->z == (int)ps[i].z);
    }
        
    UA_Variant_deleteMembers(&var2);
    UA_ByteString_deleteMembers(&buf);
} END_TEST

int main(void) {
    Suite *s  = suite_create("Test Custom DataType Encoding");
    TCase *tc = tcase_create("test cases");
    tcase_add_test(tc, parseCustomScalar);
    tcase_add_test(tc, parseCustomScalarExtensionObject);
    tcase_add_test(tc, parseCustomArray);
    suite_add_tcase(s, tc);

    SRunner *sr = srunner_create(s);
    srunner_set_fork_status(sr, CK_NOFORK);
    srunner_run_all (sr, CK_NORMAL);
    int number_failed = srunner_ntests_failed(sr);
    srunner_free(sr);

    return (number_failed == 0) ? EXIT_SUCCESS : EXIT_FAILURE;
}<|MERGE_RESOLUTION|>--- conflicted
+++ resolved
@@ -82,15 +82,11 @@
     UA_StatusCode retval = UA_ByteString_allocBuffer(&buf, buflen);
     ck_assert_int_eq(retval, UA_STATUSCODE_GOOD);
 
-<<<<<<< HEAD
-    size_t offset = 0;
-    retval = UA_encodeBinaryWithOffset(&var, &UA_TYPES[UA_TYPES_VARIANT], &buf, &offset, NULL, NULL);
-=======
     UA_Byte *pos = buf.data;
     const UA_Byte *end = &buf.data[buf.length];
     retval = UA_encodeBinary(&var, &UA_TYPES[UA_TYPES_VARIANT],
                              &pos, &end, NULL, NULL);
->>>>>>> 6b3186ab
+
     ck_assert_int_eq(retval, UA_STATUSCODE_GOOD);
 
     UA_Variant var2;
@@ -162,15 +158,11 @@
     UA_StatusCode retval = UA_ByteString_allocBuffer(&buf, buflen);
     ck_assert_int_eq(retval, UA_STATUSCODE_GOOD);
 
-<<<<<<< HEAD
-    size_t offset = 0;
-    retval = UA_encodeBinaryWithOffset(&var, &UA_TYPES[UA_TYPES_VARIANT], &buf, &offset, NULL, NULL);
-=======
     UA_Byte *pos = buf.data;
     const UA_Byte *end = &buf.data[buf.length];
     retval = UA_encodeBinary(&var, &UA_TYPES[UA_TYPES_VARIANT],
                              &pos, &end, NULL, NULL);
->>>>>>> 6b3186ab
+
     ck_assert_int_eq(retval, UA_STATUSCODE_GOOD);
 
     UA_Variant var2;
