/* This Source Code Form is subject to the terms of the Mozilla Public 
*  License, v. 2.0. If a copy of the MPL was not distributed with this 
*  file, You can obtain one at http://mozilla.org/MPL/2.0/. */

#include "ua_types.h"
#include "ua_types_generated_handling.h"
#include "ua_types_encoding_binary.h"
#include "ua_util.h"
#include "ua_namespace.h"
#include "check.h"

/* The custom datatype for describing a 3d position */

typedef struct {
    UA_Float x;
    UA_Float y;
    UA_Float z;
} Point;

/* The datatype description for the Point datatype */

#define padding_y offsetof(Point,y) - offsetof(Point,x) - sizeof(UA_Float)
#define padding_z offsetof(Point,z) - offsetof(Point,y) - sizeof(UA_Float)

static UA_DataTypeMember members[3] = {
    /* x */
    {
#ifdef UA_ENABLE_TYPENAMES
        "x",            /* .memberName */
#endif
        UA_TYPES_FLOAT, /* .memberTypeIndex, points into UA_TYPES since
                           .namespaceZero is true */
        0,              /* .padding */
        true,           /* .namespaceZero, see .memberTypeIndex */
        false           /* .isArray */
    },

    /* y */
    {
#ifdef UA_ENABLE_TYPENAMES
        "y",
#endif
        UA_TYPES_FLOAT, padding_y, true, false
    },

    /* z */
    {
#ifdef UA_ENABLE_TYPENAMES
        "y",
#endif
        UA_TYPES_FLOAT, padding_z, true, false
    }
};

static UA_DataType PointType = {
#ifdef UA_ENABLE_TYPENAMES
    "Point",                         /* .typeName */
#endif
    {1, UA_NODEIDTYPE_NUMERIC, {1}}, /* .typeId */
    sizeof(Point),                   /* .memSize */
    0,                               /* .typeIndex, in the array of custom types */
    3,                               /* .membersSize */
    false,                           /* .builtin */
    true,                            /* .pointerFree */
    false,                           /* .overlayable (depends on endianness and
                                         the absence of padding) */
    0,                               /* .binaryEncodingId, the numeric
                                         identifier used on the wire (the
                                         namespaceindex is from .typeId) */
    members
};

static UA_Namespace namespace1 = {
    .index = 1,
    .dataTypes = &PointType,
    .dataTypesSize = 1
};

START_TEST(parseCustomScalar) {
    Point p;
    p.x = 1.0;
    p.y = 2.0;
    p.z = 3.0;
    
    UA_Variant var;
    UA_Variant_init(&var);
    UA_Variant_setScalar(&var, &p, &PointType);

    size_t buflen = UA_calcSizeBinary(&var, &UA_TYPES[UA_TYPES_VARIANT]);
    UA_ByteString buf;
    UA_StatusCode retval = UA_ByteString_allocBuffer(&buf, buflen);
    ck_assert_int_eq(retval, UA_STATUSCODE_GOOD);

    size_t offset = 0;
    retval = UA_encodeBinary(&var, &UA_TYPES[UA_TYPES_VARIANT], NULL, NULL,
                             &buf, &offset);
    ck_assert_int_eq(retval, UA_STATUSCODE_GOOD);

    UA_Variant var2;
    offset = 0;
    retval = UA_decodeBinary(&buf, &offset, &var2, &UA_TYPES[UA_TYPES_VARIANT],1, &namespace1);
    ck_assert_int_eq(retval, UA_STATUSCODE_GOOD);
    ck_assert(var2.type == &PointType);

    Point *p2 = (Point*)var2.data;
    ck_assert(p.x == p2->x);
        
    UA_Variant_deleteMembers(&var2);
    UA_ByteString_deleteMembers(&buf);
} END_TEST

START_TEST(parseCustomArray) {
    Point ps[10];
    for(size_t i = 0; i < 10; ++i) {
        ps[i].x = (UA_Float)(1*i);
        ps[i].y = (UA_Float)(2*i);
        ps[i].z = (UA_Float)(3*i);
    }

    UA_Variant var;
    UA_Variant_init(&var);
    UA_Variant_setArray(&var, (void*)ps, 10, &PointType);

    size_t buflen = UA_calcSizeBinary(&var, &UA_TYPES[UA_TYPES_VARIANT]);
    UA_ByteString buf;
    UA_StatusCode retval = UA_ByteString_allocBuffer(&buf, buflen);
    ck_assert_int_eq(retval, UA_STATUSCODE_GOOD);

    size_t offset = 0;
    retval = UA_encodeBinary(&var, &UA_TYPES[UA_TYPES_VARIANT], NULL, NULL,
                             &buf, &offset);
    ck_assert_int_eq(retval, UA_STATUSCODE_GOOD);

    UA_Variant var2;
    offset = 0;
    retval = UA_decodeBinary(&buf, &offset, &var2, &UA_TYPES[UA_TYPES_VARIANT], 1, &namespace1);
    ck_assert_int_eq(retval, UA_STATUSCODE_GOOD);
    ck_assert(var2.type == &UA_TYPES[UA_TYPES_EXTENSIONOBJECT]);
    ck_assert_int_eq(var2.arrayLength, 10);

<<<<<<< HEAD
    UA_ExtensionObject *eo = (UA_ExtensionObject*)var2.data;
    ck_assert_int_eq(eo->encoding, UA_EXTENSIONOBJECT_DECODED);
    ck_assert(eo->content.decoded.type == &PointType);
    Point *p2 = (Point*)eo->content.decoded.data;
    ck_assert(p2->x == 0.0);
=======
    for (size_t i = 0; i < 10; i++) {
        UA_ExtensionObject *eo = &((UA_ExtensionObject*)var2.data)[i];
        ck_assert_int_eq(eo->encoding, UA_EXTENSIONOBJECT_DECODED);
        ck_assert_ptr_eq(eo->content.decoded.type, &PointType);
        Point *p2 = (Point*)eo->content.decoded.data;

        // we need to cast floats to int to avoid comparison of floats
        // which may result into false results
        ck_assert((int)p2->x == (int)ps[i].x);
        ck_assert((int)p2->y == (int)ps[i].y);
        ck_assert((int)p2->z == (int)ps[i].z);
    }
>>>>>>> de0c7075
        
    UA_Variant_deleteMembers(&var2);
    UA_ByteString_deleteMembers(&buf);
} END_TEST

int main(void) {
    Suite *s  = suite_create("Test Custom DataType Encoding");
    TCase *tc = tcase_create("test cases");
    tcase_add_test(tc, parseCustomScalar);
    tcase_add_test(tc, parseCustomArray);
    suite_add_tcase(s, tc);

    SRunner *sr = srunner_create(s);
    srunner_set_fork_status(sr, CK_NOFORK);
    srunner_run_all (sr, CK_NORMAL);
    int number_failed = srunner_ntests_failed(sr);
    srunner_free(sr);

    return (number_failed == 0) ? EXIT_SUCCESS : EXIT_FAILURE;
}<|MERGE_RESOLUTION|>--- conflicted
+++ resolved
@@ -138,17 +138,10 @@
     ck_assert(var2.type == &UA_TYPES[UA_TYPES_EXTENSIONOBJECT]);
     ck_assert_int_eq(var2.arrayLength, 10);
 
-<<<<<<< HEAD
-    UA_ExtensionObject *eo = (UA_ExtensionObject*)var2.data;
-    ck_assert_int_eq(eo->encoding, UA_EXTENSIONOBJECT_DECODED);
-    ck_assert(eo->content.decoded.type == &PointType);
-    Point *p2 = (Point*)eo->content.decoded.data;
-    ck_assert(p2->x == 0.0);
-=======
     for (size_t i = 0; i < 10; i++) {
         UA_ExtensionObject *eo = &((UA_ExtensionObject*)var2.data)[i];
         ck_assert_int_eq(eo->encoding, UA_EXTENSIONOBJECT_DECODED);
-        ck_assert_ptr_eq(eo->content.decoded.type, &PointType);
+        ck_assert(eo->content.decoded.type == &PointType);
         Point *p2 = (Point*)eo->content.decoded.data;
 
         // we need to cast floats to int to avoid comparison of floats
@@ -157,7 +150,6 @@
         ck_assert((int)p2->y == (int)ps[i].y);
         ck_assert((int)p2->z == (int)ps[i].z);
     }
->>>>>>> de0c7075
         
     UA_Variant_deleteMembers(&var2);
     UA_ByteString_deleteMembers(&buf);
