/* This work is licensed under a Creative Commons CCZero 1.0 Universal License.
 * See http://creativecommons.org/publicdomain/zero/1.0/ for more information. */

/* This example is just to see how fast we can process messages. The server does
   not open a TCP port. */

#include <time.h>
#include <stdio.h>

#include "ua_server.h"
#include "ua_config_standard.h"
#include "server/ua_services.h"
#include "ua_types_encoding_binary.h"

int main(int argc, char** argv) {
<<<<<<< HEAD
    UA_ServerConfig *config = UA_ServerConfig_standard_new();

    UA_Server *server = UA_Server_new(*config);
=======
    UA_ServerConfig *config = UA_ServerConfig_new_default();
    UA_Server *server = UA_Server_new(config);
>>>>>>> 609ebe4a

    /* add a variable node to the address space */
    UA_VariableAttributes attr;
    UA_VariableAttributes_init(&attr);
    UA_Int32 myInteger = 42;
    UA_Variant_setScalar(&attr.value, &myInteger, &UA_TYPES[UA_TYPES_INT32]);
    attr.description = UA_LOCALIZEDTEXT("en_US","the answer");
    attr.displayName = UA_LOCALIZEDTEXT("en_US","the answer");
    UA_NodeId myIntegerNodeId = UA_NODEID_STRING(1, "the.answer");
    UA_QualifiedName myIntegerName = UA_QUALIFIEDNAME(1, "the answer");
    UA_NodeId parentNodeId = UA_NODEID_NUMERIC(0, UA_NS0ID_OBJECTSFOLDER);
    UA_NodeId parentReferenceNodeId = UA_NODEID_NUMERIC(0, UA_NS0ID_ORGANIZES);
    UA_Server_addVariableNode(server, myIntegerNodeId, parentNodeId,
                              parentReferenceNodeId, myIntegerName,
                              UA_NODEID_NULL, attr, NULL, NULL);

    UA_ReadRequest request;
    UA_ReadRequest_init(&request);
    UA_ReadValueId rvi;
    rvi.nodeId = myIntegerNodeId;
    rvi.attributeId = UA_ATTRIBUTEID_VALUE;
    rvi.indexRange = UA_STRING_NULL;
    rvi.dataEncoding = UA_QUALIFIEDNAME(0, "Default Binary");
    request.timestampsToReturn = UA_TIMESTAMPSTORETURN_NEITHER;
    request.nodesToReadSize = 1;
    request.nodesToRead = &rvi;

    UA_StatusCode retval = UA_STATUSCODE_GOOD;
    UA_ByteString request_msg;
    retval |= UA_ByteString_allocBuffer(&request_msg, 1000);
    UA_ByteString response_msg;
    retval |= UA_ByteString_allocBuffer(&response_msg, 1000);

    UA_Byte *pos = request_msg.data;
    const UA_Byte *end = &request_msg.data[request_msg.length];
    retval |= UA_encodeBinary(&request, &UA_TYPES[UA_TYPES_READREQUEST], &pos, &end, NULL, NULL);

    clock_t begin, finish;
    begin = clock();

    UA_ReadRequest rq;
    UA_ReadResponse rr;

    for(int i = 0; i < 1000000; i++) {
        size_t offset = 0;
        retval |= UA_decodeBinary(&request_msg, &offset, &rq, &UA_TYPES[UA_TYPES_READREQUEST], 0, NULL);

        UA_ReadResponse_init(&rr);
        Service_Read(server, &adminSession, &rq, &rr);

        pos = request_msg.data;
        retval |= UA_encodeBinary(&rr, &UA_TYPES[UA_TYPES_READRESPONSE], &pos, &end, NULL, NULL);

        UA_ReadRequest_deleteMembers(&rq);
        UA_ReadResponse_deleteMembers(&rr);
    }

    finish = clock();
    double time_spent = (double)(finish - begin) / CLOCKS_PER_SEC;
    printf("duration was %f s\n", time_spent);
    printf("retval is %i\n", retval);

    UA_ByteString_deleteMembers(&request_msg);
    UA_ByteString_deleteMembers(&response_msg);
    UA_Server_delete(server);
<<<<<<< HEAD
    UA_ServerConfig_standard_delete(config);
=======
    UA_ServerConfig_delete(config);
>>>>>>> 609ebe4a
    return (int)retval;
}<|MERGE_RESOLUTION|>--- conflicted
+++ resolved
@@ -13,14 +13,8 @@
 #include "ua_types_encoding_binary.h"
 
 int main(int argc, char** argv) {
-<<<<<<< HEAD
-    UA_ServerConfig *config = UA_ServerConfig_standard_new();
-
-    UA_Server *server = UA_Server_new(*config);
-=======
     UA_ServerConfig *config = UA_ServerConfig_new_default();
     UA_Server *server = UA_Server_new(config);
->>>>>>> 609ebe4a
 
     /* add a variable node to the address space */
     UA_VariableAttributes attr;
@@ -86,10 +80,6 @@
     UA_ByteString_deleteMembers(&request_msg);
     UA_ByteString_deleteMembers(&response_msg);
     UA_Server_delete(server);
-<<<<<<< HEAD
-    UA_ServerConfig_standard_delete(config);
-=======
     UA_ServerConfig_delete(config);
->>>>>>> 609ebe4a
     return (int)retval;
 }