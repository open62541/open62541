/* This Source Code Form is subject to the terms of the Mozilla Public
*  License, v. 2.0. If a copy of the MPL was not distributed with this
*  file, You can obtain one at http://mozilla.org/MPL/2.0/. */

#ifndef _XOPEN_SOURCE
# define _XOPEN_SOURCE 500
#endif
#ifndef _DEFAULT_SOURCE
# define _DEFAULT_SOURCE
#endif

// On older systems we need to define _BSD_SOURCE
// _DEFAULT_SOURCE is an alias for that
#ifndef _BSD_SOURCE
# define _BSD_SOURCE
#endif

#include <stdio.h>
#include <stdlib.h>
#include <unistd.h>
#include <pthread.h>
#include <ua_util.h>
#include <ua_types_generated.h>
#include <server/ua_server_internal.h>
#include <ua_types.h>
#include <fcntl.h>

#include "ua_client.h"
#include "ua_config_standard.h"
#include "ua_network_tcp.h"
#include "check.h"
#include "testing_clock.h"

// set register timeout to 1 second so we are able to test it.
#define registerTimeout 1
// cleanup is only triggered every 10 seconds, thus wait a bit longer to check
#define checkWait registerTimeout + 11

UA_Server *server_lds;
UA_ServerConfig *config_lds_dyn;
UA_Boolean *running_lds;
UA_ServerNetworkLayer nl_lds;
pthread_t server_thread_lds;

static void * serverloop_lds(void *_) {
    while(*running_lds)
        UA_Server_run_iterate(server_lds, true);
    return NULL;
}

static void setup_lds(void) {
    // start LDS server
    running_lds = UA_Boolean_new();
    *running_lds = true;
    config_lds_dyn = UA_ServerConfig_standard_new();
    UA_ServerConfig config_lds = *config_lds_dyn;
    config_lds.applicationDescription.applicationType = UA_APPLICATIONTYPE_DISCOVERYSERVER;
    config_lds.applicationDescription.applicationUri =
        UA_String_fromChars("urn:open62541.test.local_discovery_server");
    config_lds.applicationDescription.applicationName.locale = UA_String_fromChars("en");
    config_lds.applicationDescription.applicationName.text = UA_String_fromChars("LDS Server");
    config_lds.mdnsServerName = UA_String_fromChars("LDS_test");
    config_lds.serverCapabilitiesSize = 1;
    UA_String *caps = UA_String_new();
    *caps = UA_String_fromChars("LDS");
    config_lds.serverCapabilities = caps;
    config_lds.discoveryCleanupTimeout = registerTimeout;
    nl_lds = UA_ServerNetworkLayerTCP(UA_ConnectionConfig_standard, 4840);
    config_lds.networkLayers = &nl_lds;
    config_lds.networkLayersSize = 1;
    server_lds = UA_Server_new(config_lds);
    UA_Server_run_startup(server_lds);
    pthread_create(&server_thread_lds, NULL, serverloop_lds, NULL);
    // wait until LDS started
    UA_sleep(1000);
    sleep(1);
}

static void teardown_lds(void) {
    *running_lds = false;
    pthread_join(server_thread_lds, NULL);
    UA_Server_run_shutdown(server_lds);
    UA_Boolean_delete(running_lds);
    UA_String_deleteMembers(&server_lds->config.applicationDescription.applicationUri);
    UA_LocalizedText_deleteMembers(&server_lds->config.applicationDescription.applicationName);
    UA_String_deleteMembers(&server_lds->config.mdnsServerName);
    UA_Array_delete(server_lds->config.serverCapabilities,
                    server_lds->config.serverCapabilitiesSize,
                    &UA_TYPES[UA_TYPES_STRING]);
    UA_Server_delete(server_lds);
    nl_lds.deleteMembers(&nl_lds);
    UA_ServerConfig_standard_delete(config_lds_dyn);
}

UA_Server *server_register;
UA_ServerConfig *config;
UA_Boolean *running_register;
UA_ServerNetworkLayer nl_register;
pthread_t server_thread_register;

UA_UInt64 periodicRegisterCallbackId;

static void * serverloop_register(void *_) {
    while(*running_register)
        UA_Server_run_iterate(server_register, true);
    return NULL;
}

static void setup_register(void) {
    // start register server
    running_register = UA_Boolean_new();
    *running_register = true;
<<<<<<< HEAD
    config = UA_ServerConfig_standard_new();
    UA_ServerConfig config_register = *config;
    config_register.applicationDescription.applicationUri = UA_String_fromChars("urn:open62541.test.server_register");
=======
    UA_ServerConfig config_register = UA_ServerConfig_standard;
    config_register.applicationDescription.applicationUri =
        UA_String_fromChars("urn:open62541.test.server_register");
>>>>>>> fadd1dd0
    config_register.applicationDescription.applicationName.locale = UA_String_fromChars("de");
    config_register.applicationDescription.applicationName.text = UA_String_fromChars("Anmeldungsserver");
    config_register.mdnsServerName = UA_String_fromChars("Register_test");
    nl_register = UA_ServerNetworkLayerTCP(UA_ConnectionConfig_standard, 16664);
    config_register.networkLayers = &nl_register;
    config_register.networkLayersSize = 1;
    server_register = UA_Server_new(config_register);
    UA_Server_run_startup(server_register);
    pthread_create(&server_thread_register, NULL, serverloop_register, NULL);
}

static void teardown_register(void) {
    *running_register = false;
    pthread_join(server_thread_register, NULL);
    UA_Server_run_shutdown(server_register);
    UA_Boolean_delete(running_register);
    UA_String_deleteMembers(&server_register->config.applicationDescription.applicationUri);
    UA_LocalizedText_deleteMembers(&server_register->config.applicationDescription.applicationName);
    UA_String_deleteMembers(&server_register->config.mdnsServerName);
    UA_Server_delete(server_register);
    nl_register.deleteMembers(&nl_register);
    UA_ServerConfig_standard_delete(config);
}

START_TEST(Server_register) {
    UA_StatusCode retval =
        UA_Server_register_discovery(server_register, "opc.tcp://localhost:4840", NULL);
    ck_assert_uint_eq(retval, UA_STATUSCODE_GOOD);
}
END_TEST

START_TEST(Server_unregister) {
    UA_StatusCode retval =
        UA_Server_unregister_discovery(server_register, "opc.tcp://localhost:4840");
    ck_assert_uint_eq(retval, UA_STATUSCODE_GOOD);
}
END_TEST

START_TEST(Server_register_semaphore) {
    // create the semaphore
    int fd = open("/tmp/open62541-unit-test-semaphore", O_RDWR|O_CREAT, S_IRWXU | S_IRWXG | S_IRWXO);
    ck_assert_int_ne(fd, -1);
    close(fd);

    UA_StatusCode retval =
        UA_Server_register_discovery(server_register, "opc.tcp://localhost:4840",
                                     "/tmp/open62541-unit-test-semaphore");
    ck_assert_uint_eq(retval, UA_STATUSCODE_GOOD);
}
END_TEST

START_TEST(Server_unregister_semaphore) {
    // delete the semaphore, this should remove the registration automatically on next check
    ck_assert_int_eq(remove("/tmp/open62541-unit-test-semaphore"), 0);
}
END_TEST

START_TEST(Server_register_periodic) {
    // periodic register every minute, first register immediately
    UA_StatusCode retval =
        UA_Server_addPeriodicServerRegisterCallback(server_register, "opc.tcp://localhost:4840",
                                                    60*1000, 100, &periodicRegisterCallbackId);
    ck_assert_uint_eq(retval, UA_STATUSCODE_GOOD);
}
END_TEST

START_TEST(Server_unregister_periodic) {
    // wait for first register delay
    UA_sleep(1000);
    sleep(1);
    UA_Server_removeRepeatedCallback(server_register, periodicRegisterCallbackId);
    UA_StatusCode retval = UA_Server_unregister_discovery(server_register,
                                                          "opc.tcp://localhost:4840");
    ck_assert_uint_eq(retval, UA_STATUSCODE_GOOD);
}
END_TEST

static void
FindAndCheck(const UA_String expectedUris[], size_t expectedUrisSize,
             const UA_String expectedLocales[],
             const UA_String expectedNames[],
             const char *filterUri,
             const char *filterLocale) {
    UA_Client *client = UA_Client_new(UA_ClientConfig_standard);

    UA_ApplicationDescription* applicationDescriptionArray = NULL;
    size_t applicationDescriptionArraySize = 0;

    size_t serverUrisSize = 0;
    UA_String *serverUris = NULL;

    if(filterUri) {
        serverUrisSize = 1;
        serverUris = UA_malloc(sizeof(UA_String));
        serverUris[0] = UA_String_fromChars(filterUri);
    }

    size_t localeIdsSize = 0;
    UA_String *localeIds = NULL;

    if(filterLocale) {
        localeIdsSize = 1;
        localeIds = UA_malloc(sizeof(UA_String));
        localeIds[0] = UA_String_fromChars(filterLocale);
    }

    UA_StatusCode retval =
        UA_Client_findServers(client, "opc.tcp://localhost:4840",
                              serverUrisSize, serverUris, localeIdsSize, localeIds,
                              &applicationDescriptionArraySize, &applicationDescriptionArray);

    if(filterUri)
        UA_Array_delete(serverUris, serverUrisSize, &UA_TYPES[UA_TYPES_STRING]);

    if(filterLocale)
        UA_Array_delete(localeIds, localeIdsSize, &UA_TYPES[UA_TYPES_STRING]);

    ck_assert_uint_eq(retval, UA_STATUSCODE_GOOD);

    // only the discovery server is expected
    ck_assert_uint_eq(applicationDescriptionArraySize, expectedUrisSize);
    assert(applicationDescriptionArray != NULL);

    for(size_t i = 0; i < expectedUrisSize; ++i) {
        ck_assert(UA_String_equal(&applicationDescriptionArray[i].applicationUri,
                                  &expectedUris[i]));

        if(expectedNames)
            ck_assert(UA_String_equal(&applicationDescriptionArray[i].applicationName.text,
                                      &expectedNames[i]));

        if (expectedLocales)
            ck_assert(UA_String_equal(&applicationDescriptionArray[i].applicationName.locale,
                                      &expectedLocales[i]));
    }

    UA_Array_delete(applicationDescriptionArray, applicationDescriptionArraySize,
                    &UA_TYPES[UA_TYPES_APPLICATIONDESCRIPTION]);

    UA_Client_disconnect(client);
    UA_Client_delete(client);
}

static void
FindOnNetworkAndCheck(UA_String expectedServerNames[], size_t expectedServerNamesSize,
                      const char *filterUri, const char *filterLocale,
                      const char** filterCapabilities, size_t filterCapabilitiesSize) {
    UA_Client *client = UA_Client_new(UA_ClientConfig_standard);

    UA_ServerOnNetwork* serverOnNetwork = NULL;
    size_t serverOnNetworkSize = 0;


    size_t  serverCapabilityFilterSize = 0;
    UA_String *serverCapabilityFilter = NULL;

    if(filterCapabilitiesSize) {
        serverCapabilityFilterSize = filterCapabilitiesSize;
        serverCapabilityFilter = UA_malloc(sizeof(UA_String) * filterCapabilitiesSize);
        for(size_t i = 0; i < filterCapabilitiesSize; i++)
            serverCapabilityFilter[i] = UA_String_fromChars(filterCapabilities[i]);
    }


    UA_StatusCode retval =
        UA_Client_findServersOnNetwork(client, "opc.tcp://localhost:4840", 0, 0,
                                       serverCapabilityFilterSize, serverCapabilityFilter,
                                       &serverOnNetworkSize, &serverOnNetwork);

    if(serverCapabilityFilterSize)
        UA_Array_delete(serverCapabilityFilter, serverCapabilityFilterSize,
                        &UA_TYPES[UA_TYPES_STRING]);

    ck_assert_uint_eq(retval, UA_STATUSCODE_GOOD);

    // only the discovery server is expected
    ck_assert_uint_eq(serverOnNetworkSize , expectedServerNamesSize);

    if(expectedServerNamesSize > 0)
        ck_assert_ptr_ne(serverOnNetwork, NULL);

    if(serverOnNetwork != NULL) {
        for(size_t i = 0; i < expectedServerNamesSize; i++)
            ck_assert(UA_String_equal(&serverOnNetwork[i].serverName,
                                      &expectedServerNames[i]));
    }

    UA_Array_delete(serverOnNetwork, serverOnNetworkSize, &UA_TYPES[UA_TYPES_SERVERONNETWORK]);

    UA_Client_disconnect(client);
    UA_Client_delete(client);
}

static UA_StatusCode
GetEndpoints(UA_Client *client, const UA_String* endpointUrl,
             size_t* endpointDescriptionsSize,
             UA_EndpointDescription** endpointDescriptions,
             const char* filterTransportProfileUri) {
    UA_GetEndpointsRequest request;
    UA_GetEndpointsRequest_init(&request);
    //request.requestHeader.authenticationToken = client->authenticationToken;
    request.requestHeader.timestamp = UA_DateTime_now();
    request.requestHeader.timeoutHint = 10000;
    request.endpointUrl = *endpointUrl; // assume the endpointurl outlives the service call
    if (filterTransportProfileUri) {
        request.profileUrisSize = 1;
        request.profileUris = UA_malloc(sizeof(UA_String));
        request.profileUris[0] = UA_String_fromChars(filterTransportProfileUri);
    }

    UA_GetEndpointsResponse response;
    UA_GetEndpointsResponse_init(&response);
    __UA_Client_Service(client, &request, &UA_TYPES[UA_TYPES_GETENDPOINTSREQUEST],
                        &response, &UA_TYPES[UA_TYPES_GETENDPOINTSRESPONSE]);

    if (filterTransportProfileUri) {
        UA_Array_delete(request.profileUris, request.profileUrisSize, &UA_TYPES[UA_TYPES_STRING]);
    }

    ck_assert_uint_eq(response.responseHeader.serviceResult, UA_STATUSCODE_GOOD);

    *endpointDescriptionsSize = response.endpointsSize;
    *endpointDescriptions =
        (UA_EndpointDescription*)UA_Array_new(response.endpointsSize,
                                              &UA_TYPES[UA_TYPES_ENDPOINTDESCRIPTION]);
    for(size_t i=0;i<response.endpointsSize;i++) {
        UA_EndpointDescription_init(&(*endpointDescriptions)[i]);
        UA_EndpointDescription_copy(&response.endpoints[i], &(*endpointDescriptions)[i]);
    }
    UA_GetEndpointsResponse_deleteMembers(&response);
    return UA_STATUSCODE_GOOD;
}


static void
GetEndpointsAndCheck(const char* discoveryUrl, const char* filterTransportProfileUri,
                     const UA_String expectedEndpointUrls[], size_t expectedEndpointUrlsSize) {
    UA_Client *client = UA_Client_new(UA_ClientConfig_standard);

    ck_assert_uint_eq(UA_Client_connect(client, discoveryUrl), UA_STATUSCODE_GOOD);

    UA_EndpointDescription* endpointArray = NULL;
    size_t endpointArraySize = 0;
    UA_String discoveryUrlUA = UA_String_fromChars(discoveryUrl);
    UA_StatusCode retval = GetEndpoints(client, &discoveryUrlUA, &endpointArraySize,
                                        &endpointArray, filterTransportProfileUri);
    ck_assert_uint_eq(retval, UA_STATUSCODE_GOOD);
    UA_String_deleteMembers(&discoveryUrlUA);

    ck_assert_uint_eq(endpointArraySize , expectedEndpointUrlsSize);

    for(size_t j = 0; j < endpointArraySize && j < expectedEndpointUrlsSize; j++) {
        UA_EndpointDescription* endpoint = &endpointArray[j];
        ck_assert(UA_String_equal(&endpoint->endpointUrl, &expectedEndpointUrls[j]));
    }

    UA_Array_delete(endpointArray, endpointArraySize, &UA_TYPES[UA_TYPES_ENDPOINTDESCRIPTION]);
    UA_Client_delete(client);
}

// Test if discovery server lists himself as registered server, before any other registration.
START_TEST(Client_find_discovery) {
    const UA_String expectedUris[] = {UA_STRING("urn:open62541.test.local_discovery_server")};
    FindAndCheck(expectedUris, 1, NULL, NULL, NULL, NULL);
}
END_TEST

// Test if discovery server lists himself as registered server if it is filtered by his uri
START_TEST(Client_filter_discovery) {
    const UA_String expectedUris[] = {UA_STRING("urn:open62541.test.local_discovery_server")};
    FindAndCheck(expectedUris, 1, NULL, NULL, "urn:open62541.test.local_discovery_server", NULL);
}
END_TEST

// Test if server filters locale
START_TEST(Client_filter_locale) {
    const UA_String expectedUris[] = {
        UA_STRING("urn:open62541.test.local_discovery_server"),
        UA_STRING("urn:open62541.test.server_register")
    };
    const UA_String expectedNames[] = {
        UA_STRING("LDS Server"),
        UA_STRING("Anmeldungsserver")
    };
    const UA_String expectedLocales[] = {UA_STRING("en"), UA_STRING("de")};
    // even if we request en_US, the server will return de_DE because it only has that name.
    FindAndCheck(expectedUris, 2, expectedLocales, expectedNames, NULL, "en");

}
END_TEST

// Test if registered server is returned from LDS
START_TEST(Client_find_registered) {
    const UA_String expectedUris[] = {
        UA_STRING("urn:open62541.test.local_discovery_server"),
        UA_STRING("urn:open62541.test.server_register")
    };
    FindAndCheck(expectedUris, 2, NULL, NULL, NULL, NULL);
}
END_TEST

// Test if registered server is returned from LDS using FindServersOnNetwork
START_TEST(Client_find_on_network_registered) {
    char urls[2][64];
    UA_String expectedUris[2];
    char hostname[256];

    ck_assert_uint_eq(gethostname(hostname, 255), 0);

    //DNS limits name to max 63 chars (+ \0)
    snprintf(urls[0], 64, "LDS_test-%s", hostname);
    snprintf(urls[1], 64, "Register_test-%s", hostname);
    expectedUris[0] = UA_STRING(urls[0]);
    expectedUris[1] = UA_STRING(urls[1]);
    FindOnNetworkAndCheck(expectedUris, 2, NULL, NULL, NULL, 0);

    // filter by Capabilities
    const char* capsLDS[] = {"LDS"};
    const char* capsNA[] = {"NA"};
    const char* capsMultiple[] = {"LDS", "NA"};

    // only LDS expected
    FindOnNetworkAndCheck(expectedUris, 1, NULL, NULL, capsLDS, 1);
    // only register server expected
    FindOnNetworkAndCheck(&expectedUris[1], 1, NULL, NULL, capsNA, 1);
    // no server expected
    FindOnNetworkAndCheck(NULL, 0, NULL, NULL, capsMultiple, 2);
}
END_TEST

// Test if filtering with uris works
START_TEST(Client_find_filter) {
    const UA_String expectedUris[] = {
        UA_STRING("urn:open62541.test.server_register")
    };
    FindAndCheck(expectedUris, 1, NULL, NULL, "urn:open62541.test.server_register", NULL);
}
END_TEST

START_TEST(Client_get_endpoints) {
    const UA_String  expectedEndpoints[] ={
        UA_STRING("opc.tcp://localhost:4840")
    };

    // general check if expected endpoints are returned
    GetEndpointsAndCheck("opc.tcp://localhost:4840", NULL,expectedEndpoints, 1);

    // check if filtering transport profile still returns the endpoint
    GetEndpointsAndCheck("opc.tcp://localhost:4840",
                         "http://opcfoundation.org/UA-Profile/Transport/uatcp-uasc-uabinary",
                         expectedEndpoints, 1);

    // filter transport profily by HTTPS, which should return no endpoint
    GetEndpointsAndCheck("opc.tcp://localhost:4840",
                         "http://opcfoundation.org/UA-Profile/Transport/https-uabinary", NULL, 0);
}
END_TEST

START_TEST(Util_start_lds) {
    setup_lds();
}
END_TEST

START_TEST(Util_stop_lds) {
    teardown_lds();
}
END_TEST

START_TEST(Util_wait_timeout) {
    // wait until server is removed by timeout. Additionally wait a few seconds more to be sure.
    UA_sleep(100000 * checkWait);
    sleep(1);
}
END_TEST

START_TEST(Util_wait_mdns) {
    UA_sleep(1000);
    sleep(1);
}
END_TEST

START_TEST(Util_wait_startup) {
    UA_sleep(1000);
    sleep(1);
}
END_TEST

START_TEST(Util_wait_retry) {
    // first retry is after 2 seconds, then 4, so it should be enough to wait 3 seconds
    UA_sleep(3000);
    sleep(3);
}
END_TEST

static Suite* testSuite_Client(void) {
    Suite *s = suite_create("Register Server and Client");
    TCase *tc_register = tcase_create("RegisterServer");
    tcase_add_unchecked_fixture(tc_register, setup_lds, teardown_lds);
    tcase_add_unchecked_fixture(tc_register, setup_register, teardown_register);
    tcase_add_test(tc_register, Server_register);
    // register two times, just for fun
    tcase_add_test(tc_register, Server_register);
    tcase_add_test(tc_register, Server_unregister);
    tcase_add_test(tc_register, Server_register_periodic);
    tcase_add_test(tc_register, Server_unregister_periodic);
    suite_add_tcase(s,tc_register);

    TCase *tc_register_retry = tcase_create("RegisterServer Retry");
    //tcase_add_unchecked_fixture(tc_register, setup_lds, teardown_lds);
    tcase_add_unchecked_fixture(tc_register_retry, setup_register, teardown_register);
    tcase_add_test(tc_register_retry, Server_register_periodic);
    tcase_add_test(tc_register_retry, Util_wait_startup); // wait a bit to let first try run through
    // now start LDS
    tcase_add_test(tc_register_retry, Util_start_lds);
    tcase_add_test(tc_register_retry, Util_wait_retry);
    // check if there
    tcase_add_test(tc_register_retry, Client_find_registered);
    tcase_add_test(tc_register_retry, Server_unregister_periodic);
    tcase_add_test(tc_register_retry, Client_find_discovery);
    tcase_add_test(tc_register_retry, Util_stop_lds);

    suite_add_tcase(s,tc_register_retry);

#ifdef UA_ENABLE_DISCOVERY_MULTICAST
    TCase *tc_register_find = tcase_create("RegisterServer and FindServers");
    tcase_add_unchecked_fixture(tc_register_find, setup_lds, teardown_lds);
    tcase_add_unchecked_fixture(tc_register_find, setup_register, teardown_register);
    tcase_add_test(tc_register_find, Client_find_discovery);
    tcase_add_test(tc_register_find, Server_register);
    tcase_add_test(tc_register_find, Client_find_registered);
    tcase_add_test(tc_register_find, Util_wait_mdns);
    tcase_add_test(tc_register_find, Client_find_on_network_registered);
    tcase_add_test(tc_register_find, Client_find_filter);
    tcase_add_test(tc_register_find, Client_get_endpoints);
    tcase_add_test(tc_register_find, Client_filter_locale);
    tcase_add_test(tc_register_find, Server_unregister);
    tcase_add_test(tc_register_find, Client_find_discovery);
    tcase_add_test(tc_register_find, Client_filter_discovery);
    suite_add_tcase(s,tc_register_find);
#endif

    // register server again, then wait for timeout and auto unregister
    TCase *tc_register_timeout = tcase_create("RegisterServer timeout");
    tcase_add_unchecked_fixture(tc_register_timeout, setup_lds, teardown_lds);
    tcase_add_unchecked_fixture(tc_register_timeout, setup_register, teardown_register);
    tcase_set_timeout(tc_register_timeout, checkWait+2);
    tcase_add_test(tc_register_timeout, Server_register);
    tcase_add_test(tc_register_timeout, Client_find_registered);
    tcase_add_test(tc_register_timeout, Util_wait_timeout);
    tcase_add_test(tc_register_timeout, Client_find_discovery);
#ifdef UA_ENABLE_DISCOVERY_SEMAPHORE
    // now check if semaphore file works
    tcase_add_test(tc_register_timeout, Server_register_semaphore);
    tcase_add_test(tc_register_timeout, Client_find_registered);
    tcase_add_test(tc_register_timeout, Server_unregister_semaphore);
    tcase_add_test(tc_register_timeout, Util_wait_timeout);
    tcase_add_test(tc_register_timeout, Client_find_discovery);
#endif
    suite_add_tcase(s,tc_register_timeout);
    return s;
}

int main(void) {
    Suite *s = testSuite_Client();
    SRunner *sr = srunner_create(s);
    srunner_set_fork_status(sr, CK_NOFORK);
    srunner_run_all(sr,CK_NORMAL);
    int number_failed = srunner_ntests_failed(sr);
    srunner_free(sr);
    return (number_failed == 0) ? EXIT_SUCCESS : EXIT_FAILURE;
}<|MERGE_RESOLUTION|>--- conflicted
+++ resolved
@@ -110,15 +110,12 @@
     // start register server
     running_register = UA_Boolean_new();
     *running_register = true;
-<<<<<<< HEAD
+
     config = UA_ServerConfig_standard_new();
     UA_ServerConfig config_register = *config;
-    config_register.applicationDescription.applicationUri = UA_String_fromChars("urn:open62541.test.server_register");
-=======
-    UA_ServerConfig config_register = UA_ServerConfig_standard;
     config_register.applicationDescription.applicationUri =
         UA_String_fromChars("urn:open62541.test.server_register");
->>>>>>> fadd1dd0
+
     config_register.applicationDescription.applicationName.locale = UA_String_fromChars("de");
     config_register.applicationDescription.applicationName.text = UA_String_fromChars("Anmeldungsserver");
     config_register.mdnsServerName = UA_String_fromChars("Register_test");
