/* This Source Code Form is subject to the terms of the Mozilla Public
 * License, v. 2.0. If a copy of the MPL was not distributed with this
 * file, You can obtain one at http://mozilla.org/MPL/2.0/. */

#include <stdio.h>
#include <stdlib.h>
#include <pthread.h>

#include "ua_types.h"
#include "ua_server.h"
#include "ua_client.h"
#include "ua_config_standard.h"
#include "ua_network_tcp.h"
#include "check.h"
#include "testing_clock.h"

UA_ServerConfig *config;
UA_Server *server;
UA_ServerConfig *config;
UA_Boolean running;
UA_ServerNetworkLayer nl;
pthread_t server_thread;

static void * serverloop(void *_) {
    while(running)
        UA_Server_run_iterate(server, true);
    return NULL;
}

static void setup(void) {
<<<<<<< HEAD
    running = UA_Boolean_new();
    *running = true;
    config = UA_ServerConfig_standard_parametrized_new(16664, NULL);
    server = UA_Server_new(*config);
=======
    running = true;
    config = UA_ServerConfig_new_default();
    server = UA_Server_new(config);
>>>>>>> 609ebe4a
    UA_Server_run_startup(server);
    pthread_create(&server_thread, NULL, serverloop, NULL);
}

static void teardown(void) {
    running = false;
    pthread_join(server_thread, NULL);
    UA_Server_run_shutdown(server);
    UA_Server_delete(server);
<<<<<<< HEAD
    UA_ServerConfig_standard_delete(config);
=======
    UA_ServerConfig_delete(config);
>>>>>>> 609ebe4a
}

static void
asyncReadCallback(UA_Client *client, void *userdata,
                  UA_UInt32 requestId, const UA_ReadResponse *response) {
    UA_UInt16 *asyncCounter = (UA_UInt16*)userdata;
    (*asyncCounter)++;
    UA_sleep(1000);
}

START_TEST(Client_read_async) {
    UA_Client *client = UA_Client_new(UA_ClientConfig_default);
    UA_StatusCode retval = UA_Client_connect(client, "opc.tcp://localhost:4840");
    ck_assert_uint_eq(retval, UA_STATUSCODE_GOOD);

    UA_UInt16 asyncCounter = 0;

    UA_ReadRequest rr;
    UA_ReadRequest_init(&rr);

    UA_ReadValueId rvid;
    UA_ReadValueId_init(&rvid);
    rvid.attributeId = UA_ATTRIBUTEID_VALUE;
    rvid.nodeId = UA_NODEID_NUMERIC(0, UA_NS0ID_SERVER_SERVERSTATUS_CURRENTTIME);

    rr.nodesToRead = &rvid;
    rr.nodesToReadSize = 1;

    /* 1st request */
    retval = __UA_Client_AsyncService(client, &rr, &UA_TYPES[UA_TYPES_READREQUEST],
                                      (UA_ClientAsyncServiceCallback)asyncReadCallback,
                                      &UA_TYPES[UA_TYPES_READRESPONSE], &asyncCounter, NULL);
    ck_assert_uint_eq(retval, UA_STATUSCODE_GOOD);

    /* 2nd request */
    retval = __UA_Client_AsyncService(client, &rr, &UA_TYPES[UA_TYPES_READREQUEST],
                                      (UA_ClientAsyncServiceCallback)asyncReadCallback,
                                      &UA_TYPES[UA_TYPES_READRESPONSE], &asyncCounter, NULL);
    ck_assert_uint_eq(retval, UA_STATUSCODE_GOOD);

    /* Process async responses during 100ms */
    retval = UA_Client_runAsync(client, 1000);
    ck_assert_uint_eq(retval, UA_STATUSCODE_GOOD);
    ck_assert_uint_eq(asyncCounter, 2);

    UA_Client_disconnect(client);
    UA_Client_delete(client);
}
END_TEST

static Suite* testSuite_Client(void) {
    Suite *s = suite_create("Client");
    TCase *tc_client = tcase_create("Client Basic");
    tcase_add_checked_fixture(tc_client, setup, teardown);
    tcase_add_test(tc_client, Client_read_async);
    suite_add_tcase(s,tc_client);
    return s;
}

int main(void) {
    Suite *s = testSuite_Client();
    SRunner *sr = srunner_create(s);
    srunner_set_fork_status(sr, CK_NOFORK);
    srunner_run_all(sr,CK_NORMAL);
    int number_failed = srunner_ntests_failed(sr);
    srunner_free(sr);
    return (number_failed == 0) ? EXIT_SUCCESS : EXIT_FAILURE;
}<|MERGE_RESOLUTION|>--- conflicted
+++ resolved
@@ -14,7 +14,6 @@
 #include "check.h"
 #include "testing_clock.h"
 
-UA_ServerConfig *config;
 UA_Server *server;
 UA_ServerConfig *config;
 UA_Boolean running;
@@ -28,16 +27,9 @@
 }
 
 static void setup(void) {
-<<<<<<< HEAD
-    running = UA_Boolean_new();
-    *running = true;
-    config = UA_ServerConfig_standard_parametrized_new(16664, NULL);
-    server = UA_Server_new(*config);
-=======
     running = true;
     config = UA_ServerConfig_new_default();
     server = UA_Server_new(config);
->>>>>>> 609ebe4a
     UA_Server_run_startup(server);
     pthread_create(&server_thread, NULL, serverloop, NULL);
 }
@@ -47,11 +39,7 @@
     pthread_join(server_thread, NULL);
     UA_Server_run_shutdown(server);
     UA_Server_delete(server);
-<<<<<<< HEAD
-    UA_ServerConfig_standard_delete(config);
-=======
     UA_ServerConfig_delete(config);
->>>>>>> 609ebe4a
 }
 
 static void
