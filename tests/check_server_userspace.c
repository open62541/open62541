--- conflicted
+++ resolved
@@ -18,16 +18,11 @@
     UA_UInt16 b = UA_Server_addNamespace(server, "http://nameOfNamespace");
     UA_UInt16 c = UA_Server_addNamespace(server, "http://nameOfNamespace2");
 
-    UA_Server_delete(server);
-
     ck_assert_uint_gt(a, 0);
     ck_assert_uint_eq(a,b);
     ck_assert_uint_ne(a,c);
-<<<<<<< HEAD
-=======
 
     UA_Server_delete(server);
->>>>>>> 8c3d2e19
 }
 END_TEST
 
