/* This Source Code Form is subject to the terms of the Mozilla Public
 * License, v. 2.0. If a copy of the MPL was not distributed with this
 * file, You can obtain one at http://mozilla.org/MPL/2.0/. */

#include <stdio.h>
#include <stdlib.h>

#include "ua_types.h"
#include "ua_config_standard.h"
#include "check.h"

START_TEST(Server_addNamespace_ShallWork)
{
    UA_ServerConfig config = UA_ServerConfig_standard;
    UA_Server *server = UA_Server_new(config);

    UA_UInt16 a = UA_Server_addNamespace(server, "http://nameOfNamespace");
    UA_UInt16 b = UA_Server_addNamespace(server, "http://nameOfNamespace");
    UA_UInt16 c = UA_Server_addNamespace(server, "http://nameOfNamespace2");

<<<<<<< HEAD
=======
    UA_Server_delete(server);

>>>>>>> 057672cd
    ck_assert_uint_gt(a, 0);
    ck_assert_uint_eq(a,b);
    ck_assert_uint_ne(a,c);

    UA_Server_delete(server);
}
END_TEST

START_TEST(Server_addNamespace_writeService)
{
    UA_ServerConfig config = UA_ServerConfig_standard;
    UA_Server *server = UA_Server_new(config);

    UA_Variant namespaces;
    UA_StatusCode retval = UA_STATUSCODE_GOOD;
    UA_Server_readValue(server, UA_NODEID_NUMERIC(0, UA_NS0ID_SERVER_NAMESPACEARRAY),
                        &namespaces);
    ck_assert_uint_eq(retval, UA_STATUSCODE_GOOD);
    ck_assert_ptr_eq(namespaces.type, &UA_TYPES[UA_TYPES_STRING]);

    namespaces.data = realloc(namespaces.data, (namespaces.arrayLength + 1) * sizeof(UA_String));
    ++namespaces.arrayLength;
    UA_String *ns = namespaces.data;
    ns[namespaces.arrayLength-1] = UA_STRING_ALLOC("test");
    size_t nsSize = namespaces.arrayLength;

    retval = UA_Server_writeValue(server, UA_NODEID_NUMERIC(0, UA_NS0ID_SERVER_NAMESPACEARRAY),
                                  namespaces);
    ck_assert_uint_eq(retval, UA_STATUSCODE_GOOD);
    UA_Variant_deleteMembers(&namespaces);

    /* Now read again */
    UA_Server_readValue(server, UA_NODEID_NUMERIC(0, UA_NS0ID_SERVER_NAMESPACEARRAY),
                        &namespaces);
    ck_assert_uint_eq(retval, UA_STATUSCODE_GOOD);
    ck_assert_uint_eq(namespaces.arrayLength, nsSize);

    UA_Variant_deleteMembers(&namespaces);
    UA_Server_delete(server);
}
END_TEST

static Suite* testSuite_ServerUserspace(void) {
    Suite *s = suite_create("ServerUserspace");
    TCase *tc_core = tcase_create("Core");
    tcase_add_test(tc_core, Server_addNamespace_ShallWork);
    tcase_add_test(tc_core, Server_addNamespace_writeService);

    suite_add_tcase(s,tc_core);
    return s;
}

int main(void) {
    int number_failed = 0;

    Suite *s;
    SRunner *sr;

    s = testSuite_ServerUserspace();
    sr = srunner_create(s);
    srunner_set_fork_status(sr, CK_NOFORK);
    srunner_run_all(sr,CK_NORMAL);
    number_failed += srunner_ntests_failed(sr);
    srunner_free(sr);

    return (number_failed == 0) ? EXIT_SUCCESS : EXIT_FAILURE;
}

<|MERGE_RESOLUTION|>--- conflicted
+++ resolved
@@ -18,16 +18,11 @@
     UA_UInt16 b = UA_Server_addNamespace(server, "http://nameOfNamespace");
     UA_UInt16 c = UA_Server_addNamespace(server, "http://nameOfNamespace2");
 
-<<<<<<< HEAD
-=======
     UA_Server_delete(server);
 
->>>>>>> 057672cd
     ck_assert_uint_gt(a, 0);
     ck_assert_uint_eq(a,b);
     ck_assert_uint_ne(a,c);
-
-    UA_Server_delete(server);
 }
 END_TEST
 
