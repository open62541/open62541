/* This Source Code Form is subject to the terms of the Mozilla Public
 * License, v. 2.0. If a copy of the MPL was not distributed with this
 * file, You can obtain one at http://mozilla.org/MPL/2.0/. */

#include <stdio.h>
#include <stdlib.h>

#include "ua_types.h"
#include "ua_config_standard.h"
#include "check.h"

<<<<<<< HEAD
UA_Server *server = NULL;
UA_ServerConfig *config = NULL;

static void setup(void) {
    config = UA_ServerConfig_standard_new();
    server = UA_Server_new(*config);
    UA_Server_run_startup(server);
}

static void teardown(void) {
    UA_Server_run_shutdown(server);
    UA_Server_delete(server);
    UA_ServerConfig_standard_deleteMembers(config);
}
=======
#ifdef __clang__
//required for ck_assert_ptr_eq and const casting
#pragma clang diagnostic push
#pragma clang diagnostic ignored "-Wincompatible-pointer-types-discards-qualifiers"
#endif
>>>>>>> 55f2cfab

START_TEST(Server_addNamespace_ShallWork)
{
    UA_UInt16 a = UA_Server_addNamespace(server, "http://nameOfNamespace");
    UA_UInt16 b = UA_Server_addNamespace(server, "http://nameOfNamespace");
    UA_UInt16 c = UA_Server_addNamespace(server, "http://nameOfNamespace2");

    ck_assert_uint_gt(a, 0);
    ck_assert_uint_eq(a,b);
    ck_assert_uint_ne(a,c);
}
END_TEST

START_TEST(Server_addNamespace_writeService)
{
    UA_Variant namespaces;
    UA_StatusCode retval = UA_STATUSCODE_GOOD;
    UA_Server_readValue(server, UA_NODEID_NUMERIC(0, UA_NS0ID_SERVER_NAMESPACEARRAY),
                        &namespaces);
    ck_assert_uint_eq(retval, UA_STATUSCODE_GOOD);
    ck_assert_ptr_eq(namespaces.type, &UA_TYPES[UA_TYPES_STRING]);

    namespaces.data = realloc(namespaces.data, (namespaces.arrayLength + 1) * sizeof(UA_String));
    ++namespaces.arrayLength;
    UA_String *ns = namespaces.data;
    ns[namespaces.arrayLength-1] = UA_STRING_ALLOC("test");
    size_t nsSize = namespaces.arrayLength;

    retval = UA_Server_writeValue(server, UA_NODEID_NUMERIC(0, UA_NS0ID_SERVER_NAMESPACEARRAY),
                                  namespaces);
    ck_assert_uint_eq(retval, UA_STATUSCODE_GOOD);
    UA_Variant_deleteMembers(&namespaces);

    /* Now read again */
    UA_Server_readValue(server, UA_NODEID_NUMERIC(0, UA_NS0ID_SERVER_NAMESPACEARRAY),
                        &namespaces);
    ck_assert_uint_eq(retval, UA_STATUSCODE_GOOD);
    ck_assert_uint_eq(namespaces.arrayLength, nsSize);

    UA_Variant_deleteMembers(&namespaces);
}
END_TEST

static Suite* testSuite_ServerUserspace(void) {
    Suite *s = suite_create("ServerUserspace");
    TCase *tc_core = tcase_create("Core");
    tcase_add_checked_fixture(tc_core, setup, teardown);
    tcase_add_test(tc_core, Server_addNamespace_ShallWork);
    tcase_add_test(tc_core, Server_addNamespace_writeService);

    suite_add_tcase(s,tc_core);
    return s;
}

int main(void) {
    int number_failed = 0;

    Suite *s;
    SRunner *sr;

    s = testSuite_ServerUserspace();
    sr = srunner_create(s);
    srunner_set_fork_status(sr, CK_NOFORK);
    srunner_run_all(sr,CK_NORMAL);
    number_failed += srunner_ntests_failed(sr);
    srunner_free(sr);

    return (number_failed == 0) ? EXIT_SUCCESS : EXIT_FAILURE;
}

#ifdef __clang__
#pragma clang diagnostic pop
#endif<|MERGE_RESOLUTION|>--- conflicted
+++ resolved
@@ -9,7 +9,12 @@
 #include "ua_config_standard.h"
 #include "check.h"
 
-<<<<<<< HEAD
+#ifdef __clang__
+ //required for ck_assert_ptr_eq and const casting
+#pragma clang diagnostic push
+#pragma clang diagnostic ignored "-Wincompatible-pointer-types-discards-qualifiers"
+#endif
+
 UA_Server *server = NULL;
 UA_ServerConfig *config = NULL;
 
@@ -24,13 +29,6 @@
     UA_Server_delete(server);
     UA_ServerConfig_standard_deleteMembers(config);
 }
-=======
-#ifdef __clang__
-//required for ck_assert_ptr_eq and const casting
-#pragma clang diagnostic push
-#pragma clang diagnostic ignored "-Wincompatible-pointer-types-discards-qualifiers"
-#endif
->>>>>>> 55f2cfab
 
 START_TEST(Server_addNamespace_ShallWork)
 {
