--- conflicted
+++ resolved
@@ -124,20 +124,12 @@
 
 static UA_DataTypeMember members[1] = {
     {
-<<<<<<< HEAD
-        &UA_TYPES[UA_TYPES_FLOAT], /* .memberType */
-        0,                         /* .padding */
-        false,                     /* .isArray */
-        false                      /* .isOptional*/
-        UA_TYPENAME("p")           /* .memberName */
-=======
         UA_TYPES_FLOAT,  /* .memberTypeIndex */
         UA_get_TYPES,
         0,               /* .padding */
         false,           /* .isArray */
         false            /* .isOptional*/
         UA_TYPENAME("p") /* .memberName */
->>>>>>> 46bff13c
     }
 };
 
