/* This Source Code Form is subject to the terms of the Mozilla Public
 * License, v. 2.0. If a copy of the MPL was not distributed with this
 * file, You can obtain one at http://mozilla.org/MPL/2.0/. */

#include <open62541/client_config_default.h>
#include <open62541/client_subscriptions.h>
#include <open62541/server.h>
#include <open62541/server_config_default.h>

#include "server/ua_server_internal.h"
#include "server/ua_services.h"
#include "server/ua_subscription.h"

#include <check.h>

#include "testing_clock.h"
#include "thread_wrapper.h"

#ifdef UA_ENABLE_SUBSCRIPTIONS_EVENTS

static UA_Server *server;
static size_t serverIterations;
static UA_Boolean running;
static THREAD_HANDLE server_thread;
static MUTEX_HANDLE serverMutex;

UA_Client *client;

static UA_UInt32 subscriptionId;
static UA_UInt32 monitoredItemId;
static UA_NodeId eventType;
static size_t nSelectClauses = 4;
static UA_Boolean notificationReceived;
static UA_Boolean overflowNotificationReceived;
static UA_SimpleAttributeOperand *selectClauses;
static const size_t nWhereClauses = 1;

UA_Double publishingInterval = 500.0;

static void
addNewEventType(void) {
    UA_ObjectTypeAttributes attr = UA_ObjectTypeAttributes_default;
    attr.displayName = UA_LOCALIZEDTEXT_ALLOC("en-US", "SimpleEventType");
    attr.description = UA_LOCALIZEDTEXT_ALLOC("en-US", "The simple event type we created");

    UA_Server_addObjectTypeNode(server, UA_NODEID_NULL,
                                UA_NODEID_NUMERIC(0, UA_NS0ID_BASEEVENTTYPE),
                                UA_NODEID_NUMERIC(0, UA_NS0ID_HASSUBTYPE),
                                UA_QUALIFIEDNAME(0, "SimpleEventType"),
                                attr, NULL, &eventType);
    UA_LocalizedText_clear(&attr.displayName);
    UA_LocalizedText_clear(&attr.description);
}

static void
setupSelectClauses(void) {
    /* Check for severity (set manually), message (set manually), eventType
     * (automatic) and sourceNode (automatic) */
    selectClauses = (UA_SimpleAttributeOperand *)
            UA_Array_new(nSelectClauses, &UA_TYPES[UA_TYPES_SIMPLEATTRIBUTEOPERAND]);
    if(!selectClauses)
        return;

    for(size_t i = 0; i < nSelectClauses; ++i) {
        UA_SimpleAttributeOperand_init(&selectClauses[i]);
        selectClauses[i].typeDefinitionId = UA_NODEID_NUMERIC(0, UA_NS0ID_BASEEVENTTYPE);
        selectClauses[i].browsePathSize = 1;
        selectClauses[i].attributeId = UA_ATTRIBUTEID_VALUE;
        selectClauses[i].browsePath = (UA_QualifiedName *)
                UA_Array_new(selectClauses[i].browsePathSize, &UA_TYPES[UA_TYPES_QUALIFIEDNAME]);
        if(!selectClauses[i].browsePathSize) {
            UA_Array_delete(selectClauses, nSelectClauses, &UA_TYPES[UA_TYPES_SIMPLEATTRIBUTEOPERAND]);
        }
    }

    selectClauses[0].browsePath[0] = UA_QUALIFIEDNAME_ALLOC(0, "Severity");
    selectClauses[1].browsePath[0] = UA_QUALIFIEDNAME_ALLOC(0, "Message");
    selectClauses[2].browsePath[0] = UA_QUALIFIEDNAME_ALLOC(0, "EventType");
    selectClauses[3].browsePath[0] = UA_QUALIFIEDNAME_ALLOC(0, "SourceNode");
}


static UA_ContentFilter *setupWhereClauses(void){
    UA_ContentFilter *contentFilter = (UA_ContentFilter*)
        UA_Array_new(nWhereClauses,&UA_TYPES[UA_TYPES_CONTENTFILTER]);

    for(size_t i =0; i<nWhereClauses; ++i) {
        UA_ContentFilter_init(&contentFilter[i]);
    }

    contentFilter[0].elementsSize = 1;

    contentFilter[0].elements  = (UA_ContentFilterElement*)
        UA_Array_new(contentFilter->elementsSize, &UA_TYPES[UA_TYPES_CONTENTFILTERELEMENT] );

    for(size_t i =0; i<contentFilter[0].elementsSize; ++i) {
        UA_ContentFilterElement_init(&contentFilter[0].elements[i]);
    }

    contentFilter[0].elements[0].filterOperator = UA_FILTEROPERATOR_OFTYPE;
    contentFilter[0].elements[0].filterOperandsSize = 1;
    contentFilter[0].elements[0].filterOperands = (UA_ExtensionObject*)
        UA_Array_new(contentFilter[0].elements[0].filterOperandsSize, &UA_TYPES[UA_TYPES_EXTENSIONOBJECT]);
    if (!contentFilter[0].elements[0].filterOperands){
        UA_ContentFilter_clear(contentFilter);
        return NULL;
    }


    contentFilter[0].elements[0].filterOperands[0].content.decoded.type = &UA_TYPES[UA_TYPES_ATTRIBUTEOPERAND];
    contentFilter[0].elements[0].filterOperands[0].encoding = UA_EXTENSIONOBJECT_DECODED;

    UA_AttributeOperand *pOperand;
    pOperand = UA_AttributeOperand_new();
    UA_AttributeOperand_init(pOperand);


    UA_NodeId *baseEventTypeId;
    baseEventTypeId = UA_NodeId_new();
    UA_NodeId_init(baseEventTypeId);
    *baseEventTypeId = UA_NODEID_NUMERIC(0, UA_NS0ID_BASEEVENTTYPE);  // filtern nach BaseEventType


    pOperand->nodeId = *baseEventTypeId;
    pOperand->attributeId = UA_ATTRIBUTEID_VALUE;


    contentFilter[0].elements[0].filterOperands[0].content.decoded.data = pOperand;


    return contentFilter;
}







static void
handler_events_simple(UA_Client *lclient, UA_UInt32 subId, void *subContext,
                      UA_UInt32 monId, void *monContext,
                      size_t nEventFields, UA_Variant *eventFields) {
    UA_Boolean foundSeverity = UA_FALSE;
    UA_Boolean foundMessage = UA_FALSE;
    UA_Boolean foundType = UA_FALSE;
    UA_Boolean foundSource = UA_FALSE;
    ck_assert_uint_eq(*(UA_UInt32 *) monContext, monitoredItemId);
    ck_assert_uint_eq(nEventFields, nSelectClauses);
    // check all event fields
    for(size_t i = 0; i < nEventFields; i++) {
        // find out which attribute of the event is being looked at
        if(UA_Variant_hasScalarType(&eventFields[i], &UA_TYPES[UA_TYPES_UINT16])) {
            // Severity
            ck_assert_uint_eq(*((UA_UInt16 *) (eventFields[i].data)), 1000);
            foundSeverity = UA_TRUE;
        } else if(UA_Variant_hasScalarType(&eventFields[i], &UA_TYPES[UA_TYPES_LOCALIZEDTEXT])) {
            // Message
            UA_LocalizedText comp = UA_LOCALIZEDTEXT("en-US", "Generated Event");
            ck_assert(UA_String_equal(&((UA_LocalizedText *) eventFields[i].data)->locale, &comp.locale));
            ck_assert(UA_String_equal(&((UA_LocalizedText *) eventFields[i].data)->text, &comp.text));
            foundMessage = UA_TRUE;
        } else if(UA_Variant_hasScalarType(&eventFields[i], &UA_TYPES[UA_TYPES_NODEID])) {
            // either SourceNode or EventType
            UA_NodeId serverId = UA_NODEID_NUMERIC(0, UA_NS0ID_SERVER);
            if(UA_NodeId_equal((UA_NodeId *) eventFields[i].data, &eventType)) {
                // EventType
                foundType = UA_TRUE;
            } else if(UA_NodeId_equal((UA_NodeId *) eventFields[i].data, &serverId)) {
                // SourceNode
                foundSource = UA_TRUE;
            } else {
                ck_assert_msg(UA_FALSE, "NodeId doesn't match");
            }
        } else {
            ck_assert_msg(UA_FALSE, "Field doesn't match");
        }
    }
    ck_assert_uint_eq(foundMessage, UA_TRUE);
    ck_assert_uint_eq(foundSeverity, UA_TRUE);
    ck_assert_uint_eq(foundType, UA_TRUE);
    ck_assert_uint_eq(foundSource, UA_TRUE);
    notificationReceived = true;
}

// create a subscription and add a monitored item to it
static void
setupSubscription(void) {
    // Create subscription
    UA_CreateSubscriptionRequest request = UA_CreateSubscriptionRequest_default();
    UA_CreateSubscriptionResponse response =
        UA_Client_Subscriptions_create(client, request, NULL, NULL, NULL);
    subscriptionId = response.subscriptionId;
}

static void
removeSubscription(void) {
    UA_DeleteSubscriptionsRequest deleteSubscriptionsRequest;
    UA_DeleteSubscriptionsRequest_init(&deleteSubscriptionsRequest);
    UA_UInt32 removeId = subscriptionId;
    deleteSubscriptionsRequest.subscriptionIdsSize = 1;
    deleteSubscriptionsRequest.subscriptionIds = &removeId;

    UA_DeleteSubscriptionsResponse deleteSubscriptionsResponse;
    UA_DeleteSubscriptionsResponse_init(&deleteSubscriptionsResponse);
    UA_LOCK(server->serviceMutex);
    Service_DeleteSubscriptions(server, &server->adminSession, &deleteSubscriptionsRequest,
                                &deleteSubscriptionsResponse);
    UA_UNLOCK(server->serviceMutex);
    UA_DeleteSubscriptionsResponse_clear(&deleteSubscriptionsResponse);
}

static void serverMutexLock(void) {
    if (!(MUTEX_LOCK(serverMutex))) {
        fprintf(stderr, "Mutex cannot be locked.\n");
        exit(1);
    }
}

static void serverMutexUnlock(void) {
    if (!(MUTEX_UNLOCK(serverMutex))) {
        fprintf(stderr, "Mutex cannot be unlocked.\n");
        exit(1);
    }
}

THREAD_CALLBACK(serverloop) {
    while (running) {
        serverMutexLock();
        UA_Server_run_iterate(server, false);
        serverIterations++;
        serverMutexUnlock();
    }
    return 0;
}

static void
sleepUntilAnswer(UA_Double sleepMs) {
    UA_fakeSleep((UA_UInt32)sleepMs);
    serverMutexLock();
    size_t oldIterations = serverIterations;
    size_t newIterations;
    serverMutexUnlock();
    while(true) {
        serverMutexLock();
        newIterations = serverIterations;
        serverMutexUnlock();
        if(oldIterations != newIterations)
            return;
        UA_realSleep(1);
    }
}

static void
setup(void) {
    if (!MUTEX_INIT(serverMutex)) {
        fprintf(stderr, "Server mutex was not created correctly.");
        exit(1);
    }
    running = true;

    server = UA_Server_new();
    UA_ServerConfig *config = UA_Server_getConfig(server);
    UA_ServerConfig_setDefault(config);

    config->maxPublishReqPerSession = 5;
    UA_Server_run_startup(server);

    addNewEventType();
    setupSelectClauses();
    THREAD_CREATE(server_thread, serverloop);

    client = UA_Client_new();
    UA_ClientConfig_setDefault(UA_Client_getConfig(client));

    UA_StatusCode retval = UA_Client_connect(client, "opc.tcp://localhost:4840");
    if(retval != UA_STATUSCODE_GOOD) {
        fprintf(stderr, "Client can not connect to opc.tcp://localhost:4840. %s",
                UA_StatusCode_name(retval));
        exit(1);
    }
    setupSubscription();

    sleepUntilAnswer(publishingInterval + 100);
}

static void
teardown(void) {
    running = false;
    THREAD_JOIN(server_thread);
    removeSubscription();
    UA_Server_run_shutdown(server);
    UA_Server_delete(server);
    UA_Array_delete(selectClauses, nSelectClauses, &UA_TYPES[UA_TYPES_SIMPLEATTRIBUTEOPERAND]);

    UA_Client_disconnect(client);
    UA_Client_delete(client);
    if (!MUTEX_DESTROY(serverMutex)) {
        fprintf(stderr, "Server mutex was not destroyed correctly.");
        exit(1);
    }
}

static UA_StatusCode
triggerEventLocked(const UA_NodeId eventNodeId, const UA_NodeId origin,
                   UA_ByteString *outEventId, const UA_Boolean deleteEventNode) {
    serverMutexLock();
    UA_StatusCode retval = UA_Server_triggerEvent(server, eventNodeId, origin,
                                                  outEventId, deleteEventNode);
    serverMutexUnlock();
    return retval;
}

static UA_StatusCode
eventSetup(UA_NodeId *eventNodeId) {
    UA_StatusCode retval;
    serverMutexLock();
    retval = UA_Server_createEvent(server, eventType, eventNodeId);
    serverMutexUnlock();
    ck_assert_uint_eq(retval, UA_STATUSCODE_GOOD);
    // add a severity to the event
    UA_Variant value;
    UA_RelativePathElement rpe;
    UA_RelativePathElement_init(&rpe);
    rpe.referenceTypeId = UA_NODEID_NUMERIC(0, UA_NS0ID_HASPROPERTY);
    rpe.isInverse = false;
    rpe.includeSubtypes = false;
    UA_BrowsePath bp;
    UA_BrowsePath_init(&bp);
    bp.startingNode = *eventNodeId;
    bp.relativePath.elementsSize = 1;
    bp.relativePath.elements = &rpe;
    rpe.targetName = UA_QUALIFIEDNAME(0, "Severity");
    serverMutexLock();
    UA_BrowsePathResult bpr = UA_Server_translateBrowsePathToNodeIds(server, &bp);
    serverMutexUnlock();
    ck_assert_uint_eq(bpr.statusCode, UA_STATUSCODE_GOOD);
    // number with no special meaning
    UA_UInt16 eventSeverity = 1000;
    UA_Variant_setScalar(&value, &eventSeverity, &UA_TYPES[UA_TYPES_UINT16]);
    serverMutexLock();
    retval = UA_Server_writeValue(server, bpr.targets[0].targetId.nodeId, value);
    serverMutexUnlock();
    ck_assert_uint_eq(retval, UA_STATUSCODE_GOOD);
    UA_BrowsePathResult_clear(&bpr);

    //add a message to the event
    rpe.targetName = UA_QUALIFIEDNAME(0, "Message");
    serverMutexLock();
    bpr = UA_Server_translateBrowsePathToNodeIds(server, &bp);
    serverMutexUnlock();
    ck_assert_uint_eq(bpr.statusCode, UA_STATUSCODE_GOOD);
    UA_LocalizedText message = UA_LOCALIZEDTEXT("en-US", "Generated Event");
    UA_Variant_setScalar(&value, &message, &UA_TYPES[UA_TYPES_LOCALIZEDTEXT]);
    serverMutexLock();
    retval = UA_Server_writeValue(server, bpr.targets[0].targetId.nodeId, value);
    serverMutexUnlock();
    ck_assert_uint_eq(retval, UA_STATUSCODE_GOOD);
    UA_BrowsePathResult_clear(&bpr);

    return retval;
}

static UA_MonitoredItemCreateResult
addMonitoredItem(UA_Client_EventNotificationCallback handler, bool setFilter, bool discardOldest) {
    UA_MonitoredItemCreateRequest item;
    UA_MonitoredItemCreateRequest_init(&item);
    item.itemToMonitor.nodeId = UA_NODEID_NUMERIC(0, 2253); // Root->Objects->Server
    item.itemToMonitor.attributeId = UA_ATTRIBUTEID_EVENTNOTIFIER;
    item.monitoringMode = UA_MONITORINGMODE_REPORTING;

    UA_EventFilter filter;
    UA_EventFilter_init(&filter);
    filter.selectClauses = selectClauses;
    filter.selectClausesSize = nSelectClauses;
    filter.whereClause = *setupWhereClauses();

    if (setFilter) {
        item.requestedParameters.filter.encoding = UA_EXTENSIONOBJECT_DECODED;
        item.requestedParameters.filter.content.decoded.data = &filter;
        item.requestedParameters.filter.content.decoded.type = &UA_TYPES[UA_TYPES_EVENTFILTER];
    }

    item.requestedParameters.queueSize = 1;
    item.requestedParameters.discardOldest = discardOldest;

    return UA_Client_MonitoredItems_createEvent(client, subscriptionId,
                                                UA_TIMESTAMPSTORETURN_BOTH, item,
                                                &monitoredItemId, handler, NULL);
}


/* Create event with empty filter */

START_TEST(generateEventEmptyFilter) {
        UA_NodeId eventNodeId;
        UA_StatusCode retval = eventSetup(&eventNodeId);
        ck_assert_uint_eq(retval, UA_STATUSCODE_GOOD);

        // add a monitored item
        UA_MonitoredItemCreateResult createResult = addMonitoredItem(handler_events_simple, false, true);
        ck_assert_uint_eq(createResult.statusCode, UA_STATUSCODE_BADEVENTFILTERINVALID);
} END_TEST


/* Ensure events are received with proper values */
START_TEST(generateEvents) {
    UA_NodeId eventNodeId;
    UA_StatusCode retval = eventSetup(&eventNodeId);
    ck_assert_uint_eq(retval, UA_STATUSCODE_GOOD);

    // add a monitored item
    UA_MonitoredItemCreateResult createResult = addMonitoredItem(handler_events_simple, true, true);
    ck_assert_uint_eq(createResult.statusCode, UA_STATUSCODE_GOOD);
    monitoredItemId = createResult.monitoredItemId;
    // trigger the event
    retval = triggerEventLocked(eventNodeId, UA_NODEID_NUMERIC(0, UA_NS0ID_SERVER), NULL, UA_TRUE);
    ck_assert_uint_eq(retval, UA_STATUSCODE_GOOD);

    // let the client fetch the event and check if the correct values were received
    notificationReceived = false;
    sleepUntilAnswer(publishingInterval + 100);
    retval = UA_Client_run_iterate(client, 0);
    sleepUntilAnswer(publishingInterval + 100);
    retval = UA_Client_run_iterate(client, 0);


    // delete the monitoredItem
    UA_DeleteMonitoredItemsRequest deleteRequest;
    UA_DeleteMonitoredItemsRequest_init(&deleteRequest);
    deleteRequest.subscriptionId = subscriptionId;
    deleteRequest.monitoredItemIds = &monitoredItemId;
    deleteRequest.monitoredItemIdsSize = 1;

    UA_DeleteMonitoredItemsResponse deleteResponse =
        UA_Client_MonitoredItems_delete(client, deleteRequest);

    sleepUntilAnswer(publishingInterval + 100);
    ck_assert_uint_eq(deleteResponse.responseHeader.serviceResult, UA_STATUSCODE_GOOD);
    ck_assert_uint_eq(deleteResponse.resultsSize, 1);
    ck_assert_uint_eq(*(deleteResponse.results), UA_STATUSCODE_GOOD);

    UA_DeleteMonitoredItemsResponse_clear(&deleteResponse);
} END_TEST

static bool hasBaseModelChangeEventType(void) {

    UA_QualifiedName readBrowsename;
    UA_QualifiedName_init(&readBrowsename);
    UA_StatusCode retval = UA_Server_readBrowseName(server, UA_NODEID_NUMERIC(0, UA_NS0ID_BASEMODELCHANGEEVENTTYPE), &readBrowsename);
    UA_QualifiedName_clear(&readBrowsename);
    return !(retval == UA_STATUSCODE_BADNODEIDUNKNOWN);
}

START_TEST(createAbstractEvent) {
    if (!hasBaseModelChangeEventType())
        return;

    UA_NodeId eventNodeId = UA_NODEID_NULL;
    UA_NodeId abstractEventType = UA_NODEID_NUMERIC(0, UA_NS0ID_BASEMODELCHANGEEVENTTYPE);
    serverMutexLock();
    UA_StatusCode retval = UA_Server_createEvent(server, abstractEventType, &eventNodeId);
    serverMutexUnlock();
    ck_assert_uint_eq(retval, UA_STATUSCODE_GOOD);
} END_TEST

START_TEST(createAbstractEventWithParent) {
    if (!hasBaseModelChangeEventType())
        return;
    UA_NodeId eventNodeId = UA_NODEID_NULL;
    UA_NodeId abstractEventType = UA_NODEID_NUMERIC(0, UA_NS0ID_BASEMODELCHANGEEVENTTYPE);
    serverMutexLock();
    // createEvent does not use a parent, so we are instead using addObjectNode
    UA_StatusCode retval = UA_Server_addObjectNode(server, UA_NODEID_NULL, UA_NODEID_NUMERIC(0, UA_NS0ID_SERVER),
                                                   UA_NODEID_NUMERIC(0, UA_NS0ID_HASCOMPONENT),
                                                   UA_QUALIFIEDNAME(0, "Abstract Event"), abstractEventType,
                                                   UA_ObjectAttributes_default, NULL, &eventNodeId);
    serverMutexUnlock();
    ck_assert_uint_eq(retval, UA_STATUSCODE_BADTYPEDEFINITIONINVALID);
} END_TEST

START_TEST(createNonAbstractEventWithParent) {
    UA_NodeId eventNodeId = UA_NODEID_NULL;
    serverMutexLock();
    // Our SimpleEventType is not abstract
    UA_StatusCode retval = UA_Server_addObjectNode(server, UA_NODEID_NULL, UA_NODEID_NUMERIC(0, UA_NS0ID_SERVER),
                                                   UA_NODEID_NUMERIC(0, UA_NS0ID_HASCOMPONENT),
                                                   UA_QUALIFIEDNAME(0, "Non-Abstract Event"), eventType,
                                                   UA_ObjectAttributes_default, NULL, &eventNodeId);
    serverMutexUnlock();
    ck_assert_uint_eq(retval, UA_STATUSCODE_GOOD);
} END_TEST


static void
handler_events_overflow(UA_Client *lclient, UA_UInt32 subId, void *subContext,
                        UA_UInt32 monId, void *monContext,
                        size_t nEventFields, UA_Variant *eventFields) {
    ck_assert_uint_eq(*(UA_UInt32 *) monContext, monitoredItemId);
    if(nEventFields == 1) {
        /* overflow was received */
        ck_assert(eventFields->type == &UA_TYPES[UA_TYPES_NODEID]);
        UA_NodeId comp = UA_NODEID_NUMERIC(0, UA_NS0ID_SIMPLEOVERFLOWEVENTTYPE);
        ck_assert((UA_NodeId_equal((UA_NodeId *) eventFields->data, &comp)));
        overflowNotificationReceived = UA_TRUE;
    } else if(nEventFields == 4) {
        /* other event was received */
        handler_events_simple(lclient, subId, subContext, monId,
                              monContext, nEventFields, eventFields);
    }
}

START_TEST(multipleMonitoredItemsOneNode) {
    UA_UInt32 monitoredItemIdAr[3];

    // set up monitored items
    UA_MonitoredItemCreateRequest item;
    UA_MonitoredItemCreateRequest_init(&item);
    item.itemToMonitor.nodeId = UA_NODEID_NUMERIC(0, UA_NS0ID_SERVER); // Root->Objects->Server
    item.itemToMonitor.attributeId = UA_ATTRIBUTEID_EVENTNOTIFIER;
    item.monitoringMode = UA_MONITORINGMODE_REPORTING;

    UA_EventFilter filter;
    UA_EventFilter_init(&filter);
    filter.selectClauses = selectClauses;
    filter.selectClausesSize = nSelectClauses;

    item.requestedParameters.filter.encoding = UA_EXTENSIONOBJECT_DECODED;
    item.requestedParameters.filter.content.decoded.data = &filter;
    item.requestedParameters.filter.content.decoded.type = &UA_TYPES[UA_TYPES_EVENTFILTER];
    item.requestedParameters.queueSize = 1;
    item.requestedParameters.discardOldest = true;

    for(size_t i = 0; i < 3; i++) {
        UA_MonitoredItemCreateResult result =
            UA_Client_MonitoredItems_createEvent(client, subscriptionId, UA_TIMESTAMPSTORETURN_BOTH,
                                                 item, NULL, handler_events_simple, NULL);
        ck_assert_uint_eq(result.statusCode, UA_STATUSCODE_GOOD);
        monitoredItemIdAr[i] = result.monitoredItemId;
    }

    // delete the three monitored items after another
    UA_DeleteMonitoredItemsRequest deleteRequest;
    UA_DeleteMonitoredItemsRequest_init(&deleteRequest);
    deleteRequest.subscriptionId = subscriptionId;
    deleteRequest.monitoredItemIdsSize = 1;
    UA_DeleteMonitoredItemsResponse deleteResponse;

    for(size_t i = 0; i < 3; i++) {
        deleteRequest.monitoredItemIds = &monitoredItemIdAr[i];
        deleteResponse = UA_Client_MonitoredItems_delete(client, deleteRequest);

        ck_assert_uint_eq(deleteResponse.responseHeader.serviceResult, UA_STATUSCODE_GOOD);
        ck_assert_uint_eq(deleteResponse.resultsSize, 1);
        ck_assert_uint_eq(*(deleteResponse.results), UA_STATUSCODE_GOOD);
        UA_DeleteMonitoredItemsResponse_clear(&deleteResponse);
    }
} END_TEST

START_TEST(discardNewestOverflow) {
    // add a monitored item
    UA_MonitoredItemCreateResult createResult = addMonitoredItem(handler_events_overflow, true, false);
    ck_assert_uint_eq(createResult.statusCode, UA_STATUSCODE_GOOD);
    monitoredItemId = createResult.monitoredItemId;

    // trigger a large amount of events, ensure the server doesnt crash because of it
    UA_NodeId eventNodeId;
    UA_StatusCode retval = eventSetup(&eventNodeId);
    ck_assert_uint_eq(retval, UA_STATUSCODE_GOOD);
    for(size_t j = 0; j < 3; j++) {
        retval = triggerEventLocked(eventNodeId,
                                    UA_NODEID_NUMERIC(0, UA_NS0ID_SERVER), NULL, UA_FALSE);
        ck_assert_uint_eq(retval, UA_STATUSCODE_GOOD);
    }
    retval = UA_Client_run_iterate(client, 0);
    ck_assert_uint_eq(retval, UA_STATUSCODE_GOOD);

    // delete the monitoredItem
    UA_DeleteMonitoredItemsRequest deleteRequest;
    UA_DeleteMonitoredItemsRequest_init(&deleteRequest);
    deleteRequest.subscriptionId = subscriptionId;
    deleteRequest.monitoredItemIds = &monitoredItemId;
    deleteRequest.monitoredItemIdsSize = 1;

    UA_DeleteMonitoredItemsResponse deleteResponse =
            UA_Client_MonitoredItems_delete(client, deleteRequest);

    ck_assert_uint_eq(deleteResponse.responseHeader.serviceResult, UA_STATUSCODE_GOOD);
    ck_assert_uint_eq(deleteResponse.resultsSize, 1);
    ck_assert_uint_eq(*(deleteResponse.results), UA_STATUSCODE_GOOD);

    UA_DeleteMonitoredItemsResponse_clear(&deleteResponse);
} END_TEST

START_TEST(eventStressing) {
    // add a monitored item
    UA_MonitoredItemCreateResult createResult = addMonitoredItem(handler_events_overflow, true, true);
    ck_assert_uint_eq(createResult.statusCode, UA_STATUSCODE_GOOD);
    monitoredItemId = createResult.monitoredItemId;

    // trigger a large amount of events, ensure the server doesnt crash because of it
    UA_NodeId eventNodeId;
    UA_StatusCode retval = eventSetup(&eventNodeId);
    ck_assert_uint_eq(retval, UA_STATUSCODE_GOOD);
    for(size_t i = 0; i < 2; i++) {
        for(size_t j = 0; j < 3; j++) {
            retval = triggerEventLocked(eventNodeId,
                                            UA_NODEID_NUMERIC(0, UA_NS0ID_SERVER), NULL, UA_FALSE);
            ck_assert_uint_eq(retval, UA_STATUSCODE_GOOD);
        }
        retval = UA_Client_run_iterate(client, 0);
        ck_assert_uint_eq(retval, UA_STATUSCODE_GOOD);
    }

    // delete the monitoredItem
    UA_DeleteMonitoredItemsRequest deleteRequest;
    UA_DeleteMonitoredItemsRequest_init(&deleteRequest);
    deleteRequest.subscriptionId = subscriptionId;
    deleteRequest.monitoredItemIds = &monitoredItemId;
    deleteRequest.monitoredItemIdsSize = 1;

    UA_DeleteMonitoredItemsResponse deleteResponse =
        UA_Client_MonitoredItems_delete(client, deleteRequest);

    ck_assert_uint_eq(deleteResponse.responseHeader.serviceResult, UA_STATUSCODE_GOOD);
    ck_assert_uint_eq(deleteResponse.resultsSize, 1);
    ck_assert_uint_eq(*(deleteResponse.results), UA_STATUSCODE_GOOD);

    UA_DeleteMonitoredItemsResponse_clear(&deleteResponse);
} END_TEST

START_TEST(evaluateWhereClause) {
    /* Everything is on the stack, so no memory cleaning required.*/
    UA_NodeId eventNodeId;
    UA_StatusCode retval = eventSetup(&eventNodeId);
    UA_ContentFilter contentFilter;
    UA_ContentFilter_init(&contentFilter);
    /* Empty Filter */
    UA_LOCK(server->serviceMutex);
    retval = UA_Server_evaluateWhereClauseContentFilter(server, &eventNodeId, &contentFilter);
    UA_UNLOCK(server->serviceMutex);
    ck_assert_uint_eq(retval, UA_STATUSCODE_GOOD);
    UA_ContentFilterElement contentFilterElement;
    UA_ContentFilterElement_init(&contentFilterElement);
    contentFilter.elements = &contentFilterElement;
    contentFilter.elementsSize = 1;

    /* Illegal filter operators */
    contentFilterElement.filterOperator = UA_FILTEROPERATOR_RELATEDTO;
    UA_LOCK(server->serviceMutex);
    retval = UA_Server_evaluateWhereClauseContentFilter(server, &eventNodeId, &contentFilter);
    UA_UNLOCK(server->serviceMutex);
    ck_assert_uint_eq(retval, UA_STATUSCODE_BADEVENTFILTERINVALID);
    contentFilterElement.filterOperator = UA_FILTEROPERATOR_INVIEW;
    UA_LOCK(server->serviceMutex);
    retval = UA_Server_evaluateWhereClauseContentFilter(server, &eventNodeId, &contentFilter);
    UA_UNLOCK(server->serviceMutex);
    ck_assert_uint_eq(retval, UA_STATUSCODE_BADEVENTFILTERINVALID);

    /* No operand provided */
    contentFilterElement.filterOperator = UA_FILTEROPERATOR_OFTYPE;
    UA_LOCK(server->serviceMutex);
    retval = UA_Server_evaluateWhereClauseContentFilter(server, &eventNodeId, &contentFilter);
    UA_UNLOCK(server->serviceMutex);
    ck_assert_uint_eq(retval, UA_STATUSCODE_BADFILTEROPERANDCOUNTMISMATCH);

    UA_ExtensionObject filterOperandExObj;
    UA_ExtensionObject_init(&filterOperandExObj);
    contentFilterElement.filterOperandsSize = 1;
    contentFilterElement.filterOperands = &filterOperandExObj;
    filterOperandExObj.content.decoded.type = &UA_TYPES[UA_TYPES_LITERALOPERAND];
    UA_LiteralOperand literalOperand;
    UA_LiteralOperand_init(&literalOperand);
    filterOperandExObj.content.decoded.data = &literalOperand;

    /* Same type*/
    UA_Variant_setScalar(&literalOperand.value, &eventType, &UA_TYPES[UA_TYPES_NODEID]);
    UA_LOCK(server->serviceMutex);
    retval = UA_Server_evaluateWhereClauseContentFilter(server, &eventNodeId, &contentFilter);
    UA_UNLOCK(server->serviceMutex);
    ck_assert_uint_eq(retval, UA_STATUSCODE_GOOD);

    /* Base type*/
    UA_NodeId nodeId = UA_NODEID_NUMERIC(0, UA_NS0ID_BASEEVENTTYPE);
    UA_Variant_setScalar(&literalOperand.value, &nodeId, &UA_TYPES[UA_TYPES_NODEID]);
    UA_LOCK(server->serviceMutex);
    retval = UA_Server_evaluateWhereClauseContentFilter(server, &eventNodeId, &contentFilter);
    UA_UNLOCK(server->serviceMutex);
    ck_assert_uint_eq(retval, UA_STATUSCODE_GOOD);

    /* Other type*/
    nodeId = UA_NODEID_NUMERIC(0, UA_NS0ID_BASEMODELCHANGEEVENTTYPE);
    UA_LOCK(server->serviceMutex);
    retval = UA_Server_evaluateWhereClauseContentFilter(server, &eventNodeId, &contentFilter);
    UA_UNLOCK(server->serviceMutex);
    ck_assert_uint_eq(retval, UA_STATUSCODE_BADNOMATCH);
}
END_TEST

<<<<<<< HEAD

START_TEST(initialWhereClauseValidation) {
        /* Everything is on the stack, so no memory cleaning required.*/
        UA_NodeId eventNodeId;
        UA_ContentFilterResult *contentFilterResult = UA_ContentFilterResult_new();
        UA_ContentFilterResult_init(contentFilterResult);
        UA_ContentFilter contentFilter;
        UA_ContentFilter_init(&contentFilter);

        /* Empty Filter */
        UA_LOCK(server->serviceMutex);
        contentFilterResult = UA_Server_initialWhereClauseValidation(server, &eventNodeId, &contentFilter);
        UA_UNLOCK(server->serviceMutex);
        ck_assert_uint_eq(contentFilterResult->elementResults->statusCode, UA_STATUSCODE_GOOD);

        UA_ContentFilterElement contentFilterElement;
        UA_ContentFilterElement_init(&contentFilterElement);
        contentFilter.elements = &contentFilterElement;
        contentFilter.elementsSize = 1;


        /* Illegal filter operators */
        contentFilterElement.filterOperator = UA_FILTEROPERATOR_RELATEDTO;
        UA_LOCK(server->serviceMutex);
        contentFilterResult = UA_Server_initialWhereClauseValidation(server, &eventNodeId, &contentFilter);
        UA_UNLOCK(server->serviceMutex);
        ck_assert_uint_eq(contentFilterResult->elementResults[0].statusCode, UA_STATUSCODE_BADEVENTFILTERINVALID);
        contentFilterElement.filterOperator = UA_FILTEROPERATOR_INVIEW;
        UA_LOCK(server->serviceMutex);
        contentFilterResult = UA_Server_initialWhereClauseValidation(server, &eventNodeId, &contentFilter);
        UA_UNLOCK(server->serviceMutex);
        ck_assert_uint_eq(contentFilterResult->elementResults[0].statusCode, UA_STATUSCODE_BADEVENTFILTERINVALID);

        /* No operand provided */
        contentFilterElement.filterOperator = UA_FILTEROPERATOR_OFTYPE;
        UA_LOCK(server->serviceMutex);
        contentFilterResult = UA_Server_initialWhereClauseValidation(server, &eventNodeId, &contentFilter);
        UA_UNLOCK(server->serviceMutex);
        ck_assert_uint_eq(contentFilterResult->elementResults[0].statusCode, UA_STATUSCODE_BADFILTEROPERANDCOUNTMISMATCH);

        /* Illegal filter operands size */
        contentFilterElement.filterOperandsSize = 2;
        UA_LOCK(server->serviceMutex);
        contentFilterResult = UA_Server_initialWhereClauseValidation(server, &eventNodeId, &contentFilter);
        UA_UNLOCK(server->serviceMutex);
        ck_assert_uint_eq(contentFilterResult->elementResults[0].statusCode, UA_STATUSCODE_BADFILTEROPERANDCOUNTMISMATCH);


        /* Illegal filter operands type */
        contentFilterElement.filterOperandsSize = 1;
        contentFilterElement.filterOperands = (UA_ExtensionObject*)
            UA_Array_new(contentFilterElement.filterOperandsSize, &UA_TYPES[UA_TYPES_EXTENSIONOBJECT]);

        contentFilterElement.filterOperands[0].content.decoded.type = &UA_TYPES[UA_TYPES_LITERALOPERAND];
        UA_LOCK(server->serviceMutex);
        contentFilterResult = UA_Server_initialWhereClauseValidation(server, &eventNodeId, &contentFilter);
        UA_UNLOCK(server->serviceMutex);
        ck_assert_uint_eq(contentFilterResult->elementResults[0].statusCode, UA_STATUSCODE_BADFILTEROPERANDINVALID);


        /* Illegal filter operands attributeId */
        contentFilterElement.filterOperands[0].content.decoded.type = &UA_TYPES[UA_TYPES_ATTRIBUTEOPERAND];
        contentFilterElement.filterOperands[0].encoding = UA_EXTENSIONOBJECT_DECODED;

        UA_AttributeOperand *pOperand;
        pOperand = UA_AttributeOperand_new();
        UA_AttributeOperand_init(pOperand);


        pOperand->attributeId = UA_NODEIDTYPE_NUMERIC;
        UA_NodeId *baseEventTypeId;
        baseEventTypeId = UA_NodeId_new();
        UA_NodeId_init(baseEventTypeId);
        *baseEventTypeId = UA_NODEID_NUMERIC(0, UA_NS0ID_BASEEVENTTYPE);  // filtern nach BaseEventType
        pOperand->nodeId = *baseEventTypeId;

        contentFilterElement.filterOperands[0].content.decoded.data = pOperand;

        UA_LOCK(server->serviceMutex);
        contentFilterResult = UA_Server_initialWhereClauseValidation(server, &eventNodeId, &contentFilter);
        UA_UNLOCK(server->serviceMutex);
        ck_assert_uint_eq(contentFilterResult->elementResults[0].statusCode, UA_STATUSCODE_BADATTRIBUTEIDINVALID);



        /* Illegal filter operands EventTypeId */

        pOperand->attributeId = UA_ATTRIBUTEID_VALUE;
        *baseEventTypeId = UA_NODEID_NUMERIC(0, UA_NODEIDTYPE_NUMERIC);
        pOperand->nodeId = *baseEventTypeId;
        contentFilterElement.filterOperands[0].content.decoded.data = pOperand;

        UA_LOCK(server->serviceMutex);
        contentFilterResult = UA_Server_initialWhereClauseValidation(server, &eventNodeId, &contentFilter);
        UA_UNLOCK(server->serviceMutex);
        ck_assert_uint_eq(contentFilterResult->elementResults[0].statusCode, UA_STATUSCODE_BADNODEIDINVALID);


        /* Filter operands EventTypeId is a subtype of BaseEventType */
        *baseEventTypeId = UA_NODEID_NUMERIC(0, UA_NS0ID_BASEEVENTTYPE);
        pOperand->nodeId = *baseEventTypeId;
        contentFilterElement.filterOperands[0].content.decoded.data = pOperand;

        UA_LOCK(server->serviceMutex);
        contentFilterResult = UA_Server_initialWhereClauseValidation(server, &eventNodeId, &contentFilter);
        UA_UNLOCK(server->serviceMutex);
        ck_assert_uint_eq(contentFilterResult->elementResults[0].statusCode, UA_STATUSCODE_GOOD);


    }
=======
START_TEST(validateSelectClause) {
    /* Everything is on the stack, so no memory cleaning required.*/
    UA_NodeId eventNodeId;
    UA_StatusCode *retval;
    UA_StatusCode *retvals = (UA_StatusCode*)
        UA_Array_new(7, &UA_TYPES[UA_TYPES_STATUSCODE]);
    UA_EventFilter eventFilter;
    UA_EventFilter_init(&eventFilter);

    eventFilter.selectClausesSize = 0;
    retval = UA_Server_initialSelectClauseValidation(server, &eventFilter);
    ck_assert_uint_eq(retvals[0], UA_STATUSCODE_GOOD);

    eventFilter.selectClauses = NULL;
    retval = UA_Server_initialSelectClauseValidation(server, &eventFilter);
    ck_assert_uint_eq(retvals[0], UA_STATUSCODE_BADSTRUCTUREMISSING);

    eventFilter.selectClauses = (UA_SimpleAttributeOperand *)
        UA_Array_new(7, &UA_TYPES[UA_TYPES_SIMPLEATTRIBUTEOPERAND]);;

    /*Initialization*/
    for(int i = 0; i < 7; i++){
        selectClauses[i].typeDefinitionId = UA_NODEID_NUMERIC(0, UA_NS0ID_BASEEVENTTYPE);
        selectClauses[i].browsePathSize = 1;
        selectClauses[i].browsePath = (UA_QualifiedName*)
            UA_Array_new(selectClauses[0].browsePathSize, &UA_TYPES[UA_TYPES_QUALIFIEDNAME]);
        selectClauses[i].browsePath[0] = UA_QUALIFIEDNAME_ALLOC(0, "Test");
        selectClauses[i].attributeId = UA_ATTRIBUTEID_VALUE;
    }
    /*typeDefinitionId not subtype of BaseEventType*/
    selectClauses[0].typeDefinitionId = UA_NODEID_NUMERIC(0, UA_NS0ID_NUMBER);

    /*attributeId not valid*/
    eventFilter.selectClauses[1].attributeId = -1;

    /*browsePath contains null*/
    eventFilter.selectClauses[2].browsePath[0].name = UA_STRING_NULL;

    /*indexRange not valid*/
    eventFilter.selectClauses[3].indexRange = UA_STRING("3,2");

    /*attributeId not value when indexRange is set*/
    selectClauses[4].attributeId = UA_ATTRIBUTEID_DATATYPE;
    selectClauses[4].indexRange = UA_STRING("1");

    /*attributeId not value (should return UA_STATUSCODE_GOOD)*/
    selectClauses[5].attributeId = UA_ATTRIBUTEID_DATATYPE;

    retvals = UA_Server_initialSelectClauseValidation(server, &eventFilter);
    ck_assert_uint_eq(retvals[0], UA_STATUSCODE_BADTYPEDEFINITIONINVALID);
    ck_assert_uint_eq(retvals[1], UA_STATUSCODE_BADATTRIBUTEIDINVALID);
    ck_assert_uint_eq(retvals[2], UA_STATUSCODE_BADBROWSENAMEINVALID);
    ck_assert_uint_eq(retvals[3], UA_STATUSCODE_BADINDEXRANGEINVALID);
    ck_assert_uint_eq(retvals[4], UA_STATUSCODE_BADTYPEMISMATCH);
    ck_assert_uint_eq(retvals[5], UA_STATUSCODE_GOOD);
    ck_assert_uint_eq(retvals[6], UA_STATUSCODE_GOOD);
}
>>>>>>> c5ea1afc
END_TEST

#endif /* UA_ENABLE_SUBSCRIPTIONS_EVENTS */

/* Assumes subscriptions work fine with data change because of other unit test */
static Suite *testSuite_Client(void) {
    Suite *s = suite_create("Server Subscription Events");
    TCase *tc_server = tcase_create("Server Subscription Events");
#ifdef UA_ENABLE_SUBSCRIPTIONS_EVENTS
    tcase_add_unchecked_fixture(tc_server, setup, teardown);
    tcase_add_test(tc_server, generateEventEmptyFilter);
    tcase_add_test(tc_server, generateEvents);
    tcase_add_test(tc_server, createAbstractEvent);
    tcase_add_test(tc_server, createAbstractEventWithParent);
    tcase_add_test(tc_server, createNonAbstractEventWithParent);
   // tcase_add_test(tc_server, eventOverflow);
    tcase_add_test(tc_server, multipleMonitoredItemsOneNode);
    tcase_add_test(tc_server, discardNewestOverflow);
    tcase_add_test(tc_server, eventStressing);
    tcase_add_test(tc_server, evaluateWhereClause);
    tcase_add_test(tc_server, initialWhereClauseValidation);
#endif /* UA_ENABLE_SUBSCRIPTIONS_EVENTS */
    suite_add_tcase(s, tc_server);

    return s;
}

int main(void) {
    Suite *s = testSuite_Client();
    SRunner *sr = srunner_create(s);
    srunner_set_fork_status(sr, CK_NOFORK);
    srunner_run_all(sr, CK_NORMAL);
    int number_failed = srunner_ntests_failed(sr);
    srunner_free(sr);
    return (number_failed == 0) ? EXIT_SUCCESS : EXIT_FAILURE;
}<|MERGE_RESOLUTION|>--- conflicted
+++ resolved
@@ -33,7 +33,6 @@
 static UA_Boolean notificationReceived;
 static UA_Boolean overflowNotificationReceived;
 static UA_SimpleAttributeOperand *selectClauses;
-static const size_t nWhereClauses = 1;
 
 UA_Double publishingInterval = 500.0;
 
@@ -78,64 +77,6 @@
     selectClauses[2].browsePath[0] = UA_QUALIFIEDNAME_ALLOC(0, "EventType");
     selectClauses[3].browsePath[0] = UA_QUALIFIEDNAME_ALLOC(0, "SourceNode");
 }
-
-
-static UA_ContentFilter *setupWhereClauses(void){
-    UA_ContentFilter *contentFilter = (UA_ContentFilter*)
-        UA_Array_new(nWhereClauses,&UA_TYPES[UA_TYPES_CONTENTFILTER]);
-
-    for(size_t i =0; i<nWhereClauses; ++i) {
-        UA_ContentFilter_init(&contentFilter[i]);
-    }
-
-    contentFilter[0].elementsSize = 1;
-
-    contentFilter[0].elements  = (UA_ContentFilterElement*)
-        UA_Array_new(contentFilter->elementsSize, &UA_TYPES[UA_TYPES_CONTENTFILTERELEMENT] );
-
-    for(size_t i =0; i<contentFilter[0].elementsSize; ++i) {
-        UA_ContentFilterElement_init(&contentFilter[0].elements[i]);
-    }
-
-    contentFilter[0].elements[0].filterOperator = UA_FILTEROPERATOR_OFTYPE;
-    contentFilter[0].elements[0].filterOperandsSize = 1;
-    contentFilter[0].elements[0].filterOperands = (UA_ExtensionObject*)
-        UA_Array_new(contentFilter[0].elements[0].filterOperandsSize, &UA_TYPES[UA_TYPES_EXTENSIONOBJECT]);
-    if (!contentFilter[0].elements[0].filterOperands){
-        UA_ContentFilter_clear(contentFilter);
-        return NULL;
-    }
-
-
-    contentFilter[0].elements[0].filterOperands[0].content.decoded.type = &UA_TYPES[UA_TYPES_ATTRIBUTEOPERAND];
-    contentFilter[0].elements[0].filterOperands[0].encoding = UA_EXTENSIONOBJECT_DECODED;
-
-    UA_AttributeOperand *pOperand;
-    pOperand = UA_AttributeOperand_new();
-    UA_AttributeOperand_init(pOperand);
-
-
-    UA_NodeId *baseEventTypeId;
-    baseEventTypeId = UA_NodeId_new();
-    UA_NodeId_init(baseEventTypeId);
-    *baseEventTypeId = UA_NODEID_NUMERIC(0, UA_NS0ID_BASEEVENTTYPE);  // filtern nach BaseEventType
-
-
-    pOperand->nodeId = *baseEventTypeId;
-    pOperand->attributeId = UA_ATTRIBUTEID_VALUE;
-
-
-    contentFilter[0].elements[0].filterOperands[0].content.decoded.data = pOperand;
-
-
-    return contentFilter;
-}
-
-
-
-
-
-
 
 static void
 handler_events_simple(UA_Client *lclient, UA_UInt32 subId, void *subContext,
@@ -373,7 +314,6 @@
     UA_EventFilter_init(&filter);
     filter.selectClauses = selectClauses;
     filter.selectClausesSize = nSelectClauses;
-    filter.whereClause = *setupWhereClauses();
 
     if (setFilter) {
         item.requestedParameters.filter.encoding = UA_EXTENSIONOBJECT_DECODED;
@@ -423,7 +363,9 @@
     retval = UA_Client_run_iterate(client, 0);
     sleepUntilAnswer(publishingInterval + 100);
     retval = UA_Client_run_iterate(client, 0);
-
+    ck_assert_uint_eq(retval, UA_STATUSCODE_GOOD);
+    ck_assert_uint_eq(notificationReceived, true);
+    ck_assert_uint_eq(createResult.revisedQueueSize, 1);
 
     // delete the monitoredItem
     UA_DeleteMonitoredItemsRequest deleteRequest;
@@ -491,6 +433,91 @@
     ck_assert_uint_eq(retval, UA_STATUSCODE_GOOD);
 } END_TEST
 
+static void
+handler_events_propagate(UA_Client *lclient, UA_UInt32 subId, void *subContext,
+                         UA_UInt32 monId, void *monContext,
+                         size_t nEventFields, UA_Variant *eventFields) {
+    UA_Boolean foundSeverity = UA_FALSE;
+    UA_Boolean foundMessage = UA_FALSE;
+    UA_Boolean foundType = UA_FALSE;
+    UA_Boolean foundSource = UA_FALSE;
+    ck_assert_uint_eq(*(UA_UInt32 *) monContext, monitoredItemId);
+    ck_assert_uint_eq(nEventFields, nSelectClauses);
+    // check all event fields
+    for(size_t i = 0; i < nEventFields; i++) {
+        // find out which attribute of the event is being looked at
+        if(UA_Variant_hasScalarType(&eventFields[i], &UA_TYPES[UA_TYPES_UINT16])) {
+            // Severity
+            ck_assert_uint_eq(*((UA_UInt16 *) (eventFields[i].data)), 1000);
+            foundSeverity = UA_TRUE;
+        } else if(UA_Variant_hasScalarType(&eventFields[i], &UA_TYPES[UA_TYPES_LOCALIZEDTEXT])) {
+            // Message
+            UA_LocalizedText comp = UA_LOCALIZEDTEXT("en-US", "Generated Event");
+            ck_assert(UA_String_equal(&((UA_LocalizedText *) eventFields[i].data)->locale, &comp.locale));
+            ck_assert(UA_String_equal(&((UA_LocalizedText *) eventFields[i].data)->text, &comp.text));
+            foundMessage = UA_TRUE;
+        } else if(UA_Variant_hasScalarType(&eventFields[i], &UA_TYPES[UA_TYPES_NODEID])) {
+            // either SourceNode or EventType
+            UA_NodeId serverNameSpaceId = UA_NODEID_NUMERIC(0, UA_NS0ID_SERVER_VENDORSERVERINFO);
+            if(UA_NodeId_equal((UA_NodeId *) eventFields[i].data, &eventType)) {
+                // EventType
+                foundType = UA_TRUE;
+            } else if(UA_NodeId_equal((UA_NodeId *) eventFields[i].data, &serverNameSpaceId)) {
+                // SourceNode
+                foundSource = UA_TRUE;
+            } else {
+                ck_assert_msg(UA_FALSE, "NodeId doesn't match");
+            }
+        } else {
+            ck_assert_msg(UA_FALSE, "Field doesn't match");
+        }
+    }
+    ck_assert_uint_eq(foundMessage, UA_TRUE);
+    ck_assert_uint_eq(foundSeverity, UA_TRUE);
+    ck_assert_uint_eq(foundType, UA_TRUE);
+    ck_assert_uint_eq(foundSource, UA_TRUE);
+    notificationReceived = true;
+}
+
+START_TEST(uppropagation) {
+    // trigger first event
+    UA_NodeId eventNodeId = UA_NODEID_NULL;
+    UA_StatusCode retval = eventSetup(&eventNodeId);
+    ck_assert_uint_eq(retval, UA_STATUSCODE_GOOD);
+
+    //add a monitored item
+    UA_MonitoredItemCreateResult createResult = addMonitoredItem(handler_events_propagate, true, true);
+    ck_assert_uint_eq(createResult.statusCode, UA_STATUSCODE_GOOD);
+    monitoredItemId = createResult.monitoredItemId;
+    // trigger the event on a child of server, using namespaces in this case (no reason in particular)
+    retval = triggerEventLocked(eventNodeId, UA_NODEID_NUMERIC(0, UA_NS0ID_SERVER_VENDORSERVERINFO), NULL,
+                                UA_TRUE);
+    ck_assert_uint_eq(retval, UA_STATUSCODE_GOOD);
+
+    // let the client fetch the event and check if the correct values were received
+    notificationReceived = false;
+    sleepUntilAnswer(publishingInterval + 100);
+    retval = UA_Client_run_iterate(client, 0);
+    ck_assert_uint_eq(retval, UA_STATUSCODE_GOOD);
+    ck_assert_uint_eq(notificationReceived, true);
+    ck_assert_uint_eq(createResult.revisedQueueSize, 1);
+
+    // delete the monitoredItem
+    UA_DeleteMonitoredItemsRequest deleteRequest;
+    UA_DeleteMonitoredItemsRequest_init(&deleteRequest);
+    deleteRequest.subscriptionId = subscriptionId;
+    deleteRequest.monitoredItemIds = &monitoredItemId;
+    deleteRequest.monitoredItemIdsSize = 1;
+
+    UA_DeleteMonitoredItemsResponse deleteResponse =
+        UA_Client_MonitoredItems_delete(client, deleteRequest);
+
+    ck_assert_uint_eq(deleteResponse.responseHeader.serviceResult, UA_STATUSCODE_GOOD);
+    ck_assert_uint_eq(deleteResponse.resultsSize, 1);
+    ck_assert_uint_eq(*(deleteResponse.results), UA_STATUSCODE_GOOD);
+
+    UA_DeleteMonitoredItemsResponse_clear(&deleteResponse);
+} END_TEST
 
 static void
 handler_events_overflow(UA_Client *lclient, UA_UInt32 subId, void *subContext,
@@ -510,6 +537,49 @@
     }
 }
 
+/* Ensures an eventQueueOverflowEvent is published when appropriate */
+START_TEST(eventOverflow) {
+    // add a monitored item
+    UA_MonitoredItemCreateResult createResult = addMonitoredItem(handler_events_overflow, true, true);
+    ck_assert_uint_eq(createResult.statusCode, UA_STATUSCODE_GOOD);
+    monitoredItemId = createResult.monitoredItemId;
+
+    // trigger first event
+    UA_NodeId eventNodeId;
+    UA_StatusCode retval = eventSetup(&eventNodeId);
+    ck_assert_uint_eq(retval, UA_STATUSCODE_GOOD);
+    retval = triggerEventLocked(eventNodeId, UA_NODEID_NUMERIC(0, UA_NS0ID_SERVER), NULL, UA_FALSE);
+    ck_assert_uint_eq(retval, UA_STATUSCODE_GOOD);
+    retval = triggerEventLocked(eventNodeId, UA_NODEID_NUMERIC(0, UA_NS0ID_SERVER), NULL, UA_TRUE);
+    ck_assert_uint_eq(retval, UA_STATUSCODE_GOOD);
+
+    // fetch the events, ensure both the overflow and the original event are received
+    notificationReceived = false;
+    overflowNotificationReceived = true;
+    sleepUntilAnswer(publishingInterval + 100);
+    retval = UA_Client_run_iterate(client, 0);
+    ck_assert_uint_eq(retval, UA_STATUSCODE_GOOD);
+    ck_assert_uint_eq(notificationReceived, true);
+    ck_assert_uint_eq(overflowNotificationReceived, true);
+    ck_assert_uint_eq(createResult.revisedQueueSize, 1);
+
+    // delete the monitoredItem
+    UA_DeleteMonitoredItemsRequest deleteRequest;
+    UA_DeleteMonitoredItemsRequest_init(&deleteRequest);
+    deleteRequest.subscriptionId = subscriptionId;
+    deleteRequest.monitoredItemIds = &monitoredItemId;
+    deleteRequest.monitoredItemIdsSize = 1;
+
+    UA_DeleteMonitoredItemsResponse deleteResponse =
+        UA_Client_MonitoredItems_delete(client, deleteRequest);
+
+    ck_assert_uint_eq(deleteResponse.responseHeader.serviceResult, UA_STATUSCODE_GOOD);
+    ck_assert_uint_eq(deleteResponse.resultsSize, 1);
+    ck_assert_uint_eq(*(deleteResponse.results), UA_STATUSCODE_GOOD);
+
+    UA_DeleteMonitoredItemsResponse_clear(&deleteResponse);
+} END_TEST
+
 START_TEST(multipleMonitoredItemsOneNode) {
     UA_UInt32 monitoredItemIdAr[3];
 
@@ -697,178 +767,6 @@
 }
 END_TEST
 
-<<<<<<< HEAD
-
-START_TEST(initialWhereClauseValidation) {
-        /* Everything is on the stack, so no memory cleaning required.*/
-        UA_NodeId eventNodeId;
-        UA_ContentFilterResult *contentFilterResult = UA_ContentFilterResult_new();
-        UA_ContentFilterResult_init(contentFilterResult);
-        UA_ContentFilter contentFilter;
-        UA_ContentFilter_init(&contentFilter);
-
-        /* Empty Filter */
-        UA_LOCK(server->serviceMutex);
-        contentFilterResult = UA_Server_initialWhereClauseValidation(server, &eventNodeId, &contentFilter);
-        UA_UNLOCK(server->serviceMutex);
-        ck_assert_uint_eq(contentFilterResult->elementResults->statusCode, UA_STATUSCODE_GOOD);
-
-        UA_ContentFilterElement contentFilterElement;
-        UA_ContentFilterElement_init(&contentFilterElement);
-        contentFilter.elements = &contentFilterElement;
-        contentFilter.elementsSize = 1;
-
-
-        /* Illegal filter operators */
-        contentFilterElement.filterOperator = UA_FILTEROPERATOR_RELATEDTO;
-        UA_LOCK(server->serviceMutex);
-        contentFilterResult = UA_Server_initialWhereClauseValidation(server, &eventNodeId, &contentFilter);
-        UA_UNLOCK(server->serviceMutex);
-        ck_assert_uint_eq(contentFilterResult->elementResults[0].statusCode, UA_STATUSCODE_BADEVENTFILTERINVALID);
-        contentFilterElement.filterOperator = UA_FILTEROPERATOR_INVIEW;
-        UA_LOCK(server->serviceMutex);
-        contentFilterResult = UA_Server_initialWhereClauseValidation(server, &eventNodeId, &contentFilter);
-        UA_UNLOCK(server->serviceMutex);
-        ck_assert_uint_eq(contentFilterResult->elementResults[0].statusCode, UA_STATUSCODE_BADEVENTFILTERINVALID);
-
-        /* No operand provided */
-        contentFilterElement.filterOperator = UA_FILTEROPERATOR_OFTYPE;
-        UA_LOCK(server->serviceMutex);
-        contentFilterResult = UA_Server_initialWhereClauseValidation(server, &eventNodeId, &contentFilter);
-        UA_UNLOCK(server->serviceMutex);
-        ck_assert_uint_eq(contentFilterResult->elementResults[0].statusCode, UA_STATUSCODE_BADFILTEROPERANDCOUNTMISMATCH);
-
-        /* Illegal filter operands size */
-        contentFilterElement.filterOperandsSize = 2;
-        UA_LOCK(server->serviceMutex);
-        contentFilterResult = UA_Server_initialWhereClauseValidation(server, &eventNodeId, &contentFilter);
-        UA_UNLOCK(server->serviceMutex);
-        ck_assert_uint_eq(contentFilterResult->elementResults[0].statusCode, UA_STATUSCODE_BADFILTEROPERANDCOUNTMISMATCH);
-
-
-        /* Illegal filter operands type */
-        contentFilterElement.filterOperandsSize = 1;
-        contentFilterElement.filterOperands = (UA_ExtensionObject*)
-            UA_Array_new(contentFilterElement.filterOperandsSize, &UA_TYPES[UA_TYPES_EXTENSIONOBJECT]);
-
-        contentFilterElement.filterOperands[0].content.decoded.type = &UA_TYPES[UA_TYPES_LITERALOPERAND];
-        UA_LOCK(server->serviceMutex);
-        contentFilterResult = UA_Server_initialWhereClauseValidation(server, &eventNodeId, &contentFilter);
-        UA_UNLOCK(server->serviceMutex);
-        ck_assert_uint_eq(contentFilterResult->elementResults[0].statusCode, UA_STATUSCODE_BADFILTEROPERANDINVALID);
-
-
-        /* Illegal filter operands attributeId */
-        contentFilterElement.filterOperands[0].content.decoded.type = &UA_TYPES[UA_TYPES_ATTRIBUTEOPERAND];
-        contentFilterElement.filterOperands[0].encoding = UA_EXTENSIONOBJECT_DECODED;
-
-        UA_AttributeOperand *pOperand;
-        pOperand = UA_AttributeOperand_new();
-        UA_AttributeOperand_init(pOperand);
-
-
-        pOperand->attributeId = UA_NODEIDTYPE_NUMERIC;
-        UA_NodeId *baseEventTypeId;
-        baseEventTypeId = UA_NodeId_new();
-        UA_NodeId_init(baseEventTypeId);
-        *baseEventTypeId = UA_NODEID_NUMERIC(0, UA_NS0ID_BASEEVENTTYPE);  // filtern nach BaseEventType
-        pOperand->nodeId = *baseEventTypeId;
-
-        contentFilterElement.filterOperands[0].content.decoded.data = pOperand;
-
-        UA_LOCK(server->serviceMutex);
-        contentFilterResult = UA_Server_initialWhereClauseValidation(server, &eventNodeId, &contentFilter);
-        UA_UNLOCK(server->serviceMutex);
-        ck_assert_uint_eq(contentFilterResult->elementResults[0].statusCode, UA_STATUSCODE_BADATTRIBUTEIDINVALID);
-
-
-
-        /* Illegal filter operands EventTypeId */
-
-        pOperand->attributeId = UA_ATTRIBUTEID_VALUE;
-        *baseEventTypeId = UA_NODEID_NUMERIC(0, UA_NODEIDTYPE_NUMERIC);
-        pOperand->nodeId = *baseEventTypeId;
-        contentFilterElement.filterOperands[0].content.decoded.data = pOperand;
-
-        UA_LOCK(server->serviceMutex);
-        contentFilterResult = UA_Server_initialWhereClauseValidation(server, &eventNodeId, &contentFilter);
-        UA_UNLOCK(server->serviceMutex);
-        ck_assert_uint_eq(contentFilterResult->elementResults[0].statusCode, UA_STATUSCODE_BADNODEIDINVALID);
-
-
-        /* Filter operands EventTypeId is a subtype of BaseEventType */
-        *baseEventTypeId = UA_NODEID_NUMERIC(0, UA_NS0ID_BASEEVENTTYPE);
-        pOperand->nodeId = *baseEventTypeId;
-        contentFilterElement.filterOperands[0].content.decoded.data = pOperand;
-
-        UA_LOCK(server->serviceMutex);
-        contentFilterResult = UA_Server_initialWhereClauseValidation(server, &eventNodeId, &contentFilter);
-        UA_UNLOCK(server->serviceMutex);
-        ck_assert_uint_eq(contentFilterResult->elementResults[0].statusCode, UA_STATUSCODE_GOOD);
-
-
-    }
-=======
-START_TEST(validateSelectClause) {
-    /* Everything is on the stack, so no memory cleaning required.*/
-    UA_NodeId eventNodeId;
-    UA_StatusCode *retval;
-    UA_StatusCode *retvals = (UA_StatusCode*)
-        UA_Array_new(7, &UA_TYPES[UA_TYPES_STATUSCODE]);
-    UA_EventFilter eventFilter;
-    UA_EventFilter_init(&eventFilter);
-
-    eventFilter.selectClausesSize = 0;
-    retval = UA_Server_initialSelectClauseValidation(server, &eventFilter);
-    ck_assert_uint_eq(retvals[0], UA_STATUSCODE_GOOD);
-
-    eventFilter.selectClauses = NULL;
-    retval = UA_Server_initialSelectClauseValidation(server, &eventFilter);
-    ck_assert_uint_eq(retvals[0], UA_STATUSCODE_BADSTRUCTUREMISSING);
-
-    eventFilter.selectClauses = (UA_SimpleAttributeOperand *)
-        UA_Array_new(7, &UA_TYPES[UA_TYPES_SIMPLEATTRIBUTEOPERAND]);;
-
-    /*Initialization*/
-    for(int i = 0; i < 7; i++){
-        selectClauses[i].typeDefinitionId = UA_NODEID_NUMERIC(0, UA_NS0ID_BASEEVENTTYPE);
-        selectClauses[i].browsePathSize = 1;
-        selectClauses[i].browsePath = (UA_QualifiedName*)
-            UA_Array_new(selectClauses[0].browsePathSize, &UA_TYPES[UA_TYPES_QUALIFIEDNAME]);
-        selectClauses[i].browsePath[0] = UA_QUALIFIEDNAME_ALLOC(0, "Test");
-        selectClauses[i].attributeId = UA_ATTRIBUTEID_VALUE;
-    }
-    /*typeDefinitionId not subtype of BaseEventType*/
-    selectClauses[0].typeDefinitionId = UA_NODEID_NUMERIC(0, UA_NS0ID_NUMBER);
-
-    /*attributeId not valid*/
-    eventFilter.selectClauses[1].attributeId = -1;
-
-    /*browsePath contains null*/
-    eventFilter.selectClauses[2].browsePath[0].name = UA_STRING_NULL;
-
-    /*indexRange not valid*/
-    eventFilter.selectClauses[3].indexRange = UA_STRING("3,2");
-
-    /*attributeId not value when indexRange is set*/
-    selectClauses[4].attributeId = UA_ATTRIBUTEID_DATATYPE;
-    selectClauses[4].indexRange = UA_STRING("1");
-
-    /*attributeId not value (should return UA_STATUSCODE_GOOD)*/
-    selectClauses[5].attributeId = UA_ATTRIBUTEID_DATATYPE;
-
-    retvals = UA_Server_initialSelectClauseValidation(server, &eventFilter);
-    ck_assert_uint_eq(retvals[0], UA_STATUSCODE_BADTYPEDEFINITIONINVALID);
-    ck_assert_uint_eq(retvals[1], UA_STATUSCODE_BADATTRIBUTEIDINVALID);
-    ck_assert_uint_eq(retvals[2], UA_STATUSCODE_BADBROWSENAMEINVALID);
-    ck_assert_uint_eq(retvals[3], UA_STATUSCODE_BADINDEXRANGEINVALID);
-    ck_assert_uint_eq(retvals[4], UA_STATUSCODE_BADTYPEMISMATCH);
-    ck_assert_uint_eq(retvals[5], UA_STATUSCODE_GOOD);
-    ck_assert_uint_eq(retvals[6], UA_STATUSCODE_GOOD);
-}
->>>>>>> c5ea1afc
-END_TEST
-
 #endif /* UA_ENABLE_SUBSCRIPTIONS_EVENTS */
 
 /* Assumes subscriptions work fine with data change because of other unit test */
@@ -882,12 +780,12 @@
     tcase_add_test(tc_server, createAbstractEvent);
     tcase_add_test(tc_server, createAbstractEventWithParent);
     tcase_add_test(tc_server, createNonAbstractEventWithParent);
-   // tcase_add_test(tc_server, eventOverflow);
+    tcase_add_test(tc_server, uppropagation);
+    tcase_add_test(tc_server, eventOverflow);
     tcase_add_test(tc_server, multipleMonitoredItemsOneNode);
     tcase_add_test(tc_server, discardNewestOverflow);
     tcase_add_test(tc_server, eventStressing);
     tcase_add_test(tc_server, evaluateWhereClause);
-    tcase_add_test(tc_server, initialWhereClauseValidation);
 #endif /* UA_ENABLE_SUBSCRIPTIONS_EVENTS */
     suite_add_tcase(s, tc_server);
 
