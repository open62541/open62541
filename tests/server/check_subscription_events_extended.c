--- conflicted
+++ resolved
@@ -31,15 +31,8 @@
 static UA_NodeId eventType;
 static size_t nSelectClauses = 4;
 static UA_Boolean notificationReceived;
-static UA_Boolean overflowNotificationReceived;
 static UA_SimpleAttributeOperand *selectClauses;
-static UA_SimpleAttributeOperand *selectClausesTest;
-static UA_StatusCode *retvals;
-static UA_ContentFilterResult *contentFilterResult;
-static UA_ContentFilter *whereClauses;
-static UA_ContentFilterElement *elements;
 static const size_t nWhereClauses = 1;
-
 UA_Double publishingInterval = 500.0;
 
 static void
@@ -85,33 +78,35 @@
 }
 
 
-static void setupWhereClauses(void){
-
-    whereClauses = (UA_ContentFilter*)
+static UA_ContentFilter *setupWhereClauses(void){
+    UA_ContentFilter *contentFilter = (UA_ContentFilter*)
         UA_Array_new(nWhereClauses,&UA_TYPES[UA_TYPES_CONTENTFILTER]);
 
-
-
-    whereClauses->elementsSize= 1;
-
-    whereClauses->elements  = (UA_ContentFilterElement*)
-        UA_Array_new(whereClauses->elementsSize, &UA_TYPES[UA_TYPES_CONTENTFILTERELEMENT] );
-
-    for(size_t i =0; i<whereClauses->elementsSize; ++i) {
-        UA_ContentFilterElement_init(&whereClauses->elements[i]);
-    }
-
-    whereClauses->elements[0].filterOperator = UA_FILTEROPERATOR_OFTYPE;
-    whereClauses->elements[0].filterOperandsSize = 1;
-    whereClauses->elements[0].filterOperands = (UA_ExtensionObject*)
-        UA_Array_new(whereClauses->elements[0].filterOperandsSize, &UA_TYPES[UA_TYPES_EXTENSIONOBJECT]);
-    if (!whereClauses->elements[0].filterOperands){
-        UA_ContentFilter_clear(whereClauses);
-    }
-
-
-    whereClauses->elements[0].filterOperands[0].content.decoded.type = &UA_TYPES[UA_TYPES_ATTRIBUTEOPERAND];
-    whereClauses->elements[0].filterOperands[0].encoding = UA_EXTENSIONOBJECT_DECODED;
+    for(size_t i =0; i<nWhereClauses; ++i) {
+        UA_ContentFilter_init(&contentFilter[i]);
+    }
+
+    contentFilter[0].elementsSize = 1;
+
+    contentFilter[0].elements  = (UA_ContentFilterElement*)
+        UA_Array_new(contentFilter->elementsSize, &UA_TYPES[UA_TYPES_CONTENTFILTERELEMENT] );
+
+    for(size_t i =0; i<contentFilter[0].elementsSize; ++i) {
+        UA_ContentFilterElement_init(&contentFilter[0].elements[i]);
+    }
+
+    contentFilter[0].elements[0].filterOperator = UA_FILTEROPERATOR_OFTYPE;
+    contentFilter[0].elements[0].filterOperandsSize = 1;
+    contentFilter[0].elements[0].filterOperands = (UA_ExtensionObject*)
+        UA_Array_new(contentFilter[0].elements[0].filterOperandsSize, &UA_TYPES[UA_TYPES_EXTENSIONOBJECT]);
+    if (!contentFilter[0].elements[0].filterOperands){
+        UA_ContentFilter_clear(contentFilter);
+        return NULL;
+    }
+
+
+    contentFilter[0].elements[0].filterOperands[0].content.decoded.type = &UA_TYPES[UA_TYPES_ATTRIBUTEOPERAND];
+    contentFilter[0].elements[0].filterOperands[0].encoding = UA_EXTENSIONOBJECT_DECODED;
 
     UA_AttributeOperand *pOperand;
     pOperand = UA_AttributeOperand_new();
@@ -128,10 +123,10 @@
     pOperand->attributeId = UA_ATTRIBUTEID_VALUE;
 
 
-    whereClauses->elements[0].filterOperands[0].content.decoded.data = pOperand;
-
-    UA_NodeId_delete(baseEventTypeId);
-
+    contentFilter[0].elements[0].filterOperands[0].content.decoded.data = pOperand;
+
+
+    return contentFilter;
 }
 
 
@@ -271,7 +266,6 @@
 
     addNewEventType();
     setupSelectClauses();
-    setupWhereClauses();
     THREAD_CREATE(server_thread, serverloop);
 
     client = UA_Client_new();
@@ -377,7 +371,7 @@
     UA_EventFilter_init(&filter);
     filter.selectClauses = selectClauses;
     filter.selectClausesSize = nSelectClauses;
-    filter.whereClause = *whereClauses;
+    filter.whereClause = *setupWhereClauses();
 
     if (setFilter) {
         item.requestedParameters.filter.encoding = UA_EXTENSIONOBJECT_DECODED;
@@ -497,26 +491,6 @@
 
 
 
-
-
-static void
-handler_events_overflow(UA_Client *lclient, UA_UInt32 subId, void *subContext,
-                        UA_UInt32 monId, void *monContext,
-                        size_t nEventFields, UA_Variant *eventFields) {
-    ck_assert_uint_eq(*(UA_UInt32 *) monContext, monitoredItemId);
-    if(nEventFields == 1) {
-        /* overflow was received */
-        ck_assert(eventFields->type == &UA_TYPES[UA_TYPES_NODEID]);
-        UA_NodeId comp = UA_NODEID_NUMERIC(0, UA_NS0ID_SIMPLEOVERFLOWEVENTTYPE);
-        ck_assert((UA_NodeId_equal((UA_NodeId *) eventFields->data, &comp)));
-        overflowNotificationReceived = UA_TRUE;
-    } else if(nEventFields == 4) {
-        /* other event was received */
-        handler_events_simple(lclient, subId, subContext, monId,
-                              monContext, nEventFields, eventFields);
-    }
-}
-
 START_TEST(multipleMonitoredItemsOneNode) {
     UA_UInt32 monitoredItemIdAr[3];
 
@@ -564,77 +538,7 @@
     }
 } END_TEST
 
-START_TEST(discardNewestOverflow) {
-    // add a monitored item
-    UA_MonitoredItemCreateResult createResult = addMonitoredItem(handler_events_overflow, true, false);
-    ck_assert_uint_eq(createResult.statusCode, UA_STATUSCODE_GOOD);
-    monitoredItemId = createResult.monitoredItemId;
-
-    // trigger a large amount of events, ensure the server doesnt crash because of it
-    UA_NodeId eventNodeId;
-    UA_StatusCode retval = eventSetup(&eventNodeId);
-    ck_assert_uint_eq(retval, UA_STATUSCODE_GOOD);
-    for(size_t j = 0; j < 3; j++) {
-        retval = triggerEventLocked(eventNodeId,
-                                    UA_NODEID_NUMERIC(0, UA_NS0ID_SERVER), NULL, UA_FALSE);
-        ck_assert_uint_eq(retval, UA_STATUSCODE_GOOD);
-    }
-    retval = UA_Client_run_iterate(client, 0);
-    ck_assert_uint_eq(retval, UA_STATUSCODE_GOOD);
-
-    // delete the monitoredItem
-    UA_DeleteMonitoredItemsRequest deleteRequest;
-    UA_DeleteMonitoredItemsRequest_init(&deleteRequest);
-    deleteRequest.subscriptionId = subscriptionId;
-    deleteRequest.monitoredItemIds = &monitoredItemId;
-    deleteRequest.monitoredItemIdsSize = 1;
-
-    UA_DeleteMonitoredItemsResponse deleteResponse =
-            UA_Client_MonitoredItems_delete(client, deleteRequest);
-
-    ck_assert_uint_eq(deleteResponse.responseHeader.serviceResult, UA_STATUSCODE_GOOD);
-    ck_assert_uint_eq(deleteResponse.resultsSize, 1);
-    ck_assert_uint_eq(*(deleteResponse.results), UA_STATUSCODE_GOOD);
-
-    UA_DeleteMonitoredItemsResponse_clear(&deleteResponse);
-} END_TEST
-
-START_TEST(eventStressing) {
-    // add a monitored item
-    UA_MonitoredItemCreateResult createResult = addMonitoredItem(handler_events_overflow, true, true);
-    ck_assert_uint_eq(createResult.statusCode, UA_STATUSCODE_GOOD);
-    monitoredItemId = createResult.monitoredItemId;
-
-    // trigger a large amount of events, ensure the server doesnt crash because of it
-    UA_NodeId eventNodeId;
-    UA_StatusCode retval = eventSetup(&eventNodeId);
-    ck_assert_uint_eq(retval, UA_STATUSCODE_GOOD);
-    for(size_t i = 0; i < 2; i++) {
-        for(size_t j = 0; j < 3; j++) {
-            retval = triggerEventLocked(eventNodeId,
-                                            UA_NODEID_NUMERIC(0, UA_NS0ID_SERVER), NULL, UA_FALSE);
-            ck_assert_uint_eq(retval, UA_STATUSCODE_GOOD);
-        }
-        retval = UA_Client_run_iterate(client, 0);
-        ck_assert_uint_eq(retval, UA_STATUSCODE_GOOD);
-    }
-
-    // delete the monitoredItem
-    UA_DeleteMonitoredItemsRequest deleteRequest;
-    UA_DeleteMonitoredItemsRequest_init(&deleteRequest);
-    deleteRequest.subscriptionId = subscriptionId;
-    deleteRequest.monitoredItemIds = &monitoredItemId;
-    deleteRequest.monitoredItemIdsSize = 1;
-
-    UA_DeleteMonitoredItemsResponse deleteResponse =
-        UA_Client_MonitoredItems_delete(client, deleteRequest);
-
-    ck_assert_uint_eq(deleteResponse.responseHeader.serviceResult, UA_STATUSCODE_GOOD);
-    ck_assert_uint_eq(deleteResponse.resultsSize, 1);
-    ck_assert_uint_eq(*(deleteResponse.results), UA_STATUSCODE_GOOD);
-
-    UA_DeleteMonitoredItemsResponse_clear(&deleteResponse);
-} END_TEST
+
 
 START_TEST(evaluateWhereClause) {
     /* Everything is on the stack, so no memory cleaning required.*/
@@ -708,418 +612,173 @@
 START_TEST(initialWhereClauseValidation) {
         /* Everything is on the stack, so no memory cleaning required.*/
         UA_NodeId eventNodeId;
-
+        UA_ContentFilterResult *contentFilterResult = UA_ContentFilterResult_new();
+        UA_ContentFilterResult_init(contentFilterResult);
         UA_ContentFilter contentFilter;
-
-<<<<<<< HEAD
-<<<<<<<<< Temporary merge branch 1
-=========
-
->>>>>>>>> Temporary merge branch 2
+        UA_ContentFilter_init(&contentFilter);
+
+
         /* Empty Filter */
-=======
-        contentFilter.elementsSize = 0;
-
-        elements  = (UA_ContentFilterElement*)
-            UA_Array_new(contentFilter.elementsSize, &UA_TYPES[UA_TYPES_CONTENTFILTERELEMENT]);
-
-        contentFilter.elements = elements;
-
-            /* Empty Filter */
->>>>>>> 1da74091
         UA_LOCK(server->serviceMutex);
         contentFilterResult = UA_Server_initialWhereClauseValidation(server, &eventNodeId, &contentFilter);
         UA_UNLOCK(server->serviceMutex);
         ck_assert_uint_eq(contentFilterResult->elementResults->statusCode, UA_STATUSCODE_GOOD);
-        UA_ContentFilterResult_delete(contentFilterResult);
-
-<<<<<<< HEAD
-<<<<<<<<< Temporary merge branch 1
-=========
-
-
->>>>>>>>> Temporary merge branch 2
+
+
+
         UA_ContentFilterElement contentFilterElement;
         UA_ContentFilterElement_init(&contentFilterElement);
         contentFilter.elements = &contentFilterElement;
         contentFilter.elementsSize = 3;
-=======
-        /* clear */
-        for(size_t i =0; i<contentFilter.elementsSize; ++i) {
-            UA_ContentFilterElement_clear(&contentFilter.elements[i]);
-        }
-
-
->>>>>>> 1da74091
-
-        contentFilter.elementsSize = 1;
-        elements  = (UA_ContentFilterElement*)
-            UA_Array_new(contentFilter.elementsSize, &UA_TYPES[UA_TYPES_CONTENTFILTERELEMENT] );
-
-        contentFilter.elements = elements;
+
 
         /* Illegal filter operators */
-        contentFilter.elements[0].filterOperator = UA_FILTEROPERATOR_RELATEDTO;
+        contentFilterElement.filterOperator = UA_FILTEROPERATOR_RELATEDTO;
         UA_LOCK(server->serviceMutex);
         contentFilterResult = UA_Server_initialWhereClauseValidation(server, &eventNodeId, &contentFilter);
         UA_UNLOCK(server->serviceMutex);
         ck_assert_uint_eq(contentFilterResult->elementResults[0].statusCode, UA_STATUSCODE_BADEVENTFILTERINVALID);
-        UA_ContentFilterResult_delete(contentFilterResult);
-        contentFilter.elements[0].filterOperator = UA_FILTEROPERATOR_INVIEW;
+        contentFilterElement.filterOperator = UA_FILTEROPERATOR_INVIEW;
         UA_LOCK(server->serviceMutex);
         contentFilterResult = UA_Server_initialWhereClauseValidation(server, &eventNodeId, &contentFilter);
         UA_UNLOCK(server->serviceMutex);
         ck_assert_uint_eq(contentFilterResult->elementResults[0].statusCode, UA_STATUSCODE_BADEVENTFILTERINVALID);
-        UA_ContentFilterResult_delete(contentFilterResult);
-
-
-
 
 
         /*************************** UA_FILTEROPERATOR_OR ***************************/
-        contentFilter.elements[0].filterOperator = UA_FILTEROPERATOR_OR;
+        contentFilterElement.filterOperator = UA_FILTEROPERATOR_OR;
         /* No operand provided */
         UA_LOCK(server->serviceMutex);
         contentFilterResult = UA_Server_initialWhereClauseValidation(server, &eventNodeId, &contentFilter);
         UA_UNLOCK(server->serviceMutex);
         ck_assert_uint_eq(contentFilterResult->elementResults[0].statusCode, UA_STATUSCODE_BADFILTEROPERANDCOUNTMISMATCH);
-<<<<<<< HEAD
-<<<<<<<<< Temporary merge branch 1
-=========
-=======
-        UA_ContentFilterResult_delete(contentFilterResult);
->>>>>>> 1da74091
-
-
-
-
->>>>>>>>> Temporary merge branch 2
+
+
+
+
         /* Illegal filter operands size */
-        contentFilter.elements[0].filterOperandsSize = 1;
+        contentFilterElement.filterOperandsSize = 1;
         UA_LOCK(server->serviceMutex);
         contentFilterResult = UA_Server_initialWhereClauseValidation(server, &eventNodeId, &contentFilter);
         UA_UNLOCK(server->serviceMutex);
         ck_assert_uint_eq(contentFilterResult->elementResults[0].statusCode, UA_STATUSCODE_BADFILTEROPERANDCOUNTMISMATCH);
-        UA_ContentFilterResult_delete(contentFilterResult);
 
 
         /* Illegal filter operands type */
-<<<<<<< HEAD
         contentFilterElement.filterOperandsSize = 2;
         contentFilterElement.filterOperands = (UA_ExtensionObject*)
             UA_Array_new(contentFilterElement.filterOperandsSize, &UA_TYPES[UA_TYPES_EXTENSIONOBJECT]);
-<<<<<<<<< Temporary merge branch 1
-
         contentFilterElement.filterOperands[0].content.decoded.type = &UA_TYPES[UA_TYPES_LITERALOPERAND];
         contentFilterElement.filterOperands[1].content.decoded.type = &UA_TYPES[UA_TYPES_LITERALOPERAND];
-=========
-        contentFilterElement.filterOperands[0].content.decoded.type = &UA_TYPES[UA_TYPES_LITERALOPERAND];
-        contentFilterElement.filterOperands[1].content.decoded.type = &UA_TYPES[UA_TYPES_LITERALOPERAND];
-=======
-        contentFilter.elements[0].filterOperandsSize = 2;
-        contentFilter.elements[0].filterOperands = (UA_ExtensionObject*)
-            UA_Array_new(contentFilter.elements[0].filterOperandsSize, &UA_TYPES[UA_TYPES_EXTENSIONOBJECT]);
-        contentFilter.elements[0].filterOperands[0].content.decoded.type = &UA_TYPES[UA_TYPES_LITERALOPERAND];
-        contentFilter.elements[0].filterOperands[1].content.decoded.type = &UA_TYPES[UA_TYPES_LITERALOPERAND];
->>>>>>> 1da74091
-
-
->>>>>>>>> Temporary merge branch 2
+
+
         UA_LOCK(server->serviceMutex);
         contentFilterResult = UA_Server_initialWhereClauseValidation(server, &eventNodeId, &contentFilter);
         UA_UNLOCK(server->serviceMutex);
         ck_assert_uint_eq(contentFilterResult->elementResults[0].statusCode, UA_STATUSCODE_BADFILTEROPERANDINVALID);
-        UA_ContentFilterResult_delete(contentFilterResult);
-
-
-
-
-
-        // Illegal filter operands INDEXRANGE
-
-        /* clear */
-        for(size_t i =0; i<contentFilter.elementsSize; ++i) {
-            UA_ContentFilterElement_clear(&contentFilter.elements[i]);
-        }
-
-        UA_Array_delete(elements,contentFilter.elementsSize, &UA_TYPES[UA_TYPES_CONTENTFILTERELEMENT]);
-
-
-        /* init */
-
-        contentFilter.elementsSize = 3;
-        elements = (UA_ContentFilterElement*)
-            UA_Array_new(contentFilter.elementsSize, &UA_TYPES[UA_TYPES_CONTENTFILTERELEMENT] );
-
-        contentFilter.elements  = elements;
-
-        for(size_t i =0; i<contentFilter.elementsSize; ++i) {
-            UA_ContentFilterElement_init(&contentFilter.elements[i]);
-        }
-
-
-        contentFilter.elements[0].filterOperator = UA_FILTEROPERATOR_OR; // set the first Operator
-        contentFilter.elements[1].filterOperator = UA_FILTEROPERATOR_OFTYPE; // set the second Operator
-        contentFilter.elements[2].filterOperator = UA_FILTEROPERATOR_OFTYPE; // set the third Operator
-
-        contentFilter.elements[0].filterOperandsSize = 2;            // set Operands size of first Operator
-        contentFilter.elements[1].filterOperandsSize = 1;            // set Operands size of second Operator
-        contentFilter.elements[2].filterOperandsSize = 1;            // set Operands size of third Operator
-
-        for(size_t i =0; i<contentFilter.elementsSize; ++i) {  // Set Operands Arrays
-            contentFilter.elements[i].filterOperands = (UA_ExtensionObject*)
-                UA_Array_new(contentFilter.elements[i].filterOperandsSize, &UA_TYPES[UA_TYPES_EXTENSIONOBJECT]);
-
-            for(size_t n =0; n<contentFilter.elements[i].filterOperandsSize; ++n) {
-                UA_ExtensionObject_init(&contentFilter.elements[i].filterOperands[n]);
-            }
-        }
-
-
-        // Second Element
-
-        contentFilter.elements[1].filterOperands[0].content.decoded.type = &UA_TYPES[UA_TYPES_ATTRIBUTEOPERAND];
-        contentFilter.elements[1].filterOperands[0].encoding = UA_EXTENSIONOBJECT_DECODED;
-
-        UA_AttributeOperand *pOperandSecondElement;
-        pOperandSecondElement = UA_AttributeOperand_new();
-        UA_AttributeOperand_init(pOperandSecondElement);
-
-
-        UA_NodeId *baseEventTypeIdSecondElement;
-        baseEventTypeIdSecondElement = UA_NodeId_new();
-        UA_NodeId_init(baseEventTypeIdSecondElement);
-        *baseEventTypeIdSecondElement = UA_NODEID_NUMERIC(0, UA_NS0ID_AUDITEVENTTYPE);      // filtern nach AuditEventType
-
-<<<<<<< HEAD
-<<<<<<<<< Temporary merge branch 1
+
+
+
+
         contentFilterElement.filterOperands[0].content.decoded.type = &UA_TYPES[UA_TYPES_ELEMENTOPERAND];
         contentFilterElement.filterOperands[1].content.decoded.type = &UA_TYPES[UA_TYPES_ELEMENTOPERAND];
 
-=========
-=======
-        pOperandSecondElement->nodeId = *baseEventTypeIdSecondElement;
-        pOperandSecondElement->attributeId = UA_ATTRIBUTEID_VALUE;
->>>>>>> 1da74091
-
-        contentFilter.elements[1].filterOperands[0].content.decoded.data = pOperandSecondElement;
-
-
-        // Third Element
-
-        contentFilter.elements[2].filterOperands[0].content.decoded.type = &UA_TYPES[UA_TYPES_ATTRIBUTEOPERAND];
-        contentFilter.elements[2].filterOperands[0].encoding = UA_EXTENSIONOBJECT_DECODED;
-
-        UA_AttributeOperand *pOperandThirdElement;
-        pOperandThirdElement = UA_AttributeOperand_new();
-        UA_AttributeOperand_init(pOperandThirdElement);
-
-        UA_NodeId *baseEventTypeIdThirdElement;
-        baseEventTypeIdThirdElement = UA_NodeId_new();
-        UA_NodeId_init(baseEventTypeIdThirdElement);
-        *baseEventTypeIdThirdElement = UA_NODEID_NUMERIC(0, UA_NS0ID_BASEEVENTTYPE);  // filtern nach BaseEventType
-
-        pOperandThirdElement->nodeId = *baseEventTypeIdThirdElement;
-        pOperandThirdElement->attributeId = UA_ATTRIBUTEID_VALUE;
-
-        contentFilter.elements[2].filterOperands[0].content.decoded.data = pOperandThirdElement;
-
-        //First Element
-
-<<<<<<< HEAD
->>>>>>>>> Temporary merge branch 2
+
         /* Illegal filter operands INDEXRANGE */
-=======
->>>>>>> 1da74091
         UA_ElementOperand *elementOperand;
         elementOperand = UA_ElementOperand_new();
-
+        UA_ElementOperand_init(elementOperand);
         elementOperand->index = 1;
-<<<<<<< HEAD
-<<<<<<<<< Temporary merge branch 1
-
-=========
->>>>>>>>> Temporary merge branch 2
-=======
-
->>>>>>> 1da74091
         UA_ElementOperand *secondElementOperand;
         secondElementOperand = UA_ElementOperand_new();
-
-<<<<<<< HEAD
+        UA_ElementOperand_init(secondElementOperand);
+        secondElementOperand->index = 3;
+
         contentFilterElement.filterOperands[0].content.decoded.data = elementOperand;
         contentFilterElement.filterOperands[1].content.decoded.data = secondElementOperand;
-<<<<<<<<< Temporary merge branch 1
-
-=========
->>>>>>>>> Temporary merge branch 2
-=======
-        secondElementOperand->index = 3;      // invalid index
-
-        contentFilter.elements[0].filterOperands[0].content.decoded.type = &UA_TYPES[UA_TYPES_ELEMENTOPERAND];
-        contentFilter.elements[0].filterOperands[0].encoding = UA_EXTENSIONOBJECT_DECODED;
-        contentFilter.elements[0].filterOperands[0].content.decoded.data = elementOperand;
-
-        contentFilter.elements[0].filterOperands[1].content.decoded.type = &UA_TYPES[UA_TYPES_ELEMENTOPERAND];
-        contentFilter.elements[0].filterOperands[1].encoding = UA_EXTENSIONOBJECT_DECODED;
-        contentFilter.elements[0].filterOperands[1].content.decoded.data = secondElementOperand;
-
-        contentFilter.elements[0].filterOperands[0].content.decoded.type = &UA_TYPES[UA_TYPES_ELEMENTOPERAND];
-        contentFilter.elements[0].filterOperands[1].content.decoded.type = &UA_TYPES[UA_TYPES_ELEMENTOPERAND];
-
->>>>>>> 1da74091
         UA_LOCK(server->serviceMutex);
         contentFilterResult = UA_Server_initialWhereClauseValidation(server, &eventNodeId, &contentFilter);
         UA_UNLOCK(server->serviceMutex);
         ck_assert_uint_eq(contentFilterResult->elementResults[0].statusCode, UA_STATUSCODE_BADINDEXRANGEINVALID);
-        UA_ContentFilterResult_delete(contentFilterResult);
-
-
-        /*clear */
-
-        UA_Array_delete(elements,contentFilter.elementsSize, &UA_TYPES[UA_TYPES_CONTENTFILTERELEMENT]);
-
-      /*************************** UA_FILTEROPERATOR_OFTYPE **************************/
-
-
-
-
-
-
-        /* init */
+
+
+
+        /*************************** UA_FILTEROPERATOR_OFTYPE ***************************/
+        contentFilterElement.filterOperandsSize = 0;
         contentFilter.elementsSize = 1;
-        elements  = (UA_ContentFilterElement*)
-            UA_Array_new(contentFilter.elementsSize, &UA_TYPES[UA_TYPES_CONTENTFILTERELEMENT] );
-
-        contentFilter.elements = elements;
-
-        for(size_t i =0; i<contentFilter.elementsSize; ++i) {
-            UA_ContentFilterElement_init(&contentFilter.elements[i]);
-        }
-
-
-        contentFilter.elements[0].filterOperandsSize = 0;
-
-
-        // No operand provided
-        contentFilter.elements[0].filterOperator = UA_FILTEROPERATOR_OFTYPE;
+
+        /* No operand provided */
+        contentFilterElement.filterOperator = UA_FILTEROPERATOR_OFTYPE;
         UA_LOCK(server->serviceMutex);
         contentFilterResult = UA_Server_initialWhereClauseValidation(server, &eventNodeId, &contentFilter);
         UA_UNLOCK(server->serviceMutex);
         ck_assert_uint_eq(contentFilterResult->elementResults[0].statusCode, UA_STATUSCODE_BADFILTEROPERANDCOUNTMISMATCH);
-        UA_ContentFilterResult_delete(contentFilterResult);
 
         /* Illegal filter operands size */
-        contentFilter.elements[0].filterOperandsSize = 2;
+        contentFilterElement.filterOperandsSize = 2;
         UA_LOCK(server->serviceMutex);
         contentFilterResult = UA_Server_initialWhereClauseValidation(server, &eventNodeId, &contentFilter);
         UA_UNLOCK(server->serviceMutex);
         ck_assert_uint_eq(contentFilterResult->elementResults[0].statusCode, UA_STATUSCODE_BADFILTEROPERANDCOUNTMISMATCH);
-        UA_ContentFilterResult_delete(contentFilterResult);
 
 
         /* Illegal filter operands type */
-        contentFilter.elements[0].filterOperandsSize = 1;
-        contentFilter.elements[0].filterOperands = (UA_ExtensionObject*)
-            UA_Array_new(contentFilter.elements[0].filterOperandsSize, &UA_TYPES[UA_TYPES_EXTENSIONOBJECT]);
-
-        contentFilter.elements[0].filterOperands[0].content.decoded.type = &UA_TYPES[UA_TYPES_LITERALOPERAND];
+        contentFilterElement.filterOperandsSize = 1;
+        contentFilterElement.filterOperands = (UA_ExtensionObject*)
+            UA_Array_new(contentFilterElement.filterOperandsSize, &UA_TYPES[UA_TYPES_EXTENSIONOBJECT]);
+
+        contentFilterElement.filterOperands[0].content.decoded.type = &UA_TYPES[UA_TYPES_LITERALOPERAND];
         UA_LOCK(server->serviceMutex);
         contentFilterResult = UA_Server_initialWhereClauseValidation(server, &eventNodeId, &contentFilter);
         UA_UNLOCK(server->serviceMutex);
         ck_assert_uint_eq(contentFilterResult->elementResults[0].statusCode, UA_STATUSCODE_BADFILTEROPERANDINVALID);
-        UA_ContentFilterResult_delete(contentFilterResult);
 
 
         /* Illegal filter operands attributeId */
-<<<<<<< HEAD
         contentFilterElement.filterOperands[0].content.decoded.type = &UA_TYPES[UA_TYPES_ATTRIBUTEOPERAND];
         contentFilterElement.filterOperands[0].encoding = UA_EXTENSIONOBJECT_DECODED;
-<<<<<<<<< Temporary merge branch 1
-
-        UA_AttributeOperand *pOperand;
-        pOperand = UA_AttributeOperand_new();
-        UA_AttributeOperand_init(pOperand);
-
-
-        pOperand->attributeId = UA_NODEIDTYPE_NUMERIC;
-=========
-=======
-        contentFilter.elements[0].filterOperands[0].content.decoded.type = &UA_TYPES[UA_TYPES_ATTRIBUTEOPERAND];
-        contentFilter.elements[0].filterOperands[0].encoding = UA_EXTENSIONOBJECT_DECODED;
->>>>>>> 1da74091
         UA_AttributeOperand *pOperand;
         pOperand = UA_AttributeOperand_new();
         UA_AttributeOperand_init(pOperand);
         pOperand->attributeId = UA_NODEIDTYPE_NUMERIC;
 
->>>>>>>>> Temporary merge branch 2
         UA_NodeId *baseEventTypeId;
         baseEventTypeId = UA_NodeId_new();
         UA_NodeId_init(baseEventTypeId);
         *baseEventTypeId = UA_NODEID_NUMERIC(0, UA_NS0ID_BASEEVENTTYPE);  // filtern nach BaseEventType
         pOperand->nodeId = *baseEventTypeId;
-<<<<<<< HEAD
-<<<<<<<<< Temporary merge branch 1
-
-=========
->>>>>>>>> Temporary merge branch 2
         contentFilterElement.filterOperands[0].content.decoded.data = pOperand;
-=======
-        contentFilter.elements[0].filterOperands[0].content.decoded.data = pOperand;
->>>>>>> 1da74091
 
         UA_LOCK(server->serviceMutex);
         contentFilterResult = UA_Server_initialWhereClauseValidation(server, &eventNodeId, &contentFilter);
         UA_UNLOCK(server->serviceMutex);
         ck_assert_uint_eq(contentFilterResult->elementResults[0].statusCode, UA_STATUSCODE_BADATTRIBUTEIDINVALID);
-        UA_ContentFilterResult_delete(contentFilterResult);
 
 
 
         /* Illegal filter operands EventTypeId */
-<<<<<<<<< Temporary merge branch 1
-
-=========
->>>>>>>>> Temporary merge branch 2
         pOperand->attributeId = UA_ATTRIBUTEID_VALUE;
         *baseEventTypeId = UA_NODEID_NUMERIC(0, UA_NODEIDTYPE_NUMERIC);
         pOperand->nodeId = *baseEventTypeId;
-        contentFilter.elements[0].filterOperands[0].content.decoded.data = pOperand;
+        contentFilterElement.filterOperands[0].content.decoded.data = pOperand;
 
         UA_LOCK(server->serviceMutex);
         contentFilterResult = UA_Server_initialWhereClauseValidation(server, &eventNodeId, &contentFilter);
         UA_UNLOCK(server->serviceMutex);
         ck_assert_uint_eq(contentFilterResult->elementResults[0].statusCode, UA_STATUSCODE_BADNODEIDINVALID);
-        UA_ContentFilterResult_delete(contentFilterResult);
-
-
-<<<<<<<<< Temporary merge branch 1
-=========
-
->>>>>>>>> Temporary merge branch 2
+
+
+
         /* Filter operands EventTypeId is a subtype of BaseEventType */
         *baseEventTypeId = UA_NODEID_NUMERIC(0, UA_NS0ID_BASEEVENTTYPE);
         pOperand->nodeId = *baseEventTypeId;
-        contentFilter.elements[0].filterOperands[0].content.decoded.data = pOperand;
+        contentFilterElement.filterOperands[0].content.decoded.data = pOperand;
 
         UA_LOCK(server->serviceMutex);
         contentFilterResult = UA_Server_initialWhereClauseValidation(server, &eventNodeId, &contentFilter);
         UA_UNLOCK(server->serviceMutex);
         ck_assert_uint_eq(contentFilterResult->elementResults[0].statusCode, UA_STATUSCODE_GOOD);
-        UA_ContentFilterResult_delete(contentFilterResult);
-
-
-        /* clear */
-        for(size_t i =0; i<contentFilter.elementsSize; ++i) {
-            UA_ContentFilterElement_clear(&contentFilter.elements[i]);
-        }
-
-
-
-        UA_NodeId_delete(baseEventTypeIdSecondElement);
-        UA_NodeId_delete(baseEventTypeIdThirdElement);
-        UA_NodeId_delete(baseEventTypeId);
+
 
     }
 END_TEST
@@ -1128,76 +787,63 @@
 START_TEST(validateSelectClause) {
 /* Everything is on the stack, so no memory cleaning required.*/
         UA_StatusCode *retval;
+        UA_StatusCode *retvals = (UA_StatusCode*)
+            UA_Array_new(7, &UA_TYPES[UA_TYPES_STATUSCODE]);
         UA_EventFilter eventFilter;
         UA_EventFilter_init(&eventFilter);
 
 
         retval = UA_Server_initialSelectClauseValidation(server, &eventFilter);
         ck_assert_uint_eq(*retval, UA_STATUSCODE_BADSTRUCTUREMISSING);
-        UA_StatusCode_delete(retval);
-
-
-        selectClausesTest = (UA_SimpleAttributeOperand *)
-            UA_Array_new(7, &UA_TYPES[UA_TYPES_SIMPLEATTRIBUTEOPERAND]);
+
+
+        eventFilter.selectClauses = (UA_SimpleAttributeOperand *)
+            UA_Array_new(7, &UA_TYPES[UA_TYPES_SIMPLEATTRIBUTEOPERAND]);;
 
         eventFilter.selectClausesSize = 0;
-        eventFilter.selectClauses = selectClausesTest;
         retval = UA_Server_initialSelectClauseValidation(server, &eventFilter);
         ck_assert_uint_eq(*retval, UA_STATUSCODE_GOOD);
-        UA_StatusCode_delete(retval);
-
-
 
         eventFilter.selectClausesSize = 7;
 /*Initialization*/
         for(int i = 0; i < 7; i++){
-            selectClausesTest[i].typeDefinitionId = UA_NODEID_NUMERIC(0, UA_NS0ID_BASEEVENTTYPE);
-            selectClausesTest[i].browsePathSize = 1;
-            selectClausesTest[i].browsePath = (UA_QualifiedName*)
+            eventFilter.selectClauses[i].typeDefinitionId = UA_NODEID_NUMERIC(0, UA_NS0ID_BASEEVENTTYPE);
+            eventFilter.selectClauses[i].browsePathSize = 1;
+            eventFilter.selectClauses[i].browsePath = (UA_QualifiedName*)
                 UA_Array_new(eventFilter.selectClauses[i].browsePathSize, &UA_TYPES[UA_TYPES_QUALIFIEDNAME]);
-            selectClausesTest[i].browsePath[0] = UA_QUALIFIEDNAME(0, "Test");
-            selectClausesTest[i].attributeId = UA_ATTRIBUTEID_VALUE;
+            eventFilter.selectClauses[i].browsePath[0] = UA_QUALIFIEDNAME_ALLOC(0, "Test");
+            eventFilter.selectClauses[i].attributeId = UA_ATTRIBUTEID_VALUE;
         }
 /*typeDefinitionId not subtype of BaseEventType*/
-        selectClausesTest[0].typeDefinitionId = UA_NODEID_NUMERIC(0, UA_NS0ID_NUMBER);
+        eventFilter.selectClauses[0].typeDefinitionId = UA_NODEID_NUMERIC(0, UA_NS0ID_NUMBER);
 
 /*attributeId not valid*/
-        selectClausesTest[1].attributeId = 28;
+        eventFilter.selectClauses[1].attributeId = 28;
 
 /*browsePath contains null*/
-        selectClausesTest[2].browsePath[0] = UA_QUALIFIEDNAME_ALLOC(0, "");
+        eventFilter.selectClauses[2].browsePath[0] = UA_QUALIFIEDNAME_ALLOC(0, "");
 
 
 /*indexRange not valid*/
-        selectClausesTest[3].indexRange = UA_STRING("test");
+        eventFilter.selectClauses[3].indexRange = UA_STRING("test");
 
 /*attributeId not value when indexRange is set*/
-        selectClausesTest[4].attributeId = UA_ATTRIBUTEID_DATATYPE;
-        selectClausesTest[4].indexRange = UA_STRING("1");
+        eventFilter.selectClauses[4].attributeId = UA_ATTRIBUTEID_DATATYPE;
+        eventFilter.selectClauses[4].indexRange = UA_STRING("1");
 
 /*attributeId not value (should return UA_STATUSCODE_GOOD)*/
-        selectClausesTest[5].attributeId = UA_ATTRIBUTEID_DATATYPE;
-
-        eventFilter.selectClauses = selectClausesTest;
-
+        eventFilter.selectClauses[5].attributeId = UA_ATTRIBUTEID_DATATYPE;
 
         retvals = UA_Server_initialSelectClauseValidation(server, &eventFilter);
-
         ck_assert_uint_eq(retvals[0], UA_STATUSCODE_BADTYPEDEFINITIONINVALID);
         ck_assert_uint_eq(retvals[1], UA_STATUSCODE_BADATTRIBUTEIDINVALID);
         ck_assert_uint_eq(retvals[2], UA_STATUSCODE_BADBROWSENAMEINVALID);
-        ck_assert_uint_eq(retvals[3], UA_STATUSCODE_GOOD);
-        ck_assert_uint_eq(retvals[4], UA_STATUSCODE_GOOD);
+        ck_assert_uint_eq(retvals[3], UA_STATUSCODE_BADINDEXRANGEINVALID);
+        ck_assert_uint_eq(retvals[4], UA_STATUSCODE_BADTYPEMISMATCH);
         ck_assert_uint_eq(retvals[5], UA_STATUSCODE_GOOD);
         ck_assert_uint_eq(retvals[6], UA_STATUSCODE_GOOD);
-
-       // UA_Array_delete(retvals,7, &UA_TYPES[UA_TYPES_STATUSCODE]);
-
-
-
     }
 END_TEST
-
 
 #endif /* UA_ENABLE_SUBSCRIPTIONS_EVENTS */
 
@@ -1212,10 +858,7 @@
     tcase_add_test(tc_server, createAbstractEvent);
     tcase_add_test(tc_server, createAbstractEventWithParent);
     tcase_add_test(tc_server, createNonAbstractEventWithParent);
-   // tcase_add_test(tc_server, eventOverflow);
     tcase_add_test(tc_server, multipleMonitoredItemsOneNode);
-    tcase_add_test(tc_server, discardNewestOverflow);
-    tcase_add_test(tc_server, eventStressing);
     tcase_add_test(tc_server, evaluateWhereClause);
     tcase_add_test(tc_server, initialWhereClauseValidation);
     tcase_add_test(tc_server, validateSelectClause);
