/* This Source Code Form is subject to the terms of the Mozilla Public
 * License, v. 2.0. If a copy of the MPL was not distributed with this
 * file, You can obtain one at http://mozilla.org/MPL/2.0/. */

#include <open62541/client_config_default.h>
#include <open62541/client_subscriptions.h>
#include <open62541/server.h>
#include <open62541/server_config_default.h>

#include "server/ua_server_internal.h"
#include "server/ua_services.h"
#include "server/ua_subscription.h"

#include <check.h>

#include "testing_clock.h"
#include "thread_wrapper.h"

#ifdef UA_ENABLE_SUBSCRIPTIONS_EVENTS

static UA_Server *server;
static size_t serverIterations;
static UA_Boolean running;
static THREAD_HANDLE server_thread;
static MUTEX_HANDLE serverMutex;

UA_Client *client;

static UA_UInt32 subscriptionId;
static UA_NodeId eventType;
static size_t nSelectClauses = 4;
static UA_SimpleAttributeOperand *selectClauses;
static UA_SimpleAttributeOperand *selectClausesTest;
static UA_StatusCode *retvals;
static UA_ContentFilterResult *contentFilterResult;
<<<<<<< HEAD
static UA_NodeId *baseEventTypeIdSecondElement;
static UA_NodeId *baseEventTypeIdThirdElement;
=======
static UA_ContentFilter *conFilter;
>>>>>>> 638b53fd
static UA_ContentFilter *whereClauses;
static UA_ContentFilterElement *elements;
static const size_t nWhereClauses = 1;
UA_Double publishingInterval = 500.0;

static void
addNewEventType(void) {
    UA_ObjectTypeAttributes attr = UA_ObjectTypeAttributes_default;
    attr.displayName = UA_LOCALIZEDTEXT_ALLOC("en-US", "SimpleEventType");
    attr.description = UA_LOCALIZEDTEXT_ALLOC("en-US", "The simple event type we created");

    UA_Server_addObjectTypeNode(server, UA_NODEID_NULL,
                                UA_NODEID_NUMERIC(0, UA_NS0ID_BASEEVENTTYPE),
                                UA_NODEID_NUMERIC(0, UA_NS0ID_HASSUBTYPE),
                                UA_QUALIFIEDNAME(0, "SimpleEventType"),
                                attr, NULL, &eventType);
    UA_LocalizedText_clear(&attr.displayName);
    UA_LocalizedText_clear(&attr.description);
}

static void
setupSelectClauses(void) {
    /* Check for severity (set manually), message (set manually), eventType
     * (automatic) and sourceNode (automatic) */
    selectClauses = (UA_SimpleAttributeOperand *)
        UA_Array_new(nSelectClauses, &UA_TYPES[UA_TYPES_SIMPLEATTRIBUTEOPERAND]);
    if(!selectClauses)
        return;

    for(size_t i = 0; i < nSelectClauses; ++i) {
        UA_SimpleAttributeOperand_init(&selectClauses[i]);
        selectClauses[i].typeDefinitionId = UA_NODEID_NUMERIC(0, UA_NS0ID_BASEEVENTTYPE);
        selectClauses[i].browsePathSize = 1;
        selectClauses[i].attributeId = UA_ATTRIBUTEID_VALUE;
        selectClauses[i].browsePath = (UA_QualifiedName *)
            UA_Array_new(selectClauses[i].browsePathSize, &UA_TYPES[UA_TYPES_QUALIFIEDNAME]);
        if(!selectClauses[i].browsePathSize) {
            UA_Array_delete(selectClauses, nSelectClauses, &UA_TYPES[UA_TYPES_SIMPLEATTRIBUTEOPERAND]);
        }
    }

    selectClauses[0].browsePath[0] = UA_QUALIFIEDNAME_ALLOC(0, "Severity");
    selectClauses[1].browsePath[0] = UA_QUALIFIEDNAME_ALLOC(0, "Message");
    selectClauses[2].browsePath[0] = UA_QUALIFIEDNAME_ALLOC(0, "EventType");
    selectClauses[3].browsePath[0] = UA_QUALIFIEDNAME_ALLOC(0, "SourceNode");
}

static void setupWhereClauses(void){
    whereClauses = (UA_ContentFilter*)
        UA_Array_new(nWhereClauses,&UA_TYPES[UA_TYPES_CONTENTFILTER]);
    whereClauses->elementsSize= 1;
    whereClauses->elements  = (UA_ContentFilterElement*)
        UA_Array_new(whereClauses->elementsSize, &UA_TYPES[UA_TYPES_CONTENTFILTERELEMENT] );
    for(size_t i =0; i<whereClauses->elementsSize; ++i) {
        UA_ContentFilterElement_init(&whereClauses->elements[i]);
    }
    whereClauses->elements[0].filterOperator = UA_FILTEROPERATOR_OFTYPE;
    whereClauses->elements[0].filterOperandsSize = 1;
    whereClauses->elements[0].filterOperands = (UA_ExtensionObject*)
        UA_Array_new(whereClauses->elements[0].filterOperandsSize, &UA_TYPES[UA_TYPES_EXTENSIONOBJECT]);
    if (!whereClauses->elements[0].filterOperands){
        UA_ContentFilter_clear(whereClauses);
    }
    whereClauses->elements[0].filterOperands[0].content.decoded.type = &UA_TYPES[UA_TYPES_LITERALOPERAND];
    whereClauses->elements[0].filterOperands[0].encoding = UA_EXTENSIONOBJECT_DECODED;
<<<<<<< HEAD
    UA_AttributeOperand *pOperand;
    pOperand = UA_AttributeOperand_new();
    UA_AttributeOperand_init(pOperand);
    UA_NodeId *baseEventTypeId;
    baseEventTypeId = UA_NodeId_new();
    UA_NodeId_init(baseEventTypeId);
    *baseEventTypeId = UA_NODEID_NUMERIC(0, UA_NS0ID_BASEEVENTTYPE);  // filtern nach BaseEventType
    pOperand->nodeId = *baseEventTypeId;
    pOperand->attributeId = UA_ATTRIBUTEID_VALUE;
    whereClauses->elements[0].filterOperands[0].content.decoded.data = pOperand;
    UA_NodeId_delete(baseEventTypeId);
=======
    UA_LiteralOperand *literalOperand = UA_LiteralOperand_new();
    UA_LiteralOperand_init(literalOperand);
    UA_NodeId *nodeId = UA_NodeId_new();
    UA_NodeId_init(nodeId);
    nodeId->namespaceIndex = 0;
    nodeId->identifierType = UA_NODEIDTYPE_NUMERIC;
    nodeId->identifier.numeric = UA_NS0ID_BASEEVENTTYPE;
    UA_Variant_setScalar(&literalOperand->value, nodeId, &UA_TYPES[UA_TYPES_NODEID]);
    whereClauses->elements[0].filterOperands[0].content.decoded.data = literalOperand;
>>>>>>> 638b53fd
}

// create a subscription and add a monitored item to it
static void
setupSubscription(void) {
    // Create subscription
    UA_CreateSubscriptionRequest request = UA_CreateSubscriptionRequest_default();
    UA_CreateSubscriptionResponse response =
        UA_Client_Subscriptions_create(client, request, NULL, NULL, NULL);
    subscriptionId = response.subscriptionId;
}

static void
removeSubscription(void) {
    UA_DeleteSubscriptionsRequest deleteSubscriptionsRequest;
    UA_DeleteSubscriptionsRequest_init(&deleteSubscriptionsRequest);
    UA_UInt32 removeId = subscriptionId;
    deleteSubscriptionsRequest.subscriptionIdsSize = 1;
    deleteSubscriptionsRequest.subscriptionIds = &removeId;

    UA_DeleteSubscriptionsResponse deleteSubscriptionsResponse;
    UA_DeleteSubscriptionsResponse_init(&deleteSubscriptionsResponse);
    UA_LOCK(server->serviceMutex);
    Service_DeleteSubscriptions(server, &server->adminSession, &deleteSubscriptionsRequest,
                                &deleteSubscriptionsResponse);
    UA_UNLOCK(server->serviceMutex);
    UA_DeleteSubscriptionsResponse_clear(&deleteSubscriptionsResponse);
}

static void serverMutexLock(void) {
    if (!(MUTEX_LOCK(serverMutex))) {
        fprintf(stderr, "Mutex cannot be locked.\n");
        exit(1);
    }
}

static void serverMutexUnlock(void) {
    if (!(MUTEX_UNLOCK(serverMutex))) {
        fprintf(stderr, "Mutex cannot be unlocked.\n");
        exit(1);
    }
}

THREAD_CALLBACK(serverloop) {
    while (running) {
        serverMutexLock();
        UA_Server_run_iterate(server, false);
        serverIterations++;
        serverMutexUnlock();
    }
    return 0;
}

static void
sleepUntilAnswer(UA_Double sleepMs) {
    UA_fakeSleep((UA_UInt32)sleepMs);
    serverMutexLock();
    size_t oldIterations = serverIterations;
    size_t newIterations;
    serverMutexUnlock();
    while(true) {
        serverMutexLock();
        newIterations = serverIterations;
        serverMutexUnlock();
        if(oldIterations != newIterations)
            return;
        UA_realSleep(1);
    }
}

static void
setup(void) {
    if (!MUTEX_INIT(serverMutex)) {
        fprintf(stderr, "Server mutex was not created correctly.");
        exit(1);
    }
    running = true;

    server = UA_Server_new();
    UA_ServerConfig *config = UA_Server_getConfig(server);
    UA_ServerConfig_setDefault(config);

    config->maxPublishReqPerSession = 5;
    UA_Server_run_startup(server);

    addNewEventType();
    setupSelectClauses();
    setupWhereClauses();
    THREAD_CREATE(server_thread, serverloop);

    client = UA_Client_new();
    UA_ClientConfig_setDefault(UA_Client_getConfig(client));

    UA_StatusCode retval = UA_Client_connect(client, "opc.tcp://localhost:4840");
    if(retval != UA_STATUSCODE_GOOD) {
        fprintf(stderr, "Client can not connect to opc.tcp://localhost:4840. %s",
                UA_StatusCode_name(retval));
        exit(1);
    }
    setupSubscription();

    sleepUntilAnswer(publishingInterval + 100);
}

static void
teardown(void) {
    running = false;
    THREAD_JOIN(server_thread);
    removeSubscription();
    UA_Server_run_shutdown(server);
    UA_Server_delete(server);
    UA_Array_delete(selectClauses, nSelectClauses, &UA_TYPES[UA_TYPES_SIMPLEATTRIBUTEOPERAND]);

    UA_Client_disconnect(client);
    UA_Client_delete(client);
    if (!MUTEX_DESTROY(serverMutex)) {
        fprintf(stderr, "Server mutex was not destroyed correctly.");
        exit(1);
    }
}

<<<<<<< HEAD
=======
static UA_StatusCode
eventSetup(UA_NodeId *eventNodeId) {
    UA_StatusCode retval;
    serverMutexLock();
    retval = UA_Server_createEvent(server, eventType, eventNodeId);
    serverMutexUnlock();
    ck_assert_uint_eq(retval, UA_STATUSCODE_GOOD);
    // add a severity to the event
    UA_Variant value;
    UA_RelativePathElement rpe;
    UA_RelativePathElement_init(&rpe);
    rpe.referenceTypeId = UA_NODEID_NUMERIC(0, UA_NS0ID_HASPROPERTY);
    rpe.isInverse = false;
    rpe.includeSubtypes = false;
    UA_BrowsePath bp;
    UA_BrowsePath_init(&bp);
    bp.startingNode = *eventNodeId;
    bp.relativePath.elementsSize = 1;
    bp.relativePath.elements = &rpe;
    rpe.targetName = UA_QUALIFIEDNAME(0, "Severity");
    serverMutexLock();
    UA_BrowsePathResult bpr = UA_Server_translateBrowsePathToNodeIds(server, &bp);
    serverMutexUnlock();
    ck_assert_uint_eq(bpr.statusCode, UA_STATUSCODE_GOOD);
    // number with no special meaning
    UA_UInt16 eventSeverity = 1000;
    UA_Variant_setScalar(&value, &eventSeverity, &UA_TYPES[UA_TYPES_UINT16]);
    serverMutexLock();
    retval = UA_Server_writeValue(server, bpr.targets[0].targetId.nodeId, value);
    serverMutexUnlock();
    ck_assert_uint_eq(retval, UA_STATUSCODE_GOOD);
    UA_BrowsePathResult_clear(&bpr);

    //add a message to the event
    rpe.targetName = UA_QUALIFIEDNAME(0, "Message");
    serverMutexLock();
    bpr = UA_Server_translateBrowsePathToNodeIds(server, &bp);
    serverMutexUnlock();
    ck_assert_uint_eq(bpr.statusCode, UA_STATUSCODE_GOOD);
    UA_LocalizedText message = UA_LOCALIZEDTEXT("en-US", "Generated Event");
    UA_Variant_setScalar(&value, &message, &UA_TYPES[UA_TYPES_LOCALIZEDTEXT]);
    serverMutexLock();
    retval = UA_Server_writeValue(server, bpr.targets[0].targetId.nodeId, value);
    serverMutexUnlock();
    ck_assert_uint_eq(retval, UA_STATUSCODE_GOOD);
    UA_BrowsePathResult_clear(&bpr);

    return retval;
}


static UA_ContentFilter *setupWhereClausesComplex(void){
    conFilter = (UA_ContentFilter*)
        UA_Array_new(nWhereClauses,&UA_TYPES[UA_TYPES_CONTENTFILTER]);
    for(size_t i =0; i<nWhereClauses; ++i) {
        UA_ContentFilter_init(&conFilter[i]);
    }
    conFilter[0].elementsSize = 13;
    conFilter[0].elements  = (UA_ContentFilterElement*)
        UA_Array_new(
            conFilter->elementsSize, &UA_TYPES[UA_TYPES_CONTENTFILTERELEMENT] );
    for(size_t i =0; i< conFilter[0].elementsSize; ++i) {
        UA_ContentFilterElement_init(&conFilter[0].elements[i]);
    }
    conFilter[0].elements[0].filterOperator = UA_FILTEROPERATOR_AND; // set the first Operator
    conFilter[0].elements[1].filterOperator = UA_FILTEROPERATOR_OR; // set the second Operator
    conFilter[0].elements[2].filterOperator = UA_FILTEROPERATOR_INLIST; // set the third Operator
    conFilter[0].elements[3].filterOperator = UA_FILTEROPERATOR_OFTYPE; // set the fourth Operator
    conFilter[0].elements[4].filterOperator = UA_FILTEROPERATOR_AND; // set the fifth Operator
    conFilter[0].elements[5].filterOperator = UA_FILTEROPERATOR_AND; // set the sixth Operator
    conFilter[0].elements[6].filterOperator = UA_FILTEROPERATOR_AND; // set the seventh Operator
    conFilter[0].elements[7].filterOperator = UA_FILTEROPERATOR_EQUALS; // set the eighth Operator
    conFilter[0].elements[8].filterOperator = UA_FILTEROPERATOR_BITWISEAND; // set the ninth Operator
    conFilter[0].elements[9].filterOperator = UA_FILTEROPERATOR_NOT; // set the tenth Operator
    conFilter[0].elements[10].filterOperator = UA_FILTEROPERATOR_ISNULL ; // set the eleventh Operator
    conFilter[0].elements[11].filterOperator = UA_FILTEROPERATOR_GREATERTHAN; // set the twelfth Operator
    conFilter[0].elements[12].filterOperator = UA_FILTEROPERATOR_BETWEEN; // set the thirteenth Operator


    conFilter[0].elements[0].filterOperandsSize = 2;            // set Operands size of first Operator
    conFilter[0].elements[1].filterOperandsSize = 2;            // set Operands size of second Operator
    conFilter[0].elements[2].filterOperandsSize = 4;            // set Operands size of third Operator
    conFilter[0].elements[3].filterOperandsSize = 1;            // set Operands size of fourth Operator
    conFilter[0].elements[4].filterOperandsSize = 2;            // set Operands size of fifth Operator
    conFilter[0].elements[5].filterOperandsSize = 2;            // set Operands size of sixth Operator
    conFilter[0].elements[6].filterOperandsSize = 2;            // set Operands size of seventh Operator
    conFilter[0].elements[7].filterOperandsSize = 2;            // set Operands size of eighth Operator
    conFilter[0].elements[8].filterOperandsSize = 2;            // set Operands size of ninth Operator
    conFilter[0].elements[9].filterOperandsSize = 1;            // set Operands size of tenth Operator
    conFilter[0].elements[10].filterOperandsSize = 1;            // set Operands size of eleventh Operator
    conFilter[0].elements[11].filterOperandsSize = 2;            // set Operands size of twelfth Operator
    conFilter[0].elements[12].filterOperandsSize = 3;           // set Operands size of thirteenth Operator
    for(size_t i =0; i< conFilter[0].elementsSize; ++i) {  // Set Operands Arrays
        conFilter[0].elements[i].filterOperands = (UA_ExtensionObject*)
            UA_Array_new(
                conFilter[0].elements[i].filterOperandsSize, &UA_TYPES[UA_TYPES_EXTENSIONOBJECT]);
        if (!conFilter[0].elements[i].filterOperands){
            UA_ContentFilter_clear(conFilter);
            return NULL;
        }
        for(size_t n =0; n< conFilter[0].elements[i].filterOperandsSize; ++n) {
            UA_ExtensionObject_init(&conFilter[0].elements[i].filterOperands[n]);
        }
    }

    // thirteenth Element  (24 UA_FILTEROPERATOR_BETWEEN (12 - 50))
    conFilter->elements[12].filterOperands[0].content.decoded.type = &UA_TYPES[UA_TYPES_LITERALOPERAND];
    conFilter->elements[12].filterOperands[1].content.decoded.type = &UA_TYPES[UA_TYPES_LITERALOPERAND];
    conFilter->elements[12].filterOperands[2].content.decoded.type = &UA_TYPES[UA_TYPES_LITERALOPERAND];
    UA_LiteralOperand *firstLiteralOperand = UA_LiteralOperand_new();
    UA_LiteralOperand_init(firstLiteralOperand);
    UA_LiteralOperand *secondLiteralOperand = UA_LiteralOperand_new();
    UA_LiteralOperand_init(secondLiteralOperand);
    UA_LiteralOperand *thirdLiteralOperand = UA_LiteralOperand_new();
    UA_LiteralOperand_init(thirdLiteralOperand);
    UA_Variant firstVariant;
    UA_Variant secondVariant;
    UA_Variant thirdVariant;
    firstVariant.type = &UA_TYPES[UA_TYPES_UINT16];
    firstVariant.arrayDimensionsSize = 0;
    firstVariant.arrayDimensions = NULL;
    firstVariant.arrayLength = 0;
    firstVariant.storageType = UA_VARIANT_DATA;
    secondVariant.type = &UA_TYPES[UA_TYPES_UINT32];
    secondVariant.arrayDimensionsSize = 0;
    secondVariant.arrayDimensions = NULL;
    secondVariant.arrayLength = 0;
    secondVariant.storageType = UA_VARIANT_DATA;
    thirdVariant.type = &UA_TYPES[UA_TYPES_UINT32];
    thirdVariant.arrayDimensionsSize = 0;
    thirdVariant.arrayDimensions = NULL;
    thirdVariant.arrayLength = 0;
    thirdVariant.storageType = UA_VARIANT_DATA;
    UA_UInt32 *value1 = UA_UInt32_new();
    UA_UInt32_init(value1);
    *value1 = 24;
    UA_UInt32  *value2 = UA_UInt32_new();
    UA_UInt32_init(value2);
    *value2 = 12;
    UA_UInt32  *value3 = UA_UInt32_new();
    UA_UInt32_init(value3);
    *value3 = 50;
    firstVariant.data =  value1;
    secondVariant.data =  value2;
    thirdVariant.data = value3;
    firstLiteralOperand->value = firstVariant;
    secondLiteralOperand->value = secondVariant;
    thirdLiteralOperand->value = thirdVariant;
    conFilter->elements[12].filterOperands[0].content.decoded.data = firstLiteralOperand;
    conFilter->elements[12].filterOperands[1].content.decoded.data = secondLiteralOperand;
    conFilter->elements[12].filterOperands[2].content.decoded.data = thirdLiteralOperand;

    // twelfth Element  (50 UA_FILTEROPERATOR_GREATERTHAN 24)
    UA_LiteralOperand *fifthLiteralOperand = UA_LiteralOperand_new();
    UA_LiteralOperand_init(fifthLiteralOperand);
    UA_LiteralOperand *sixthLiteralOperand = UA_LiteralOperand_new();
    UA_LiteralOperand_init(sixthLiteralOperand);
    UA_Variant fifthVariant;
    UA_Variant sixthVariant;
    fifthVariant.type = &UA_TYPES[UA_TYPES_UINT16];
    fifthVariant.arrayDimensionsSize = 0;
    fifthVariant.arrayDimensions = NULL;
    fifthVariant.arrayLength = 0;
    fifthVariant.storageType = UA_VARIANT_DATA;
    sixthVariant.type = &UA_TYPES[UA_TYPES_UINT32];
    sixthVariant.arrayDimensionsSize = 0;
    sixthVariant.arrayDimensions = NULL;
    sixthVariant.arrayLength = 0;
    sixthVariant.storageType = UA_VARIANT_DATA;
    UA_UInt32 *value5 = UA_UInt32_new();
    UA_UInt32_init(value5);
    *value5 = 50;
    fifthVariant.data =  value5;
    UA_UInt32  *value6 = UA_UInt32_new();
    UA_UInt32_init(value6);
    *value6 = 24;
    sixthVariant.data =  value6;
    fifthLiteralOperand->value = fifthVariant;
    sixthLiteralOperand->value = sixthVariant;
    conFilter->elements[11].filterOperands[0].content.decoded.type = &UA_TYPES[UA_TYPES_LITERALOPERAND];
    conFilter->elements[11].filterOperands[1].content.decoded.type = &UA_TYPES[UA_TYPES_LITERALOPERAND];
    conFilter->elements[11].filterOperands[0].content.decoded.data = fifthLiteralOperand;
    conFilter->elements[11].filterOperands[1].content.decoded.data = sixthLiteralOperand;

    //  eleventh Element (UA_FILTEROPERATOR_ISNULL)
    conFilter->elements[10].filterOperands[0].content.decoded.type = &UA_TYPES[UA_TYPES_LITERALOPERAND];
    UA_LiteralOperand *twelfthLiteralOperand = UA_LiteralOperand_new();
    UA_LiteralOperand_init(twelfthLiteralOperand);
    UA_Variant twelfthVariant;
    twelfthVariant.type = &UA_TYPES[UA_TYPES_UINT16];
    twelfthVariant.arrayDimensionsSize = 0;
    twelfthVariant.arrayDimensions = NULL;
    twelfthVariant.arrayLength = 0;
    twelfthVariant.storageType = UA_VARIANT_DATA;
    UA_UInt32  *value12 = UA_UInt32_new();
    UA_UInt32_init(value12);
    *value12 = 24;
    twelfthVariant.data =  value12;
    twelfthLiteralOperand->value = twelfthVariant;
    conFilter->elements[10].filterOperands[0].content.decoded.data = twelfthLiteralOperand;

    // tenth Element (UA_FILTEROPERATOR_NOT)
    conFilter->elements[9].filterOperands[0].content.decoded.type = &UA_TYPES[UA_TYPES_ELEMENTOPERAND];
    conFilter->elements[9].filterOperands[0].encoding = UA_EXTENSIONOBJECT_DECODED;
    UA_ElementOperand *elementOperand;
    elementOperand = UA_ElementOperand_new();
    UA_ElementOperand_init(elementOperand);
    elementOperand->index = 10;
    conFilter->elements[9].filterOperands[0].content.decoded.data = elementOperand;

    // ninth Element ( 24 UA_FILTEROPERATOR_BITWISEAND 24 )
    UA_LiteralOperand *seventhLiteralOperand = UA_LiteralOperand_new();
    UA_LiteralOperand_init(seventhLiteralOperand);
    UA_LiteralOperand *eighthLiteralOperand = UA_LiteralOperand_new();
    UA_LiteralOperand_init(eighthLiteralOperand);
    UA_Variant seventhVariant;
    UA_Variant eighthVariant;
    seventhVariant.type = &UA_TYPES[UA_TYPES_UINT16];
    seventhVariant.arrayDimensionsSize = 0;
    seventhVariant.arrayDimensions = NULL;
    seventhVariant.arrayLength = 0;
    seventhVariant.storageType = UA_VARIANT_DATA;
    eighthVariant.type = &UA_TYPES[UA_TYPES_UINT32];
    eighthVariant.arrayDimensionsSize = 0;
    eighthVariant.arrayDimensions = NULL;
    eighthVariant.arrayLength = 0;
    eighthVariant.storageType = UA_VARIANT_DATA;
    UA_UInt32 *value7 = UA_UInt32_new();
    UA_UInt32_init(value7);
    *value7 = 24;
    UA_UInt32  *value8 = UA_UInt32_new();
    UA_UInt32_init(value8);
    *value8 = 24;
    seventhVariant.data =  value7;
    eighthVariant.data =  value8;
    seventhLiteralOperand->value = seventhVariant;
    eighthLiteralOperand->value = eighthVariant;
    conFilter->elements[8].filterOperands[0].content.decoded.type = &UA_TYPES[UA_TYPES_LITERALOPERAND];
    conFilter->elements[8].filterOperands[1].content.decoded.type = &UA_TYPES[UA_TYPES_LITERALOPERAND];
    conFilter->elements[8].filterOperands[0].content.decoded.data = seventhLiteralOperand;
    conFilter->elements[8].filterOperands[1].content.decoded.data = eighthLiteralOperand;

    // eighth Element (UA_FILTEROPERATOR_EQUALS)
    conFilter->elements[7].filterOperands[0].content.decoded.type = &UA_TYPES[UA_TYPES_LITERALOPERAND];
    conFilter->elements[7].filterOperands[1].content.decoded.type = &UA_TYPES[UA_TYPES_ELEMENTOPERAND];
    UA_LiteralOperand *elemLiteralOperand = UA_LiteralOperand_new();
    UA_LiteralOperand_init(elemLiteralOperand);
    UA_ElementOperand *indexOperand = UA_ElementOperand_new();
    UA_ElementOperand_init(indexOperand);
    UA_Variant Variant;
    Variant.type = &UA_TYPES[UA_TYPES_UINT16];
    Variant.arrayDimensionsSize = 0;
    Variant.arrayDimensions = NULL;
    Variant.arrayLength = 0;
    Variant.storageType = UA_VARIANT_DATA;
    UA_UInt32 *value15 = UA_UInt32_new();
    UA_UInt32_init(value15);
    *value15 = 24;
    Variant.data =  value15;
    elemLiteralOperand->value = Variant;
    indexOperand->index = 8;
    conFilter->elements[7].filterOperands[0].content.decoded.data = elemLiteralOperand;
    conFilter->elements[7].filterOperands[1].content.decoded.data = indexOperand;

    // seventh Element (UA_FILTEROPERATOR_AND)
    conFilter->elements[6].filterOperands[0].content.decoded.type = &UA_TYPES[UA_TYPES_ELEMENTOPERAND];
    conFilter->elements[6].filterOperands[0].encoding = UA_EXTENSIONOBJECT_DECODED;
    conFilter->elements[6].filterOperands[1].content.decoded.type = &UA_TYPES[UA_TYPES_ELEMENTOPERAND];
    conFilter->elements[6].filterOperands[1].encoding = UA_EXTENSIONOBJECT_DECODED;
    UA_ElementOperand *secondElementOperand;
    secondElementOperand = UA_ElementOperand_new();
    UA_ElementOperand_init(secondElementOperand);
    secondElementOperand->index = 7;
    UA_ElementOperand *thirdElementOperand;
    thirdElementOperand = UA_ElementOperand_new();
    UA_ElementOperand_init(thirdElementOperand);
    thirdElementOperand->index = 9;
    conFilter->elements[6].filterOperands[0].content.decoded.data = secondElementOperand;
    conFilter->elements[6].filterOperands[1].content.decoded.data = thirdElementOperand;

    // sixth Element (UA_FILTEROPERATOR_AND)
    conFilter->elements[5].filterOperands[0].content.decoded.type = &UA_TYPES[UA_TYPES_ELEMENTOPERAND];
    conFilter->elements[5].filterOperands[0].encoding = UA_EXTENSIONOBJECT_DECODED;
    conFilter->elements[5].filterOperands[1].content.decoded.type = &UA_TYPES[UA_TYPES_ELEMENTOPERAND];
    conFilter->elements[5].filterOperands[1].encoding = UA_EXTENSIONOBJECT_DECODED;
    UA_ElementOperand *fourthElementOperand;
    fourthElementOperand = UA_ElementOperand_new();
    UA_ElementOperand_init(fourthElementOperand);
    fourthElementOperand->index = 6;
    UA_ElementOperand *fifthElementOperand;
    fifthElementOperand = UA_ElementOperand_new();
    UA_ElementOperand_init(fifthElementOperand);
    fifthElementOperand->index = 11;
    conFilter->elements[5].filterOperands[0].content.decoded.data = fourthElementOperand;
    conFilter->elements[5].filterOperands[1].content.decoded.data = fifthElementOperand;

    // fifth Element (UA_FILTEROPERATOR_AND)
    conFilter->elements[4].filterOperands[0].content.decoded.type = &UA_TYPES[UA_TYPES_ELEMENTOPERAND];
    conFilter->elements[4].filterOperands[0].encoding = UA_EXTENSIONOBJECT_DECODED;
    conFilter->elements[4].filterOperands[1].content.decoded.type = &UA_TYPES[UA_TYPES_ELEMENTOPERAND];
    conFilter->elements[4].filterOperands[1].encoding = UA_EXTENSIONOBJECT_DECODED;
    UA_ElementOperand *sixthElementOperand;
    sixthElementOperand = UA_ElementOperand_new();
    UA_ElementOperand_init(sixthElementOperand);
    sixthElementOperand->index = 5;
    UA_ElementOperand *seventhElementOperand;
    seventhElementOperand = UA_ElementOperand_new();
    UA_ElementOperand_init(seventhElementOperand);
    seventhElementOperand->index = 12;
    conFilter->elements[4].filterOperands[0].content.decoded.data = sixthElementOperand;
    conFilter->elements[4].filterOperands[1].content.decoded.data = seventhElementOperand;

    // fourth Element (UA_FILTEROPERATOR_OFTYPE)
    conFilter->elements[3].filterOperands[0].content.decoded.type = &UA_TYPES[UA_TYPES_LITERALOPERAND];
    UA_LiteralOperand *literalOperand = UA_LiteralOperand_new();
    UA_LiteralOperand_init(literalOperand);
    UA_NodeId *nodeId = UA_NodeId_new();
    UA_NodeId_init(nodeId);
    nodeId->namespaceIndex = 0;
    nodeId->identifierType = UA_NODEIDTYPE_NUMERIC;
    nodeId->identifier.numeric = UA_NS0ID_BASEEVENTTYPE;
    UA_Variant_setScalar(&literalOperand->value, nodeId, &UA_TYPES[UA_TYPES_NODEID]);
    conFilter->elements[3].filterOperands[0].content.decoded.data = literalOperand;

    // Third Element (24 UA_FILTEROPERATOR_INLIST (12,50,70))
    conFilter->elements[2].filterOperands[0].content.decoded.type = &UA_TYPES[UA_TYPES_LITERALOPERAND];
    conFilter->elements[2].filterOperands[1].content.decoded.type = &UA_TYPES[UA_TYPES_LITERALOPERAND];
    conFilter->elements[2].filterOperands[2].content.decoded.type = &UA_TYPES[UA_TYPES_LITERALOPERAND];
    conFilter->elements[2].filterOperands[3].content.decoded.type = &UA_TYPES[UA_TYPES_LITERALOPERAND];
    UA_LiteralOperand *fourthLiteralOperand = UA_LiteralOperand_new();
    UA_LiteralOperand_init(fourthLiteralOperand);
    UA_Variant fourthVariant;
    fourthVariant.type = &UA_TYPES[UA_TYPES_UINT16];
    fourthVariant.arrayDimensionsSize = 0;
    fourthVariant.arrayDimensions = NULL;
    fourthVariant.arrayLength = 0;
    fourthVariant.storageType = UA_VARIANT_DATA;
    UA_UInt32  *value4 = UA_UInt32_new();
    UA_UInt32_init(value4);
    *value4 = 24;
    fourthVariant.data =  value4;
    fourthLiteralOperand->value = fourthVariant;
    UA_LiteralOperand *ninthLiteralOperand = UA_LiteralOperand_new();
    UA_LiteralOperand_init(ninthLiteralOperand);
    UA_Variant ninthVariant;
    ninthVariant.type = &UA_TYPES[UA_TYPES_UINT16];
    ninthVariant.arrayDimensionsSize = 0;
    ninthVariant.arrayDimensions = NULL;
    ninthVariant.arrayLength = 0;
    ninthVariant.storageType = UA_VARIANT_DATA;
    UA_UInt32  *value9 = UA_UInt32_new();
    UA_UInt32_init(value9);
    *value9 = 12;
    ninthVariant.data =  value9;
    ninthLiteralOperand->value = ninthVariant;
    UA_LiteralOperand *tenthLiteralOperand = UA_LiteralOperand_new();
    UA_LiteralOperand_init(tenthLiteralOperand);
    UA_Variant tenthVariant;
    tenthVariant.type = &UA_TYPES[UA_TYPES_UINT16];
    tenthVariant.arrayDimensionsSize = 0;
    tenthVariant.arrayDimensions = NULL;
    tenthVariant.arrayLength = 0;
    tenthVariant.storageType = UA_VARIANT_DATA;
    UA_UInt32  *value10 = UA_UInt32_new();
    UA_UInt32_init(value10);
    *value10 = 50;
    tenthVariant.data =  value10;
    tenthLiteralOperand->value = tenthVariant;
    UA_LiteralOperand *eleventhLiteralOperand = UA_LiteralOperand_new();
    UA_LiteralOperand_init(eleventhLiteralOperand);
    UA_Variant eleventhVariant;
    eleventhVariant.type = &UA_TYPES[UA_TYPES_UINT16];
    eleventhVariant.arrayDimensionsSize = 0;
    eleventhVariant.arrayDimensions = NULL;
    eleventhVariant.arrayLength = 0;
    eleventhVariant.storageType = UA_VARIANT_DATA;
    UA_UInt32  *value11 = UA_UInt32_new();
    UA_UInt32_init(value11);
    *value11 = 70;
    eleventhVariant.data =  value11;
    eleventhLiteralOperand->value = eleventhVariant;
    conFilter->elements[2].filterOperands[0].content.decoded.data = fourthLiteralOperand;
    conFilter->elements[2].filterOperands[1].content.decoded.data = ninthLiteralOperand;
    conFilter->elements[2].filterOperands[2].content.decoded.data = tenthLiteralOperand;
    conFilter->elements[2].filterOperands[3].content.decoded.data = eleventhLiteralOperand;

    // second Element ( UA_FILTEROPERATOR_OR)
    conFilter->elements[1].filterOperands[0].content.decoded.type = &UA_TYPES[UA_TYPES_ELEMENTOPERAND];
    conFilter->elements[1].filterOperands[0].encoding = UA_EXTENSIONOBJECT_DECODED;
    conFilter->elements[1].filterOperands[1].content.decoded.type = &UA_TYPES[UA_TYPES_ELEMENTOPERAND];
    conFilter->elements[1].filterOperands[1].encoding = UA_EXTENSIONOBJECT_DECODED;
    UA_ElementOperand *eighthElementOperand;
    eighthElementOperand = UA_ElementOperand_new();
    UA_ElementOperand_init(eighthElementOperand);
    eighthElementOperand->index = 2;
    UA_ElementOperand *ninthElementOperand;
    ninthElementOperand = UA_ElementOperand_new();
    UA_ElementOperand_init(ninthElementOperand);
    ninthElementOperand->index = 3;
    conFilter->elements[1].filterOperands[0].content.decoded.data = eighthElementOperand;
    conFilter->elements[1].filterOperands[1].content.decoded.data = ninthElementOperand;

    //First Element (UA_FILTEROPERATOR_AND)
    conFilter->elements[0].filterOperands[0].content.decoded.type = &UA_TYPES[UA_TYPES_ELEMENTOPERAND];
    conFilter->elements[0].filterOperands[0].encoding = UA_EXTENSIONOBJECT_DECODED;
    conFilter->elements[0].filterOperands[1].content.decoded.type = &UA_TYPES[UA_TYPES_ELEMENTOPERAND];
    conFilter->elements[0].filterOperands[1].encoding = UA_EXTENSIONOBJECT_DECODED;
    UA_ElementOperand *tenthElementOperand;
    tenthElementOperand = UA_ElementOperand_new();
    UA_ElementOperand_init(tenthElementOperand);
    tenthElementOperand->index = 1;
    UA_ElementOperand *eleventhElementOperand;
    eleventhElementOperand = UA_ElementOperand_new();
    UA_ElementOperand_init(eleventhElementOperand);
    eleventhElementOperand->index = 4;
    conFilter->elements[0].filterOperands[0].content.decoded.data = tenthElementOperand;
    conFilter->elements[0].filterOperands[1].content.decoded.data = eleventhElementOperand;
    return conFilter;
}

START_TEST(evaluateWhereClause){
        UA_ContentFilter *contentFilter = setupWhereClausesComplex();  // Filter Structure  (YARRAYITEMTYPE) OR (ProgressEventType)
        UA_NodeId eventNodeId;
        UA_Session session;
        UA_StatusCode retval = eventSetup(&eventNodeId);    // Event Setup (BaseEventType)
        ck_assert_uint_eq(retval, UA_STATUSCODE_GOOD);
        /* init contentFilterResult */
        UA_ContentFilterResult *contentFilterRes = (UA_ContentFilterResult*)
            UA_Array_new(nWhereClauses,&UA_TYPES[UA_TYPES_CONTENTFILTERRESULT]);
        contentFilterRes[0].elementResultsSize = contentFilter->elementsSize;
        contentFilterRes[0].elementResults  = (UA_ContentFilterElementResult *)
            UA_Array_new(contentFilterRes[0].elementResultsSize, &UA_TYPES[UA_TYPES_CONTENTFILTERELEMENTRESULT] );
        for(size_t i =0; i<contentFilterRes[0].elementResultsSize; ++i) {
            UA_ContentFilterElementResult_init(&contentFilterRes[0].elementResults[i]);
            contentFilterRes[0].elementResults[i].operandStatusCodes = (UA_StatusCode *)
                UA_Array_new(contentFilter[0].elements->filterOperandsSize,&UA_TYPES[UA_TYPES_STATUSCODE]);
        }
        UA_LOCK(server->serviceMutex);
        UA_StatusCode  res = UA_Server_startWhereClauseEvaluation(server,&session,&eventNodeId,contentFilter,contentFilterRes);
        UA_UNLOCK(server->serviceMutex);
        ck_assert_uint_eq(res, UA_STATUSCODE_GOOD);
        UA_ContentFilterResult_delete(contentFilterRes);
}
END_TEST

>>>>>>> 638b53fd
START_TEST(initialWhereClauseValidation) {
        /* Everything is on the stack, so no memory cleaning required.*/
//        UA_NodeId eventNodeId;
        UA_ContentFilter contentFilter;
        contentFilter.elementsSize = 0;
        elements  = (UA_ContentFilterElement*)
            UA_Array_new(contentFilter.elementsSize, &UA_TYPES[UA_TYPES_CONTENTFILTERELEMENT]);
        contentFilter.elements = elements;
        /* Empty Filter */
        UA_LOCK(server->serviceMutex);
        contentFilterResult = UA_Server_initialWhereClauseValidation(server, &contentFilter);
        UA_UNLOCK(server->serviceMutex);
        ck_assert_ptr_eq(contentFilterResult->elementResults,NULL);
        UA_ContentFilterResult_delete(contentFilterResult);
        /* clear */
        for(size_t i =0; i<contentFilter.elementsSize; ++i) {
            UA_ContentFilterElement_clear(&contentFilter.elements[i]);
        }
        contentFilter.elementsSize = 1;
        elements  = (UA_ContentFilterElement*)
            UA_Array_new(contentFilter.elementsSize, &UA_TYPES[UA_TYPES_CONTENTFILTERELEMENT] );
        contentFilter.elements = elements;
        /* Illegal filter operators */
        contentFilter.elements[0].filterOperator = UA_FILTEROPERATOR_RELATEDTO;
        UA_LOCK(server->serviceMutex);
        contentFilterResult = UA_Server_initialWhereClauseValidation(server, &contentFilter);
        UA_UNLOCK(server->serviceMutex);
        ck_assert_uint_eq(contentFilterResult->elementResults[0].statusCode, UA_STATUSCODE_BADEVENTFILTERINVALID);
        UA_ContentFilterResult_delete(contentFilterResult);
        contentFilter.elements[0].filterOperator = UA_FILTEROPERATOR_INVIEW;
        UA_LOCK(server->serviceMutex);
        contentFilterResult = UA_Server_initialWhereClauseValidation(server, &contentFilter);
        UA_UNLOCK(server->serviceMutex);
        ck_assert_uint_eq(contentFilterResult->elementResults[0].statusCode, UA_STATUSCODE_BADEVENTFILTERINVALID);
        UA_ContentFilterResult_delete(contentFilterResult);

        /*************************** UA_FILTEROPERATOR_OR ***************************/
        contentFilter.elements[0].filterOperator = UA_FILTEROPERATOR_OR;
        /* No operand provided */
        UA_LOCK(server->serviceMutex);
        contentFilterResult = UA_Server_initialWhereClauseValidation(server, &contentFilter);
        UA_UNLOCK(server->serviceMutex);
        ck_assert_uint_eq(contentFilterResult->elementResults[0].statusCode, UA_STATUSCODE_BADFILTEROPERANDCOUNTMISMATCH);
        UA_ContentFilterResult_delete(contentFilterResult);
        /* Illegal filter operands size */
        contentFilter.elements[0].filterOperandsSize = 1;
        UA_LOCK(server->serviceMutex);
        contentFilterResult = UA_Server_initialWhereClauseValidation(server, &contentFilter);
        UA_UNLOCK(server->serviceMutex);
        ck_assert_uint_eq(contentFilterResult->elementResults[0].statusCode, UA_STATUSCODE_BADFILTEROPERANDCOUNTMISMATCH);
        UA_ContentFilterResult_delete(contentFilterResult);
        /* Illegal filter operands type */
        contentFilter.elements[0].filterOperandsSize = 2;
        contentFilter.elements[0].filterOperands = (UA_ExtensionObject*)
            UA_Array_new(contentFilter.elements[0].filterOperandsSize, &UA_TYPES[UA_TYPES_EXTENSIONOBJECT]);
        contentFilter.elements[0].filterOperands[0].content.decoded.type = &UA_TYPES[UA_TYPES_LITERALOPERAND];
        contentFilter.elements[0].filterOperands[1].content.decoded.type = &UA_TYPES[UA_TYPES_LITERALOPERAND];
        UA_LOCK(server->serviceMutex);
        contentFilterResult = UA_Server_initialWhereClauseValidation(server, &contentFilter);
        UA_UNLOCK(server->serviceMutex);
        ck_assert_uint_eq(contentFilterResult->elementResults[0].statusCode, UA_STATUSCODE_BADFILTEROPERANDINVALID);
        UA_ContentFilterResult_delete(contentFilterResult);
        // Illegal filter operands INDEXRANGE
        /* clear */
        for(size_t i =0; i<contentFilter.elementsSize; ++i) {
            UA_ContentFilterElement_clear(&contentFilter.elements[i]);
        }
        UA_Array_delete(elements,contentFilter.elementsSize, &UA_TYPES[UA_TYPES_CONTENTFILTERELEMENT]);
        /* init */
        contentFilter.elementsSize = 3;
        elements = (UA_ContentFilterElement*)
            UA_Array_new(contentFilter.elementsSize, &UA_TYPES[UA_TYPES_CONTENTFILTERELEMENT] );
        contentFilter.elements  = elements;
        for(size_t i =0; i<contentFilter.elementsSize; ++i) {
            UA_ContentFilterElement_init(&contentFilter.elements[i]);
        }
        contentFilter.elements[0].filterOperator = UA_FILTEROPERATOR_OR; // set the first Operator
        contentFilter.elements[1].filterOperator = UA_FILTEROPERATOR_OFTYPE; // set the second Operator
        contentFilter.elements[2].filterOperator = UA_FILTEROPERATOR_OFTYPE; // set the third Operator
        contentFilter.elements[0].filterOperandsSize = 2;            // set Operands size of first Operator
        contentFilter.elements[1].filterOperandsSize = 1;            // set Operands size of second Operator
        contentFilter.elements[2].filterOperandsSize = 1;            // set Operands size of third Operator
        for(size_t i =0; i<contentFilter.elementsSize; ++i) {  // Set Operands Arrays
            contentFilter.elements[i].filterOperands = (UA_ExtensionObject*)
                UA_Array_new(contentFilter.elements[i].filterOperandsSize, &UA_TYPES[UA_TYPES_EXTENSIONOBJECT]);
            for(size_t n =0; n<contentFilter.elements[i].filterOperandsSize; ++n) {
                UA_ExtensionObject_init(&contentFilter.elements[i].filterOperands[n]);
            }
        }
        // Second Element
        contentFilter.elements[1].filterOperands[0].content.decoded.type = &UA_TYPES[UA_TYPES_LITERALOPERAND];
        contentFilter.elements[1].filterOperands[0].encoding = UA_EXTENSIONOBJECT_DECODED;
        UA_LiteralOperand *literalOperand = UA_LiteralOperand_new();
        UA_LiteralOperand_init(literalOperand);
        UA_NodeId *nodeId = UA_NodeId_new();
        UA_NodeId_init(nodeId);
        nodeId->namespaceIndex = 0;
        nodeId->identifierType = UA_NODEIDTYPE_NUMERIC;
        nodeId->identifier.numeric = UA_NS0ID_AUDITEVENTTYPE;
        UA_Variant_setScalar(&literalOperand->value, nodeId, &UA_TYPES[UA_TYPES_NODEID]);
        contentFilter.elements[1].filterOperands[0].content.decoded.data = literalOperand;
        // Third Element
        contentFilter.elements[2].filterOperands[0].content.decoded.type = &UA_TYPES[UA_TYPES_LITERALOPERAND];
        contentFilter.elements[2].filterOperands[0].encoding = UA_EXTENSIONOBJECT_DECODED;
        UA_LiteralOperand *secondliteralOperand = UA_LiteralOperand_new();
        UA_LiteralOperand_init(secondliteralOperand);
        UA_NodeId *secondnodeId = UA_NodeId_new();
        UA_NodeId_init(secondnodeId);
        secondnodeId->namespaceIndex = 0;
        secondnodeId->identifierType = UA_NODEIDTYPE_NUMERIC;
        secondnodeId->identifier.numeric = UA_NS0ID_BASEEVENTTYPE;
        UA_Variant_setScalar(&secondliteralOperand->value, secondnodeId, &UA_TYPES[UA_TYPES_NODEID]);
        contentFilter.elements[2].filterOperands[0].content.decoded.data = secondliteralOperand;
        //First Element
        UA_ElementOperand *elementOperand;
        elementOperand = UA_ElementOperand_new();
        elementOperand->index = 1;
        UA_ElementOperand *secondElementOperand;
        secondElementOperand = UA_ElementOperand_new();
        secondElementOperand->index = 3;      // invalid index
        contentFilter.elements[0].filterOperands[0].content.decoded.type = &UA_TYPES[UA_TYPES_ELEMENTOPERAND];
        contentFilter.elements[0].filterOperands[0].encoding = UA_EXTENSIONOBJECT_DECODED;
        contentFilter.elements[0].filterOperands[0].content.decoded.data = elementOperand;
        contentFilter.elements[0].filterOperands[1].content.decoded.type = &UA_TYPES[UA_TYPES_ELEMENTOPERAND];
        contentFilter.elements[0].filterOperands[1].encoding = UA_EXTENSIONOBJECT_DECODED;
        contentFilter.elements[0].filterOperands[1].content.decoded.data = secondElementOperand;
        contentFilter.elements[0].filterOperands[0].content.decoded.type = &UA_TYPES[UA_TYPES_ELEMENTOPERAND];
        contentFilter.elements[0].filterOperands[1].content.decoded.type = &UA_TYPES[UA_TYPES_ELEMENTOPERAND];
        UA_LOCK(server->serviceMutex);
        contentFilterResult = UA_Server_initialWhereClauseValidation(server, &contentFilter);
        UA_UNLOCK(server->serviceMutex);
        ck_assert_uint_eq(contentFilterResult->elementResults[0].statusCode, UA_STATUSCODE_BADINDEXRANGEINVALID);
        UA_ContentFilterResult_delete(contentFilterResult);
        /*clear */
        UA_Array_delete(elements,contentFilter.elementsSize, &UA_TYPES[UA_TYPES_CONTENTFILTERELEMENT]);
        /*************************** UA_FILTEROPERATOR_OFTYPE **************************/
        /* init */
        contentFilter.elementsSize = 1;
        elements  = (UA_ContentFilterElement*)
            UA_Array_new(contentFilter.elementsSize, &UA_TYPES[UA_TYPES_CONTENTFILTERELEMENT] );
        contentFilter.elements = elements;
        for(size_t i =0; i<contentFilter.elementsSize; ++i) {
            UA_ContentFilterElement_init(&contentFilter.elements[i]);
        }
        contentFilter.elements[0].filterOperandsSize = 0;
        // No operand provided
        contentFilter.elements[0].filterOperator = UA_FILTEROPERATOR_OFTYPE;
        UA_LOCK(server->serviceMutex);
        contentFilterResult = UA_Server_initialWhereClauseValidation(server, &contentFilter);
        UA_UNLOCK(server->serviceMutex);
        ck_assert_uint_eq(contentFilterResult->elementResults[0].statusCode, UA_STATUSCODE_BADFILTEROPERANDCOUNTMISMATCH);
        UA_ContentFilterResult_delete(contentFilterResult);
        /* Illegal filter operands size */
        contentFilter.elements[0].filterOperandsSize = 2;
        UA_LOCK(server->serviceMutex);
        contentFilterResult = UA_Server_initialWhereClauseValidation(server, &contentFilter);
        UA_UNLOCK(server->serviceMutex);
        ck_assert_uint_eq(contentFilterResult->elementResults[0].statusCode, UA_STATUSCODE_BADFILTEROPERANDCOUNTMISMATCH);
        UA_ContentFilterResult_delete(contentFilterResult);
        /* Illegal filter operands type */
        contentFilter.elements[0].filterOperandsSize = 1;
        contentFilter.elements[0].filterOperands = (UA_ExtensionObject*)
            UA_Array_new(contentFilter.elements[0].filterOperandsSize, &UA_TYPES[UA_TYPES_EXTENSIONOBJECT]);
        contentFilter.elements[0].filterOperands[0].content.decoded.type = &UA_TYPES[UA_TYPES_ATTRIBUTEOPERAND];
        UA_LOCK(server->serviceMutex);
        contentFilterResult = UA_Server_initialWhereClauseValidation(server, &contentFilter);
        UA_UNLOCK(server->serviceMutex);
        ck_assert_uint_eq(contentFilterResult->elementResults[0].statusCode, UA_STATUSCODE_BADFILTEROPERANDINVALID);
        UA_ContentFilterResult_delete(contentFilterResult);
        /* Illegal filter operands identifierType */
        contentFilter.elements[0].filterOperands[0].content.decoded.type = &UA_TYPES[UA_TYPES_LITERALOPERAND];
        contentFilter.elements[0].filterOperands[0].encoding = UA_EXTENSIONOBJECT_DECODED;
        UA_LiteralOperand *thirdliteralOperand = UA_LiteralOperand_new();
        UA_LiteralOperand_init(thirdliteralOperand);
        UA_NodeId *thirdnodeId = UA_NodeId_new();
        UA_NodeId_init(thirdnodeId);
        thirdnodeId->namespaceIndex = 0;
        thirdnodeId->identifierType = UA_NODEIDTYPE_BYTESTRING;
        thirdnodeId->identifier.numeric = UA_NS0ID_AUDITEVENTTYPE;
        UA_Variant_setScalar(&thirdliteralOperand->value, thirdnodeId, &UA_TYPES[UA_TYPES_NODEID]);
        contentFilter.elements[0].filterOperands[0].content.decoded.data = thirdliteralOperand;
        UA_LOCK(server->serviceMutex);
        contentFilterResult = UA_Server_initialWhereClauseValidation(server, &contentFilter);
        UA_UNLOCK(server->serviceMutex);
        ck_assert_uint_eq(contentFilterResult->elementResults[0].statusCode, UA_STATUSCODE_BADATTRIBUTEIDINVALID);
        UA_ContentFilterResult_delete(contentFilterResult);
        /* Illegal filter operands EventTypeId */
        thirdnodeId->identifierType = UA_NODEIDTYPE_NUMERIC;
        thirdnodeId->identifier.numeric = UA_NODEIDTYPE_NUMERIC;
        contentFilter.elements[0].filterOperands[0].content.decoded.data = thirdliteralOperand;
        UA_LOCK(server->serviceMutex);
        contentFilterResult = UA_Server_initialWhereClauseValidation(server, &contentFilter);
        UA_UNLOCK(server->serviceMutex);
        ck_assert_uint_eq(contentFilterResult->elementResults[0].statusCode, UA_STATUSCODE_BADNODEIDINVALID);
        UA_ContentFilterResult_delete(contentFilterResult);
        /* Filter operands EventTypeId is a subtype of BaseEventType */
        thirdnodeId->identifier.numeric = UA_NS0ID_BASEEVENTTYPE;
        contentFilter.elements[0].filterOperands[0].content.decoded.data = thirdliteralOperand;
        UA_LOCK(server->serviceMutex);
        contentFilterResult = UA_Server_initialWhereClauseValidation(server, &contentFilter);
        UA_UNLOCK(server->serviceMutex);
        ck_assert_uint_eq(contentFilterResult->elementResults[0].statusCode, UA_STATUSCODE_GOOD);
        UA_ContentFilterResult_delete(contentFilterResult);
        /* clear */
        for(size_t i =0; i<contentFilter.elementsSize; ++i) {
            UA_ContentFilterElement_clear(&contentFilter.elements[i]);
        }
    }
END_TEST


START_TEST(validateSelectClause) {
/* Everything is on the stack, so no memory cleaning required.*/
        UA_StatusCode *retval;
        UA_EventFilter eventFilter;
        UA_EventFilter_init(&eventFilter);
        retval = UA_Server_initialSelectClauseValidation(server, &eventFilter);
        ck_assert_ptr_eq(retval,NULL);
        UA_StatusCode_delete(retval);
        selectClausesTest = (UA_SimpleAttributeOperand *)
            UA_Array_new(7, &UA_TYPES[UA_TYPES_SIMPLEATTRIBUTEOPERAND]);
        eventFilter.selectClausesSize = 0;
        eventFilter.selectClauses = selectClausesTest;
        retval = UA_Server_initialSelectClauseValidation(server, &eventFilter);
        ck_assert_ptr_eq(retval,NULL);
        UA_StatusCode_delete(retval);
        eventFilter.selectClausesSize = 7;
/*Initialization*/
        for(int i = 0; i < 7; i++){
            selectClausesTest[i].typeDefinitionId = UA_NODEID_NUMERIC(0, UA_NS0ID_BASEEVENTTYPE);
            selectClausesTest[i].browsePathSize = 1;
            selectClausesTest[i].browsePath = (UA_QualifiedName*)
                UA_Array_new(eventFilter.selectClauses[i].browsePathSize, &UA_TYPES[UA_TYPES_QUALIFIEDNAME]);
            selectClausesTest[i].browsePath[0] = UA_QUALIFIEDNAME(0, "Test");
            selectClausesTest[i].attributeId = UA_ATTRIBUTEID_VALUE;
        }
/*typeDefinitionId not subtype of BaseEventType*/
        selectClausesTest[0].typeDefinitionId = UA_NODEID_NUMERIC(0, UA_NS0ID_NUMBER);
/*attributeId not valid*/
        selectClausesTest[1].attributeId = 28;
/*browsePath contains null*/
        selectClausesTest[2].browsePath[0] = UA_QUALIFIEDNAME_ALLOC(0, "");
/*indexRange not valid*/
        selectClausesTest[3].indexRange = UA_STRING("test");
/*attributeId not value when indexRange is set*/
        selectClausesTest[4].attributeId = UA_ATTRIBUTEID_DATATYPE;
        selectClausesTest[4].indexRange = UA_STRING("1");
/*attributeId not value (should return UA_STATUSCODE_GOOD)*/
        selectClausesTest[5].attributeId = UA_ATTRIBUTEID_DATATYPE;
        eventFilter.selectClauses = selectClausesTest;
        retvals = UA_Server_initialSelectClauseValidation(server, &eventFilter);
        ck_assert_uint_eq(retvals[0], UA_STATUSCODE_BADTYPEDEFINITIONINVALID);
        ck_assert_uint_eq(retvals[1], UA_STATUSCODE_BADATTRIBUTEIDINVALID);
        ck_assert_uint_eq(retvals[2], UA_STATUSCODE_BADBROWSENAMEINVALID);
        ck_assert_uint_eq(retvals[3], UA_STATUSCODE_BADINDEXRANGEINVALID);
        ck_assert_uint_eq(retvals[4], UA_STATUSCODE_BADTYPEMISMATCH);
        ck_assert_uint_eq(retvals[5], UA_STATUSCODE_GOOD);
        ck_assert_uint_eq(retvals[6], UA_STATUSCODE_GOOD);
    }
END_TEST


#endif /* UA_ENABLE_SUBSCRIPTIONS_EVENTS */

/* Assumes subscriptions work fine with data change because of other unit test */
static Suite *testSuite_Client(void) {
    Suite *s = suite_create("Server Subscription Events");
    TCase *tc_server = tcase_create("Server Subscription Events");
#ifdef UA_ENABLE_SUBSCRIPTIONS_EVENTS
    tcase_add_unchecked_fixture(tc_server, setup, teardown);
    tcase_add_test(tc_server, initialWhereClauseValidation);
    tcase_add_test(tc_server, validateSelectClause);
<<<<<<< HEAD
=======
    tcase_add_test(tc_server, evaluateWhereClause);
>>>>>>> 638b53fd

#endif /* UA_ENABLE_SUBSCRIPTIONS_EVENTS */
    suite_add_tcase(s, tc_server);

    return s;
}

int main(void) {
    Suite *s = testSuite_Client();
    SRunner *sr = srunner_create(s);
    srunner_set_fork_status(sr, CK_NOFORK);
    srunner_run_all(sr, CK_NORMAL);
    int number_failed = srunner_ntests_failed(sr);
    srunner_free(sr);
    return (number_failed == 0) ? EXIT_SUCCESS : EXIT_FAILURE;
}<|MERGE_RESOLUTION|>--- conflicted
+++ resolved
@@ -33,12 +33,7 @@
 static UA_SimpleAttributeOperand *selectClausesTest;
 static UA_StatusCode *retvals;
 static UA_ContentFilterResult *contentFilterResult;
-<<<<<<< HEAD
-static UA_NodeId *baseEventTypeIdSecondElement;
-static UA_NodeId *baseEventTypeIdThirdElement;
-=======
 static UA_ContentFilter *conFilter;
->>>>>>> 638b53fd
 static UA_ContentFilter *whereClauses;
 static UA_ContentFilterElement *elements;
 static const size_t nWhereClauses = 1;
@@ -104,19 +99,6 @@
     }
     whereClauses->elements[0].filterOperands[0].content.decoded.type = &UA_TYPES[UA_TYPES_LITERALOPERAND];
     whereClauses->elements[0].filterOperands[0].encoding = UA_EXTENSIONOBJECT_DECODED;
-<<<<<<< HEAD
-    UA_AttributeOperand *pOperand;
-    pOperand = UA_AttributeOperand_new();
-    UA_AttributeOperand_init(pOperand);
-    UA_NodeId *baseEventTypeId;
-    baseEventTypeId = UA_NodeId_new();
-    UA_NodeId_init(baseEventTypeId);
-    *baseEventTypeId = UA_NODEID_NUMERIC(0, UA_NS0ID_BASEEVENTTYPE);  // filtern nach BaseEventType
-    pOperand->nodeId = *baseEventTypeId;
-    pOperand->attributeId = UA_ATTRIBUTEID_VALUE;
-    whereClauses->elements[0].filterOperands[0].content.decoded.data = pOperand;
-    UA_NodeId_delete(baseEventTypeId);
-=======
     UA_LiteralOperand *literalOperand = UA_LiteralOperand_new();
     UA_LiteralOperand_init(literalOperand);
     UA_NodeId *nodeId = UA_NodeId_new();
@@ -126,7 +108,6 @@
     nodeId->identifier.numeric = UA_NS0ID_BASEEVENTTYPE;
     UA_Variant_setScalar(&literalOperand->value, nodeId, &UA_TYPES[UA_TYPES_NODEID]);
     whereClauses->elements[0].filterOperands[0].content.decoded.data = literalOperand;
->>>>>>> 638b53fd
 }
 
 // create a subscription and add a monitored item to it
@@ -248,8 +229,6 @@
     }
 }
 
-<<<<<<< HEAD
-=======
 static UA_StatusCode
 eventSetup(UA_NodeId *eventNodeId) {
     UA_StatusCode retval;
@@ -695,7 +674,6 @@
 }
 END_TEST
 
->>>>>>> 638b53fd
 START_TEST(initialWhereClauseValidation) {
         /* Everything is on the stack, so no memory cleaning required.*/
 //        UA_NodeId eventNodeId;
@@ -968,10 +946,7 @@
     tcase_add_unchecked_fixture(tc_server, setup, teardown);
     tcase_add_test(tc_server, initialWhereClauseValidation);
     tcase_add_test(tc_server, validateSelectClause);
-<<<<<<< HEAD
-=======
     tcase_add_test(tc_server, evaluateWhereClause);
->>>>>>> 638b53fd
 
 #endif /* UA_ENABLE_SUBSCRIPTIONS_EVENTS */
     suite_add_tcase(s, tc_server);
