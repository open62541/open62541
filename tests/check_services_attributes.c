--- conflicted
+++ resolved
@@ -151,11 +151,8 @@
     rReq.nodesToRead[0].attributeId = UA_ATTRIBUTEID_VALUE;
     UA_RCU_LOCK();
     Service_Read_single(server, &adminSession, UA_TIMESTAMPSTORETURN_NEITHER, &rReq.nodesToRead[0], &resp);
-<<<<<<< HEAD
-    UA_RCU_UNLOCK();
-=======
+    UA_RCU_UNLOCK();
     ck_assert_int_eq(resp.status, UA_STATUSCODE_GOOD);
->>>>>>> 714c5d56
     ck_assert_int_eq(0, resp.value.arrayLength);
     ck_assert_ptr_eq(&UA_TYPES[UA_TYPES_INT32], resp.value.type);
     ck_assert_int_eq(42, *(UA_Int32* )resp.value.data);
@@ -339,12 +336,8 @@
     rReq.nodesToRead[0].attributeId = UA_ATTRIBUTEID_USERWRITEMASK;
     UA_RCU_LOCK();
     Service_Read_single(server, &adminSession, UA_TIMESTAMPSTORETURN_NEITHER, &rReq.nodesToRead[0], &resp);
-<<<<<<< HEAD
-    UA_RCU_UNLOCK();
-    UA_UInt32* respval = (UA_UInt32*) resp.value.data;
-=======
+    UA_RCU_UNLOCK();
     UA_UInt32 respval = *(UA_UInt32*)resp.value.data;
->>>>>>> 714c5d56
     ck_assert_int_eq(0, resp.value.arrayLength);
     ck_assert_ptr_eq(&UA_TYPES[UA_TYPES_UINT32], resp.value.type);
     ck_assert_int_eq(0, respval);
