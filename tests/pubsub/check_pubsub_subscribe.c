--- conflicted
+++ resolved
@@ -94,17 +94,9 @@
     config = UA_Server_getConfig(server);
     UA_ServerConfig_setMinimal(config, UA_SUBSCRIBER_PORT, NULL);
     UA_Server_run_startup(server);
-<<<<<<< HEAD
     UA_ServerConfig_addPubSubTransportLayer(config, UA_PubSubTransportLayerUDPMP());
-=======
 
     addVariables();
-
-    config->pubsubTransportLayers = (UA_PubSubTransportLayer*)
-        UA_malloc(sizeof(UA_PubSubTransportLayer));
-    config->pubsubTransportLayers[0] = UA_PubSubTransportLayerUDPMP();
-    config->pubsubTransportLayersSize++;
->>>>>>> b862f28e
 
     /* Add connection to the server */
     UA_PubSubConnectionConfig connectionConfig;
@@ -117,12 +109,7 @@
     connectionConfig.transportProfileUri =
         UA_STRING("http://opcfoundation.org/UA-Profile/Transport/pubsub-udp-uadp");
     connectionConfig.publisherId.numeric = PUBLISHER_ID;
-<<<<<<< HEAD
-    UA_Server_addPubSubConnection(server, &connectionConfig, &connection_test);
-=======
     UA_Server_addPubSubConnection(server, &connectionConfig, &connectionId);
-    UA_PubSubConnection_regist(server, &connectionId);
->>>>>>> b862f28e
 }
 
 /* teardown() is to delete the environment set for test cases */
