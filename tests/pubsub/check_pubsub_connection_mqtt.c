--- conflicted
+++ resolved
@@ -14,19 +14,13 @@
 
 #include <check.h>
 #include <stdlib.h>
-<<<<<<< HEAD
-
-//#define TEST_MQTT_SERVER "opc.mqtt://test.mosquitto.org:1883"
-#define TEST_MQTT_SERVER "opc.mqtt://localhost:1883"
-=======
->>>>>>> e1b2fee9
 
 UA_Server *server = NULL;
 UA_ServerConfig *config = NULL;
 
 static char* get_mqtt_broker_address(void) {
     char* broker = getenv("OPEN62541_TEST_MQTT_BROKER");
-    if (!broker) broker = "opc.mqtt://localhost:1883";
+    if (!broker) broker = TEST_MQTT_SERVER;
     return broker;
 }
 
