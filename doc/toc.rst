--- conflicted
+++ resolved
@@ -13,11 +13,5 @@
    tutorials
    common
    nodeset_compiler
-<<<<<<< HEAD
-   plugin
-   generated
-   open62541_extensions
-=======
    statuscodes
-   plugin
->>>>>>> ffc18871
+   plugin