# open62541 Third-Party libraries

Specific optional features are dependent on third-party libraries.
Any third-party library which may be used is inside this `/deps` folder.

Up to now all these libraries have a less strict License compared to MPL 2.0.
Still you should make sure that the corresponding third-party license matches your needs.

The following third party libraries may be included -- depending on the activated features.

| Library         | License          | Description                                     |
|-----------------|------------------|-------------------------------------------------|
| mdnsd           | BSD-3-Clause     | mDNS library                                    |
| ua-nodeset      | MIT              | Official OPC UA Nodeset files by the OPCF       |
| parse_num       | MIT              | Char to int conversion, from musl               |
| base64          | BSD              | Base64 encoding and decoding                    |
| itoa            | MIT              | Int to char conversion                          |
| open62541_queue | BSD-3-Clause     | FIFO and LIFO queue implementation              |
| pcg_basic       | Apache License 2 | Random Number Generation                        |
| ziptree         | MPL 2.0          | Reusable zip tree implementation                |
| mqtt-c          | MIT              | a portable MQTT client in C                     |
| dtoa            | BSL (Boost)      | Printing of float numbers                       |
<<<<<<< HEAD
| mp_printf       | MIT              | Our version of github:mpaland/printf            |
| utf8            | MPL 2.0          | Lightweight utf8 de/encoding                    |
| tr_dirent       | MIT              | Dirent interface for Microsoft Visual Studio    |
| yxml            | MIT              | Small XML parser (https://dev.yorhel.nl/yxml)   |
| musl_inet_pton  | MIT              | A musl implementation of the inet_pton function |
=======
| strtod          | BSL (Boost)      | Parsing of float numbers                        |
| mp_printf       | MIT              | Our version of github:mpaland/printf            |
>>>>>>> 12ec2264
<|MERGE_RESOLUTION|>--- conflicted
+++ resolved
@@ -20,13 +20,9 @@
 | ziptree         | MPL 2.0          | Reusable zip tree implementation                |
 | mqtt-c          | MIT              | a portable MQTT client in C                     |
 | dtoa            | BSL (Boost)      | Printing of float numbers                       |
-<<<<<<< HEAD
+| strtod          | BSL (Boost)      | Parsing of float numbers                        |
 | mp_printf       | MIT              | Our version of github:mpaland/printf            |
 | utf8            | MPL 2.0          | Lightweight utf8 de/encoding                    |
 | tr_dirent       | MIT              | Dirent interface for Microsoft Visual Studio    |
 | yxml            | MIT              | Small XML parser (https://dev.yorhel.nl/yxml)   |
-| musl_inet_pton  | MIT              | A musl implementation of the inet_pton function |
-=======
-| strtod          | BSL (Boost)      | Parsing of float numbers                        |
-| mp_printf       | MIT              | Our version of github:mpaland/printf            |
->>>>>>> 12ec2264
+| musl_inet_pton  | MIT              | A musl implementation of the inet_pton function |