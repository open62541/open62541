--- conflicted
+++ resolved
@@ -425,13 +425,8 @@
             if(NOT TARGET ${UA_GEN_NS_TARGET_PREFIX}-${TARGET_SUFFIX}-autoinjection)
                 add_dependencies(${UA_GEN_NS_TARGET_PREFIX}-${TARGET_SUFFIX} open62541-generator-nodesetinjector)
                 add_custom_target(${UA_GEN_NS_TARGET_PREFIX}-${TARGET_SUFFIX}-autoinjection
-<<<<<<< HEAD
-                                  COMMAND ${PYTHON_EXECUTABLE} ${open62541_TOOLS_DIR}/nodeset_injector/generate_nodesetinjector_content.py
+                                  COMMAND ${Python3_EXECUTABLE} ${open62541_TOOLS_DIR}/nodeset_injector/generate_nodesetinjector_content.py
                                   ${PROJECT_BINARY_DIR}/src_generated/open62541/nodesetinjector
-=======
-                                  COMMAND ${Python3_EXECUTABLE} ${open62541_TOOLS_DIR}/nodeset_injector/generate_nodesetinjector_content.py
-                                  ${CMAKE_BINARY_DIR}/src_generated/open62541/nodesetinjector
->>>>>>> 76f75834
                                   "namespace${FILE_SUFFIX}"
                                   DEPENDS
                                   ${UA_GEN_NS_OUTPUT_DIR}/namespace${FILE_SUFFIX}.c
