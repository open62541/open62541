#!/usr/bin/env/python
# -*- coding: utf-8 -*-

###
### Author:  Chris Iatrou (ichrispa@core-vector.net)
### Version: rev 13
###
### This program was created for educational purposes and has been
### contributed to the open62541 project by the author. All licensing
### terms for this source is inherited by the terms and conditions
### specified for by the open62541 project (see the projects readme
### file for more information on the LGPL terms and restrictions).
###
### This program is not meant to be used in a production environment. The
### author is not liable for any complications arising due to the use of
### this program.
###

import sys
import logging
from ua_builtin_types import *;
from open62541_MacroHelper import open62541_MacroHelper
from ua_constants import *

logger = logging.getLogger(__name__)

def getNextElementNode(xmlvalue):
  if xmlvalue == None:
    return None
  xmlvalue = xmlvalue.nextSibling
  while not xmlvalue == None and not xmlvalue.nodeType == xmlvalue.ELEMENT_NODE:
    xmlvalue = xmlvalue.nextSibling
  return xmlvalue

###
### References are not really described by OPC-UA. This is how we
### use them here.
###

class opcua_referencePointer_t():
  """ Representation of a pointer.

      A pointer consists of a target (which should be a node class),
      an optional reference type (which should be an instance of
      opcua_node_referenceType_t) and an optional isForward flag.
  """
  __reference_type__          = None
  __target__                  = None
  __isForward__               = True
  __addr__                    = 0
  __parentNode__              = None

  def __init__(self, target, hidden=False, parentNode=None):
    self.__target__ = target
    self.__reference_type__ = None
    self.__isForward__ = True
    self.__isHidden__ = hidden
    self.__parentNode__ = parentNode
    self.__addr__ = 0

  def isHidden(self, data=None):
    if isinstance(data, bool):
      self.__isHidden__ = data
    return self.__isHidden__

  def isForward(self, data=None):
    if isinstance(data, bool):
      self.__isForward__ = data
    return self.__isForward__

  def referenceType(self, type=None):
    if not type == None:
      self.__reference_type__ = type
    return self.__reference_type__

  def target(self, data=None):
    if not data == None:
      self.__target__ = data
    return self.__target__

  def address(self, data=None):
    if data != None:
      self.__addr__ = data
    return self.__addr__

  def parent(self):
    return self.__parentNode__

  def getCodePrintableID(self):
    src = "None"
    tgt = "None"
    type = "Unknown"
    if self.parent() != None:
      src = str(self.parent().id())
    if self.target() != None:
      tgt = str(self.target().id())
    if self.referenceType() != None:
      type = str(self.referenceType().id())
    tmp = src+"_"+type+"_"+tgt
    tmp = tmp.lower()
    refid = ""
    for i in tmp:
      if not i in "ABCDEFGHIJKLMOPQRSTUVWXYZ0123456789".lower():
        refid = refid + ("_")
      else:
        refid = refid + i
    return refid

  def __str__(self):
    retval=""
    if isinstance(self.parent(), opcua_node_t):
      if isinstance(self.parent().id(), opcua_node_id_t):
        retval=retval + str(self.parent().id()) + "--["
      else:
        retval=retval + "(?) --["
    else:
      retval=retval + "(?) --["

    if isinstance(self.referenceType(), opcua_node_t):
      retval=retval + str(self.referenceType().browseName()) + "]-->"
    else:
      retval=retval + "?]-->"

    if isinstance(self.target(), opcua_node_t):
      if isinstance(self.target().id(), opcua_node_id_t):
        retval=retval + str(self.target().id())
      else:
        retval=retval + "(?) "
    else:
      retval=retval + "(?) "

    if self.isForward() or self.isHidden():
      retval = retval + " <"
      if self.isForward():
        retval = retval + "F"
      if self.isHidden():
        retval = retval + "H"
      retval = retval + ">"
    return retval

  def __repr__(self):
      return self.__str__()

  def __cmp__(self, other):
    if not isinstance(other, opcua_referencePointer_t):
      return -1
    if other.target() == self.target():
      if other.referenceType() == self.referenceType():
        if other.isForward() == self.isForward():
          return 0
    return 1


###
### Node ID's as a builtin type are useless. using this one instead.
###

class opcua_node_id_t():
  """ Implementation of a node ID.

      The ID will encoding itself appropriatly as string. If multiple ID's (numeric, string, guid)
      are defined, the order of preference for the ID string is always numeric, guid,
      bytestring, string. Binary encoding only applies to numeric values (UInt16).
  """
  i = -1
  o = ""
  g = ""
  s = ""
  ns = 0
  __mystrname__ = ""

  def __init__(self, idstring):
    idparts = idstring.split(";")
    self.i = None
    self.b = None
    self.g = None
    self.s = None
    self.ns = 0
    for p in idparts:
      if p[:2] == "ns":
        self.ns = int(p[3:])
      elif p[:2] == "i=":
        self.i = int(p[2:])
      elif p[:2] == "o=":
        self.b = p[2:]
      elif p[:2] == "g=":
        tmp = []
        self.g = p[2:].split("-")
        for i in self.g:
          i = "0x"+i
          tmp.append(int(i,16))
        self.g = tmp
      elif p[:2] == "s=":
        self.s = p[2:]
    self.__mystrname__ = ""
    self.toString()

  def toString(self):
    self.__mystrname__ = ""
    if self.ns != 0:
      self.__mystrname__ = "ns="+str(self.ns)+";"
    # Order of preference is numeric, guid, bytestring, string
    if self.i != None:
      self.__mystrname__ = self.__mystrname__ + "i="+str(self.i)
    elif self.g != None:
      self.__mystrname__ = self.__mystrname__ + "g="
      tmp = []
      for i in self.g:
        tmp.append(hex(i).replace("0x",""))
      for i in tmp:
        self.__mystrname__ = self.__mystrname__ + "-" + i
      self.__mystrname__ = self.__mystrname__.replace("g=-","g=")
    elif self.b != None:
      self.__mystrname__ = self.__mystrname__ + "b="+str(self.b)
    elif self.s != None:
      self.__mystrname__ = self.__mystrname__ + "s="+str(self.s)

  def __str__(self):
    return self.__mystrname__

  def __eq__(self, nodeId2):
    if not nodeId2:
        return False
    return (self.toString() == nodeId2.toString())

  def __repr__(self):
    return self.__mystrname__

###
### Actually existing node types
###

class opcua_node_t:
  __node_id__             = None
  __node_class__          = 0
  __node_browseName__     = ""
  __node_displayName__    = ""
  __node_description__    = ""
  __node_writeMask__      = 0
  __node_userWriteMask__  = 0
  __node_namespace__      = None
  __node_references__     = []
  __node_referencedBy__   = []
  __binary__              = ""
  __address__             = 0

  def __init__(self, id, ns):
    self.__node_namespace__      = ns
    self.__node_id__             = id
    self.__node_class__          = 0
    self.__node_browseName__     = ""
    self.__node_displayName__    = ""
    self.__node_description__    = ""
    self.__node_writeMask__      = 0
    self.__node_userWriteMask__  = 0
    self.__node_references__     = []
    self.__node_referencedBy__   = []
    self.__init_subType__()
    self.FLAG_ISABSTRACT       = 128
    self.FLAG_SYMMETRIC        = 64
    self.FLAG_CONTAINSNOLOOPS  = 32
    self.FLAG_EXECUTABLE       = 16
    self.FLAG_USEREXECUTABLE   = 8
    self.FLAG_HISTORIZING      = 4
    self.__binary__            = ""

  def __init_subType__(self):
    self.nodeClass(0)

  def __str__(self):
    if isinstance(self.id(), opcua_node_id_t):
      return self.__class__.__name__ + "(" + str(self.id()) + ")"
    return self.__class__.__name__ + "( no ID )"

  def __repr__(self):
    if isinstance(self.id(), opcua_node_id_t):
      return self.__class__.__name__ + "(" + str(self.id()) + ")"
    return self.__class__.__name__ + "( no ID )"


  def getCodePrintableID(self):
    CodePrintable="NODE_"

    if isinstance(self.id(), opcua_node_id_t):
      CodePrintable = self.__class__.__name__ + "_" +  str(self.id())
    else:
      CodePrintable = self.__class__.__name__ + "_unknown_nid"

    CodePrintable = CodePrintable.lower()
    cleanPrintable = ""
    for i in range(0,len(CodePrintable)):
      if not CodePrintable[i] in "ABCDEFGHIJKLMNOPQRSTUVWXYZ1234567890_".lower():
        cleanPrintable = cleanPrintable + "_"
      else:
        cleanPrintable = cleanPrintable + CodePrintable[i]
    return cleanPrintable

  def addReference(self, ref):
    """ Add a opcua_referencePointer_t to the list of
        references this node carries.
    """
    if not ref in self.__node_references__:
      self.__node_references__.append(ref)

  def removeReference(self, ref):
    if ref in self.__node_references__:
      self.__node_references__.remove(ref)

  def removeReferenceToNode(self, targetNode):
    tmp = []
    if ref in self.__node_references__:
      if ref.target() != targetNode:
        tmp.append(ref)
    self.__node_references__ = tmp

  def addInverseReferenceTarget(self, node):
    """ Adds a reference to the inverse reference list of this node.

        Inverse references are considered as "this node is referenced by"
        and facilitate lookups when between nodes that reference this node,
        but are not referenced by this node. These references would
        require the namespace to be traversed by references to be found
        if this node was not aware of them.
    """
    # Only add this target if it is not already referenced
    if not node in self.__node_referencedBy__:
      if not self.hasReferenceTarget(node):
        self.__node_referencedBy__.append(opcua_referencePointer_t(node, hidden=True, parentNode=self))
#        logger.debug(self.__node_browseName__ + " added reverse reference to " + str(node.__node_browseName__))
#      else:
#        logger.debug(self.__node_browseName__ + " refusing reverse reference to " + str(node.__node_browseName__)  + " (referenced normally)")
#    else:
#      logger.debug(self.__node_browseName__ + " refusing reverse reference to " + str(node.__node_browseName__) + " (already reversed referenced)")

  def getReferences(self):
    return self.__node_references__

  def getInverseReferences(self):
    return self.__node_referencedBy__

  def hasInverseReferenceTarget(self, node):
    for r in self.getInverseReferences():
      if node == r.target():
        return True
    return False

  def hasReferenceTarget(self, node):
    for r in self.getReferences():
      if node == r.target():
        return True
    return False

  def getFirstParentNode(self):
    """ getFirstParentNode

        return a tuple of (opcua_node_t, opcua_referencePointer_t) indicating
        the first node found that references this node. If this node is not
        referenced at all, None will be returned.

        This function requires a linked namespace.

        Note that there may be more than one nodes that reference this node.
        The parent returned will be determined by the first isInverse()
        Reference of this node found. If none exists, the first hidden
        reference will be returned.
    """
    parent = None
    revref = None

    for hiddenstatus in [False, True]:
      for r in self.getReferences():
        if r.isHidden() == hiddenstatus and r.isForward() == False:
          parent = r.target()
          for r in parent.getReferences():
            if r.target() == self:
              revref = r
              break
          if revref != None:
            return (parent, revref)

    return (parent, revref)

  def updateInverseReferences(self):
    """ Updates inverse references in all nodes referenced by this node.

        The function will look up all referenced nodes and check if they
        have a reference that points back at this node. If none is found,
        that means that the target is not aware that this node references
        it. In that case an inverse reference will be registered with
        the target node to point back to this node instance.
    """
    # Update inverse references in all nodes we have referenced
    for r in self.getReferences():
      if isinstance(r.target(), opcua_node_t):
        if not r.target().hasInverseReferenceTarget(self):
          #logger.debug(self.__node_browseName__ + " req. rev. referencing in" + str(r.target().__node_browseName__))
          r.target().addInverseReferenceTarget(self)
      #else:
        #logger.debug("Cannot register inverse link to " + str(r.target()) + " (not a node)")

  def id(self):
    return self.__node_id__

  def getNamespace(self):
    return self.__node_namespace__

  def nodeClass(self, c = 0):
    """ Sets the node class attribute if c is passed.
        Returns the current node class.
    """
    # Allow overwriting only if it is not set
    if isinstance(c, int):
      if self.__node_class__ == 0 and c < 256:
        self.__node_class__ = c
    return self.__node_class__

  def browseName(self, data=0):
    """ Sets the browse name attribute if data is passed.
        Returns the current browse name.
    """
    if isinstance(data, str):
      self.__node_browseName__ = data
    if sys.version_info[0] < 3:
      return self.__node_browseName__.encode('utf-8')
    return self.__node_browseName__

  def displayName(self, data=None):
    """ Sets the display name attribute if data is passed.
        Returns the current display name.
    """
    if data != None:
      self.__node_displayName__ = data
    return self.__node_displayName__.encode('utf-8')

  def description(self, data=None):
    """ Sets the description attribute if data is passed.
        Returns the current description.
    """
    if data != None:
      self.__node_description__ = data
    return self.__node_description__.encode('utf-8')

  def writeMask(self, data=None):
    """ Sets the write mask attribute if data is passed.
        Returns the current write mask.
    """
    if data != None:
      self.__node_writeMask__ = data
    return self.__node_writeMask__

  def userWriteMask(self, data=None):
    """ Sets the user write mask attribute if data is passed.
        Returns the current user write mask.
    """
    if data != None:
      self.__node_userWriteMask__ = data
    return self.__node_userWriteMask__

  def initiateDummyXMLReferences(self, xmlelement):
    """ Initiates references found in the XML <References> element.

        All references initiated will be registered with this node, but
        their targets will be strings extracted from the XML description
        (hence "dummy").

        References created will however be registered with the namespace
        for linkLater(), which will eventually replace the string target
        with an actual instance of an opcua_node_t.
    """
    if not xmlelement.tagName == "References":
      logger.error("XMLElement passed is not a reference list")
      return
    for ref in xmlelement.childNodes:
      if ref.nodeType == ref.ELEMENT_NODE:
        dummy = opcua_referencePointer_t(unicode(ref.firstChild.data), parentNode=self)
        self.addReference(dummy)
        self.getNamespace().linkLater(dummy)
        for (at, av) in ref.attributes.items():
          if at == "ReferenceType":
            dummy.referenceType(av)
          elif at == "IsForward":
            if "false" in av.lower():
              dummy.isForward(False)
          else:
            logger.error("Don't know how to process attribute " + at + "(" + av + ") for references.")

  def printDot(self):
    cleanname = "node_" + str(self.id()).replace(";","").replace("=","")
    dot = cleanname + " [label = \"{" + str(self.id()) + "|" + str(self.browseName()) + "}\", shape=\"record\"]"
    for r in self.__node_references__:
      if isinstance(r.target(), opcua_node_t):
        tgtname = "node_" + str(r.target().id()).replace(";","").replace("=","")
        dot = dot + "\n"
        if r.isForward() == True:
          dot = dot + cleanname + " -> " + tgtname + " [label=\"" + str(r.referenceType().browseName()) + "\"]\n"
        else:
          if len(r.referenceType().inverseName()) == 0:
            logger.warn("Inverse name of reference is null " + str(r.referenceType().id()))
          dot = dot + cleanname + " -> " + tgtname + " [label=\"" + str(r.referenceType().inverseName()) + "\"]\n"
    return dot

  def sanitize(self):
    """ Check the health of this node.

        Return True if all mandatory attributes are valid and all references have been
        correclty linked to nodes. Returns False on failure, which should indicate
        that this node needs to be removed from the namespace.
    """
    # Do we have an id?
    if not isinstance(self.id(), opcua_node_id_t):
      logger.error("HELP! I'm an id'less node!")
      return False

    # Remove unlinked references
    tmp = []
    for r in self.getReferences():
      if not isinstance(r, opcua_referencePointer_t):
        logger.error("Reference is not a reference!?.")
      elif not isinstance(r.referenceType(), opcua_node_t):
        logger.error("Reference has no valid reference type and will be removed.")
      elif not isinstance(r.target(), opcua_node_t):
        logger.warn("Reference to " + str(r.target()) + " is not a node. It has been removed.")
      else:
        tmp.append(r)
    self.__node_references__ = tmp

    # Make sure that every inverse referenced node actually does reference us
    tmp = []
    for r in self.getInverseReferences():
      if not isinstance(r.target(), opcua_node_t):
        logger.warn("Invers reference to " + str(r.target()) + " does not reference a real node. It has been removed.")
      else:
        if r.target().hasReferenceTarget(self):
          tmp.append(r)
        else:
          logger.warn("Node " + str(self.id()) + " was falsely under the impression that it is referenced by " + str(r.target().id()))
    self.__node_referencedBy__ = tmp

    # Remove references from inverse list if we can reach this not "the regular way"
    # over a normal reference
    tmp=[]
    for r in self.getInverseReferences():
      if not self.hasReferenceTarget(r.target()):
        tmp.append(r)
      else:
        logger.debug("Removing unnecessary inverse reference to " + str(r.target.id()))
    self.__node_referencedBy__ = tmp

    return self.sanitizeSubType()

  def sanitizeSubType(self):
    pass

  def address(self, addr = None):
    """ If addr is passed, the address of this node within the binary
        representation will be set.

        If an address within the binary representation is known/set, this
        function will return it. NoneType is returned if no address has been
        set.
    """
    if addr != None:
      self.__address__ = addr
    return self.__address__

  def parseXML(self, xmlelement):
    """ Extracts base attributes from the XML description of an element.
        Parsed basetype attributes are:
        * browseName
        * displayName
        * Description
        * writeMask
        * userWriteMask
        * eventNotifier

        ParentNodeIds are ignored.

        If recognized, attributes and elements found will be removed from
        the XML Element passed. Type-specific attributes and child elements
        are handled by the parseXMLSubType() functions of all classes deriving
        from this base type and will be called automatically.
    """
    thisxml = xmlelement
    for (at, av) in thisxml.attributes.items():
      if at == "NodeId":
        xmlelement.removeAttribute(at)
      elif at == "BrowseName":
        self.browseName(str(av))
        xmlelement.removeAttribute(at)
      elif at == "DisplayName":
        self.displayName(av)
        xmlelement.removeAttribute(at)
      elif at == "Description":
        self.description(av)
        xmlelement.removeAttribute(at)
      elif at == "WriteMask":
        self.writeMask(int(av))
        xmlelement.removeAttribute(at)
      elif at == "UserWriteMask":
        self.userWriteMask(int(av))
        xmlelement.removeAttribute(at)
      elif at == "EventNotifier":
        self.eventNotifier(int(av))
        xmlelement.removeAttribute(at)
      elif at == "ParentNodeId":
        # Silently ignore this one..
        xmlelement.removeAttribute(at)

    for x in thisxml.childNodes:
      if x.nodeType == x.ELEMENT_NODE:
        if x.firstChild:
          if   x.tagName == "BrowseName":
            self.browseName(unicode(x.firstChild.data))
            xmlelement.removeChild(x)
          elif x.tagName == "DisplayName":
            self.displayName(unicode(x.firstChild.data))
            xmlelement.removeChild(x)
          elif x.tagName == "Description":
            self.description(unicode(x.firstChild.data))
            xmlelement.removeChild(x)
          elif x.tagName == "WriteMask":
            self.writeMask(int(unicode(x.firstChild.data)))
            xmlelement.removeChild(x)
          elif x.tagName == "UserWriteMask":
            self.userWriteMask(int(unicode(x.firstChild.data)))
            xmlelement.removeChild(x)
        if x.tagName == "References":
          self.initiateDummyXMLReferences(x)
          xmlelement.removeChild(x)
    self.parseXMLSubType(xmlelement)

  def parseXMLSubType(self, xmlelement):
    pass

  def printXML(self):
    pass

  def printOpen62541CCode_SubtypeEarly(self, bootstrapping = True):
    """ printOpen62541CCode_SubtypeEarly

        Initiate code segments for the nodes instantiotion that preceed
        the actual UA_Server_addNode or UA_NodeStore_insert calls.
    """
    return []

  def printOpen62541CCode_Subtype(self, unPrintedReferences=[], bootstrapping = True):
    """ printOpen62541CCode_Subtype

        Appends node type specific information to the nodes  UA_Server_addNode
        or UA_NodeStore_insert calls.
    """
    return []

  def printOpen62541CCode(self, unPrintedNodes=[], unPrintedReferences=[], supressGenerationOfAttribute=[]):
    """ printOpen62541CCode

        Returns a list of strings containing the C-code necessary to intialize
        this node for the open62541 OPC-UA Stack.

        Note that this function will fail if the nodeid is non-numeric, as
        there is no UA_EXPANDEDNNODEID_[STRING|GUID|BYTESTRING] macro.
    """
    codegen = open62541_MacroHelper(supressGenerationOfAttribute=supressGenerationOfAttribute)
    code = []
    code.append("")
    code.append("do {")

    # Just to be sure...
    if not (self in unPrintedNodes):
      logger.warn(str(self) + " attempted to reprint already printed node " + str(self)+ ".")
      return []

    # If we are being passed a parent node by the namespace, use that for registering ourselves in the namespace
    # Note: getFirstParentNode will return [parentNode, referenceToChild]
    (parentNode, parentRef) = self.getFirstParentNode()
    if not (parentNode in unPrintedNodes) and (parentNode != None) and (parentRef.referenceType() != None):
      code.append("// Referencing node found and declared as parent: " + str(parentNode .id()) + "/" +
                  str(parentNode .__node_browseName__) + " using " + str(parentRef.referenceType().id()) +
                  "/" + str(parentRef.referenceType().__node_browseName__))
      code = code + codegen.getCreateNodeNoBootstrap(self, parentNode, parentRef, unPrintedNodes)
      # Parent to child reference is added by the server, do not reprint that reference
      if parentRef in unPrintedReferences:
        unPrintedReferences.remove(parentRef)
      # the UA_Server_addNode function will use addReference which creates a bidirectional reference; remove any inverse
      # references to our parent to avoid duplicate refs
      for ref in self.getReferences():
        if ref.target() == parentNode and ref.referenceType() == parentRef.referenceType() and ref.isForward() == False:
          while ref in unPrintedReferences:
            unPrintedReferences.remove(ref)
    # Otherwise use the "Bootstrapping" method and we will get registered with other nodes later.
    else:
      code = code + self.printOpen62541CCode_SubtypeEarly(bootstrapping = True)
      code = code + codegen.getCreateNodeBootstrap(self)
      code = code + self.printOpen62541CCode_Subtype(unPrintedReferences = unPrintedReferences, bootstrapping = True)
      code.append("// Parent node does not exist yet. This node will be bootstrapped and linked later.")
      code.append("UA_RCU_LOCK();")
      code.append("UA_NodestoreSwitch_insert(server->nodestoreSwitch, (UA_Node*) " + self.getCodePrintableID() + ", NULL);")
      code.append("UA_RCU_UNLOCK();")

    # Try to print all references to nodes that already exist
    # Note: we know the reference types exist, because the namespace class made sure they were
    #       the first ones being printed
    tmprefs = []
    for r in self.getReferences():
      #logger.debug("Checking if reference from " + str(r.parent()) + "can be created...")
      if not (r.target() in unPrintedNodes):
        if r in unPrintedReferences:
          if (len(tmprefs) == 0):
            code.append("// This node has the following references that can be created:")
          code = code + codegen.getCreateStandaloneReference(self, r)
          tmprefs.append(r)
    # Remove printed refs from list
    for r in tmprefs:
      unPrintedReferences.remove(r)

    # Again, but this time check if other nodes deffered their node creation because this node did
    # not exist...
    tmprefs = []
    for r in unPrintedReferences:
      #logger.debug("Checking if another reference " + str(r.target()) + "can be created...")
      if (r.target() == self) and not (r.parent() in unPrintedNodes):
        if not isinstance(r.parent(), opcua_node_t):
          logger.debug("Reference has no parent!")
        elif not isinstance(r.parent().id(), opcua_node_id_t):
          logger.debug("Parents nodeid is not a nodeID!")
        else:
          if (len(tmprefs) == 0):
            code.append("//  Creating this node has resolved the following open references:")
          code = code + codegen.getCreateStandaloneReference(r.parent(), r)
          tmprefs.append(r)
    # Remove printed refs from list
    for r in tmprefs:
      unPrintedReferences.remove(r)

    # Again, just to be sure...
    if self in unPrintedNodes:
      # This is necessery to make printing work at all!
      unPrintedNodes.remove(self)

    code.append("} while(0);")
    return code

class opcua_node_referenceType_t(opcua_node_t):
  __isAbstract__    = False
  __symmetric__     = False
  __reference_inverseName__   = ""
  __reference_referenceType__ = None

  def __init_subType__(self):
    self.nodeClass(NODE_CLASS_REFERENCETYPE)
    self.__reference_isAbstract__    = False
    self.__reference_symmetric__     = False
    self.__reference_inverseName__   = ""
    self.__reference_referenceType__ = None

  def referenceType(self,data=None):
    if isinstance(data, opcua_node_t):
      self.__reference_referenceType__ = data
    return self.__reference_referenceType__

  def isAbstract(self,data=None):
    if isinstance(data, bool):
      self.__isAbstract__ = data
    return self.__isAbstract__

  def symmetric(self,data=None):
    if isinstance(data, bool):
      self.__symmetric__ = data
    return self.__symmetric__

  def inverseName(self,data=None):
    if isinstance(data, str):
      self.__reference_inverseName__ = data
    return self.__reference_inverseName__

  def sanitizeSubType(self):
    if not isinstance(self.referenceType(), opcua_referencePointer_t):
      logger.error("ReferenceType " + str(self.referenceType()) + " of " + str(self.id()) + " is not a pointer (ReferenceType is mandatory for references).")
      self.__reference_referenceType__ = None
      return False
    return True

  def parseXMLSubType(self, xmlelement):
    for (at, av) in xmlelement.attributes.items():
      if at == "Symmetric":
        if "false" in av.lower():
          self.symmetric(False)
        else:
          self.symmetric(True)
        xmlelement.removeAttribute(at)
      elif at == "InverseName":
        self.inverseName(str(av))
        xmlelement.removeAttribute(at)
      elif at == "IsAbstract":
        if "false" in str(av).lower():
          self.isAbstract(False)
        else:
          self.isAbstract(True)
        xmlelement.removeAttribute(at)
      else:
        logger.warn("Don't know how to process attribute " + at + " (" + av + ")")

    for x in xmlelement.childNodes:
      if x.nodeType == x.ELEMENT_NODE:
        if x.tagName == "InverseName" and x.firstChild:
          self.inverseName(str(unicode(x.firstChild.data)))
        else:
          logger.warn( "Unprocessable XML Element: " + x.tagName)

  def printOpen62541CCode_Subtype(self, unPrintedReferences=[], bootstrapping = True):
    code = []
    codegen = open62541_MacroHelper()

    # Detect if this is bootstrapping or if we are attempting to use userspace...
    if bootstrapping == False:
      typeDefs = self.getNamespace().getSubTypesOf() # defaults to TypeDefinition
      myTypeRef = None
      for ref in self.getReferences():
        if ref.referenceType() in typeDefs:
          myTypeRef = ref
          break
      if myTypeRef==None:
        for ref in self.getReferences():
          if ref.referenceType().browseName() == "HasSubtype" and ref.isForward() == False:
            myTypeRef = ref
            break
      if myTypeRef==None:
        logger.warn(str(self) + " failed to locate a type definition, assuming BaseDataType.")
        code.append("       // No valid typeDefinition found; assuming BaseDataType")
        code.append("       UA_EXPANDEDNODEID_NUMERIC(0, UA_NS0ID_BASEDATATYPE),")
      else:
        code.append("       " + codegen.getCreateExpandedNodeIDMacro(myTypeRef.target()) + ",")
        while myTypeRef in unPrintedReferences:
          unPrintedReferences.remove(myTypeRef)

      code.append("       UA_LOCALIZEDTEXT(\"\",\"" + str(self.inverseName()) + "\"),");
      code.append("       // FIXME: Missing, isAbstract")
      code.append("       // FIXME: Missing, symmetric")
      return code

    if self.isAbstract():
      code.append(self.getCodePrintableID() + "->isAbstract = true;")
    if self.symmetric():
      code.append(self.getCodePrintableID() + "->symmetric  = true;")
    if self.__reference_inverseName__ != "":
      code.append(self.getCodePrintableID() + "->inverseName  = UA_LOCALIZEDTEXT_ALLOC(\"en_US\", \"" + self.__reference_inverseName__ + "\");")
    return code;


class opcua_node_object_t(opcua_node_t):
  __object_eventNotifier__ = 0

  def __init_subType__(self):
    self.nodeClass(NODE_CLASS_OBJECT)
    self.__object_eventNotifier__ = 0

  def eventNotifier(self, data=""):
    if isinstance(data, int):
      self.__object_eventNotifier__ == data
    return self.__object_eventNotifier__

  def parseXMLSubType(self, xmlelement):
    for (at, av) in xmlelement.attributes.items():
      if at == "EventNotifier":
        self.eventNotifier(int(av))
        xmlelement.removeAttribute(at)
      elif at == "SymbolicName":
        # Silently ignore this one
        xmlelement.removeAttribute(at)
      else:
        logger.error("Don't know how to process attribute " + at + " (" + av + ")")

    for x in xmlelement.childNodes:
      if x.nodeType == x.ELEMENT_NODE:
        logger.info( "Unprocessable XML Element: " + x.tagName)

  def printOpen62541CCode_Subtype(self, unPrintedReferences=[], bootstrapping = True):
    code = []
    codegen = open62541_MacroHelper()

    # Detect if this is bootstrapping or if we are attempting to use userspace...
    if bootstrapping == False:
      typeDefs = self.getNamespace().getSubTypesOf() # defaults to TypeDefinition
      myTypeRef = None
      for ref in self.getReferences():
        if ref.referenceType() in typeDefs:
          myTypeRef = ref
          break
      if myTypeRef==None:
        for ref in self.getReferences():
          if ref.referenceType().browseName() == "HasSubtype" and ref.isForward() == False:
            myTypeRef = ref
            break
      if myTypeRef==None:
        logger.warn(str(self) + " failed to locate a type definition, assuming BaseObjectType.")
        code.append("       // No valid typeDefinition found; assuming BaseObjectType")
        code.append("       UA_EXPANDEDNODEID_NUMERIC(0, UA_NS0ID_BASEOBJECTTYPE),")
      else:
        code.append("       " + codegen.getCreateExpandedNodeIDMacro(myTypeRef.target()) + ",")
        while myTypeRef in unPrintedReferences:
          unPrintedReferences.remove(myTypeRef)

      #FIXME: No event notifier in UA_Server_addNode call!
      return code

    # We are being bootstrapped! Add the raw attributes to the node.
    code.append(self.getCodePrintableID() + "->eventNotifier = (UA_Byte) " + str(self.eventNotifier()) + ";")
    return code

if sys.version_info[0] >= 3:
  # strings are already parsed to unicode
  def unicode(s):
    return s

class opcua_node_variable_t(opcua_node_t):
  __value__               = 0
  __dataType__            = None
  __valueRank__           = 0
  __arrayDimensions__     = 0
  __accessLevel__         = 0
  __userAccessLevel__     = 0
  __minimumSamplingInterval__ = 0
  __historizing__         = False

  def __init_subType__(self):
    self.nodeClass(NODE_CLASS_VARIABLE)
    self.__value__               = None
    self.__dataType__            = None
    self.__valueRank__           = -1
    self.__arrayDimensions__     = []
    self.__accessLevel__         = 3
    self.__userAccessLevel__     = 3
    self.__minimumSamplingInterval__ = 0.0
    self.__historizing__         = False
    self.__xmlValueDef__         = None

  def value(self, data=0):
    if isinstance(data, opcua_value_t):
      self.__value__ = data
    return self.__value__

  def dataType(self, data=None):
    if data != None:
      self.__dataType__ = data
    return self.__dataType__

  def valueRank(self, data=""):
    if isinstance(data, int):
      self.__valueRank__ = data
    return self.__valueRank__

  def arrayDimensions(self, data=None):
    if not data==None:
      self.__arrayDimensions__ = data
    return self.__arrayDimensions__

  def accessLevel(self, data=None):
    if  not data==None:
      self.__accessLevel__ = data
    return self.__accessLevel__

  def userAccessLevel(self, data=None):
    if  not data==None:
      self.__userAccessLevel__ = data
    return self.__userAccessLevel__

  def minimumSamplingInterval(self, data=None):
    if  not data==None:
      self.__minimumSamplingInterval__ = data
    return self.__minimumSamplingInterval__

  def historizing(self, data=None):
    if data != None:
      self.__historizing__ = data
    return self.__historizing__

  def sanitizeSubType(self):
    if not isinstance(self.dataType(), opcua_referencePointer_t):
      logger.error("DataType " + str(self.dataType()) + " of " + str(self.id()) + " is not a pointer (DataType is mandatory for variables).")
      self.__dataType__ = None
      return False

    if not isinstance(self.dataType().target(), opcua_node_t):
      logger.error("DataType " + str(self.dataType().target()) + " of " + str(self.id()) + " does not point to a node (DataType is mandatory for variables).")
      self.__dataType__ = None
      return False
    return True

  def allocateValue(self):
    if not isinstance(self.dataType(), opcua_referencePointer_t):
      logger.error("Variable " + self.browseName() + "/" + str(self.id()) + " does not reference a valid dataType.")
      return False

    if not isinstance(self.dataType().target(), opcua_node_dataType_t):
      logger.error("Variable " + self.browseName() + "/" + str(self.id()) + " does not have a valid dataType reference.")
      return False

    if not self.dataType().target().isEncodable():
      logger.error("DataType for Variable " + self.browseName() + "/" + str(self.id()) + " is not encodable.")
      return False

    # FIXME: Don't build at all or allocate "defaults"? I'm for not building at all.
    if self.__xmlValueDef__ == None:
      #logger.warn("Variable " + self.browseName() + "/" + str(self.id()) + " is not initialized. No memory will be allocated.")
      return False

    self.value(opcua_value_t(self))
    self.value().parseXML(self.__xmlValueDef__)

    # Array Dimensions must accurately represent the value and will be patched
    # reflect the exaxt dimensions attached binary stream.
    if not isinstance(self.value(), opcua_value_t) or len(self.value().value) == 0:
      self.arrayDimensions([])
    else:
      # Parser only permits 1-d arrays, which means we do not have to check further dimensions
      self.arrayDimensions([len(self.value().value)])
    return True

  def parseXMLSubType(self, xmlelement):
    for (at, av) in xmlelement.attributes.items():
      if at == "ValueRank":
        self.valueRank(int(av))
        xmlelement.removeAttribute(at)
      elif at == "AccessLevel":
        self.accessLevel(int(av))
        xmlelement.removeAttribute(at)
      elif at == "UserAccessLevel":
        self.userAccessLevel(int(av))
        xmlelement.removeAttribute(at)
      elif at == "MinimumSamplingInterval":
        self.minimumSamplingInterval(float(av))
        xmlelement.removeAttribute(at)
      elif at == "DataType":
        self.dataType(opcua_referencePointer_t(str(av), parentNode=self))
        # dataType needs to be linked to a node once the namespace is read
        self.getNamespace().linkLater(self.dataType())
        xmlelement.removeAttribute(at)
      elif at == "SymbolicName":
        # Silently ignore this one
        xmlelement.removeAttribute(at)
      else:
        logger.error("Don't know how to process attribute " + at + " (" + av + ")")

    for x in xmlelement.childNodes:
      if x.nodeType == x.ELEMENT_NODE:
        if x.tagName == "Value":
          # We need to be able to parse the DataType to build the variable value,
          # which can only be done if the namespace is linked.
          # Store the Value for later parsing
          self.__xmlValueDef__ = x
          #logger.debug( "Value description stored for later elaboration.")
        elif x.tagName == "DataType":
          self.dataType(opcua_referencePointer_t(str(av), parentNode=self))
          # dataType needs to be linked to a node once the namespace is read
          self.getNamespace().linkLater(self.dataType())
        elif x.tagName == "ValueRank":
          self.valueRank(int(unicode(x.firstChild.data)))
        elif x.tagName == "ArrayDimensions":
          self.arrayDimensions(int(unicode(x.firstChild.data)))
        elif x.tagName == "AccessLevel":
          self.accessLevel(int(unicode(x.firstChild.data)))
        elif x.tagName == "UserAccessLevel":
          self.userAccessLevel(int(unicode(x.firstChild.data)))
        elif x.tagName == "MinimumSamplingInterval":
          self.minimumSamplingInterval(float(unicode(x.firstChild.data)))
        elif x.tagName == "Historizing":
          if "true" in x.firstChild.data.lower():
            self.historizing(True)
        else:
          logger.info( "Unprocessable XML Element: " + x.tagName)

  def printOpen62541CCode_SubtypeEarly(self, bootstrapping = True):
    code = []
    # If we have an encodable value, try to encode that
    if self.dataType() != None and isinstance(self.dataType().target(), opcua_node_dataType_t):
      # Delegate the encoding of the datavalue to the helper if we have
      # determined a valid encoding
      if self.dataType().target().isEncodable():
        if self.value() != None:
          code = code + self.value().printOpen62541CCode(bootstrapping)
          return code
    if(bootstrapping):
      code.append("UA_Variant *" + self.getCodePrintableID() + "_variant = UA_alloca(sizeof(UA_Variant));")
      code.append("UA_Variant_init(" + self.getCodePrintableID() + "_variant);")
    return code

  def printOpen62541CCode_Subtype(self, unPrintedReferences=[], bootstrapping = True):
    code = []
    codegen = open62541_MacroHelper()

    # Detect if this is bootstrapping or if we are attempting to use userspace...
    if bootstrapping == False:
      code.append("       " + self.getCodePrintableID() + "_variant, ")
      code.append("       // FIXME: missing minimumSamplingInterval")
      code.append("       // FIXME: missing accessLevel")
      code.append("       // FIXME: missing userAccessLevel")
      code.append("       // FIXME: missing valueRank")
      return code

    if self.historizing():
      code.append(self.getCodePrintableID() + "->historizing = true;")

    code.append(self.getCodePrintableID() + "->minimumSamplingInterval = (UA_Double) " + str(self.minimumSamplingInterval()) + ";")
<<<<<<< HEAD
    #code.append(self.getCodePrintableID() + "->userAccessLevel = (UA_Int32) " + str(self.userAccessLevel()) + ";")
=======
>>>>>>> 714c5d56
    code.append(self.getCodePrintableID() + "->accessLevel = (UA_Int32) " + str(self.accessLevel()) + ";")
    code.append(self.getCodePrintableID() + "->valueRank = (UA_Int32) " + str(self.valueRank()) + ";")
    # The variant is guaranteed to exist by SubtypeEarly()
    code.append("UA_Variant_copy(" + self.getCodePrintableID() + "_variant, &" + self.getCodePrintableID() + "->value.data.value.value );")
    code.append(self.getCodePrintableID() + "->valueSource = UA_VALUESOURCE_DATA;")
    return code

class opcua_node_method_t(opcua_node_t):
  __executable__     = True
  __userExecutable__ = True
  __methodDecalaration__ = None

  def __init_subType__(self):
    self.nodeClass(NODE_CLASS_METHOD)
    self.__executable__     = True
    self.__userExecutable__ = True
    self.__methodDecalaration__ = None

  def methodDeclaration(self, data=None):
    if not data==None:
      self.__methodDecalaration__ = data
    return self.__methodDecalaration__

  def executable(self, data=None):
    if isinstance(data, bool):
      self.__executable__ == data
    return self.__executable__

  def userExecutable(self, data=None):
    if isinstance(data, bool):
      self.__userExecutable__ == data
    return self.__userExecutable__

  def sanitizeSubType(self):
    if self.methodDeclaration() != None:
      if not isinstance(self.methodDeclaration().target(), opcua_node_t):
        return False
    else:
      #FIXME: Is this even permitted!?
      pass

  def parseXMLSubType(self, xmlelement):
    for (at, av) in xmlelement.attributes.items():
      if at == "MethodDeclarationId":
        self.methodDeclaration(opcua_referencePointer_t(str(av), parentNode=self))
        # dataType needs to be linked to a node once the namespace is read
        self.getNamespace().linkLater(self.methodDeclaration())
      else:
        logger.error("Don't know how to process attribute " + at + " (" + av + ")")

    for x in xmlelement.childNodes:
      if x.nodeType == x.ELEMENT_NODE:
        logger.info( "Unprocessable XML Element: " + x.tagName)

  def printOpen62541CCode_Subtype(self, unPrintedReferences=[], bootstrapping = True):
    code = []

    # Detect if this is bootstrapping or if we are attempting to use userspace...
    if bootstrapping == False:
      code.append("       // Note: in/outputArguments are added by attaching the variable nodes,")
      code.append("       //       not by including the in the addMethodNode() call.")
      code.append("       NULL,")
      code.append("       NULL,")
      code.append("       0, NULL,")
      code.append("       0, NULL,")
      code.append("       // FIXME: Missing executable")
      code.append("       // FIXME: Missing userExecutable")
      return code

    # UA_False is default for booleans on _init()
    if self.executable():
      code.append(self.getCodePrintableID() + "->executable = true;")
<<<<<<< HEAD
    #if self.userExecutable():
    #  code.append(self.getCodePrintableID() + "->userExecutable = true;")
=======
>>>>>>> 714c5d56

    return code

class opcua_node_objectType_t(opcua_node_t):
  __isAbstract__ = False

  def __init_subType__(self):
    self.nodeClass(NODE_CLASS_OBJECTTYPE)
    self.__isAbstract__ == False

  def isAbstract(self, data=None):
    if isinstance(data, bool):
      self.__isAbstract__ = data
    return self.__isAbstract__

  def parseXMLSubType(self, xmlelement):
    for (at, av) in xmlelement.attributes.items():
      if at == "IsAbstract":
        if "false" in av.lower():
          self.isAbstract(False)
        xmlelement.removeAttribute(at)
      else:
        logger.error("Don't know how to process attribute " + at + " (" + av + ")")

    for x in xmlelement.childNodes:
      if x.nodeType == x.ELEMENT_NODE:
        logger.info( "Unprocessable XML Element: " + x.tagName)

  def printOpen62541CCode_Subtype(self, unPrintedReferences=[], bootstrapping = True):
    code = []
    codegen = open62541_MacroHelper();

    # Detect if this is bootstrapping or if we are attempting to use userspace...
    if bootstrapping == False:
      typeDefs = self.getNamespace().getSubTypesOf() # defaults to TypeDefinition
      myTypeRef = None
      for ref in self.getReferences():
        if ref.referenceType() in typeDefs:
          myTypeRef = ref
          break
      if myTypeRef==None:
        for ref in self.getReferences():
          if ref.referenceType().browseName() == "HasSubtype" and ref.isForward() == False:
            myTypeRef = ref
            break
      if myTypeRef==None:
        logger.warn(str(self) + " failed to locate a type definition, assuming BaseObjectType.")
        code.append("       // No valid typeDefinition found; assuming BaseObjectType")
        code.append("       UA_EXPANDEDNODEID_NUMERIC(0, UA_NS0ID_BASEOBJECTTYPE),")
      else:
        code.append("       " + codegen.getCreateExpandedNodeIDMacro(myTypeRef.target()) + ",")
        while myTypeRef in unPrintedReferences:
          code.append("       // removed " + str(myTypeRef))
          unPrintedReferences.remove(myTypeRef)

      if (self.isAbstract()):
        code.append("       true,")
      else:
        code.append("       false,")

    # Fallback mode for bootstrapping
    if (self.isAbstract()):
      code.append(self.getCodePrintableID() + "->isAbstract = true;")

    return code

class opcua_node_variableType_t(opcua_node_t):
  __value__ = 0
  __dataType__ = None
  __valueRank__ = 0
  __arrayDimensions__ = 0
  __isAbstract__ = False
  __xmlDefinition__ = None

  def __init_subType__(self):
    self.nodeClass(NODE_CLASS_VARIABLETYPE)
    self.__value__ = 0
    self.__dataType__ = None
    self.__valueRank__ = -1
    self.__arrayDimensions__ = 0
    self.__isAbstract__ = False
    self.__xmlDefinition__ = None

  def value(self, data=None):
    logger.error("Setting data not implemented!")

  def dataType(self, data=None):
    if data != None:
      self.__dataType__ = data
    return self.__dataType__

  def valueRank(self,data=None):
    if isinstance(data, int):
      self.__valueRank__ = data
    return self.__valueRank__

  def arrayDimensions(self,data=None):
    if isinstance(data, int):
      self.__arrayDimensions__ = data
    return self.__arrayDimensions__

  def isAbstract(self,data=None):
    if isinstance(data, bool):
      self.__isAbstract__ = data
    return self.__isAbstract__

  def sanitizeSubType(self):
    # DataType fields appear to be optional for VariableTypes
    # but if it does have a node set, it must obviously be a valid node
    if not self.dataType() != None:
      if not isinstance(self.dataType(), opcua_referencePointer_t):
        logger.error("DataType attribute of " + str(self.id()) + " is not a pointer")
        return False
      else:
        if not isinstance(self.dataType().target(), opcua_node_t):
          logger.error("DataType attribute of " + str(self.id()) + " does not point to a node")
          return False
    else:
      # FIXME: It's unclear wether this is ok or not.
      logger.warn("DataType attribute of variableType " + str(self.id()) + " is not defined.")
      return False

  def parseXMLSubType(self, xmlelement):
    for (at, av) in xmlelement.attributes.items():
      if at == "IsAbstract":
        if "false" in av.lower():
          self.isAbstract(False)
        else:
          self.isAbstract(True)
        xmlelement.removeAttribute(at)
      elif at == "ValueRank":
        self.valueRank(int(av))
        if self.valueRank() != -1:
          logger.warn("Array's or matrices are only permitted in variables and not supported for variableTypes. This attribute (" + at + "=" + av + ") will effectively be ignored.")
        xmlelement.removeAttribute(at)
      elif at == "DataType":
        self.dataType(opcua_referencePointer_t(str(av), parentNode=self))
        # dataType needs to be linked to a node once the namespace is read
        self.getNamespace().linkLater(self.dataType())
      else:
        logger.error("Don't know how to process attribute " + at + " (" + av + ")")

    for x in xmlelement.childNodes:
      if x.nodeType == x.ELEMENT_NODE:
        if x.tagName == "Definition":
          self.__xmlDefinition__ = x
          logger.debug( "Definition stored for future processing")
        else:
          logger.info( "Unprocessable XML Element: " + x.tagName)

  def printOpen62541CCode_SubtypeEarly(self, bootstrapping = True):
    code = []
    # If we have an encodable value, try to encode that
    if self.dataType() != None and isinstance(self.dataType().target(), opcua_node_dataType_t):
      # Delegate the encoding of the datavalue to the helper if we have
      # determined a valid encoding
      if self.dataType().target().isEncodable():
        if self.value() != None:
          code = code + self.value().printOpen62541CCode(bootstrapping)
          return code
    if(bootstrapping):
      code.append("UA_Variant *" + self.getCodePrintableID() + "_variant = UA_alloca(sizeof(UA_Variant));")
      code.append("UA_Variant_init(" + self.getCodePrintableID() + "_variant);")
    return code

  def printOpen62541CCode_Subtype(self, unPrintedReferences=[], bootstrapping = True):
    code = []
    codegen = open62541_MacroHelper()

    if bootstrapping == False:
      code.append("       " + self.getCodePrintableID() + "_variant, ")
      code.append("       " + str(self.valueRank()) + ",")
      if self.isAbstract():
        code.append("       true,")
      else:
        code.append("       false,")
      return code

    if (self.isAbstract()):
      code.append(self.getCodePrintableID() + "->isAbstract = true;")
    else:
      code.append(self.getCodePrintableID() + "->isAbstract = false;")

    # The variant is guaranteed to exist by SubtypeEarly()
    code.append("UA_Variant_copy(" + self.getCodePrintableID() + "_variant, &" + self.getCodePrintableID() + "->value.data.value.value );")
    code.append(self.getCodePrintableID() + "->valueSource = UA_VALUESOURCE_DATA;")
    return code

class opcua_node_dataType_t(opcua_node_t):
  """ opcua_node_dataType_t is a subtype of opcua_note_t describing DataType nodes.

      DataType contain definitions and structure information usable for Variables.
      The format of this structure is determined by buildEncoding()
      Two definition styles are distinguished in XML:
      1) A DataType can be a structure of fields, each field having a name and a type.
         The type must be either an encodable builtin node (ex. UInt32) or point to
         another DataType node that inherits its encoding from a builtin type using
         a inverse "hasSubtype" (hasSuperType) reference.
      2) A DataType may be an enumeration, in which each field has a name and a numeric
         value.
      The definition is stored as an ordered list of tuples. Depending on which
      definition style was used, the __definition__ will hold
      1) A list of ("Fieldname", opcua_node_t) tuples.
      2) A list of ("Fieldname", int) tuples.

      A DataType (and in consequence all Variables using it) shall be deemed not
      encodable if any of its fields cannot be traced to an encodable builtin type.

      A DataType shall be further deemed not encodable if it contains mixed structure/
      enumaration definitions.

      If encodable, the encoding can be retrieved using getEncoding().
  """
  __isAbstract__ = False
  __isEnum__     = False
  __xmlDefinition__ = None
  __baseTypeEncoding__ = []
  __encodable__ = False
  __encodingBuilt__ = False
  __definition__ = []

  def __init_subType__(self):
    self.nodeClass(NODE_CLASS_DATATYPE)
    self.__isAbstract__ == False
    self.__xmlDefinition__ = None
    self.__baseTypeEncoding__ = []
    self.__encodable__ = None
    self.__encodingBuilt__ = False
    self.__definition__ = []
    self.__isEnum__     = False

  def isAbstract(self,data=None):
    """ Will return True if isAbstract was defined.

        Calling this function with an arbitrary data parameter will set
        isAbstract = data.
    """
    if isinstance(data, bool):
      self.__isAbstract__ = data
    return self.__isAbstract__

  def isEncodable(self):
    """ Will return True if buildEncoding() was able to determine which builtin
        type corresponds to all fields of this DataType.

        If no encoding has been build yet, this function will call buildEncoding()
        and return True if it succeeds.
    """
    return self.__encodable__

  def getEncoding(self):
    """ If the dataType is encodable, getEncoding() returns a nested list
        containing the encoding the structure definition for this type.

        If no encoding has been build yet, this function will call buildEncoding()
        and return the encoding if buildEncoding() succeeds.

        If buildEncoding() fails or has failed, an empty list will be returned.
    """
    if self.__encodable__ == False:
      if self.__encodingBuilt__ == False:
        return self.buildEncoding()
      return []
    else:
      return self.__baseTypeEncoding__

  def buildEncoding(self, indent=0, force=False):
    """ buildEncoding() determines the structure and aliases used for variables
        of this DataType.

        The function will parse the XML <Definition> of the dataType and extract
        "Name"-"Type" tuples. If successfull, buildEncoding will return a nested
        list of the following format:

        [['Alias1', ['Alias2', ['BuiltinType']]], [Alias2, ['BuiltinType']], ...]

        Aliases are fieldnames defined by this DataType or DataTypes referenced. A
        list such as ['DataPoint', ['Int32']] indicates that a value will encode
        an Int32 with the alias 'DataPoint' such as <DataPoint>12827</DataPoint>.
        Only the first Alias of a nested list is considered valid for the BuiltinType.

        Single-Elemented lists are always BuiltinTypes. Every nested list must
        converge in a builtin type to be encodable. buildEncoding will follow
        the first type inheritance reference (hasSupertype) of the dataType if
        necessary;

        If instead to "DataType" a numeric "Value" attribute is encountered,
        the DataType will be considered an enumeration and all Variables using
        it will be encoded as Int32.

        DataTypes can be either structures or enumeration - mixed definitions will
        be unencodable.

        Calls to getEncoding() will be iterative. buildEncoding() can be called
        only once per dataType, with all following calls returning the predetermined
        value. Use of the 'force=True' parameter will force the Definition to be
        reparsed.

        After parsing, __definition__ holds the field definition as a list. Note
        that this might deviate from the encoding, especially if inheritance was
        used.
    """

    proxy = opcua_value_t(None)
    prefix = " " + "|"*indent+ "+"

    if force==True:
      self.__encodingBuilt__ = False

    if self.__encodingBuilt__ == True:
      if self.isEncodable():
        logger.debug(prefix + str(self.__baseTypeEncoding__) + " (already analyzed)")
      else:
        logger.debug( prefix + str(self.__baseTypeEncoding__) + "(already analyzed, not encodable!)")
      return self.__baseTypeEncoding__
    self.__encodingBuilt__ = True # signify that we have attempted to built this type
    self.__encodable__ = True

    if indent==0:
      logger.debug("Parsing DataType " + self.browseName() + " (" + str(self.id()) + ")")

    if proxy.isBuiltinByString(self.browseName()):
      self.__baseTypeEncoding__ = [self.browseName()]
      self.__encodable__ = True
      logger.debug( prefix + self.browseName() + "*")
      logger.debug("Encodable as: " + str(self.__baseTypeEncoding__))
      logger.debug("")
      return self.__baseTypeEncoding__

    if self.__xmlDefinition__ == None:
      # Check if there is a supertype available
      for ref in self.getReferences():
        if "hassubtype" in ref.referenceType().browseName().lower() and ref.isForward() == False:
          if isinstance(ref.target(), opcua_node_dataType_t):
            logger.debug( prefix + "Attempting definition using supertype " + ref.target().browseName() + " for DataType " + " " + self.browseName())
            subenc = ref.target().buildEncoding(indent=indent+1)
            if not ref.target().isEncodable():
              self.__encodable__ = False
              break
            else:
              self.__baseTypeEncoding__ = self.__baseTypeEncoding__ + [self.browseName(), subenc, 0]
      if len(self.__baseTypeEncoding__) == 0:
        logger.debug(prefix + "No viable definition for " + self.browseName() + " " + str(self.id()) + " found.")
        self.__encodable__ = False

      if indent==0:
        if not self.__encodable__:
          logger.debug("Not encodable (partial): " + str(self.__baseTypeEncoding__))
        else:
          logger.debug("Encodable as: " + str(self.__baseTypeEncoding__))
        logger.debug( "")

      return self.__baseTypeEncoding__

    isEnum = True
    isSubType = True
    hasValueRank = 0

    # We need to store the definition as ordered data, but can't use orderedDict
    # for backward compatibility with Python 2.6 and 3.4
    enumDict = []
    typeDict = []

    # An XML Definition is provided and will be parsed... now
    for x in self.__xmlDefinition__.childNodes:
      if x.nodeType == x.ELEMENT_NODE:
        fname  = ""
        fdtype = ""
        enumVal = ""
        hasValueRank = 0
        for at,av in x.attributes.items():
          if at == "DataType":
            fdtype = str(av)
            isEnum = False
          elif at == "Name":
            fname = str(av)
          elif at == "Value":
            enumVal = int(av)
            isSubType = False
          elif at == "ValueRank":
            hasValueRank = int(av)
            logger.warn("Arrays or matrices (ValueRank) are not supported for datatypes. This DT will become scalar.")
          else:
            logger.warn("Unknown Field Attribute " + str(at))
        # This can either be an enumeration OR a structure, not both.
        # Figure out which of the dictionaries gets the newly read value pair
        if isEnum == isSubType:
          # This is an error
          logger.warn("DataType contains both enumeration and subtype (or neither)")
          self.__encodable__ = False
          break
        elif isEnum:
          # This is an enumeration
          enumDict.append((fname, enumVal))
          continue
        else:
          # This might be a subtype... follow the node defined as datatype to find out
          # what encoding to use
          dtnode = self.getNamespace().getNodeByIDString(fdtype)
          if dtnode == None:
            # Node found in datatype element is invalid
            logger.debug( prefix + fname + " ?? " + av + " ??")
            self.__encodable__ = False
          else:
            # The node in the datatype element was found. we inherit its encoding,
            # but must still ensure that the dtnode is itself validly encodable
            typeDict.append([fname, dtnode])
            if hasValueRank < 0:
              hasValueRank = 0
            fdtype = str(dtnode.browseName()) + "+"*hasValueRank
            logger.debug( prefix + fname + " : " + fdtype + " -> " + str(dtnode.id()))
            subenc = dtnode.buildEncoding(indent=indent+1)
            self.__baseTypeEncoding__ = self.__baseTypeEncoding__ + [[fname, subenc, hasValueRank]]
            if not dtnode.isEncodable():
              # If we inherit an encoding from an unencodable not, this node is
              # also not encodable
              self.__encodable__ = False
              break

    # If we used inheritance to determine an encoding without alias, there is a
    # the possibility that lists got double-nested despite of only one element
    # being encoded, such as [['Int32']] or [['alias',['int32']]]. Remove that
    # enclosing list.
    while len(self.__baseTypeEncoding__) == 1 and isinstance(self.__baseTypeEncoding__[0], list):
      self.__baseTypeEncoding__ = self.__baseTypeEncoding__[0]

    if isEnum == True:
      self.__baseTypeEncoding__ = self.__baseTypeEncoding__ + ['Int32']
      self.__definition__ = enumDict
      self.__isEnum__ = True
      logger.debug( prefix+"Int32* -> enumeration with dictionary " + str(enumDict) + " encodable " + str(self.__encodable__))
      return self.__baseTypeEncoding__

    if indent==0:
      if not self.__encodable__:
        logger.debug( "Not encodable (partial): " + str(self.__baseTypeEncoding__))
      else:
        logger.debug( "Encodable as: " + str(self.__baseTypeEncoding__))
        self.__isEnum__ = False
        self.__definition__ = typeDict
      logger.debug( "")
    return self.__baseTypeEncoding__

  def parseXMLSubType(self, xmlelement):
    """ Parses all XML data that is not considered part of the base node attributes.

        XML attributes fields processed are "isAbstract"
        XML elements processed are "Definition"
    """
    for (at, av) in xmlelement.attributes.items():
      if at == "IsAbstract":
        if "true" in str(av).lower():
          self.isAbstract(True)
        else:
          self.isAbstract(False)
        xmlelement.removeAttribute(at)
      else:
        logger.warn("Don't know how to process attribute " + at + " (" + av + ")")

    for x in xmlelement.childNodes:
      if x.nodeType == x.ELEMENT_NODE:
        if x.tagName == "Definition":
          self.__xmlDefinition__ = x
          #logger.debug( "Definition stored for future processing")
        else:
          logger.warn( "Unprocessable XML Element: " + x.tagName)

  def encodedTypeId(self):
    """ Returns a number of the builtin Type that should be used
        to represent this datatype.
    """
    if self.isEncodable() != True or len(self.getEncoding()) == 0:
      # Encoding is []
      return 0
    else:
      enc = self.getEncoding()
      if len(enc) > 1 and isinstance(enc[0], list):
        # [ [?], [?], [?] ]
        # Encoding is a list representing an extensionobject
        return opcua_BuiltinType_extensionObject_t(None).getNumericRepresentation()
      else:
        if len(enc)==1 and isinstance(enc[0], str):
          # [ 'BuiltinType' ]
          return opcua_value_t(None).getTypeByString(enc[0]).getNumericRepresentation()
        else:
          # [ ['Alias', [?]] ]
          # Determine if [?] is reducable to a builtin type or if [?] is an aliased
          # extensionobject
          while len(enc) > 1 and isinstance(enc[0], str):
            enc = enc[1]
          if len(enc) > 1:
            return opcua_BuiltinType_extensionObject_t(None).getNumericRepresentation()
          else:
            return opcua_value_t(None).getTypeByString(enc[0]).getNumericRepresentation()

  def printOpen62541CCode_Subtype(self, unPrintedReferences=[], bootstrapping = True):
    code = []
    codegen = open62541_MacroHelper()

    # Detect if this is bootstrapping or if we are attempting to use userspace...
    if bootstrapping == False:
      typeDefs = self.getNamespace().getSubTypesOf() # defaults to TypeDefinition
      myTypeRef = None
      for ref in self.getReferences():
        if ref.referenceType() in typeDefs:
          myTypeRef = ref
          break
      if myTypeRef==None:
        for ref in self.getReferences():
          if ref.referenceType().browseName() == "HasSubtype" and ref.isForward() == False:
            myTypeRef = ref
            break
      if myTypeRef==None:
        logger.warn(str(self) + " failed to locate a type definition, assuming BaseDataType.")
        code.append("       // No valid typeDefinition found; assuming BaseDataType")
        code.append("       UA_EXPANDEDNODEID_NUMERIC(0, UA_NS0ID_BASEDATATYPE),")
      else:
        code.append("       " + codegen.getCreateExpandedNodeIDMacro(myTypeRef.target()) + ",")
        while myTypeRef in unPrintedReferences:
          unPrintedReferences.remove(myTypeRef)

      if (self.isAbstract()):
        code.append("       true,")
      else:
        code.append("       false,")
      return code

    if (self.isAbstract()):
      code.append(self.getCodePrintableID() + "->isAbstract = true;")
    else:
      code.append(self.getCodePrintableID() + "->isAbstract = false;")
    return code

class opcua_node_view_t(opcua_node_t):
  __containsNoLoops__ = True
  __eventNotifier__   = 0

  def __init_subType__(self):
    self.nodeClass(NODE_CLASS_VIEW)
    self.__containsNoLoops__ == False
    self.__eventNotifier__ == False

  def containsNoLoops(self,data=None):
    if isinstance(data, bool):
      self.__containsNoLoops__ = data
    return self.__containsNoLoops__

  def eventNotifier(self,data=None):
    if isinstance(data, int):
      self.__eventNotifier__ = data
    return self.__eventNotifier__

  def parseXMLSubtype(self, xmlelement):
    for (at, av) in xmlelement.attributes.items():
      logger.error("Don't know how to process attribute " + at + " (" + av + ")")

    for x in xmlelement.childNodes:
      if x.nodeType == x.ELEMENT_NODE:
        logger.info( "Unprocessable XML Element: " + x.tagName)

  def printOpen62541CCode_Subtype(self, unPrintedReferences=[], bootstrapping = True):
    code = []
    codegen = open62541_MacroHelper()

    # Detect if this is bootstrapping or if we are attempting to use userspace...
    if bootstrapping == False:
      typeDefs = self.getNamespace().getSubTypesOf() # defaults to TypeDefinition
      myTypeRef = None
      for ref in self.getReferences():
        if ref.referenceType() in typeDefs:
          myTypeRef = ref
          break
      if myTypeRef==None:
        for ref in self.getReferences():
          if ref.referenceType().browseName() == "HasSubtype" and ref.isForward() == False:
            myTypeRef = ref
            break
      if myTypeRef==None:
        logger.warn(str(self) + " failed to locate a type definition, assuming BaseViewType.")
        code.append("       // No valid typeDefinition found; assuming BaseViewType")
        code.append("       UA_EXPANDEDNODEID_NUMERIC(0, UA_NS0ID_BASEViewTYPE),")
      else:
        code.append("       " + codegen.getCreateExpandedNodeIDMacro(myTypeRef.target()) + ",")
        while myTypeRef in unPrintedReferences:
          unPrintedReferences.remove(myTypeRef)

      code.append("       // FIXME: Missing eventNotifier")
      code.append("       // FIXME: Missing containsNoLoops")
      return code

    if self.containsNoLoops():
      code.append(self.getCodePrintableID() + "->containsNoLoops = true;")
    else:
      code.append(self.getCodePrintableID() + "->containsNoLoops = false;")

    code.append(self.getCodePrintableID() + "->eventNotifier = (UA_Byte) " + str(self.eventNotifier()) + ";")

    return code<|MERGE_RESOLUTION|>--- conflicted
+++ resolved
@@ -694,7 +694,7 @@
       code = code + self.printOpen62541CCode_Subtype(unPrintedReferences = unPrintedReferences, bootstrapping = True)
       code.append("// Parent node does not exist yet. This node will be bootstrapped and linked later.")
       code.append("UA_RCU_LOCK();")
-      code.append("UA_NodestoreSwitch_insert(server->nodestoreSwitch, (UA_Node*) " + self.getCodePrintableID() + ", NULL);")
+      code.append("UA_NodestoreSwitch_insert(server->nodestoreSwitch, (UA_Node*) " + self.getCodePrintableID() + ", NULL,NULL);")
       code.append("UA_RCU_UNLOCK();")
 
     # Try to print all references to nodes that already exist
@@ -1101,10 +1101,6 @@
       code.append(self.getCodePrintableID() + "->historizing = true;")
 
     code.append(self.getCodePrintableID() + "->minimumSamplingInterval = (UA_Double) " + str(self.minimumSamplingInterval()) + ";")
-<<<<<<< HEAD
-    #code.append(self.getCodePrintableID() + "->userAccessLevel = (UA_Int32) " + str(self.userAccessLevel()) + ";")
-=======
->>>>>>> 714c5d56
     code.append(self.getCodePrintableID() + "->accessLevel = (UA_Int32) " + str(self.accessLevel()) + ";")
     code.append(self.getCodePrintableID() + "->valueRank = (UA_Int32) " + str(self.valueRank()) + ";")
     # The variant is guaranteed to exist by SubtypeEarly()
@@ -1177,11 +1173,6 @@
     # UA_False is default for booleans on _init()
     if self.executable():
       code.append(self.getCodePrintableID() + "->executable = true;")
-<<<<<<< HEAD
-    #if self.userExecutable():
-    #  code.append(self.getCodePrintableID() + "->userExecutable = true;")
-=======
->>>>>>> 714c5d56
 
     return code
 
