--- conflicted
+++ resolved
@@ -510,17 +510,6 @@
       encField = self.getEncodingRule()[encFieldIdx]
       encFieldIdx = encFieldIdx + 1;
       if encField[2] == 0:
-<<<<<<< HEAD
-        #code.append("UA_" + subv.stringRepresentation + "_encodeBinary(&" + self.getCodeInstanceName()+"_struct."+subv.alias() + ", &" + self.getCodeInstanceName() + "->content.encoded.body, &" + self.getCodeInstanceName() + "_encOffset);" )
-        code.append("retval |= UA_encodeBinaryWithOffset(&" + self.getCodeInstanceName()+"_struct."+subv.alias() + ", &UA_TYPES[UA_TYPES_" + subv.stringRepresentation.upper() + "], &" + self.getCodeInstanceName() + "->content.encoded.body, &" + self.getCodeInstanceName() + "_encOffset, NULL, NULL);" )
-      else:
-        if isinstance(subv, list):
-          for subvidx in range(0,len(subv)):
-            #code.append("UA_" + subv.stringRepresentation + "_encodeBinary(&" + self.getCodeInstanceName()+"_struct."+subv.alias() + "[" + str(subvidx) + "], &" + self.getCodeInstanceName() + "->content.encoded.body, &" + self.getCodeInstanceName() + "_encOffset);" )
-            code.append("retval |= UA_encodeBinaryWithOffset(&" + self.getCodeInstanceName()+"_struct."+subv.alias() + "[" + str(subvidx) + "], &UA_TYPES[UA_TYPES_"  + subv.stringRepresentation.upper() + "], &" + self.getCodeInstanceName() + "->content.encoded.body, &" + self.getCodeInstanceName() + "_encOffset, NULL, NULL);" )
-        else:
-          code.append("retval |= UA_encodeBinaryWithOffset(&" + self.getCodeInstanceName()+"_struct."+subv.alias() + "[0], &UA_TYPES[UA_TYPES_"  + subv.stringRepresentation.upper() + "], &" + self.getCodeInstanceName() + "->content.encoded.body, &" + self.getCodeInstanceName() + "_encOffset, NULL, NULL);" )
-=======
         code.append("retval |= UA_encodeBinary(&" + self.getCodeInstanceName()+"_struct."+subv.alias() + ", &UA_TYPES[UA_TYPES_" + subv.stringRepresentation.upper() + "], &pos" + self.getCodeInstanceName() + ", &end" + self.getCodeInstanceName() + ", NULL, NULL);" )
       else:
         if isinstance(subv, list):
@@ -528,7 +517,6 @@
             code.append("retval |= UA_encodeBinary(&" + self.getCodeInstanceName()+"_struct."+subv.alias() + "[" + str(subvidx) + "], &UA_TYPES[UA_TYPES_"  + subv.stringRepresentation.upper() + "], &pos" + self.getCodeInstanceName() + ", &end" + self.getCodeInstanceName() + ", NULL, NULL);" )
         else:
           code.append("retval |= UA_encodeBinary(&" + self.getCodeInstanceName()+"_struct."+subv.alias() + "[0], &UA_TYPES[UA_TYPES_"  + subv.stringRepresentation.upper() + "], &pos" + self.getCodeInstanceName() + ", &end" + self.getCodeInstanceName() + ", NULL, NULL);" )
->>>>>>> 6b3186ab
 
     # Reallocate the memory by swapping the 65k Bytestring for a new one
     code.append("size_t " + self.getCodeInstanceName() + "_encOffset = (uintptr_t)(" +
