#!/bin/bash

# Exit immediately if a command exits with a non-zero status
set -e

# Use the error status of the first failure in a pipeline
set -o pipefail

# Exit if an uninitialized variable is accessed
set -o nounset

# Use all available cores
if which nproc > /dev/null; then
    MAKEOPTS="-j$(nproc)"
else
    MAKEOPTS="-j$(sysctl -n hw.ncpu)"
fi

###########
# cpplint #
###########

function cpplint {
    mkdir -p build; cd build; rm -rf *
    cmake ..
    make ${MAKEOPTS} cpplint
}

#######################
# Build Documentation #
#######################

function build_docs {
    mkdir -p build; cd build; rm -rf *
    cmake -DCMAKE_BUILD_TYPE=Release \
          -DUA_BUILD_EXAMPLES=ON \
          ..
    make doc
}

#####################################
# Build Documentation including PDF #
#####################################

function build_docs_pdf {
    mkdir -p build; cd build; rm -rf *
    cmake -DCMAKE_BUILD_TYPE=Release \
          -DUA_BUILD_EXAMPLES=ON \
          ..
    make doc doc_pdf
}

#######################
# Build TPM tool #
#######################

function build_tpm_tool {
    mkdir -p build; cd build; rm -rf *
    cmake -DUA_BUILD_TOOLS=ON \
          -DUA_ENABLE_ENCRYPTION=MBEDTLS \
          -DUA_ENABLE_ENCRYPTION_TPM2=ON \
          -DUA_ENABLE_PUBSUB=ON \
          -DUA_ENABLE_PUBSUB_ETH_UADP=ON \
          -DUA_ENABLE_PUBSUB_ENCRYPTION=ON \
          ..
    make ${MAKEOPTS}
}

#########################
# Build Release Version #
#########################

function build_release {
    mkdir -p build; cd build; rm -rf *
    cmake -DBUILD_SHARED_LIBS=ON \
          -DUA_ENABLE_ENCRYPTION=MBEDTLS \
          -DUA_ENABLE_SUBSCRIPTIONS_EVENTS=ON \
          -DUA_ENABLE_HISTORIZING=ON \
          -DCMAKE_BUILD_TYPE=RelWithDebInfo \
          -DUA_BUILD_EXAMPLES=ON \
          ..
    make ${MAKEOPTS}
}

######################
# Build Amalgamation #
######################

function build_amalgamation {
    mkdir -p build; cd build; rm -rf *
    cmake -DCMAKE_BUILD_TYPE=Debug \
          -DUA_ENABLE_AMALGAMATION=ON \
          -DUA_ENABLE_DISCOVERY=ON \
          -DUA_ENABLE_SUBSCRIPTIONS_EVENTS=ON \
          -DUA_ENABLE_JSON_ENCODING=ON \
          -DUA_ENABLE_XML_ENCODING=ON \
          -DUA_ENABLE_NODESETLOADER=ON \
          -DUA_ENABLE_PUBSUB=ON \
          -DUA_ENABLE_PUBSUB_ETH_UADP=ON \
          -DUA_ENABLE_PUBSUB_DELTAFRAMES=ON \
          -DUA_ENABLE_PUBSUB_INFORMATIONMODEL=ON \
          -DUA_ENABLE_PUBSUB_MONITORING=ON \
          ..
    make ${MAKEOPTS}
}

function build_amalgamation_mt {
    mkdir -p build; cd build; rm -rf *
    cmake -DCMAKE_BUILD_TYPE=Debug \
          -DUA_ENABLE_AMALGAMATION=ON \
          -DUA_ENABLE_DISCOVERY=ON \
          -DUA_ENABLE_SUBSCRIPTIONS_EVENTS=ON \
          -DUA_ENABLE_JSON_ENCODING=ON \
          -DUA_ENABLE_XML_ENCODING=ON \
          -DUA_ENABLE_NODESETLOADER=ON \
          -DUA_ENABLE_PUBSUB=ON \
          -DUA_ENABLE_PUBSUB_ETH_UADP=ON \
          -DUA_ENABLE_PUBSUB_DELTAFRAMES=ON \
          -DUA_ENABLE_PUBSUB_INFORMATIONMODEL=ON \
          -DUA_ENABLE_PUBSUB_MONITORING=ON \
          -DUA_MULTITHREADING=100 \
          ..
    make ${MAKEOPTS}
}

############################
# Build and Run Unit Tests #
############################

function set_capabilities {
    for filename in bin/tests/*; do
        sudo setcap cap_sys_ptrace,cap_net_raw,cap_net_admin=eip $filename
    done
}

function unit_tests {
    mkdir -p build; cd build; rm -rf *
    cmake -DCMAKE_BUILD_TYPE=Debug \
          -DUA_BUILD_EXAMPLES=ON \
          -DUA_BUILD_UNIT_TESTS=ON \
          -DUA_ENABLE_DISCOVERY=ON \
          -DUA_ENABLE_DISCOVERY_MULTICAST=ON \
          -DUA_ENABLE_SUBSCRIPTIONS_EVENTS=ON \
          -DUA_ENABLE_HISTORIZING=ON \
          -DUA_ENABLE_JSON_ENCODING=ON \
          -DUA_ENABLE_XML_ENCODING=ON \
          -DUA_ENABLE_NODESETLOADER=ON \
          -DUA_ENABLE_PUBSUB=ON \
          -DUA_ENABLE_PUBSUB_ETH_UADP=ON \
          -DUA_ENABLE_PUBSUB_MQTT=ON \
          -DUA_ENABLE_PUBSUB_DELTAFRAMES=ON \
          -DUA_ENABLE_PUBSUB_INFORMATIONMODEL=ON \
          -DUA_ENABLE_PUBSUB_INFORMATIONMODEL_METHODS=ON \
          -DUA_ENABLE_REDUCED_ITERATIONS_FOR_TESTING=ON \
          -DUA_ENABLE_PUBSUB_MONITORING=ON \
          -DUA_ENABLE_PUBSUB_MQTT=ON \
          ..
    make ${MAKEOPTS}
    set_capabilities
    make test ARGS="-V"
}

function unit_tests_32 {
    mkdir -p build; cd build; rm -rf *
    cmake -DCMAKE_BUILD_TYPE=Debug \
          -DUA_BUILD_EXAMPLES=ON \
          -DUA_BUILD_UNIT_TESTS=ON \
          -DUA_ENABLE_DISCOVERY=ON \
          -DUA_ENABLE_DISCOVERY_MULTICAST=ON \
          -DUA_ENABLE_SUBSCRIPTIONS_EVENTS=ON \
          -DUA_ENABLE_HISTORIZING=ON \
          -DUA_ENABLE_JSON_ENCODING=ON \
          -DUA_ENABLE_XML_ENCODING=ON \
          -DUA_ENABLE_NODESETLOADER=ON \
          -DUA_ENABLE_PUBSUB=ON \
          -DUA_ENABLE_PUBSUB_DELTAFRAMES=ON \
          -DUA_ENABLE_PUBSUB_INFORMATIONMODEL=ON \
          -DUA_ENABLE_PUBSUB_MONITORING=ON \
          -DUA_FORCE_32BIT=ON \
          ..
          #-DUA_ENABLE_PUBSUB_ETH_UADP=ON \ # TODO: Enable this
    make ${MAKEOPTS}
    set_capabilities
    make test ARGS="-V"
}

function unit_tests_nosub {
    mkdir -p build; cd build; rm -rf *
    cmake -DCMAKE_BUILD_TYPE=Debug \
          -DUA_BUILD_EXAMPLES=ON \
          -DUA_BUILD_UNIT_TESTS=ON \
          -DUA_ENABLE_SUBSCRIPTIONS=OFF \
          ..
    make ${MAKEOPTS}
    set_capabilities
    make test ARGS="-V"
}

function unit_tests_diag {
    mkdir -p build; cd build; rm -rf *
    cmake -DCMAKE_BUILD_TYPE=Debug \
          -DUA_BUILD_EXAMPLES=ON \
          -DUA_BUILD_UNIT_TESTS=ON \
          -DUA_ENABLE_DIAGNOSTICS=ON \
          -DUA_ENABLE_DISCOVERY=ON \
          -DUA_ENABLE_DISCOVERY_MULTICAST=ON \
          -DUA_ENABLE_SUBSCRIPTIONS_EVENTS=ON \
          -DUA_ENABLE_HISTORIZING=ON \
          -DUA_ENABLE_JSON_ENCODING=ON \
          -DUA_ENABLE_XML_ENCODING=ON \
          -DUA_ENABLE_NODESETLOADER=ON \
          -DUA_ENABLE_PUBSUB=ON \
          -DUA_ENABLE_PUBSUB_ETH_UADP=ON \
          -DUA_ENABLE_PUBSUB_DELTAFRAMES=ON \
          -DUA_ENABLE_PUBSUB_INFORMATIONMODEL=ON \
          -DUA_ENABLE_PUBSUB_INFORMATIONMODEL_METHODS=ON \
          -DUA_ENABLE_REDUCED_ITERATIONS_FOR_TESTING=ON \
          -DUA_ENABLE_PUBSUB_MONITORING=ON \
          ..
    make ${MAKEOPTS}
    set_capabilities
    make test ARGS="-V"
}

function unit_tests_mt {
    mkdir -p build; cd build; rm -rf *
    cmake -DCMAKE_BUILD_TYPE=Debug \
          -DUA_MULTITHREADING=200 \
          -DUA_BUILD_EXAMPLES=ON \
          -DUA_ENABLE_HISTORIZING=ON \
          -DUA_BUILD_UNIT_TESTS=ON \
          -DUA_ENABLE_DISCOVERY=ON \
          -DUA_ENABLE_DISCOVERY_MULTICAST=ON \
          -DUA_ENABLE_SUBSCRIPTIONS_EVENTS=ON \
          ..
    make ${MAKEOPTS}
    set_capabilities
    make test ARGS="-V"
}

function unit_tests_alarms {
    mkdir -p build; cd build; rm -rf *
    cmake -DCMAKE_BUILD_TYPE=Debug \
          -DUA_BUILD_EXAMPLES=ON \
          -DUA_BUILD_UNIT_TESTS=ON \
          -DUA_ENABLE_DA=ON \
          -DUA_ENABLE_NODESETLOADER=ON \
          -DUA_ENABLE_XML_ENCODING=ON \
          -DUA_ENABLE_SUBSCRIPTIONS_EVENTS=ON \
	      -DUA_ENABLE_SUBSCRIPTIONS_ALARMS_CONDITIONS=ON \
          -DUA_NAMESPACE_ZERO=FULL \
          ..
    make ${MAKEOPTS}
    set_capabilities
    make test ARGS="-V"
}

function unit_tests_encryption {
    mkdir -p build; cd build; rm -rf *
    cmake -DCMAKE_BUILD_TYPE=Debug \
          -DUA_BUILD_EXAMPLES=ON \
          -DUA_BUILD_UNIT_TESTS=ON \
          -DUA_ENABLE_DISCOVERY=ON \
          -DUA_ENABLE_DISCOVERY_MULTICAST=ON \
          -DUA_ENABLE_ENCRYPTION=$1 \
          ..
    make ${MAKEOPTS}
    set_capabilities
    make test ARGS="-V"
}

function unit_tests_encryption_mbedtls_pubsub {
    mkdir -p build; cd build; rm -rf *
    cmake -DCMAKE_BUILD_TYPE=Debug \
          -DUA_BUILD_EXAMPLES=ON \
          -DUA_BUILD_UNIT_TESTS=ON \
          -DUA_ENABLE_DISCOVERY=ON \
          -DUA_ENABLE_DISCOVERY_MULTICAST=ON \
          -DUA_ENABLE_ENCRYPTION=MBEDTLS \
          -DUA_ENABLE_CERT_REJECTED_DIR=ON \
          -DUA_ENABLE_PUBSUB=ON \
          -DUA_ENABLE_PUBSUB_DELTAFRAMES=ON \
          -DUA_ENABLE_PUBSUB_INFORMATIONMODEL=ON \
          -DUA_ENABLE_PUBSUB_MONITORING=ON \
          -DUA_ENABLE_PUBSUB_ENCRYPTION=ON \
          ..
    make ${MAKEOPTS}
    set_capabilities
    make test ARGS="-V"
}

function unit_tests_pubsub_sks {
    mkdir -p build; cd build; rm -rf *
    cmake -DCMAKE_BUILD_TYPE=Debug \
          -DUA_NAMESPACE_ZERO=FULL \
          -DUA_BUILD_EXAMPLES=ON \
          -DUA_BUILD_UNIT_TESTS=ON \
          -DUA_ENABLE_DISCOVERY=ON \
          -DUA_ENABLE_DISCOVERY_MULTICAST=ON \
          -DUA_ENABLE_ENCRYPTION=MBEDTLS \
          -DUA_ENABLE_PUBSUB=ON \
          -DUA_ENABLE_PUBSUB_DELTAFRAMES=ON \
          -DUA_ENABLE_PUBSUB_INFORMATIONMODEL=ON \
          -DUA_ENABLE_PUBSUB_INFORMATIONMODEL_METHODS=ON \
          -DUA_ENABLE_REDUCED_ITERATIONS_FOR_TESTING=ON \
          -DUA_ENABLE_PUBSUB_MONITORING=ON \
          -DUA_ENABLE_PUBSUB_ENCRYPTION=ON \
          -DUA_ENABLE_PUBSUB_SKS=ON \
          -DUA_ENABLE_UNIT_TESTS_MEMCHECK=ON \
          ..
    make ${MAKEOPTS}
    # set_capabilities not possible with valgrind
    make test ARGS="-V -R sks"
}

##########################################
# Build and Run Unit Tests with Coverage #
##########################################

function unit_tests_with_coverage {
    mkdir -p build; cd build; rm -rf *
    cmake -DCMAKE_BUILD_TYPE=Debug \
          -DUA_BUILD_EXAMPLES=ON \
          -DUA_BUILD_UNIT_TESTS=ON \
          -DUA_ENABLE_COVERAGE=ON \
          -DUA_ENABLE_DISCOVERY=ON \
          -DUA_ENABLE_DISCOVERY_MULTICAST=ON \
          -DUA_ENABLE_SUBSCRIPTIONS_EVENTS=ON \
          -DUA_ENABLE_HISTORIZING=ON \
          -DUA_ENABLE_JSON_ENCODING=ON \
          -DUA_ENABLE_XML_ENCODING=ON \
          -DUA_ENABLE_NODESETLOADER=ON \
          -DUA_ENABLE_PUBSUB=ON \
          -DUA_ENABLE_PUBSUB_ETH_UADP=ON \
          -DUA_ENABLE_PUBSUB_MQTT=ON \
          -DUA_ENABLE_PUBSUB_DELTAFRAMES=ON \
          -DUA_ENABLE_PUBSUB_INFORMATIONMODEL=ON \
          -DUA_ENABLE_PUBSUB_INFORMATIONMODEL_METHODS=ON \
          -DUA_ENABLE_REDUCED_ITERATIONS_FOR_TESTING=ON \
          -DUA_ENABLE_PUBSUB_MONITORING=ON \
          -DUA_ENABLE_ENCRYPTION=MBEDTLS \
          ..
    make ${MAKEOPTS}
    set_capabilities
    make test ARGS="-V"
    make gcov
}

##########################################
# Build and Run Unit Tests with Valgrind #
##########################################

function unit_tests_valgrind {
    mkdir -p build; cd build; rm -rf *
    cmake -DCMAKE_BUILD_TYPE=Debug \
          -DUA_BUILD_UNIT_TESTS=ON \
          -DUA_ENABLE_DISCOVERY=ON \
          -DUA_ENABLE_DISCOVERY_MULTICAST=ON \
          -DUA_ENABLE_ENCRYPTION=$1 \
          -DUA_ENABLE_SUBSCRIPTIONS_EVENTS=ON \
          -DUA_ENABLE_HISTORIZING=ON \
          -DUA_ENABLE_JSON_ENCODING=ON \
          -DUA_ENABLE_XML_ENCODING=ON \
          -DUA_ENABLE_NODESETLOADER=ON \
          -DUA_ENABLE_PUBSUB=ON \
          -DUA_ENABLE_PUBSUB_MQTT=ON \
          -DUA_ENABLE_PUBSUB_DELTAFRAMES=ON \
          -DUA_ENABLE_PUBSUB_INFORMATIONMODEL=ON \
          -DUA_ENABLE_PUBSUB_INFORMATIONMODEL_METHODS=ON \
          -DUA_ENABLE_REDUCED_ITERATIONS_FOR_TESTING=ON \
          -DUA_ENABLE_PUBSUB_MONITORING=ON \
          -DUA_ENABLE_UNIT_TESTS_MEMCHECK=ON \
          ..
    make ${MAKEOPTS}
    # set_capabilities not possible with valgrind
    make test ARGS="-V"
}

########################################
# Build and Run Examples with Valgrind #
########################################

function examples_valgrind {
    mkdir -p build; cd build; rm -rf *
    cmake -DCMAKE_BUILD_TYPE=Debug \
          -DUA_BUILD_EXAMPLES=ON \
          -DUA_ENABLE_DISCOVERY=ON \
          -DUA_ENABLE_DISCOVERY_MULTICAST=ON \
          -DUA_ENABLE_ENCRYPTION=$1 \
          -DUA_ENABLE_SUBSCRIPTIONS_EVENTS=ON \
          -DUA_ENABLE_SUBSCRIPTIONS_ALARMS_CONDITIONS=ON \
          -DUA_ENABLE_HISTORIZING=ON \
          -DUA_ENABLE_JSON_ENCODING=ON \
          -DUA_ENABLE_PUBSUB=ON \
          -DUA_ENABLE_PUBSUB_DELTAFRAMES=ON \
          -DUA_ENABLE_PUBSUB_INFORMATIONMODEL=ON \
          -DUA_ENABLE_PUBSUB_MONITORING=ON \
          -DUA_ENABLE_UNIT_TESTS_MEMCHECK=ON \
          -DUA_ENABLE_PUBSUB_MQTT=ON \
          -DUA_ENABLE_PUBSUB_FILE_CONFIG=ON \
          -DUA_NAMESPACE_ZERO=FULL \
<<<<<<< HEAD
          -DUA_ENABLE_NODESETLOADER=ON \
          -DUA_ENABLE_PUBSUB_ETH_UADP=ON \
=======
          -DUA_ENABLE_PUBSUB_SKS=ON \
          -DUA_ENABLE_PUBSUB_ENCRYPTION=ON \
>>>>>>> b5edf6d8
          ..
    make ${MAKEOPTS}

    # Run each example with valgrind. Wait 10 seconds and send the SIGINT
    # signal. Wait for the process to terminate and collect the exit status.
    # Abort when the exit status is non-null.
    FILES="./bin/examples/*"
    for f in $FILES
    do
	    echo "Processing $f"
	    valgrind --errors-for-leak-kinds=all --leak-check=full --error-exitcode=1 $f &
        pid=$!
	    sleep 10
        # || true to ignore the error if the process is already dead
	    kill -INT $pid || true

        # wait for the process to terminate and check if the process is still running
        sleep 5
        if ps | grep "$pid"; then
            echo $pid is still in the ps output. Must still be running.
            # send the SIGINT signal again       
            kill -INT $pid || true
        fi
        
        # using a 20 second timeout with SIGTERM to kill the process if it is still running
	    timeout 20s bash -c 'wait $pid || kill -TERM $pid' ; EXIT_CODE=$?
	    if [[ $EXIT_CODE -ne 0 ]]; then
		   echo "Processing $f failed with exit code $EXIT_CODE "
		   exit $EXIT_CODE	
	    fi
    done
}

##############################
# Clang Static Code Analysis #
##############################

function build_clang_analyzer {
    mkdir -p build; cd build; rm -rf *
    scan-build-11 cmake -DCMAKE_BUILD_TYPE=Debug \
          -DUA_BUILD_EXAMPLES=ON \
          -DUA_BUILD_UNIT_TESTS=ON \
          -DUA_ENABLE_DISCOVERY=ON \
          -DUA_ENABLE_ENCRYPTION=MBEDTLS \
          -DUA_ENABLE_SUBSCRIPTIONS_EVENTS=ON \
          -DUA_ENABLE_HISTORIZING=ON \
          -DUA_ENABLE_JSON_ENCODING=ON \
          -DUA_ENABLE_XML_ENCODING=ON \
          -DUA_ENABLE_NODESETLOADER=ON \
          -DUA_ENABLE_PUBSUB=ON \
          -DUA_ENABLE_PUBSUB_DELTAFRAMES=ON \
          -DUA_ENABLE_PUBSUB_INFORMATIONMODEL=ON \
          -DUA_ENABLE_PUBSUB_MONITORING=ON \
          ..
    scan-build-11 --status-bugs make ${MAKEOPTS}
}<|MERGE_RESOLUTION|>--- conflicted
+++ resolved
@@ -399,13 +399,10 @@
           -DUA_ENABLE_PUBSUB_MQTT=ON \
           -DUA_ENABLE_PUBSUB_FILE_CONFIG=ON \
           -DUA_NAMESPACE_ZERO=FULL \
-<<<<<<< HEAD
-          -DUA_ENABLE_NODESETLOADER=ON \
-          -DUA_ENABLE_PUBSUB_ETH_UADP=ON \
-=======
+          -DUA_ENABLE_NODESETLOADER=ON \
+          -DUA_ENABLE_PUBSUB_ETH_UADP=ON \
           -DUA_ENABLE_PUBSUB_SKS=ON \
           -DUA_ENABLE_PUBSUB_ENCRYPTION=ON \
->>>>>>> b5edf6d8
           ..
     make ${MAKEOPTS}
 
