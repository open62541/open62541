#!/bin/bash

# Exit immediately if a command exits with a non-zero status
set -e

# Use the error status of the first failure in a pipeline
set -o pipefail

# Exit if an uninitialized variable is accessed
set -o nounset

# Use all available cores
if which nproc > /dev/null; then
    MAKEOPTS="-j$(nproc)"
else
    MAKEOPTS="-j$(sysctl -n hw.ncpu)"
fi

###########
# cpplint #
###########

function cpplint {
    mkdir -p build; cd build; rm -rf *
    cmake ..
    make ${MAKEOPTS} cpplint
}

#######################
# Build Documentation #
#######################

function build_docs {
    mkdir -p build; cd build; rm -rf *
    cmake -DCMAKE_BUILD_TYPE=Release \
          -DUA_BUILD_EXAMPLES=ON \
          ..
    make doc
}

#####################################
# Build Documentation including PDF #
#####################################

function build_docs_pdf {
    mkdir -p build; cd build; rm -rf *
    cmake -DCMAKE_BUILD_TYPE=Release \
          -DUA_BUILD_EXAMPLES=ON \
          ..
    make doc doc_pdf
}

#######################
# Build TPM tool #
#######################

function build_tpm_tool {
    mkdir -p build; cd build; rm -rf *
    cmake -DUA_BUILD_TOOLS=ON \
          -DUA_ENABLE_ENCRYPTION=MBEDTLS \
          -DUA_ENABLE_ENCRYPTION_TPM2=ON \
          -DUA_ENABLE_PUBSUB=ON \
          -DUA_ENABLE_PUBSUB_ETH_UADP=ON \
          -DUA_ENABLE_PUBSUB_ENCRYPTION=ON \
          ..
    make ${MAKEOPTS}
}

#########################
# Build Release Version #
#########################

function build_release {
    mkdir -p build; cd build; rm -rf *
    cmake -DBUILD_SHARED_LIBS=ON \
          -DUA_ENABLE_ENCRYPTION=MBEDTLS \
          -DUA_ENABLE_SUBSCRIPTIONS_EVENTS=ON \
          -DUA_ENABLE_HISTORIZING=ON \
          -DCMAKE_BUILD_TYPE=RelWithDebInfo \
          -DUA_BUILD_EXAMPLES=ON \
          ..
    make ${MAKEOPTS}
}

######################
# Build Amalgamation #
######################

function build_amalgamation {
    mkdir -p build; cd build; rm -rf *
    cmake -DCMAKE_BUILD_TYPE=Debug \
          -DUA_ENABLE_AMALGAMATION=ON \
          -DUA_ENABLE_DISCOVERY=ON \
          -DUA_ENABLE_SUBSCRIPTIONS_EVENTS=ON \
          -DUA_ENABLE_JSON_ENCODING=ON \
          -DUA_ENABLE_XML_ENCODING=ON \
          -DUA_ENABLE_NODESETLOADER=ON \
          -DUA_ENABLE_PUBSUB=ON \
          -DUA_ENABLE_PUBSUB_ETH_UADP=ON \
          -DUA_ENABLE_PUBSUB_DELTAFRAMES=ON \
          -DUA_ENABLE_PUBSUB_INFORMATIONMODEL=ON \
          -DUA_ENABLE_PUBSUB_MONITORING=ON \
          ..
    make ${MAKEOPTS}
}

function build_amalgamation_mt {
    mkdir -p build; cd build; rm -rf *
    cmake -DCMAKE_BUILD_TYPE=Debug \
          -DUA_ENABLE_AMALGAMATION=ON \
          -DUA_ENABLE_DISCOVERY=ON \
          -DUA_ENABLE_SUBSCRIPTIONS_EVENTS=ON \
          -DUA_ENABLE_JSON_ENCODING=ON \
          -DUA_ENABLE_XML_ENCODING=ON \
          -DUA_ENABLE_NODESETLOADER=ON \
          -DUA_ENABLE_PUBSUB=ON \
          -DUA_ENABLE_PUBSUB_ETH_UADP=ON \
          -DUA_ENABLE_PUBSUB_DELTAFRAMES=ON \
          -DUA_ENABLE_PUBSUB_INFORMATIONMODEL=ON \
          -DUA_ENABLE_PUBSUB_MONITORING=ON \
          -DUA_MULTITHREADING=100 \
          ..
    make ${MAKEOPTS}
}

############################
# Build and Run Unit Tests #
############################

function set_capabilities {
    for filename in bin/tests/*; do
        sudo setcap cap_sys_ptrace,cap_net_raw,cap_net_admin=eip $filename
    done
}

function unit_tests {
    mkdir -p build; cd build; rm -rf *
    cmake -DCMAKE_BUILD_TYPE=Debug \
          -DUA_BUILD_EXAMPLES=ON \
          -DUA_BUILD_UNIT_TESTS=ON \
          -DUA_ENABLE_DISCOVERY=ON \
          -DUA_ENABLE_DISCOVERY_MULTICAST=ON \
          -DUA_ENABLE_SUBSCRIPTIONS_EVENTS=ON \
          -DUA_ENABLE_HISTORIZING=ON \
          -DUA_ENABLE_JSON_ENCODING=ON \
          -DUA_ENABLE_XML_ENCODING=ON \
          -DUA_ENABLE_NODESETLOADER=ON \
          -DUA_ENABLE_PUBSUB=ON \
          -DUA_ENABLE_PUBSUB_ETH_UADP=ON \
          -DUA_ENABLE_PUBSUB_MQTT=ON \
          -DUA_ENABLE_PUBSUB_DELTAFRAMES=ON \
          -DUA_ENABLE_PUBSUB_INFORMATIONMODEL=ON \
          -DUA_ENABLE_PUBSUB_INFORMATIONMODEL_METHODS=ON \
          -DUA_ENABLE_REDUCED_ITERATIONS_FOR_TESTING=ON \
          -DUA_ENABLE_PUBSUB_MONITORING=ON \
          -DUA_ENABLE_PUBSUB_MQTT=ON \
          ..
    make ${MAKEOPTS}
    set_capabilities
    make test ARGS="-V"
}

function unit_tests_32 {
    mkdir -p build; cd build; rm -rf *
    cmake -DCMAKE_BUILD_TYPE=Debug \
          -DUA_BUILD_EXAMPLES=ON \
          -DUA_BUILD_UNIT_TESTS=ON \
          -DUA_ENABLE_DISCOVERY=ON \
          -DUA_ENABLE_DISCOVERY_MULTICAST=ON \
          -DUA_ENABLE_SUBSCRIPTIONS_EVENTS=ON \
          -DUA_ENABLE_HISTORIZING=ON \
          -DUA_ENABLE_JSON_ENCODING=ON \
          -DUA_ENABLE_XML_ENCODING=ON \
          -DUA_ENABLE_NODESETLOADER=ON \
          -DUA_ENABLE_PUBSUB=ON \
          -DUA_ENABLE_PUBSUB_DELTAFRAMES=ON \
          -DUA_ENABLE_PUBSUB_INFORMATIONMODEL=ON \
          -DUA_ENABLE_PUBSUB_MONITORING=ON \
          -DUA_FORCE_32BIT=ON \
          ..
          #-DUA_ENABLE_PUBSUB_ETH_UADP=ON \ # TODO: Enable this
    make ${MAKEOPTS}
    set_capabilities
    make test ARGS="-V"
}

function unit_tests_nosub {
    mkdir -p build; cd build; rm -rf *
    cmake -DCMAKE_BUILD_TYPE=Debug \
          -DUA_BUILD_EXAMPLES=ON \
          -DUA_BUILD_UNIT_TESTS=ON \
          -DUA_ENABLE_SUBSCRIPTIONS=OFF \
          ..
    make ${MAKEOPTS}
    set_capabilities
    make test ARGS="-V"
}

function unit_tests_diag {
    mkdir -p build; cd build; rm -rf *
    cmake -DCMAKE_BUILD_TYPE=Debug \
          -DUA_BUILD_EXAMPLES=ON \
          -DUA_BUILD_UNIT_TESTS=ON \
          -DUA_ENABLE_DIAGNOSTICS=ON \
          -DUA_ENABLE_DISCOVERY=ON \
          -DUA_ENABLE_DISCOVERY_MULTICAST=ON \
          -DUA_ENABLE_SUBSCRIPTIONS_EVENTS=ON \
          -DUA_ENABLE_HISTORIZING=ON \
          -DUA_ENABLE_JSON_ENCODING=ON \
          -DUA_ENABLE_XML_ENCODING=ON \
          -DUA_ENABLE_NODESETLOADER=ON \
          -DUA_ENABLE_PUBSUB=ON \
          -DUA_ENABLE_PUBSUB_ETH_UADP=ON \
          -DUA_ENABLE_PUBSUB_DELTAFRAMES=ON \
          -DUA_ENABLE_PUBSUB_INFORMATIONMODEL=ON \
          -DUA_ENABLE_PUBSUB_INFORMATIONMODEL_METHODS=ON \
          -DUA_ENABLE_REDUCED_ITERATIONS_FOR_TESTING=ON \
          -DUA_ENABLE_PUBSUB_MONITORING=ON \
          ..
    make ${MAKEOPTS}
    set_capabilities
    make test ARGS="-V"
}

function unit_tests_mt {
    mkdir -p build; cd build; rm -rf *
    cmake -DCMAKE_BUILD_TYPE=Debug \
          -DUA_MULTITHREADING=200 \
          -DUA_BUILD_EXAMPLES=ON \
          -DUA_ENABLE_HISTORIZING=ON \
          -DUA_BUILD_UNIT_TESTS=ON \
          -DUA_ENABLE_DISCOVERY=ON \
          -DUA_ENABLE_DISCOVERY_MULTICAST=ON \
          -DUA_ENABLE_SUBSCRIPTIONS_EVENTS=ON \
          ..
    make ${MAKEOPTS}
    set_capabilities
    make test ARGS="-V"
}

function unit_tests_alarms {
    mkdir -p build; cd build; rm -rf *
    cmake -DCMAKE_BUILD_TYPE=Debug \
          -DUA_BUILD_EXAMPLES=ON \
          -DUA_BUILD_UNIT_TESTS=ON \
          -DUA_ENABLE_DA=ON \
          -DUA_ENABLE_NODESETLOADER=ON \
          -DUA_ENABLE_XML_ENCODING=ON \
          -DUA_ENABLE_SUBSCRIPTIONS_EVENTS=ON \
	      -DUA_ENABLE_SUBSCRIPTIONS_ALARMS_CONDITIONS=ON \
          -DUA_NAMESPACE_ZERO=FULL \
          ..
    make ${MAKEOPTS}
    set_capabilities
    make test ARGS="-V"
}

function unit_tests_encryption {
    mkdir -p build; cd build; rm -rf *
    cmake -DCMAKE_BUILD_TYPE=Debug \
          -DUA_BUILD_EXAMPLES=ON \
          -DUA_BUILD_UNIT_TESTS=ON \
          -DUA_ENABLE_DISCOVERY=ON \
          -DUA_ENABLE_DISCOVERY_MULTICAST=ON \
          -DUA_ENABLE_ENCRYPTION=$1 \
          ..
    make ${MAKEOPTS}
    set_capabilities
    make test ARGS="-V"
}

function unit_tests_encryption_mbedtls_pubsub {
    mkdir -p build; cd build; rm -rf *
    cmake -DCMAKE_BUILD_TYPE=Debug \
          -DUA_BUILD_EXAMPLES=ON \
          -DUA_BUILD_UNIT_TESTS=ON \
          -DUA_ENABLE_DISCOVERY=ON \
          -DUA_ENABLE_DISCOVERY_MULTICAST=ON \
          -DUA_ENABLE_ENCRYPTION=MBEDTLS \
          -DUA_ENABLE_CERT_REJECTED_DIR=ON \
          -DUA_ENABLE_PUBSUB=ON \
          -DUA_ENABLE_PUBSUB_DELTAFRAMES=ON \
          -DUA_ENABLE_PUBSUB_INFORMATIONMODEL=ON \
          -DUA_ENABLE_PUBSUB_MONITORING=ON \
          -DUA_ENABLE_PUBSUB_ENCRYPTION=ON \
          ..
    make ${MAKEOPTS}
    set_capabilities
    make test ARGS="-V"
}

function unit_tests_pubsub_sks {
    mkdir -p build; cd build; rm -rf *
    cmake -DCMAKE_BUILD_TYPE=Debug \
          -DUA_NAMESPACE_ZERO=FULL \
          -DUA_BUILD_EXAMPLES=ON \
          -DUA_BUILD_UNIT_TESTS=ON \
          -DUA_ENABLE_DISCOVERY=ON \
          -DUA_ENABLE_DISCOVERY_MULTICAST=ON \
          -DUA_ENABLE_ENCRYPTION=MBEDTLS \
          -DUA_ENABLE_PUBSUB=ON \
          -DUA_ENABLE_PUBSUB_DELTAFRAMES=ON \
          -DUA_ENABLE_PUBSUB_INFORMATIONMODEL=ON \
          -DUA_ENABLE_PUBSUB_INFORMATIONMODEL_METHODS=ON \
          -DUA_ENABLE_REDUCED_ITERATIONS_FOR_TESTING=ON \
          -DUA_ENABLE_PUBSUB_MONITORING=ON \
          -DUA_ENABLE_PUBSUB_ENCRYPTION=ON \
          -DUA_ENABLE_PUBSUB_SKS=ON \
          -DUA_ENABLE_UNIT_TESTS_MEMCHECK=ON \
          ..
    make ${MAKEOPTS}
    # set_capabilities not possible with valgrind
    make test ARGS="-V -R sks"
}

##########################################
# Build and Run Unit Tests with Coverage #
##########################################

function unit_tests_with_coverage {
    mkdir -p build; cd build; rm -rf *
    cmake -DCMAKE_BUILD_TYPE=Debug \
          -DUA_BUILD_EXAMPLES=ON \
          -DUA_BUILD_UNIT_TESTS=ON \
          -DUA_ENABLE_COVERAGE=ON \
          -DUA_ENABLE_DISCOVERY=ON \
          -DUA_ENABLE_DISCOVERY_MULTICAST=ON \
          -DUA_ENABLE_SUBSCRIPTIONS_EVENTS=ON \
          -DUA_ENABLE_HISTORIZING=ON \
          -DUA_ENABLE_JSON_ENCODING=ON \
          -DUA_ENABLE_XML_ENCODING=ON \
          -DUA_ENABLE_NODESETLOADER=ON \
          -DUA_ENABLE_PUBSUB=ON \
          -DUA_ENABLE_PUBSUB_ETH_UADP=ON \
          -DUA_ENABLE_PUBSUB_MQTT=ON \
          -DUA_ENABLE_PUBSUB_DELTAFRAMES=ON \
          -DUA_ENABLE_PUBSUB_INFORMATIONMODEL=ON \
          -DUA_ENABLE_PUBSUB_INFORMATIONMODEL_METHODS=ON \
          -DUA_ENABLE_REDUCED_ITERATIONS_FOR_TESTING=ON \
          -DUA_ENABLE_PUBSUB_MONITORING=ON \
          -DUA_ENABLE_ENCRYPTION=MBEDTLS \
          ..
    make ${MAKEOPTS}
    set_capabilities
    make test ARGS="-V"
    make gcov
}

##########################################
# Build and Run Unit Tests with Valgrind #
##########################################

function unit_tests_valgrind {
    mkdir -p build; cd build; rm -rf *
    cmake -DCMAKE_BUILD_TYPE=Debug \
          -DUA_BUILD_UNIT_TESTS=ON \
          -DUA_ENABLE_DISCOVERY=ON \
          -DUA_ENABLE_DISCOVERY_MULTICAST=ON \
          -DUA_ENABLE_ENCRYPTION=$1 \
          -DUA_ENABLE_SUBSCRIPTIONS_EVENTS=ON \
          -DUA_ENABLE_HISTORIZING=ON \
          -DUA_ENABLE_JSON_ENCODING=ON \
          -DUA_ENABLE_XML_ENCODING=ON \
          -DUA_ENABLE_NODESETLOADER=ON \
          -DUA_ENABLE_PUBSUB=ON \
          -DUA_ENABLE_PUBSUB_MQTT=ON \
          -DUA_ENABLE_PUBSUB_DELTAFRAMES=ON \
          -DUA_ENABLE_PUBSUB_INFORMATIONMODEL=ON \
          -DUA_ENABLE_PUBSUB_INFORMATIONMODEL_METHODS=ON \
          -DUA_ENABLE_REDUCED_ITERATIONS_FOR_TESTING=ON \
          -DUA_ENABLE_PUBSUB_MONITORING=ON \
          -DUA_ENABLE_UNIT_TESTS_MEMCHECK=ON \
          ..
    make ${MAKEOPTS}
    # set_capabilities not possible with valgrind
    make test ARGS="-V"
}

########################################
# Build and Run Examples with Valgrind #
########################################

function examples_valgrind {
    mkdir -p build; cd build; rm -rf *
    cmake -DCMAKE_BUILD_TYPE=Debug \
          -DUA_BUILD_EXAMPLES=ON \
          -DUA_ENABLE_DISCOVERY=ON \
          -DUA_ENABLE_DISCOVERY_MULTICAST=ON \
          -DUA_ENABLE_ENCRYPTION=$1 \
          -DUA_ENABLE_SUBSCRIPTIONS_EVENTS=ON \
          -DUA_ENABLE_SUBSCRIPTIONS_ALARMS_CONDITIONS=ON \
          -DUA_ENABLE_HISTORIZING=ON \
          -DUA_ENABLE_JSON_ENCODING=ON \
          -DUA_ENABLE_PUBSUB=ON \
          -DUA_ENABLE_PUBSUB_DELTAFRAMES=ON \
          -DUA_ENABLE_PUBSUB_INFORMATIONMODEL=ON \
          -DUA_ENABLE_PUBSUB_MONITORING=ON \
          -DUA_ENABLE_UNIT_TESTS_MEMCHECK=ON \
          -DUA_ENABLE_PUBSUB_MQTT=ON \
          -DUA_ENABLE_PUBSUB_FILE_CONFIG=ON \
<<<<<<< HEAD
          -DUA_NAMESPACE_ZERO=FULL \
          -DUA_ENABLE_NODESETLOADER=ON \
=======
          -DUA_ENABLE_PUBSUB_ETH_UADP=ON \
          -DUA_NAMESPACE_ZERO=FULL \
>>>>>>> 4ecd1e39
          ..
    make ${MAKEOPTS}

    # Run each example with valgrind. Wait 10 seconds and send the SIGINT
    # signal. Wait for the process to terminate and collect the exit status.
    # Abort when the exit status is non-null.
    FILES="./bin/examples/*"
    for f in $FILES
    do
	    echo "Processing $f"
	    valgrind --errors-for-leak-kinds=all --leak-check=full --error-exitcode=1 $f &
        pid=$!
	    sleep 10
        # || true to ignore the error if the process is already dead
	    kill -INT $pid || true

        # using a 20 second timeout with SIGTERM to kill the process if it is still running
	    timeout 20s bash -c 'wait $pid || kill -TERM $pid' ; EXIT_CODE=$?
	    if [[ $EXIT_CODE -ne 0 ]]; then
		   echo "Processing $f failed with exit code $EXIT_CODE "
		   exit $EXIT_CODE	
	    fi
    done
}

##############################
# Clang Static Code Analysis #
##############################

function build_clang_analyzer {
    mkdir -p build; cd build; rm -rf *
    scan-build-11 cmake -DCMAKE_BUILD_TYPE=Debug \
          -DUA_BUILD_EXAMPLES=ON \
          -DUA_BUILD_UNIT_TESTS=ON \
          -DUA_ENABLE_DISCOVERY=ON \
          -DUA_ENABLE_ENCRYPTION=MBEDTLS \
          -DUA_ENABLE_SUBSCRIPTIONS_EVENTS=ON \
          -DUA_ENABLE_HISTORIZING=ON \
          -DUA_ENABLE_JSON_ENCODING=ON \
          -DUA_ENABLE_XML_ENCODING=ON \
          -DUA_ENABLE_NODESETLOADER=ON \
          -DUA_ENABLE_PUBSUB=ON \
          -DUA_ENABLE_PUBSUB_DELTAFRAMES=ON \
          -DUA_ENABLE_PUBSUB_INFORMATIONMODEL=ON \
          -DUA_ENABLE_PUBSUB_MONITORING=ON \
          ..
    scan-build-11 --status-bugs make ${MAKEOPTS}
}<|MERGE_RESOLUTION|>--- conflicted
+++ resolved
@@ -398,13 +398,9 @@
           -DUA_ENABLE_UNIT_TESTS_MEMCHECK=ON \
           -DUA_ENABLE_PUBSUB_MQTT=ON \
           -DUA_ENABLE_PUBSUB_FILE_CONFIG=ON \
-<<<<<<< HEAD
           -DUA_NAMESPACE_ZERO=FULL \
           -DUA_ENABLE_NODESETLOADER=ON \
-=======
-          -DUA_ENABLE_PUBSUB_ETH_UADP=ON \
-          -DUA_NAMESPACE_ZERO=FULL \
->>>>>>> 4ecd1e39
+          -DUA_ENABLE_PUBSUB_ETH_UADP=ON \
           ..
     make ${MAKEOPTS}
 
