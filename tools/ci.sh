--- conflicted
+++ resolved
@@ -398,11 +398,8 @@
           -DUA_ENABLE_UNIT_TESTS_MEMCHECK=ON \
           -DUA_ENABLE_PUBSUB_MQTT=ON \
           -DUA_ENABLE_PUBSUB_FILE_CONFIG=ON \
-<<<<<<< HEAD
-          -DUA_ENABLE_PUBSUB_ETH_UADP=ON \
-=======
+          -DUA_ENABLE_PUBSUB_ETH_UADP=ON \
           -DUA_NAMESPACE_ZERO=FULL \
->>>>>>> e00fed6c
           ..
     make ${MAKEOPTS}
 
