--- conflicted
+++ resolved
@@ -4,13 +4,10 @@
 
 # Sonar code quality
 if ! [ -z ${SONAR+x} ]; then
-<<<<<<< HEAD
-=======
     if ! [ "${TRAVIS_REPO_SLUG}" = "open62541/open62541" ]; then
         # Skip on forks
         exit 0;
     fi
->>>>>>> aea992bd
     git fetch --unshallow
 	mkdir -p build && cd build
 	build-wrapper-linux-x86-64 --out-dir ../bw-output cmake -DPYTHON_EXECUTABLE:FILEPATH=/usr/bin/$PYTHON \
