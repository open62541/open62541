#!/bin/bash
set -ev

if [ $ANALYZE = "true" ]; then
    echo "=== Running static code analysis ===" && echo -en 'travis_fold:start:script.analyze\\r'
    if [ "$CC" = "clang" ]; then
        mkdir -p build
        cd build
        scan-build-3.9 cmake -DUA_BUILD_EXAMPLES=ON -DUA_BUILD_UNIT_TESTS=ON ..
        scan-build-3.9 -enable-checker security.FloatLoopCounter \
          -enable-checker security.insecureAPI.UncheckedReturn \
          --status-bugs -v \
          make -j
        cd .. && rm build -rf

        mkdir -p build
        cd build
        scan-build-3.9 cmake -DUA_ENABLE_AMALGAMATION=ON ..
        scan-build-3.9 -enable-checker security.FloatLoopCounter \
          -enable-checker security.insecureAPI.UncheckedReturn \
          --status-bugs -v \
          make -j
        cd .. && rm build -rf

        mkdir -p build
        cd build
        cmake -DUA_BUILD_EXAMPLES=ON ..
        make -j
        make lint
        cd .. && rm build -rf
    else
        cppcheck --template "{file}({line}): {severity} ({id}): {message}" \
            --enable=style --force --std=c++11 -j 8 \
            --suppress=duplicateBranch \
            --suppress=incorrectStringBooleanError \
            --suppress=invalidscanf --inline-suppr \
            -I include src plugins 2> cppcheck.txt
        if [ -s cppcheck.txt ]; then
            echo "====== CPPCHECK Static Analysis Errors ======"
            cat cppcheck.txt
            exit 1
        fi
    fi
    echo -en 'travis_fold:end:script.analyze\\r'
else
    echo -en "\r\n=== Building ===\r\n"

    echo -e "\r\n== Documentation and certificate build =="  && echo -en 'travis_fold:start:script.build.doc\\r'
    mkdir -p build
    cd build
    cmake -DCMAKE_BUILD_TYPE=Release -DUA_BUILD_EXAMPLES=ON -DUA_BUILD_DOCUMENTATION=ON -DUA_BUILD_SELFSIGNED_CERTIFICATE=ON ..
    make doc
    make doc_pdf
    make selfsigned
    cp -r doc ../../
    cp -r doc_latex ../../
    cp ./examples/server_cert.der ../../
    cd .. && rm build -rf
    echo -en 'travis_fold:end:script.build.doc\\r'

    echo -e "\r\n== Full Namespace 0 Generation ==" && echo -en 'travis_fold:start:script.build.ns0\\r'
    mkdir -p build
    cd build
    cmake -DCMAKE_BUILD_TYPE=Debug -DUA_ENABLE_GENERATE_NAMESPACE0=On -DUA_BUILD_EXAMPLES=ON  ..
    make -j
    cd .. && rm build -rf
    echo -en 'travis_fold:end:script.build.ns0\\r'
    # cross compilation only with gcc
    if [ "$CC" = "gcc" ]; then
        echo -e "\r\n== Cross compile release build for MinGW 32 bit =="  && echo -en 'travis_fold:start:script.build.cross_mingw32\\r'
        mkdir -p build && cd build
        cmake -DCMAKE_TOOLCHAIN_FILE=../tools/cmake/Toolchain-mingw32.cmake -DUA_ENABLE_AMALGAMATION=ON -DCMAKE_BUILD_TYPE=Release -DUA_BUILD_EXAMPLES=ON ..
        make -j
        zip -r open62541-win32.zip ../../doc_latex/open62541.pdf ../LICENSE ../AUTHORS ../README.md ./bin/examples/server.exe ./bin/examples/client.exe ./bin/libopen62541.dll.a open62541.h open62541.c
        cp open62541-win32.zip ..
        cd .. && rm build -rf
    	echo -en 'travis_fold:end:script.build.cross_mingw32\\r'

        echo -e "\r\n== Cross compile release build for MinGW 64 bit =="  && echo -en 'travis_fold:start:script.build.cross_mingw64\\r'
        mkdir -p build && cd build
        cmake -DCMAKE_TOOLCHAIN_FILE=../tools/cmake/Toolchain-mingw64.cmake -DUA_ENABLE_AMALGAMATION=ON -DCMAKE_BUILD_TYPE=Release -DUA_BUILD_EXAMPLES=ON ..
        make -j
        zip -r open62541-win64.zip ../../doc_latex/open62541.pdf ../LICENSE ../AUTHORS ../README.md ./bin/examples/server.exe ./bin/examples/client.exe ./bin/libopen62541.dll.a open62541.h open62541.c
        cp open62541-win64.zip ..
        cd .. && rm build -rf
    	echo -en 'travis_fold:end:script.build.cross_mingw64\\r'

        echo -e "\r\n== Cross compile release build for 32-bit linux =="  && echo -en 'travis_fold:start:script.build.cross_linux\\r'
        mkdir -p build && cd build
        cmake -DCMAKE_TOOLCHAIN_FILE=../tools/cmake/Toolchain-gcc-m32.cmake -DUA_ENABLE_AMALGAMATION=ON -DCMAKE_BUILD_TYPE=Release -DUA_BUILD_EXAMPLES=ON ..
        make -j
        tar -pczf open62541-linux32.tar.gz ../../doc_latex/open62541.pdf ../LICENSE ../AUTHORS ../README.md ./bin/examples/server ./bin/examples/client ./bin/libopen62541.a open62541.h open62541.c
        cp open62541-linux32.tar.gz ..
        cd .. && rm build -rf
    	echo -en 'travis_fold:end:script.build.cross_linux\\r'

        echo -e "\r\n== Cross compile release build for RaspberryPi =="  && echo -en 'travis_fold:start:script.build.cross_raspi\\r'
        mkdir -p build && cd build
        git clone https://github.com/raspberrypi/tools
        export PATH=$PATH:./tools/arm-bcm2708/gcc-linaro-arm-linux-gnueabihf-raspbian-x64/bin/
        cmake -DCMAKE_TOOLCHAIN_FILE=../tools/cmake/Toolchain-rpi64.cmake -DUA_ENABLE_AMALGAMATION=ON -DCMAKE_BUILD_TYPE=Release -DUA_BUILD_EXAMPLES=ON ..
        make -j
        tar -pczf open62541-raspberrypi.tar.gz ../../doc_latex/open62541.pdf ../LICENSE ../AUTHORS ../README.md ./bin/examples/server ./bin/examples/client ./bin/libopen62541.a open62541.h open62541.c
        cp open62541-raspberrypi.tar.gz ..
        cd .. && rm build -rf
    	echo -en 'travis_fold:end:script.build.cross_raspi\\r'
    fi

    echo -e "\r\n== Compile release build for 64-bit linux =="  && echo -en 'travis_fold:start:script.build.linux_64\\r'
    mkdir -p build && cd build
    cmake -DCMAKE_BUILD_TYPE=Release -DUA_ENABLE_AMALGAMATION=ON -DUA_BUILD_EXAMPLES=ON ..
    make -j
    tar -pczf open62541-linux64.tar.gz ../../doc_latex/open62541.pdf ../LICENSE ../AUTHORS ../README.md ./bin/examples/server ./bin/examples/client ./bin/libopen62541.a open62541.h open62541.c
    cp open62541-linux64.tar.gz ..
    cp open62541.h ../.. # copy single file-release
    cp open62541.c ../.. # copy single file-release
    cd .. && rm build -rf
	echo -en 'travis_fold:end:script.build.linux_64\\r'

    echo -e "\r\n== Building the C++ example =="  && echo -en 'travis_fold:start:script.build.example\\r'
    mkdir -p build && cd build
    cp ../../open62541.* .
    gcc -std=c99 -c open62541.c
    g++ ../examples/server.cpp -I./ open62541.o -lrt -o cpp-server
    cd .. && rm build -rf
	echo -en 'travis_fold:end:script.build.example\\r'

    echo -e "\r\n== Compile multithreaded version ==" && echo -en 'travis_fold:start:script.build.multithread\\r'
    mkdir -p build && cd build
    cmake -DUA_ENABLE_MULTITHREADING=ON -DUA_BUILD_EXAMPLES=ON ..
    make -j
    cd .. && rm build -rf
	echo -en 'travis_fold:end:script.build.multithread\\r'

    echo -e "\r\n== Compile without discovery version ==" && echo -en 'travis_fold:start:script.build.unit_test_valgrind\\r'
    mkdir -p build && cd build
    cmake -DUA_ENABLE_DISCOVERY=OFF -DUA_ENABLE_DISCOVERY_MULTICAST=OFF -DUA_BUILD_EXAMPLES=ON ..
    make -j
    cd .. && rm build -rf

    echo -e "\r\n== Compile discovery without multicast version =="
    mkdir -p build && cd build
    cmake -DUA_ENABLE_DISCOVERY=ON -DUA_ENABLE_DISCOVERY_MULTICAST=OFF -DUA_BUILD_EXAMPLES=ON ..
    make -j
    cd .. && rm build -rf


    echo -e "\r\n== Compile multithreaded version with discovery =="
    mkdir -p build && cd build
<<<<<<< HEAD
    cmake -DUA_ENABLE_MULTITHREADING=ON -DUA_BUILD_EXAMPLES=ON ..
    make -j
    cd .. && rm build -rf

    echo "Compile without discovery version"
    mkdir -p build && cd build
    cmake -DUA_ENABLE_DISCOVERY=OFF -DUA_ENABLE_DISCOVERY_MULTICAST=OFF -DUA_BUILD_EXAMPLES=ON ..
    make -j
    cd .. && rm build -rf

    echo "Compile discovery without multicast version"
    mkdir -p build && cd build
    cmake -DUA_ENABLE_DISCOVERY=ON -DUA_ENABLE_DISCOVERY_MULTICAST=OFF -DUA_BUILD_EXAMPLES=ON ..
=======
    cmake -DUA_ENABLE_MULTITHREADING=ON -DUA_ENABLE_DISCOVERY=ON -DUA_ENABLE_DISCOVERY_MULTICAST=ON -DUA_BUILD_EXAMPLES=ON ..
>>>>>>> a420af58
    make -j
    cd .. && rm build -rf
	echo -en 'travis_fold:end:script.build.multithread\\r'

    echo -e "\r\n== Debug build and unit tests (64 bit) ==" && echo -en 'travis_fold:start:script.build.unit_test_valgrind\\r'
    mkdir -p build && cd build
    cmake -DCMAKE_BUILD_TYPE=Debug -DUA_BUILD_EXAMPLES=ON -DUA_ENABLE_DISCOVERY=ON -DUA_ENABLE_DISCOVERY_MULTICAST=ON -DUA_BUILD_UNIT_TESTS=ON -DUA_ENABLE_COVERAGE=ON -DUA_ENABLE_VALGRIND_UNIT_TESTS=ON ..
    make -j && make test ARGS="-V"
    (valgrind --leak-check=yes --error-exitcode=3 ./bin/examples/server & export pid=$!; sleep 2; kill -INT $pid; wait $pid);
	echo -en 'travis_fold:end:script.build.unit_test_valgrind\\r'

    # without valgrind
    echo -e "\r\n== Debug build and unit tests without valgrind ==" && echo -en 'travis_fold:start:script.build.unit_test\\r'
    cmake -DCMAKE_BUILD_TYPE=Debug -DUA_BUILD_EXAMPLES=ON -DUA_ENABLE_DISCOVERY=ON -DUA_ENABLE_DISCOVERY_MULTICAST=ON -DUA_BUILD_UNIT_TESTS=ON -DUA_ENABLE_COVERAGE=ON -DUA_ENABLE_VALGRIND_UNIT_TESTS=OFF ..
    make -j && make test ARGS="-V"
    (./bin/examples/server & export pid=$!; sleep 2; kill -INT $pid; wait $pid);
	echo -en 'travis_fold:end:script.build.unit_test\\r'

    # only run coveralls on main repo, otherwise it fails uploading the files
    echo -e "\r\n== -> Current repo: ${TRAVIS_REPO_SLUG} =="
    if [ "$CC" = "gcc" ] && [ "${TRAVIS_REPO_SLUG}" = "open62541/open62541" ]; then
         -en "\r\n==   Building coveralls for ${TRAVIS_REPO_SLUG} ==" && echo -en 'travis_fold:start:script.build.coveralls\\r'
        coveralls -E '.*\.h' -E '.*CMakeCXXCompilerId\.cpp' -E '.*CMakeCCompilerId\.c' -r ../ || true # ignore result since coveralls is unreachable from time to time
        echo -en 'travis_fold:end:script.build.coveralls\\r'
    fi
    cd .. && rm build -rf
fi<|MERGE_RESOLUTION|>--- conflicted
+++ resolved
@@ -147,23 +147,7 @@
 
     echo -e "\r\n== Compile multithreaded version with discovery =="
     mkdir -p build && cd build
-<<<<<<< HEAD
-    cmake -DUA_ENABLE_MULTITHREADING=ON -DUA_BUILD_EXAMPLES=ON ..
-    make -j
-    cd .. && rm build -rf
-
-    echo "Compile without discovery version"
-    mkdir -p build && cd build
-    cmake -DUA_ENABLE_DISCOVERY=OFF -DUA_ENABLE_DISCOVERY_MULTICAST=OFF -DUA_BUILD_EXAMPLES=ON ..
-    make -j
-    cd .. && rm build -rf
-
-    echo "Compile discovery without multicast version"
-    mkdir -p build && cd build
-    cmake -DUA_ENABLE_DISCOVERY=ON -DUA_ENABLE_DISCOVERY_MULTICAST=OFF -DUA_BUILD_EXAMPLES=ON ..
-=======
     cmake -DUA_ENABLE_MULTITHREADING=ON -DUA_ENABLE_DISCOVERY=ON -DUA_ENABLE_DISCOVERY_MULTICAST=ON -DUA_BUILD_EXAMPLES=ON ..
->>>>>>> a420af58
     make -j
     cd .. && rm build -rf
 	echo -en 'travis_fold:end:script.build.multithread\\r'
