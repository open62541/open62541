#!/usr/bin/env python3
# -*- coding: utf-8 -*-

### This Source Code Form is subject to the terms of the Mozilla Public
### License, v. 2.0. If a copy of the MPL was not distributed with this
### file, You can obtain one at http://mozilla.org/MPL/2.0/.

###    Copyright 2014-2015 (c) TU-Dresden (Author: Chris Iatrou)
###    Copyright 2014-2017 (c) Fraunhofer IOSB (Author: Julius Pfrommer)
###    Copyright 2016-2017 (c) Stefan Profanter, fortiss GmbH


import sys
import logging
import re
from datetime import datetime
import xml.dom.minidom as dom
from base64 import b64decode

from type_parser import BuiltinType, EnumerationType, StructMember, StructType

""" __all__ = ['valueIsInternalType', 'Value', 'Boolean', 'Number', 'Integer',
           'UInteger', 'Byte', 'SByte',
           'Int16', 'UInt16', 'Int32', 'UInt32', 'Int64', 'UInt64', 'Float', 'Double',
           'String', 'XmlElement', 'ByteString', 'Structure', 'ExtensionObject', 'LocalizedText',
           'NodeId', 'ExpandedNodeId', 'DateTime', 'QualifiedName', 'StatusCode',
           'DiagnosticInfo', 'Guid'] """

logger = logging.getLogger(__name__)

namespaceMapping = {}

if sys.version_info[0] >= 3:
    # strings are already parsed to unicode
    def unicode(s):
        return s

    string_types = str
else:
    string_types = basestring 

def getNextElementNode(xmlvalue):
    if xmlvalue is None:
        return None
    xmlvalue = xmlvalue.nextSibling
    while not xmlvalue is None and not xmlvalue.nodeType == xmlvalue.ELEMENT_NODE:
        xmlvalue = xmlvalue.nextSibling
    return xmlvalue

def valueIsInternalType(valueTypeString):
    return valueTypeString.lower() in ['boolean', 'number', 'int32', 'uint32', 'int16', 'uint16',
                   'int64', 'uint64', 'byte', 'sbyte', 'float', 'double',
                   'string', 'bytestring', 'localizedtext', 'statuscode',
                   'diagnosticinfo', 'nodeid', 'guid', 'datetime',
                   'qualifiedname', 'expandednodeid', 'xmlelement', 'integer', 'uinteger']

class Value(object):
    def __init__(self):
        self.value = None
        self.alias = None
        self.dataType = None
        self.encodingRule = []
        self.isInternal = False
        self.valueRank = None

    def getValueFieldByAlias(self, fieldname):
        if not isinstance(self.value, list):
            return None
        if not isinstance(self.value[0], Value):
            return None
        for val in self.value:
            if val.alias() == fieldname:
                return val.value
        return None

    def getTypeByString(self, stringName, encodingRule):
        stringName = str(stringName.lower())
        if stringName == 'boolean':
            t = Boolean()
        elif stringName == 'number':
            t = Number()
        elif stringName == 'integer':
            t = Integer()
        elif stringName == 'uinteger':
            t = UInteger()
        elif stringName == 'int32':
            t = Int32()
        elif stringName == 'uint32':
            t = UInt32()
        elif stringName == 'int16':
            t = Int16()
        elif stringName == 'uint16':
            t = UInt16()
        elif stringName == 'int64':
            t = Int64()
        elif stringName == 'uint64':
            t = UInt64()
        elif stringName == 'byte':
            t = Byte()
        elif stringName == 'sbyte':
            t = SByte()
        elif stringName == 'float':
            t = Float()
        elif stringName == 'double':
            t = Double()
        elif stringName == 'string':
            t = String()
        elif stringName == 'bytestring':
            t = ByteString()
        elif stringName == 'localizedtext':
            t = LocalizedText()
        elif stringName == 'statuscode':
            t = StatusCode()
        elif stringName == 'diagnosticinfo':
            t = DiagnosticInfo()
        elif stringName == 'nodeid':
            t = NodeId()
        elif stringName == 'guid':
            t = Guid()
        elif stringName == 'datetime':
            t = DateTime()
        elif stringName == 'qualifiedname':
            t = QualifiedName()
        elif stringName == 'expandednodeid':
            t = ExpandedNodeId()
        elif stringName == 'xmlelement':
            t = XmlElement()
        else:
            logger.debug("No class representing stringName " + stringName + " was found. Cannot create builtinType.")
            return None
        t.encodingRule = encodingRule
        return t

    def checkXML(self, xmlvalue):
        if xmlvalue is None or xmlvalue.nodeType != xmlvalue.ELEMENT_NODE:
            logger.error("Expected XML Element, but got junk...")
            return

<<<<<<< HEAD
    def parseXMLEncoding(self, xmlvalue, parentDataTypeNode, parent):
        global namespaceMapping
        
=======
    def parseXMLEncoding(self, xmlvalue, parentDataTypeNode, parent, parser):
>>>>>>> 53241ff1
        self.checkXML(xmlvalue)
        if not "value" in xmlvalue.localName.lower():
            logger.error("Expected <Value> , but found " + xmlvalue.localName + \
                         " instead. Value will not be parsed.")
            return

        if len(xmlvalue.childNodes) == 0:
            logger.error("Expected childnodes for value, but none were found...")
            return

        for n in xmlvalue.childNodes:
            if n.nodeType == n.ELEMENT_NODE:
                xmlvalue = n
                break

        namespaceMapping = parent.namespaceMapping
        if "ListOf" in xmlvalue.localName:
            self.value = []
            for el in xmlvalue.childNodes:
                if not el.nodeType == el.ELEMENT_NODE:
                    continue
                val = self.__parseXMLSingleValue(el, parentDataTypeNode, parent, parser)
                if val is None:
                    self.value = []
                    namespaceMapping = {}
                    return
                self.value.append(val)
        else:
<<<<<<< HEAD
            self.value = [self.__parseXMLSingleValue(xmlvalue, parentDataTypeNode, parent)]
        namespaceMapping = {}

    def __parseXMLSingleValue(self, xmlvalue, parentDataTypeNode, parent, alias=None, encodingPart=None, valueRank=None):
        # Parse an encoding list such as enc = [[Int32], ['Duration', ['DateTime']]],
        # returning a possibly aliased variable or list of variables.
        # Keep track of aliases, as ['Duration', ['Hawaii', ['UtcTime', ['DateTime']]]]
        # will be of type DateTime, but tagged as <Duration>2013-04-10 12:00 UTC</Duration>,
        # and not as <Duration><Hawaii><UtcTime><String>2013-04-10 12:00 UTC</String>...
=======
            self.value = [self.__parseXMLSingleValue(xmlvalue, parentDataTypeNode, parent, parser)]
>>>>>>> 53241ff1

    def __parseXMLSingleValue(self, xmlvalue, parentDataTypeNode, parent, parser, alias=None, encodingPart=None, valueRank=None):
        enc = None
        if encodingPart is None:
            if not parentDataTypeNode.symbolicName is None:
                for _, e in parser.types.items():
                    if not enc is None:
                        break
                    for key, value in e.items():
                        # Inside the parser are the symbolic names of the data types. If the display name and symbolic name are different, both must be checked.
                        # An example is the 3DFrame datatype where the symbolic name is ThreeDFrame.
                        if key == parentDataTypeNode.displayName.text or key == parentDataTypeNode.symbolicName.value:
                            enc = value
                            break
            else:
                for _, e in parser.types.items():
                    if not enc is None:
                        break
                    for key, value in e.items():
                        if key == parentDataTypeNode.displayName.text:
                            enc = value
                            break
        else:
            enc = encodingPart
            ebodypart = xmlvalue

        if xmlvalue.localName == "ExtensionObject":
            extobj = ExtensionObject()

            etype = xmlvalue.getElementsByTagName("TypeId")
            if len(etype) == 0:
                logger.error(str(parent.id) + ": Did not find <TypeId> for ExtensionObject")
                return extobj
            etype = etype[0].getElementsByTagName("Identifier")
            if len(etype) == 0:
                logger.error(str(parent.id) + ": Did not find <Identifier> for ExtensionObject")
                return extobj

            etype = NodeId(etype[0].firstChild.data.strip(' \t\n\r'))
            extobj.typeId = etype

            ebody = xmlvalue.getElementsByTagName("Body")
            if len(ebody) == 0:
                logger.error(str(parent.id) + ": Did not find <Body> for ExtensionObject")
                return extobj
            ebody = ebody[0]

            try:
                # Body must contain an Object of type 'DataType' as defined in Variable
                ebodypart = ebody.firstChild
                if not ebodypart.nodeType == ebodypart.ELEMENT_NODE:
                    ebodypart = getNextElementNode(ebodypart)
                if ebodypart is None:
                    logger.error(str(parent.id) + ": Expected ExtensionObject to hold a variable of type " + str(parentDataTypeNode.browseName) + " but found nothing.")
                    return extobj

                parentName = parentDataTypeNode.browseName.name
                if parentDataTypeNode.symbolicName is not None and parentDataTypeNode.symbolicName.value is not None:
                    parentName = parentDataTypeNode.symbolicName.value
                if not ebodypart.localName == "OptionSet" and not ebodypart.localName == parentName:
                    logger.error(   str(parent.id) + ": Expected ExtensionObject to hold a variable of type " + str(parentDataTypeNode.browseName) + " but found " +
                                    str(ebodypart.localName) + " instead.")
                    return extobj
                extobj.alias = ebodypart.localName

                ebodypart = ebodypart.firstChild
                if not ebodypart.nodeType == ebodypart.ELEMENT_NODE:
                    ebodypart = getNextElementNode(ebodypart)
                if ebodypart is None:
                    logger.error(str(parent.id) + ": Description of dataType " + str(parentDataTypeNode.browseName) + " in ExtensionObject is empty/invalid.")
                    return extobj

                extobj.value = []

                # The EncodingMask must be skipped.
                if ebodypart.localName == "EncodingMask":
                    ebodypart = getNextElementNode(ebodypart)

                for e in enc.members:
                    # ebodypart can be None if the field is not set, although the field is not optional.
                    if ebodypart is None:
                        if not e.is_optional:
                            t = self.getTypeByString(e.member_type.name, None)
                            extobj.value.append(t)
                            extobj.encodingRule.append(e)
                        continue
                    if isinstance(e, StructMember):
                        if not e.name.lower() == ebodypart.localName.lower():
                            continue
                        extobj.encodingRule.append(e)
                        if isinstance(e.member_type, BuiltinType):
                            if e.is_array:
                                extobj.value.append([])
                            else:
                                t = self.getTypeByString(e.member_type.name, None)
                                t.alias = ebodypart.localName
                                t.parseXML(ebodypart)
                                extobj.value.append(t)
                        elif isinstance(e.member_type, StructType):
                            structure = Structure()
                            structure.alias = ebodypart.localName
                            structure.value = []
                            structure.__parseXMLSingleValue(ebodypart, parentDataTypeNode, parent, parser, alias=None, encodingPart=e.member_type)
                            extobj.value.append(structure)
                        elif isinstance(e.member_type, EnumerationType):
                            t = self.getTypeByString("Int32", None)
                            t.parseXML(ebodypart)
                            extobj.value.append(t)
                        else:
                            logger.error(str(parent.id) + ": Description of dataType " + str(parentDataTypeNode.browseName) + " in ExtensionObject is not a BuildinType, StructType or EnumerationType.")
                            return extobj
                    else:
                            logger.error(str(parent.id) + ": Description of dataType " + str(parentDataTypeNode.browseName) + " in ExtensionObject is not a StructMember.")
                            return extobj

                    ebodypart = getNextElementNode(ebodypart)

            except Exception as ex:
                logger.error(str(parent.id) + ": Could not parse <Body> for ExtensionObject. {}".format(ex))

        elif valueIsInternalType(xmlvalue.localName):
            t = self.getTypeByString(xmlvalue.localName, None)
            t.parseXML(xmlvalue)
            t.isInternal = True
            return t
        elif isinstance(enc, StructType):
            members = enc.members
            # The StructType can be a union and must be handled.
            if enc.is_union:
                body = xmlvalue.getElementsByTagName("SwitchField")
                body = body[0]
                # The switch field is the index of the available union fields starting with 1
                if body.localName == "SwitchField":
                    data = int(body.firstChild.data)
                    if data == 0:
                        # If the switch field is 0 then no field is present. A Union with no fields present has the same meaning as a NULL value.
                        return None
                    else:
                        members = []
                        members.append(enc.members[data-1])
                        ebodypart =  getNextElementNode(body)
                else:
                    logger.error(str(parent.id) + ": Could not parse <SwitchFiled> for Union.")
                    return self
                

            childValue = ebodypart.firstChild
            if not childValue == ebodypart.ELEMENT_NODE:
                childValue = getNextElementNode(childValue)
            for e in members:
                    if isinstance(e, StructMember):
                        self.encodingRule.append(e)
                        if isinstance(e.member_type, BuiltinType):
                            if e.is_array:
                                values = []
                                self.value.append(values)
                            else:
                                t = self.getTypeByString(e.member_type.name, None)
                                if childValue is not None:
                                    t.parseXML(childValue)
                                    t.alias = childValue.localName
                                    self.value.append(t)
                                else:
                                    if not e.is_optional:
                                        self.value.append(t)
                        elif isinstance(e.member_type, StructType):
                            structure = Structure()
                            structure.alias = ebodypart.localName
                            structure.value = []
                            structure.value.append(structure.__parseXMLSingleValue(childValue, parentDataTypeNode, parent, parser, alias=None, encodingPart=e.member_type))
                            self.value.append(structure)
                            return structure
                        else:
                            logger.error(str(parent.id) + ": Description of dataType " + str(parentDataTypeNode.browseName) + " in ExtensionObject is not a BuildinType or StructMember.")
                            return self

                        childValue = getNextElementNode(childValue)
            return self

        return extobj

    def __str__(self):
        return self.__class__.__name__ + "(" + str(self.value) + ")"

    def isNone(self):
        return self.value is None

    def __repr__(self):
        return self.__str__()

#################
# Builtin Types #
#################


def getXmlTextTrimmed(xmlNode):
    if xmlNode is None or xmlNode.data is None:
        return None
    content = xmlNode.data
    # Check for empty string (including newlines)
    if not re.sub(r"[\s\n\r]", "", content).strip():
        return None
    return unicode(content.strip())


class Boolean(Value):
    def __init__(self, xmlelement=None):
        Value.__init__(self)
        if xmlelement:
            self.parseXML(xmlelement)

    def parseXML(self, xmlvalue):
        # Expect <Boolean>value</Boolean> or
        #        <Aliasname>value</Aliasname>
        self.checkXML(xmlvalue)
        val = getXmlTextTrimmed(xmlvalue.firstChild)
        if val is None:
            self.value = "false"  # Catch XML <Boolean /> by setting the value to a default
        else:
            if "false" in unicode(xmlvalue.firstChild.data).lower():
                self.value = "false"
            else:
                self.value = "true"

class Number(Value):
    def __init__(self, xmlelement=None):
        Value.__init__(self)
        if xmlelement:
            self.parseXML(xmlelement)

    def parseXML(self, xmlvalue):
        # Expect <Int16>value</Int16> or any other valid number type, or
        #        <Aliasname>value</Aliasname>
        self.checkXML(xmlvalue)
        val = getXmlTextTrimmed(xmlvalue.firstChild)
        self.value = val if val is not None else 0

class Integer(Number):
    def __init__(self, xmlelement=None):
        Number.__init__(self)
        if xmlelement:
            self.parseXML(xmlelement)

class UInteger(Number):
    def __init__(self, xmlelement=None):
        Number.__init__(self)
        if xmlelement:
            self.parseXML(xmlelement)

class Byte(UInteger):
    def __init__(self, xmlelement=None):
        UInteger.__init__(self)
        if xmlelement:
            self.parseXML(xmlelement)

class SByte(Integer):
    def __init__(self, xmlelement=None):
        Integer.__init__(self)
        if xmlelement:
            self.parseXML(xmlelement)

class Int16(Integer):
    def __init__(self, xmlelement=None):
        Integer.__init__(self)
        if xmlelement:
            self.parseXML(xmlelement)

class UInt16(UInteger):
    def __init__(self, xmlelement=None):
        UInteger.__init__(self)
        if xmlelement:
            self.parseXML(xmlelement)

class Int32(Integer):
    def __init__(self, xmlelement=None):
        Integer.__init__(self)
        if xmlelement:
            self.parseXML(xmlelement)

    def parseXML(self, xmlvalue):
        Integer.parseXML(self, xmlvalue)
        # Values of enumerations can be encoded as strings: <symbol>_<value> (see OPC specification part 6)
        # UaModeler does this for enums that are fields of structs
        # Extract <value> from string if possible
        if isinstance(self.value, string_types) and not self.__strIsInt(self.value):
            split = self.value.split('_')
            if len(split) == 2 and self.__strIsInt(split[1]):
                self.value = split[1]

    @staticmethod
    def __strIsInt(strValue):
        try:
            int(strValue)
            return True
        except:
            return False

class UInt32(UInteger):
    def __init__(self, xmlelement=None):
        UInteger.__init__(self)
        if xmlelement:
            self.parseXML(xmlelement)

class Int64(Integer):
    def __init__(self, xmlelement=None):
        Integer.__init__(self)
        if xmlelement:
            self.parseXML(xmlelement)

class UInt64(UInteger):
    def __init__(self, xmlelement=None):
        UInteger.__init__(self)
        if xmlelement:
            self.parseXML(xmlelement)

class Float(Number):
    def __init__(self, xmlelement=None):
        Number.__init__(self)
        if xmlelement:
            Float.parseXML(self, xmlelement)

    def parseXML(self, xmlvalue):
        # Expect <Float>value</Float> or
        #        <Aliasname>value</Aliasname>
        self.checkXML(xmlvalue)
        val = getXmlTextTrimmed(xmlvalue.firstChild)
        self.value = val if val is not None else 0.0

class Double(Float):
    def __init__(self, xmlelement=None):
        Float.__init__(self)
        if xmlelement:
            self.parseXML(xmlelement)

class String(Value):
    def __init__(self, xmlelement=None):
        Value.__init__(self)
        if xmlelement:
            self.parseXML(xmlelement)

    def pack(self):
        bin = structpack("I", len(unicode(self.value)))
        bin = bin + str(self.value)
        return bin

    def parseXML(self, xmlvalue):
        # Expect <String>value</String> or
        #        <Aliasname>value</Aliasname>
        if not isinstance(xmlvalue, dom.Element):
            self.value = xmlvalue
            return
        self.checkXML(xmlvalue)
        val = getXmlTextTrimmed(xmlvalue.firstChild)
        self.value = val if val is not None else ""


class XmlElement(String):
    def __init__(self, xmlelement=None):
        String.__init__(self, xmlelement)

class ByteString(Value):
    def __init__(self, xmlelement=None):
        Value.__init__(self)

    def parseXML(self, xmlvalue):
        # Expect <ByteString>value</ByteString>
        if not isinstance(xmlvalue, dom.Element):
            self.value = xmlvalue
            return
        self.checkXML(xmlvalue)
        if xmlvalue.firstChild is None:
            self.value = []  # Catch XML <ByteString /> by setting the value to a default
        else:
            self.value = b64decode(xmlvalue.firstChild.data)

class ExtensionObject(Value):
    def __init__(self, xmlelement=None):
        Value.__init__(self)
        if xmlelement:
            self.parseXML(xmlelement)

    def parseXML(self, xmlelement):
        pass

    def __str__(self):
        return "'ExtensionObject'"

class Structure(Value):
    def __init__(self, xmlelement=None):
        Value.__init__(self)
        if xmlelement:
            self.parseXML(xmlelement)

    def parseXML(self, xmlelement):
        pass

    def __str__(self):
        return "'Structure'"

class LocalizedText(Value):
    def __init__(self, xmlvalue=None):
        Value.__init__(self)
        self.locale = None
        self.text = None
        if xmlvalue:
            self.parseXML(xmlvalue)

    def parseXML(self, xmlvalue):
        # Expect <LocalizedText> or <AliasName>
        #          <Locale>xx_XX</Locale>
        #          <Text>TextText</Text>
        #        <LocalizedText> or </AliasName>
        if not isinstance(xmlvalue, dom.Element):
            self.text = xmlvalue
            return
        self.checkXML(xmlvalue)
        tmp = xmlvalue.getElementsByTagName("Locale")
        if len(tmp) > 0 and tmp[0].firstChild != None:
            self.locale = tmp[0].firstChild.data.strip(' \t\n\r')
        tmp = xmlvalue.getElementsByTagName("Text")
        if len(tmp) > 0 and tmp[0].firstChild != None:
            self.text = tmp[0].firstChild.data.strip(' \t\n\r')

    def __str__(self):
        if self.locale is None and self.text is None:
            return "None"
        if self.locale is not None and len(self.locale) > 0:
            return "(" + self.locale + ":" + self.text + ")"
        else:
            return self.text

    def isNone(self):
        return self.text is None

class NodeId(Value):
    def __init__(self, idstring=None):
        Value.__init__(self)
        self.i = None
        self.b = None
        self.g = None
        self.s = None
        self.ns = 0
        self.setFromIdString(idstring)

    def setFromIdString(self, idstring):
        global namespaceMapping

        if not idstring:
            self.i = 0
            return

        # The ID will encoding itself appropriatly as string. If multiple ID's
        # (numeric, string, guid) are defined, the order of preference for the ID
        # string is always numeric, guid, bytestring, string. Binary encoding only
        # applies to numeric values (UInt16).
        idparts = idstring.strip().split(";")
        for p in idparts:
            if p[:2] == "ns":
                self.ns = int(p[3:])
                if(len(namespaceMapping.values()) > 0):
                    self.ns = namespaceMapping[self.ns]
            elif p[:2] == "i=":
                self.i = int(p[2:])
            elif p[:2] == "o=":
                self.b = p[2:]
            elif p[:2] == "g=":
                tmp = []
                self.g = p[2:].split("-")
                for i in self.g:
                    i = "0x" + i
                    tmp.append(int(i, 16))
                self.g = tmp
            elif p[:2] == "s=":
                self.s = p[2:]
            else:
                raise Exception("no valid nodeid: " + idstring)

    # The parsing can be called with an optional namespace mapping dict.
    def parseXML(self, xmlvalue):
        # Expect <NodeId> or <Alias>
        #           <Identifier> # It is unclear whether or not this is manditory. Identifier tags are used in Namespace 0.
        #                ns=x;i=y or similar string representation of id()
        #           </Identifier>
        #        </NodeId> or </Alias>
        if not isinstance(xmlvalue, dom.Element):
            self.text = xmlvalue # Alias
            return
        self.checkXML(xmlvalue)

        # Catch XML <NodeId />
        if xmlvalue.firstChild is None:
            logger.error("No value is given, which is illegal for Node Types...")
            self.value = None
        else:
            # Check if there is an <Identifier> tag
            if len(xmlvalue.getElementsByTagName("Identifier")) != 0:
                xmlvalue = xmlvalue.getElementsByTagName("Identifier")[0]
            self.setFromIdString(unicode(xmlvalue.firstChild.data))

    def __str__(self):
        s = "ns=" + str(self.ns) + ";"
        # Order of preference is numeric, guid, bytestring, string
        if self.i != None:
            return s + "i=" + str(self.i)
        elif self.g != None:
            s = s + "g="
            tmp = []
            for i in self.g:
                tmp.append(hex(i).replace("0x", ""))
            for i in tmp:
                s = s + "-" + i
            return s.replace("g=-", "g=")
        elif self.b != None:
            return s + "b=" + str(self.b)
        elif self.s != None:
            return s + "s=" + str(self.s)

    def isNone(self):
        return self.i is None and self.b is None and self.s is None and self.g is None

    def __eq__(self, nodeId2):
        return (str(self) == str(nodeId2))

    def __ne__(self, other):
        return not self.__eq__(other)

    def __repr__(self):
        return str(self)

    def __hash__(self):
        return hash(str(self))

class ExpandedNodeId(Value):
    def __init__(self, xmlelement=None):
        Value.__init__(self)
        if xmlelement:
            self.parseXML(xmlelement)

    def parseXML(self, xmlvalue):
        self.checkXML(xmlvalue)
        logger.debug("Not implemented", LOG_LEVEL_ERR)

class DateTime(Value):
    def __init__(self, xmlelement=None):
        Value.__init__(self)
        if xmlelement:
            self.parseXML(xmlelement)

    def parseXML(self, xmlvalue):
        # Expect <DateTime> or <AliasName>
        #        2013-08-13T21:00:05.0000L
        #        </DateTime> or </AliasName>
        self.checkXML(xmlvalue)
        timestr = getXmlTextTrimmed(xmlvalue.firstChild)

        if timestr is None:
            # Catch XML <DateTime /> by setting the value to a default
            self.value = datetime(2001, 1, 1)
        else:
            # .NET tends to create this garbage %Y-%m-%dT%H:%M:%S.0000z
            # strip everything after the "." away for a posix time_struct
            if "." in timestr:
                timestr = timestr[:timestr.index(".")]
            # If the last character is not numeric, remove it
            while len(timestr) > 0 and not timestr[-1] in "0123456789":
                timestr = timestr[:-1]
            try:
                self.value = datetime.strptime(timestr, "%Y-%m-%dT%H:%M:%S")
            except Exception:
                try:
                    self.value = datetime.strptime(timestr, "%Y-%m-%d")
                except Exception:
                    logger.error("Timestring format is illegible. Expected 2001-01-30T21:22:23 or 2001-01-30, but got " + \
                                 timestr + " instead. Time will be defaultet to now()")
                    self.value = datetime(2001, 1, 1)

class QualifiedName(Value):
    def __init__(self, xmlelement=None):
        Value.__init__(self)
        self.ns = 0
        self.name = None
        if xmlelement:
            self.parseXML(xmlelement)

    def parseXML(self, xmlvalue):
        # Expect <QualifiedName> or <AliasName>
        #           <NamespaceIndex>Int16<NamespaceIndex>
        #           <Name>SomeString<Name>
        #        </QualifiedName> or </AliasName>
        if not isinstance(xmlvalue, dom.Element):
            colonindex = xmlvalue.find(":")
            if colonindex == -1:
                self.name = xmlvalue
            else:
                self.name = xmlvalue[colonindex + 1:]
                self.ns = int(xmlvalue[:colonindex])
            return

        self.checkXML(xmlvalue)
        # Is a namespace index passed?
        if len(xmlvalue.getElementsByTagName("NamespaceIndex")) != 0:
            self.ns = int(xmlvalue.getElementsByTagName("NamespaceIndex")[0].firstChild.data)
        if len(xmlvalue.getElementsByTagName("Name")) != 0:
            self.name = xmlvalue.getElementsByTagName("Name")[0].firstChild.data


    def __str__(self):
        return "ns=" + str(self.ns) + ";" + str(self.name)

    def isNone(self):
        return self.name is None

class StatusCode(UInt32):
    def __init__(self, xmlelement=None):
        UInt32.__init__(self, xmlelement)

class DiagnosticInfo(Value):
    def __init__(self, xmlelement=None):
        Value.__init__(self)
        if xmlelement:
            self.parseXML(xmlelement)

    def parseXML(self, xmlvalue):
        self.checkXML(xmlvalue)
        logger.warn("Not implemented")

class Guid(Value):
    def __init__(self, xmlelement=None):
        Value.__init__(self)
        if xmlelement:
            self.parseXML(xmlelement)

    def parseXML(self, xmlvalue):
        self.checkXML(xmlvalue)

        val = getXmlTextTrimmed(xmlvalue.firstChild)

        if val is None:
            self.value = [0, 0, 0, 0]  # Catch XML <Guid /> by setting the value to a default
        else:
            self.value = val
            self.value = self.value.replace("{", "")
            self.value = self.value.replace("}", "")
            self.value = self.value.split("-")
            tmp = []
            for g in self.value:
                try:
                    tmp.append(int("0x" + g, 16))
                except Exception:
                    logger.error("Invalid formatting of Guid. Expected {01234567-89AB-CDEF-ABCD-0123456789AB}, got " + \
                                 unicode(xmlvalue.firstChild.data))
                    tmp = [0, 0, 0, 0, 0]
            if len(tmp) != 5:
                logger.error("Invalid formatting of Guid. Expected {01234567-89AB-CDEF-ABCD-0123456789AB}, got " + \
                             unicode(xmlvalue.firstChild.data))
                tmp = [0, 0, 0, 0]
            self.value = tmp<|MERGE_RESOLUTION|>--- conflicted
+++ resolved
@@ -136,13 +136,8 @@
             logger.error("Expected XML Element, but got junk...")
             return
 
-<<<<<<< HEAD
-    def parseXMLEncoding(self, xmlvalue, parentDataTypeNode, parent):
+    def parseXMLEncoding(self, xmlvalue, parentDataTypeNode, parent, parser):
         global namespaceMapping
-        
-=======
-    def parseXMLEncoding(self, xmlvalue, parentDataTypeNode, parent, parser):
->>>>>>> 53241ff1
         self.checkXML(xmlvalue)
         if not "value" in xmlvalue.localName.lower():
             logger.error("Expected <Value> , but found " + xmlvalue.localName + \
@@ -171,19 +166,8 @@
                     return
                 self.value.append(val)
         else:
-<<<<<<< HEAD
-            self.value = [self.__parseXMLSingleValue(xmlvalue, parentDataTypeNode, parent)]
-        namespaceMapping = {}
-
-    def __parseXMLSingleValue(self, xmlvalue, parentDataTypeNode, parent, alias=None, encodingPart=None, valueRank=None):
-        # Parse an encoding list such as enc = [[Int32], ['Duration', ['DateTime']]],
-        # returning a possibly aliased variable or list of variables.
-        # Keep track of aliases, as ['Duration', ['Hawaii', ['UtcTime', ['DateTime']]]]
-        # will be of type DateTime, but tagged as <Duration>2013-04-10 12:00 UTC</Duration>,
-        # and not as <Duration><Hawaii><UtcTime><String>2013-04-10 12:00 UTC</String>...
-=======
             self.value = [self.__parseXMLSingleValue(xmlvalue, parentDataTypeNode, parent, parser)]
->>>>>>> 53241ff1
+            namespaceMapping = {}
 
     def __parseXMLSingleValue(self, xmlvalue, parentDataTypeNode, parent, parser, alias=None, encodingPart=None, valueRank=None):
         enc = None
