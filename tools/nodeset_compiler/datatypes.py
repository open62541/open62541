#!/usr/bin/env python3

### This Source Code Form is subject to the terms of the Mozilla Public
### License, v. 2.0. If a copy of the MPL was not distributed with this
### file, You can obtain one at http://mozilla.org/MPL/2.0/.

###    Copyright 2014-2015 (c) TU-Dresden (Author: Chris Iatrou)
###    Copyright 2014-2017, 2025 (c) Fraunhofer IOSB (Author: Julius Pfrommer)
###    Copyright 2016-2017 (c) Stefan Profanter, fortiss GmbH

import re
import xml.dom.minidom as dom

import logging
logger = logging.getLogger(__name__)

namespaceMapping = {}

<<<<<<< HEAD
class LocalizedText():
=======
if sys.version_info[0] >= 3:
    # strings are already parsed to unicode
    def unicode(s):
        return s

    string_types = str
else:
    string_types = basestring

def getNextElementNode(xmlvalue):
    if xmlvalue is None:
        return None
    xmlvalue = xmlvalue.nextSibling
    while not xmlvalue is None and not xmlvalue.nodeType == xmlvalue.ELEMENT_NODE:
        xmlvalue = xmlvalue.nextSibling
    return xmlvalue

def valueIsInternalType(valueTypeString):
    return valueTypeString.lower() in ['boolean', 'number', 'int32', 'uint32', 'int16', 'uint16',
                   'int64', 'uint64', 'byte', 'sbyte', 'float', 'double',
                   'string', 'bytestring', 'localizedtext', 'statuscode',
                   'diagnosticinfo', 'nodeid', 'guid', 'datetime',
                   'qualifiedname', 'expandednodeid', 'xmlelement', 'integer', 'uinteger']

class Value(object):
    def __init__(self):
        self.value = None
        self.alias = None
        self.dataType = None
        self.encodingRule = []
        self.isInternal = False
        self.valueRank = None

    def getValueFieldByAlias(self, fieldname):
        if not isinstance(self.value, list):
            return None
        if not isinstance(self.value[0], Value):
            return None
        for val in self.value:
            if val.alias() == fieldname:
                return val.value
        return None

    def getTypeByString(self, stringName, encodingRule):
        stringName = str(stringName.lower())
        if stringName == 'boolean':
            t = Boolean()
        elif stringName == 'number':
            t = Number()
        elif stringName == 'integer':
            t = Integer()
        elif stringName == 'uinteger':
            t = UInteger()
        elif stringName == 'int32':
            t = Int32()
        elif stringName == 'uint32':
            t = UInt32()
        elif stringName == 'int16':
            t = Int16()
        elif stringName == 'uint16':
            t = UInt16()
        elif stringName == 'int64':
            t = Int64()
        elif stringName == 'uint64':
            t = UInt64()
        elif stringName == 'byte':
            t = Byte()
        elif stringName == 'sbyte':
            t = SByte()
        elif stringName == 'float':
            t = Float()
        elif stringName == 'double':
            t = Double()
        elif stringName == 'string':
            t = String()
        elif stringName == 'bytestring':
            t = ByteString()
        elif stringName == 'localizedtext':
            t = LocalizedText()
        elif stringName == 'statuscode':
            t = StatusCode()
        elif stringName == 'diagnosticinfo':
            t = DiagnosticInfo()
        elif stringName == 'nodeid':
            t = NodeId()
        elif stringName == 'guid':
            t = Guid()
        elif stringName == 'datetime':
            t = DateTime()
        elif stringName == 'qualifiedname':
            t = QualifiedName()
        elif stringName == 'expandednodeid':
            t = ExpandedNodeId()
        elif stringName == 'xmlelement':
            t = XmlElement()
        else:
            logger.debug("No class representing stringName " + stringName + " was found. Cannot create builtinType.")
            return None
        t.encodingRule = encodingRule
        return t

    def checkXML(self, xmlvalue):
        if xmlvalue is None or xmlvalue.nodeType != xmlvalue.ELEMENT_NODE:
            logger.error("Expected XML Element, but got junk...")
            return

    def parseXMLEncoding(self, xmlvalue, parentDataTypeNode, parent, parser):
        global namespaceMapping
        self.checkXML(xmlvalue)
        if not "value" in xmlvalue.localName.lower():
            logger.error("Expected <Value> , but found " + xmlvalue.localName + \
                         " instead. Value will not be parsed.")
            return

        if len(xmlvalue.childNodes) == 0:
            logger.error("Expected childnodes for value, but none were found...")
            return

        for n in xmlvalue.childNodes:
            if n.nodeType == n.ELEMENT_NODE:
                xmlvalue = n
                break

        namespaceMapping = parent.namespaceMapping
        if "ListOf" in xmlvalue.localName:
            self.value = []
            for el in xmlvalue.childNodes:
                if not el.nodeType == el.ELEMENT_NODE:
                    continue
                val = self.__parseXMLSingleValue(el, parentDataTypeNode, parent, parser)
                if val is None:
                    self.value = []
                    namespaceMapping = {}
                    return
                self.value.append(val)
        else:
            self.value = [self.__parseXMLSingleValue(xmlvalue, parentDataTypeNode, parent, parser)]
            namespaceMapping = {}

    def __parseXMLSingleValue(self, xmlvalue, parentDataTypeNode, parent, parser, alias=None, encodingPart=None, valueRank=None):
        enc = None
        if encodingPart is None:
            if not parentDataTypeNode.symbolicName is None:
                for _, e in parser.types.items():
                    if not enc is None:
                        break
                    for key, value in e.items():
                        # Inside the parser are the symbolic names of the data types. If the display name and symbolic name are different, both must be checked.
                        # An example is the 3DFrame datatype where the symbolic name is ThreeDFrame.
                        if key == parentDataTypeNode.displayName.text or key == parentDataTypeNode.symbolicName.value:
                            enc = value
                            break
            else:
                for _, e in parser.types.items():
                    if not enc is None:
                        break
                    for key, value in e.items():
                        if key == parentDataTypeNode.displayName.text:
                            enc = value
                            break
        else:
            enc = encodingPart
            ebodypart = xmlvalue

        if xmlvalue.localName == "ExtensionObject":
            extobj = ExtensionObject()

            etype = xmlvalue.getElementsByTagName("TypeId")
            if len(etype) == 0:
                logger.error(str(parent.id) + ": Did not find <TypeId> for ExtensionObject")
                return extobj
            etype = etype[0].getElementsByTagName("Identifier")
            if len(etype) == 0:
                logger.error(str(parent.id) + ": Did not find <Identifier> for ExtensionObject")
                return extobj

            etype = NodeId(etype[0].firstChild.data.strip(' \t\n\r'))
            extobj.typeId = etype

            ebody = xmlvalue.getElementsByTagName("Body")
            if len(ebody) == 0:
                logger.error(str(parent.id) + ": Did not find <Body> for ExtensionObject")
                return extobj
            ebody = ebody[0]

            try:
                # Body must contain an Object of type 'DataType' as defined in Variable
                ebodypart = ebody.firstChild
                if not ebodypart.nodeType == ebodypart.ELEMENT_NODE:
                    ebodypart = getNextElementNode(ebodypart)
                if ebodypart is None:
                    logger.error(str(parent.id) + ": Expected ExtensionObject to hold a variable of type " + str(parentDataTypeNode.browseName) + " but found nothing.")
                    return extobj

                parentName = parentDataTypeNode.browseName.name
                if parentDataTypeNode.symbolicName is not None and parentDataTypeNode.symbolicName.value is not None:
                    parentName = parentDataTypeNode.symbolicName.value
                if not ebodypart.localName == "OptionSet" and not ebodypart.localName == parentName:
                    logger.error(   str(parent.id) + ": Expected ExtensionObject to hold a variable of type " + str(parentDataTypeNode.browseName) + " but found " +
                                    str(ebodypart.localName) + " instead.")
                    return extobj
                extobj.alias = ebodypart.localName

                ebodypart = ebodypart.firstChild
                if not ebodypart.nodeType == ebodypart.ELEMENT_NODE:
                    ebodypart = getNextElementNode(ebodypart)
                if ebodypart is None:
                    logger.error(str(parent.id) + ": Description of dataType " + str(parentDataTypeNode.browseName) + " in ExtensionObject is empty/invalid.")
                    return extobj

                extobj.value = []
                members = enc.members

                # The EncodingMask must be skipped.
                if ebodypart.localName == "EncodingMask":
                    ebodypart = getNextElementNode(ebodypart)
                    # No optional fields are set.
                    if(ebodypart is None):
                        members = []

                # The SwitchField must be checked. ebodypart could be None if only optional fields are included
                # in the ExtensionObject and none of them is set.
                if(ebodypart is not None):
                    if ebodypart.localName == "SwitchField":
                        # The switch field is the index of the available union fields starting with 1
                        data = int(ebodypart.firstChild.data)
                        if data == 0:
                            # If the switch field is 0 then no field is present. A Union with no fields present has the same meaning as a NULL value.
                            members = []
                        else:
                            members = []
                            members.append(enc.members[data-1])
                            ebodypart = getNextElementNode(ebodypart)


                for e in members:
                    # ebodypart can be None if the field is not set, although the field is not optional.
                    if ebodypart is None:
                        if not e.is_optional:
                            t = self.getTypeByString(e.member_type.name, None)
                            extobj.value.append(t)
                            extobj.encodingRule.append(e)
                        continue
                    if isinstance(e, StructMember):
                        if not e.name.lower() == ebodypart.localName.lower():
                            continue
                        extobj.encodingRule.append(e)
                        if isinstance(e.member_type, BuiltinType):
                            if e.is_array:
                                values = []
                                for el in ebodypart.childNodes:
                                    if not el.nodeType == el.ELEMENT_NODE:
                                        continue
                                    t = self.getTypeByString(e.member_type.name, None)
                                    t.parseXML(el)
                                    values.append(t)
                                extobj.value.append(values)
                            else:
                                t = self.getTypeByString(e.member_type.name, None)
                                if t is not None:   # cannot get Type for 'Variant' now
                                    t.alias = ebodypart.localName
                                    t.parseXML(ebodypart)
                                extobj.value.append(t)
                        elif isinstance(e.member_type, StructType):
                            # information is_array!
                            structure = Structure()
                            structure.alias = ebodypart.localName
                            structure.value = []
                            if e.is_array:
                                values = []
                                for el in ebodypart.childNodes:
                                    if not el.nodeType == el.ELEMENT_NODE:
                                        continue
                                    structure.__parseXMLSingleValue(el, parentDataTypeNode, parent, parser, alias=None, encodingPart=e.member_type)
                                    values.append(structure.value)
                                    structure.value = []
                                structure.value = values
                            else:
                                structure.__parseXMLSingleValue(ebodypart, parentDataTypeNode, parent, parser, alias=None, encodingPart=e.member_type)
                            extobj.value.append(structure)
                        elif isinstance(e.member_type, EnumerationType):
                            t = self.getTypeByString("Int32", None)
                            t.parseXML(ebodypart)
                            extobj.value.append(t)
                        else:
                            logger.error(str(parent.id) + ": Description of dataType " + str(parentDataTypeNode.browseName) + " in ExtensionObject is not a BuildinType, StructType or EnumerationType.")
                            return extobj
                    else:
                            logger.error(str(parent.id) + ": Description of dataType " + str(parentDataTypeNode.browseName) + " in ExtensionObject is not a StructMember.")
                            return extobj

                    ebodypart = getNextElementNode(ebodypart)

            except Exception as ex:
                logger.error(str(parent.id) + ": Could not parse <Body> for ExtensionObject. {}".format(ex))

        elif valueIsInternalType(xmlvalue.localName):
            t = self.getTypeByString(xmlvalue.localName, None)
            t.parseXML(xmlvalue)
            t.isInternal = True
            return t
        elif isinstance(enc, StructType):
            members = enc.members
            # The StructType can be a union and must be handled.
            if enc.is_union:
                body = xmlvalue.getElementsByTagName("SwitchField")
                body = body[0]
                # The switch field is the index of the available union fields starting with 1
                if body.localName == "SwitchField":
                    data = int(body.firstChild.data)
                    if data == 0:
                        # If the switch field is 0 then no field is present. A Union with no fields present has the same meaning as a NULL value.
                        return None
                    else:
                        members = []
                        members.append(enc.members[data-1])
                        ebodypart = getNextElementNode(body)
                else:
                    logger.error(str(parent.id) + ": Could not parse <SwitchFiled> for Union.")
                    return self


            childValue = ebodypart.firstChild
            if not childValue.nodeType == ebodypart.ELEMENT_NODE:
                childValue = getNextElementNode(childValue)
            for e in members:
                    if isinstance(e, StructMember):
                        self.encodingRule.append(e)
                        if isinstance(e.member_type, BuiltinType):
                            if e.is_array:
                                values = []
                                for el in childValue.childNodes:
                                    if not el.nodeType == el.ELEMENT_NODE:
                                        continue
                                    t = self.getTypeByString(e.member_type.name, None)
                                    t.parseXML(el)
                                    values.append(t)
                                self.value.append(values)
                            else:
                                t = self.getTypeByString(e.member_type.name, None)
                                t.alias = e.name
                                if childValue is not None:
                                    t.parseXML(childValue)
                                    self.value.append(t)
                                else:
                                    if not e.is_optional:
                                        self.value.append(t)
                        elif isinstance(e.member_type, StructType):
                            structure = Structure()
                            structure.alias = e.name
                            structure.value = []
                            if not len(childValue.childNodes) == 0:
                                structure.__parseXMLSingleValue(childValue, parentDataTypeNode, parent, parser, alias=None, encodingPart=e.member_type)
                            self.value.append(structure)
                            return structure
                        elif isinstance(e.member_type, EnumerationType):
                            t = self.getTypeByString("Int32", None)
                            t.parseXML(childValue)
                            t.alias = e.name
                            self.value.append(t)
                        else:
                            logger.error(str(parent.id) + ": Description of dataType " + str(parentDataTypeNode.browseName) + " in ExtensionObject is not a BuildinType, EnumerationType or StructMember.")
                            return self

                        childValue = getNextElementNode(childValue)
            return self

        return extobj

    def __str__(self):
        return self.__class__.__name__ + "(" + str(self.value) + ")"

    def isNone(self):
        return self.value is None

    def __repr__(self):
        return self.__str__()

#################
# Builtin Types #
#################


def getXmlTextTrimmed(xmlNode):
    if xmlNode is None or xmlNode.data is None:
        return None
    content = xmlNode.data
    # Check for empty string (including newlines)
    if not re.sub(r"[\s\n\r]", "", content).strip():
        return None
    return unicode(content.strip())


class Boolean(Value):
    def __init__(self, xmlelement=None):
        Value.__init__(self)
        if xmlelement:
            self.parseXML(xmlelement)

    def parseXML(self, xmlvalue):
        # Expect <Boolean>value</Boolean> or
        #        <Aliasname>value</Aliasname>
        self.checkXML(xmlvalue)
        val = getXmlTextTrimmed(xmlvalue.firstChild)
        if val is None:
            self.value = "false"  # Catch XML <Boolean /> by setting the value to a default
        else:
            if "false" in unicode(xmlvalue.firstChild.data).lower():
                self.value = "false"
            else:
                self.value = "true"

class Number(Value):
    def __init__(self, xmlelement=None):
        Value.__init__(self)
        if xmlelement:
            self.parseXML(xmlelement)

    def parseXML(self, xmlvalue):
        # Expect <Int16>value</Int16> or any other valid number type, or
        #        <Aliasname>value</Aliasname>
        self.checkXML(xmlvalue)
        val = getXmlTextTrimmed(xmlvalue.firstChild)
        self.value = val if val is not None else 0

class Integer(Number):
    def __init__(self, xmlelement=None):
        Number.__init__(self)
        if xmlelement:
            self.parseXML(xmlelement)

class UInteger(Number):
    def __init__(self, xmlelement=None):
        Number.__init__(self)
        if xmlelement:
            self.parseXML(xmlelement)

class Byte(UInteger):
    def __init__(self, xmlelement=None):
        UInteger.__init__(self)
        if xmlelement:
            self.parseXML(xmlelement)

class SByte(Integer):
    def __init__(self, xmlelement=None):
        Integer.__init__(self)
        if xmlelement:
            self.parseXML(xmlelement)

class Int16(Integer):
    def __init__(self, xmlelement=None):
        Integer.__init__(self)
        if xmlelement:
            self.parseXML(xmlelement)

class UInt16(UInteger):
    def __init__(self, xmlelement=None):
        UInteger.__init__(self)
        if xmlelement:
            self.parseXML(xmlelement)

class Int32(Integer):
    def __init__(self, xmlelement=None):
        Integer.__init__(self)
        if xmlelement:
            self.parseXML(xmlelement)

    def parseXML(self, xmlvalue):
        Integer.parseXML(self, xmlvalue)
        # Values of enumerations can be encoded as strings: <symbol>_<value> (see OPC specification part 6)
        # UaModeler does this for enums that are fields of structs
        # Extract <value> from string if possible
        if isinstance(self.value, string_types) and not self.__strIsInt(self.value):
            split = self.value.split('_')
            if self.__strIsInt(split[len(split)-1]):
                self.value = split[len(split)-1]

    @staticmethod
    def __strIsInt(strValue):
        # 0_0 is not a valid number, but does not throw an error when converted to an integer.
        # Therefore, this case must be checked separately.
        try:
            int(strValue)
            if strValue[0:2] == '0_':
                return False
            return True
        except:
            return False

class UInt32(UInteger):
    def __init__(self, xmlelement=None):
        UInteger.__init__(self)
        if xmlelement:
            self.parseXML(xmlelement)

class Int64(Integer):
    def __init__(self, xmlelement=None):
        Integer.__init__(self)
        if xmlelement:
            self.parseXML(xmlelement)

class UInt64(UInteger):
    def __init__(self, xmlelement=None):
        UInteger.__init__(self)
        if xmlelement:
            self.parseXML(xmlelement)

class Float(Number):
    def __init__(self, xmlelement=None):
        Number.__init__(self)
        if xmlelement:
            self.parseXML(xmlelement)

    def parseXML(self, xmlvalue):
        # Expect <Float>value</Float> or
        #        <Aliasname>value</Aliasname>
        self.checkXML(xmlvalue)
        val = getXmlTextTrimmed(xmlvalue.firstChild)
        self.value = val if val is not None else 0.0

class Double(Float):
    def __init__(self, xmlelement=None):
        Float.__init__(self)
        if xmlelement:
            self.parseXML(xmlelement)

class String(Value):
    def __init__(self, xmlelement=None):
        Value.__init__(self)
        if xmlelement:
            self.parseXML(xmlelement)

    def pack(self):
        bin = structpack("I", len(unicode(self.value)))
        bin = bin + str(self.value)
        return bin

    def parseXML(self, xmlvalue):
        # Expect <String>value</String> or
        #        <Aliasname>value</Aliasname>
        if not isinstance(xmlvalue, dom.Element):
            self.value = xmlvalue
            return
        self.checkXML(xmlvalue)
        val = getXmlTextTrimmed(xmlvalue.firstChild)
        self.value = val if val is not None else ""


class XmlElement(String):
    def __init__(self, xmlelement=None):
        String.__init__(self, xmlelement)

class ByteString(Value):
    def __init__(self, xmlelement=None):
        Value.__init__(self)

    def parseXML(self, xmlvalue):
        # Expect <ByteString>value</ByteString>
        if not isinstance(xmlvalue, dom.Element):
            self.value = xmlvalue
            return
        self.checkXML(xmlvalue)
        if xmlvalue.firstChild is None:
            self.value = []  # Catch XML <ByteString /> by setting the value to a default
        else:
            self.value = b64decode(xmlvalue.firstChild.data)

class ExtensionObject(Value):
    def __init__(self, xmlelement=None):
        Value.__init__(self)
        if xmlelement:
            self.parseXML(xmlelement)

    def parseXML(self, xmlelement):
        pass

    def __str__(self):
        return "'ExtensionObject'"

class Structure(Value):
    def __init__(self, xmlelement=None):
        Value.__init__(self)
        if xmlelement:
            self.parseXML(xmlelement)

    def parseXML(self, xmlelement):
        pass

    def __str__(self):
        return "'Structure'"

class LocalizedText(Value):
>>>>>>> 199a29d3
    def __init__(self, xmlvalue=None):
        self.locale = None
        self.text = None
        if xmlvalue:
            self.parseXML(xmlvalue)

    def parseXML(self, xmlvalue):
        # Expect <LocalizedText> or <AliasName>
        #          <Locale>xx_XX</Locale>
        #          <Text>TextText</Text>
        #        <LocalizedText> or </AliasName>
        if not isinstance(xmlvalue, dom.Element):
            self.text = xmlvalue
            return
        self.checkXML(xmlvalue)
        tmp = xmlvalue.getElementsByTagName("Locale")
        if len(tmp) > 0 and tmp[0].firstChild != None:
            self.locale = tmp[0].firstChild.data.strip(' \t\n\r')
        tmp = xmlvalue.getElementsByTagName("Text")
        if len(tmp) > 0 and tmp[0].firstChild != None:
            self.text = tmp[0].firstChild.data.strip(' \t\n\r')

    def __str__(self):
        if self.locale is None and self.text is None:
            return "None"
        if self.locale is not None and len(self.locale) > 0:
            return "(" + self.locale + ":" + self.text + ")"
        else:
            return self.text

class NodeId():
    def __init__(self, idstring=None):
        self.i = None
        self.b = None
        self.g = None
        self.s = None
        self.ns = 0
        self.setFromIdString(idstring)

    def setFromIdString(self, idstring):
        global namespaceMapping

        if not idstring:
            self.i = 0
            return

        # The ID will encoding itself appropriatly as string. If multiple ID's
        # (numeric, string, guid) are defined, the order of preference for the ID
        # string is always numeric, guid, bytestring, string. Binary encoding only
        # applies to numeric values (UInt16).
        idparts = idstring.strip().split(";")
        for p in idparts:
            if p[:2] == "ns":
                self.ns = int(p[3:])
                if len(namespaceMapping.values()) > 0:
                    self.ns = namespaceMapping[self.ns]
            elif p[:2] == "i=":
                self.i = int(p[2:])
            elif p[:2] == "b=":
                self.b = p[2:]
            elif p[:2] == "g=":
                tmp = []
                self.g = p[2:].split("-")
                for i in self.g:
                    i = "0x" + i
                    tmp.append(int(i, 16))
                self.g = tmp
            elif p[:2] == "s=":
                self.s = p[2:]
            else:
                raise Exception("No valid NodeId: " + idstring)

    def gAsString(self):
        return '{:08X}-{:04X}-{:04X}-{:04X}-{:012X}'.format(*self.g)

    # The parsing can be called with an optional namespace mapping dict.
    def parseXML(self, xmlvalue):
        # Expect <NodeId> or <Alias>
        #           <Identifier>
        #                ns=x;i=y or similar string representation
        #           </Identifier>
        #        </NodeId> or </Alias>
        if not isinstance(xmlvalue, dom.Element):
            self.text = xmlvalue # Alias
            return
        self.checkXML(xmlvalue)

        # Catch XML <NodeId />
        if xmlvalue.firstChild is None:
            logger.error("No value is given, which is illegal for Node Types...")
            self.value = None
        else:
            # Check if there is an <Identifier> tag
            if len(xmlvalue.getElementsByTagName("Identifier")) != 0:
                xmlvalue = xmlvalue.getElementsByTagName("Identifier")[0]
            self.setFromIdString(xmlvalue.firstChild.data)

    def __str__(self):
        s = "ns=" + str(self.ns) + ";"
        # Order of preference is numeric, guid, bytestring, string
        if self.i != None:
            return s + "i=" + str(self.i)
        elif self.g != None:
            s = s + "g="
            tmp = []
            for i in self.g:
                tmp.append(hex(i).replace("0x", ""))
            for i in tmp:
                s = s + "-" + i
            return s.replace("g=-", "g=")
        elif self.b != None:
            return s + "b=" + str(self.b)
        elif self.s != None:
            return s + "s=" + str(self.s)

    def __eq__(self, nodeId2):
        return (str(self) == str(nodeId2))

    def __ne__(self, other):
        return not self.__eq__(other)

    def __repr__(self):
        return str(self)

    def __hash__(self):
        return hash(str(self))

class QualifiedName():
    def __init__(self, xmlelement=None):
        self.ns = 0
        self.name = None
        if xmlelement:
            self.parseXML(xmlelement)

    def parseXML(self, xmlvalue):
        # Expect <QualifiedName> or <AliasName>
        #           <NamespaceIndex>Int16<NamespaceIndex>
        #           <Name>SomeString<Name>
        #        </QualifiedName> or </AliasName>
        if not isinstance(xmlvalue, dom.Element):
            colonindex = xmlvalue.find(":")
            if colonindex == -1:
                self.name = xmlvalue
            else:
                self.name = xmlvalue[colonindex + 1:]
                self.ns = int(xmlvalue[:colonindex])
            return

        self.checkXML(xmlvalue)
        # Is a namespace index passed?
        if len(xmlvalue.getElementsByTagName("NamespaceIndex")) != 0:
            self.ns = int(xmlvalue.getElementsByTagName("NamespaceIndex")[0].firstChild.data)
        if len(xmlvalue.getElementsByTagName("Name")) != 0:
            self.name = xmlvalue.getElementsByTagName("Name")[0].firstChild.data

    def __str__(self):
        return "ns=" + str(self.ns) + ";" + str(self.name)<|MERGE_RESOLUTION|>--- conflicted
+++ resolved
@@ -16,602 +16,7 @@
 
 namespaceMapping = {}
 
-<<<<<<< HEAD
 class LocalizedText():
-=======
-if sys.version_info[0] >= 3:
-    # strings are already parsed to unicode
-    def unicode(s):
-        return s
-
-    string_types = str
-else:
-    string_types = basestring
-
-def getNextElementNode(xmlvalue):
-    if xmlvalue is None:
-        return None
-    xmlvalue = xmlvalue.nextSibling
-    while not xmlvalue is None and not xmlvalue.nodeType == xmlvalue.ELEMENT_NODE:
-        xmlvalue = xmlvalue.nextSibling
-    return xmlvalue
-
-def valueIsInternalType(valueTypeString):
-    return valueTypeString.lower() in ['boolean', 'number', 'int32', 'uint32', 'int16', 'uint16',
-                   'int64', 'uint64', 'byte', 'sbyte', 'float', 'double',
-                   'string', 'bytestring', 'localizedtext', 'statuscode',
-                   'diagnosticinfo', 'nodeid', 'guid', 'datetime',
-                   'qualifiedname', 'expandednodeid', 'xmlelement', 'integer', 'uinteger']
-
-class Value(object):
-    def __init__(self):
-        self.value = None
-        self.alias = None
-        self.dataType = None
-        self.encodingRule = []
-        self.isInternal = False
-        self.valueRank = None
-
-    def getValueFieldByAlias(self, fieldname):
-        if not isinstance(self.value, list):
-            return None
-        if not isinstance(self.value[0], Value):
-            return None
-        for val in self.value:
-            if val.alias() == fieldname:
-                return val.value
-        return None
-
-    def getTypeByString(self, stringName, encodingRule):
-        stringName = str(stringName.lower())
-        if stringName == 'boolean':
-            t = Boolean()
-        elif stringName == 'number':
-            t = Number()
-        elif stringName == 'integer':
-            t = Integer()
-        elif stringName == 'uinteger':
-            t = UInteger()
-        elif stringName == 'int32':
-            t = Int32()
-        elif stringName == 'uint32':
-            t = UInt32()
-        elif stringName == 'int16':
-            t = Int16()
-        elif stringName == 'uint16':
-            t = UInt16()
-        elif stringName == 'int64':
-            t = Int64()
-        elif stringName == 'uint64':
-            t = UInt64()
-        elif stringName == 'byte':
-            t = Byte()
-        elif stringName == 'sbyte':
-            t = SByte()
-        elif stringName == 'float':
-            t = Float()
-        elif stringName == 'double':
-            t = Double()
-        elif stringName == 'string':
-            t = String()
-        elif stringName == 'bytestring':
-            t = ByteString()
-        elif stringName == 'localizedtext':
-            t = LocalizedText()
-        elif stringName == 'statuscode':
-            t = StatusCode()
-        elif stringName == 'diagnosticinfo':
-            t = DiagnosticInfo()
-        elif stringName == 'nodeid':
-            t = NodeId()
-        elif stringName == 'guid':
-            t = Guid()
-        elif stringName == 'datetime':
-            t = DateTime()
-        elif stringName == 'qualifiedname':
-            t = QualifiedName()
-        elif stringName == 'expandednodeid':
-            t = ExpandedNodeId()
-        elif stringName == 'xmlelement':
-            t = XmlElement()
-        else:
-            logger.debug("No class representing stringName " + stringName + " was found. Cannot create builtinType.")
-            return None
-        t.encodingRule = encodingRule
-        return t
-
-    def checkXML(self, xmlvalue):
-        if xmlvalue is None or xmlvalue.nodeType != xmlvalue.ELEMENT_NODE:
-            logger.error("Expected XML Element, but got junk...")
-            return
-
-    def parseXMLEncoding(self, xmlvalue, parentDataTypeNode, parent, parser):
-        global namespaceMapping
-        self.checkXML(xmlvalue)
-        if not "value" in xmlvalue.localName.lower():
-            logger.error("Expected <Value> , but found " + xmlvalue.localName + \
-                         " instead. Value will not be parsed.")
-            return
-
-        if len(xmlvalue.childNodes) == 0:
-            logger.error("Expected childnodes for value, but none were found...")
-            return
-
-        for n in xmlvalue.childNodes:
-            if n.nodeType == n.ELEMENT_NODE:
-                xmlvalue = n
-                break
-
-        namespaceMapping = parent.namespaceMapping
-        if "ListOf" in xmlvalue.localName:
-            self.value = []
-            for el in xmlvalue.childNodes:
-                if not el.nodeType == el.ELEMENT_NODE:
-                    continue
-                val = self.__parseXMLSingleValue(el, parentDataTypeNode, parent, parser)
-                if val is None:
-                    self.value = []
-                    namespaceMapping = {}
-                    return
-                self.value.append(val)
-        else:
-            self.value = [self.__parseXMLSingleValue(xmlvalue, parentDataTypeNode, parent, parser)]
-            namespaceMapping = {}
-
-    def __parseXMLSingleValue(self, xmlvalue, parentDataTypeNode, parent, parser, alias=None, encodingPart=None, valueRank=None):
-        enc = None
-        if encodingPart is None:
-            if not parentDataTypeNode.symbolicName is None:
-                for _, e in parser.types.items():
-                    if not enc is None:
-                        break
-                    for key, value in e.items():
-                        # Inside the parser are the symbolic names of the data types. If the display name and symbolic name are different, both must be checked.
-                        # An example is the 3DFrame datatype where the symbolic name is ThreeDFrame.
-                        if key == parentDataTypeNode.displayName.text or key == parentDataTypeNode.symbolicName.value:
-                            enc = value
-                            break
-            else:
-                for _, e in parser.types.items():
-                    if not enc is None:
-                        break
-                    for key, value in e.items():
-                        if key == parentDataTypeNode.displayName.text:
-                            enc = value
-                            break
-        else:
-            enc = encodingPart
-            ebodypart = xmlvalue
-
-        if xmlvalue.localName == "ExtensionObject":
-            extobj = ExtensionObject()
-
-            etype = xmlvalue.getElementsByTagName("TypeId")
-            if len(etype) == 0:
-                logger.error(str(parent.id) + ": Did not find <TypeId> for ExtensionObject")
-                return extobj
-            etype = etype[0].getElementsByTagName("Identifier")
-            if len(etype) == 0:
-                logger.error(str(parent.id) + ": Did not find <Identifier> for ExtensionObject")
-                return extobj
-
-            etype = NodeId(etype[0].firstChild.data.strip(' \t\n\r'))
-            extobj.typeId = etype
-
-            ebody = xmlvalue.getElementsByTagName("Body")
-            if len(ebody) == 0:
-                logger.error(str(parent.id) + ": Did not find <Body> for ExtensionObject")
-                return extobj
-            ebody = ebody[0]
-
-            try:
-                # Body must contain an Object of type 'DataType' as defined in Variable
-                ebodypart = ebody.firstChild
-                if not ebodypart.nodeType == ebodypart.ELEMENT_NODE:
-                    ebodypart = getNextElementNode(ebodypart)
-                if ebodypart is None:
-                    logger.error(str(parent.id) + ": Expected ExtensionObject to hold a variable of type " + str(parentDataTypeNode.browseName) + " but found nothing.")
-                    return extobj
-
-                parentName = parentDataTypeNode.browseName.name
-                if parentDataTypeNode.symbolicName is not None and parentDataTypeNode.symbolicName.value is not None:
-                    parentName = parentDataTypeNode.symbolicName.value
-                if not ebodypart.localName == "OptionSet" and not ebodypart.localName == parentName:
-                    logger.error(   str(parent.id) + ": Expected ExtensionObject to hold a variable of type " + str(parentDataTypeNode.browseName) + " but found " +
-                                    str(ebodypart.localName) + " instead.")
-                    return extobj
-                extobj.alias = ebodypart.localName
-
-                ebodypart = ebodypart.firstChild
-                if not ebodypart.nodeType == ebodypart.ELEMENT_NODE:
-                    ebodypart = getNextElementNode(ebodypart)
-                if ebodypart is None:
-                    logger.error(str(parent.id) + ": Description of dataType " + str(parentDataTypeNode.browseName) + " in ExtensionObject is empty/invalid.")
-                    return extobj
-
-                extobj.value = []
-                members = enc.members
-
-                # The EncodingMask must be skipped.
-                if ebodypart.localName == "EncodingMask":
-                    ebodypart = getNextElementNode(ebodypart)
-                    # No optional fields are set.
-                    if(ebodypart is None):
-                        members = []
-
-                # The SwitchField must be checked. ebodypart could be None if only optional fields are included
-                # in the ExtensionObject and none of them is set.
-                if(ebodypart is not None):
-                    if ebodypart.localName == "SwitchField":
-                        # The switch field is the index of the available union fields starting with 1
-                        data = int(ebodypart.firstChild.data)
-                        if data == 0:
-                            # If the switch field is 0 then no field is present. A Union with no fields present has the same meaning as a NULL value.
-                            members = []
-                        else:
-                            members = []
-                            members.append(enc.members[data-1])
-                            ebodypart = getNextElementNode(ebodypart)
-
-
-                for e in members:
-                    # ebodypart can be None if the field is not set, although the field is not optional.
-                    if ebodypart is None:
-                        if not e.is_optional:
-                            t = self.getTypeByString(e.member_type.name, None)
-                            extobj.value.append(t)
-                            extobj.encodingRule.append(e)
-                        continue
-                    if isinstance(e, StructMember):
-                        if not e.name.lower() == ebodypart.localName.lower():
-                            continue
-                        extobj.encodingRule.append(e)
-                        if isinstance(e.member_type, BuiltinType):
-                            if e.is_array:
-                                values = []
-                                for el in ebodypart.childNodes:
-                                    if not el.nodeType == el.ELEMENT_NODE:
-                                        continue
-                                    t = self.getTypeByString(e.member_type.name, None)
-                                    t.parseXML(el)
-                                    values.append(t)
-                                extobj.value.append(values)
-                            else:
-                                t = self.getTypeByString(e.member_type.name, None)
-                                if t is not None:   # cannot get Type for 'Variant' now
-                                    t.alias = ebodypart.localName
-                                    t.parseXML(ebodypart)
-                                extobj.value.append(t)
-                        elif isinstance(e.member_type, StructType):
-                            # information is_array!
-                            structure = Structure()
-                            structure.alias = ebodypart.localName
-                            structure.value = []
-                            if e.is_array:
-                                values = []
-                                for el in ebodypart.childNodes:
-                                    if not el.nodeType == el.ELEMENT_NODE:
-                                        continue
-                                    structure.__parseXMLSingleValue(el, parentDataTypeNode, parent, parser, alias=None, encodingPart=e.member_type)
-                                    values.append(structure.value)
-                                    structure.value = []
-                                structure.value = values
-                            else:
-                                structure.__parseXMLSingleValue(ebodypart, parentDataTypeNode, parent, parser, alias=None, encodingPart=e.member_type)
-                            extobj.value.append(structure)
-                        elif isinstance(e.member_type, EnumerationType):
-                            t = self.getTypeByString("Int32", None)
-                            t.parseXML(ebodypart)
-                            extobj.value.append(t)
-                        else:
-                            logger.error(str(parent.id) + ": Description of dataType " + str(parentDataTypeNode.browseName) + " in ExtensionObject is not a BuildinType, StructType or EnumerationType.")
-                            return extobj
-                    else:
-                            logger.error(str(parent.id) + ": Description of dataType " + str(parentDataTypeNode.browseName) + " in ExtensionObject is not a StructMember.")
-                            return extobj
-
-                    ebodypart = getNextElementNode(ebodypart)
-
-            except Exception as ex:
-                logger.error(str(parent.id) + ": Could not parse <Body> for ExtensionObject. {}".format(ex))
-
-        elif valueIsInternalType(xmlvalue.localName):
-            t = self.getTypeByString(xmlvalue.localName, None)
-            t.parseXML(xmlvalue)
-            t.isInternal = True
-            return t
-        elif isinstance(enc, StructType):
-            members = enc.members
-            # The StructType can be a union and must be handled.
-            if enc.is_union:
-                body = xmlvalue.getElementsByTagName("SwitchField")
-                body = body[0]
-                # The switch field is the index of the available union fields starting with 1
-                if body.localName == "SwitchField":
-                    data = int(body.firstChild.data)
-                    if data == 0:
-                        # If the switch field is 0 then no field is present. A Union with no fields present has the same meaning as a NULL value.
-                        return None
-                    else:
-                        members = []
-                        members.append(enc.members[data-1])
-                        ebodypart = getNextElementNode(body)
-                else:
-                    logger.error(str(parent.id) + ": Could not parse <SwitchFiled> for Union.")
-                    return self
-
-
-            childValue = ebodypart.firstChild
-            if not childValue.nodeType == ebodypart.ELEMENT_NODE:
-                childValue = getNextElementNode(childValue)
-            for e in members:
-                    if isinstance(e, StructMember):
-                        self.encodingRule.append(e)
-                        if isinstance(e.member_type, BuiltinType):
-                            if e.is_array:
-                                values = []
-                                for el in childValue.childNodes:
-                                    if not el.nodeType == el.ELEMENT_NODE:
-                                        continue
-                                    t = self.getTypeByString(e.member_type.name, None)
-                                    t.parseXML(el)
-                                    values.append(t)
-                                self.value.append(values)
-                            else:
-                                t = self.getTypeByString(e.member_type.name, None)
-                                t.alias = e.name
-                                if childValue is not None:
-                                    t.parseXML(childValue)
-                                    self.value.append(t)
-                                else:
-                                    if not e.is_optional:
-                                        self.value.append(t)
-                        elif isinstance(e.member_type, StructType):
-                            structure = Structure()
-                            structure.alias = e.name
-                            structure.value = []
-                            if not len(childValue.childNodes) == 0:
-                                structure.__parseXMLSingleValue(childValue, parentDataTypeNode, parent, parser, alias=None, encodingPart=e.member_type)
-                            self.value.append(structure)
-                            return structure
-                        elif isinstance(e.member_type, EnumerationType):
-                            t = self.getTypeByString("Int32", None)
-                            t.parseXML(childValue)
-                            t.alias = e.name
-                            self.value.append(t)
-                        else:
-                            logger.error(str(parent.id) + ": Description of dataType " + str(parentDataTypeNode.browseName) + " in ExtensionObject is not a BuildinType, EnumerationType or StructMember.")
-                            return self
-
-                        childValue = getNextElementNode(childValue)
-            return self
-
-        return extobj
-
-    def __str__(self):
-        return self.__class__.__name__ + "(" + str(self.value) + ")"
-
-    def isNone(self):
-        return self.value is None
-
-    def __repr__(self):
-        return self.__str__()
-
-#################
-# Builtin Types #
-#################
-
-
-def getXmlTextTrimmed(xmlNode):
-    if xmlNode is None or xmlNode.data is None:
-        return None
-    content = xmlNode.data
-    # Check for empty string (including newlines)
-    if not re.sub(r"[\s\n\r]", "", content).strip():
-        return None
-    return unicode(content.strip())
-
-
-class Boolean(Value):
-    def __init__(self, xmlelement=None):
-        Value.__init__(self)
-        if xmlelement:
-            self.parseXML(xmlelement)
-
-    def parseXML(self, xmlvalue):
-        # Expect <Boolean>value</Boolean> or
-        #        <Aliasname>value</Aliasname>
-        self.checkXML(xmlvalue)
-        val = getXmlTextTrimmed(xmlvalue.firstChild)
-        if val is None:
-            self.value = "false"  # Catch XML <Boolean /> by setting the value to a default
-        else:
-            if "false" in unicode(xmlvalue.firstChild.data).lower():
-                self.value = "false"
-            else:
-                self.value = "true"
-
-class Number(Value):
-    def __init__(self, xmlelement=None):
-        Value.__init__(self)
-        if xmlelement:
-            self.parseXML(xmlelement)
-
-    def parseXML(self, xmlvalue):
-        # Expect <Int16>value</Int16> or any other valid number type, or
-        #        <Aliasname>value</Aliasname>
-        self.checkXML(xmlvalue)
-        val = getXmlTextTrimmed(xmlvalue.firstChild)
-        self.value = val if val is not None else 0
-
-class Integer(Number):
-    def __init__(self, xmlelement=None):
-        Number.__init__(self)
-        if xmlelement:
-            self.parseXML(xmlelement)
-
-class UInteger(Number):
-    def __init__(self, xmlelement=None):
-        Number.__init__(self)
-        if xmlelement:
-            self.parseXML(xmlelement)
-
-class Byte(UInteger):
-    def __init__(self, xmlelement=None):
-        UInteger.__init__(self)
-        if xmlelement:
-            self.parseXML(xmlelement)
-
-class SByte(Integer):
-    def __init__(self, xmlelement=None):
-        Integer.__init__(self)
-        if xmlelement:
-            self.parseXML(xmlelement)
-
-class Int16(Integer):
-    def __init__(self, xmlelement=None):
-        Integer.__init__(self)
-        if xmlelement:
-            self.parseXML(xmlelement)
-
-class UInt16(UInteger):
-    def __init__(self, xmlelement=None):
-        UInteger.__init__(self)
-        if xmlelement:
-            self.parseXML(xmlelement)
-
-class Int32(Integer):
-    def __init__(self, xmlelement=None):
-        Integer.__init__(self)
-        if xmlelement:
-            self.parseXML(xmlelement)
-
-    def parseXML(self, xmlvalue):
-        Integer.parseXML(self, xmlvalue)
-        # Values of enumerations can be encoded as strings: <symbol>_<value> (see OPC specification part 6)
-        # UaModeler does this for enums that are fields of structs
-        # Extract <value> from string if possible
-        if isinstance(self.value, string_types) and not self.__strIsInt(self.value):
-            split = self.value.split('_')
-            if self.__strIsInt(split[len(split)-1]):
-                self.value = split[len(split)-1]
-
-    @staticmethod
-    def __strIsInt(strValue):
-        # 0_0 is not a valid number, but does not throw an error when converted to an integer.
-        # Therefore, this case must be checked separately.
-        try:
-            int(strValue)
-            if strValue[0:2] == '0_':
-                return False
-            return True
-        except:
-            return False
-
-class UInt32(UInteger):
-    def __init__(self, xmlelement=None):
-        UInteger.__init__(self)
-        if xmlelement:
-            self.parseXML(xmlelement)
-
-class Int64(Integer):
-    def __init__(self, xmlelement=None):
-        Integer.__init__(self)
-        if xmlelement:
-            self.parseXML(xmlelement)
-
-class UInt64(UInteger):
-    def __init__(self, xmlelement=None):
-        UInteger.__init__(self)
-        if xmlelement:
-            self.parseXML(xmlelement)
-
-class Float(Number):
-    def __init__(self, xmlelement=None):
-        Number.__init__(self)
-        if xmlelement:
-            self.parseXML(xmlelement)
-
-    def parseXML(self, xmlvalue):
-        # Expect <Float>value</Float> or
-        #        <Aliasname>value</Aliasname>
-        self.checkXML(xmlvalue)
-        val = getXmlTextTrimmed(xmlvalue.firstChild)
-        self.value = val if val is not None else 0.0
-
-class Double(Float):
-    def __init__(self, xmlelement=None):
-        Float.__init__(self)
-        if xmlelement:
-            self.parseXML(xmlelement)
-
-class String(Value):
-    def __init__(self, xmlelement=None):
-        Value.__init__(self)
-        if xmlelement:
-            self.parseXML(xmlelement)
-
-    def pack(self):
-        bin = structpack("I", len(unicode(self.value)))
-        bin = bin + str(self.value)
-        return bin
-
-    def parseXML(self, xmlvalue):
-        # Expect <String>value</String> or
-        #        <Aliasname>value</Aliasname>
-        if not isinstance(xmlvalue, dom.Element):
-            self.value = xmlvalue
-            return
-        self.checkXML(xmlvalue)
-        val = getXmlTextTrimmed(xmlvalue.firstChild)
-        self.value = val if val is not None else ""
-
-
-class XmlElement(String):
-    def __init__(self, xmlelement=None):
-        String.__init__(self, xmlelement)
-
-class ByteString(Value):
-    def __init__(self, xmlelement=None):
-        Value.__init__(self)
-
-    def parseXML(self, xmlvalue):
-        # Expect <ByteString>value</ByteString>
-        if not isinstance(xmlvalue, dom.Element):
-            self.value = xmlvalue
-            return
-        self.checkXML(xmlvalue)
-        if xmlvalue.firstChild is None:
-            self.value = []  # Catch XML <ByteString /> by setting the value to a default
-        else:
-            self.value = b64decode(xmlvalue.firstChild.data)
-
-class ExtensionObject(Value):
-    def __init__(self, xmlelement=None):
-        Value.__init__(self)
-        if xmlelement:
-            self.parseXML(xmlelement)
-
-    def parseXML(self, xmlelement):
-        pass
-
-    def __str__(self):
-        return "'ExtensionObject'"
-
-class Structure(Value):
-    def __init__(self, xmlelement=None):
-        Value.__init__(self)
-        if xmlelement:
-            self.parseXML(xmlelement)
-
-    def parseXML(self, xmlelement):
-        pass
-
-    def __str__(self):
-        return "'Structure'"
-
-class LocalizedText(Value):
->>>>>>> 199a29d3
     def __init__(self, xmlvalue=None):
         self.locale = None
         self.text = None
