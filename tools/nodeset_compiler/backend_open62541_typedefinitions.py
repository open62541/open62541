--- conflicted
+++ resolved
@@ -158,15 +158,9 @@
             member_name_capital = member_name
             if len(member_name) > 0:
                 member_name_capital = member_name[0].upper() + member_name[1:]
-<<<<<<< HEAD
-            m = "\n{\n    &UA_%s[UA_%s_%s], /* .memberType */\n" % (
-                member.member_type.outname.upper(), member.member_type.outname.upper(),
-                makeCIdentifier(member.member_type.name.upper()))
-=======
             m = "\n{\n    UA_%s_%s, /* .memberTypeIndex */\n" % (
                 member.member_type.outname.upper(), makeCIdentifier(member.member_type.name.upper()))
             m += "    UA_get_%s, /* .GetTypesArray() */\n" % member.member_type.outname.upper()
->>>>>>> 46bff13c
             m += "    "
             if not before and not isUnion:
                 m += "0,"
