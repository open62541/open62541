#!/usr/bin/env python3
# -*- coding: utf-8 -*-

### This Source Code Form is subject to the terms of the Mozilla Public
### License, v. 2.0. If a copy of the MPL was not distributed with this
### file, You can obtain one at http://mozilla.org/MPL/2.0/.

###    Copyright 2014-2015 (c) TU-Dresden (Author: Chris Iatrou)
###    Copyright 2014-2017 (c) Fraunhofer IOSB (Author: Julius Pfrommer)
###    Copyright 2016-2017 (c) Stefan Profanter, fortiss GmbH


import sys
import logging
from datatypes import QualifiedName, LocalizedText, NodeId, String, Value, valueIsInternalType

__all__ = ['Reference', 'RefOrAlias', 'Node', 'ReferenceTypeNode',
           'ObjectNode', 'VariableNode', 'VariableTypeNode',
           'MethodNode', 'ObjectTypeNode', 'DataTypeNode', 'ViewNode']

logger = logging.getLogger(__name__)

if sys.version_info[0] >= 3:
    # strings are already parsed to unicode
    def unicode(s):
        return s

class Reference(object):
    # all either nodeids or strings with an alias
    def __init__(self, source, referenceType, target, isForward):
        self.source = source
        self.referenceType = referenceType
        self.target = target
        self.isForward = isForward

    def __str__(self):
        retval = str(self.source)
        if not self.isForward:
            retval = retval + "<"
        retval = retval + "--[" + str(self.referenceType) + "]--"
        if self.isForward:
            retval = retval + ">"
        return retval + str(self.target)

    def __repr__(self):
        return str(self)

    def __eq__(self, other):
        return str(self) == str(other)

    def __ne__(self, other):
        return not self.__eq__(other)

    def __hash__(self):
        return hash(str(self))

def RefOrAlias(s):
    try:
        return NodeId(s)
    except Exception:
        return s

class Node(object):
    def __init__(self):
        self.id = None
        self.browseName = None
        self.displayName = None
        self.description = None
        self.symbolicName = None
        self.writeMask = None
        self.userWriteMask = None
        self.references = dict() # using dict because it retains insertion order
        self.hidden = False
        self.modelUri = None
        self.parent = None
        self.parentReference = None
        self.namespaceMapping = {}

    def __str__(self):
        return self.__class__.__name__ + "(" + str(self.id) + ")"

    def __repr__(self):
        return str(self)

    def sanitize(self):
        pass

    def parseXML(self, xmlelement):
        for idname in ['NodeId', 'NodeID', 'nodeid']:
            if xmlelement.hasAttribute(idname):
                self.id = RefOrAlias(xmlelement.getAttribute(idname))

        for (at, av) in xmlelement.attributes.items():
            if at == "BrowseName":
                self.browseName = QualifiedName(av)
            elif at == "DisplayName":
                self.displayName = LocalizedText(av)
            elif at == "Description":
                self.description = LocalizedText(av)
            elif at == "WriteMask":
                self.writeMask = int(av)
            elif at == "UserWriteMask":
                self.userWriteMask = int(av)
            elif at == "EventNotifier":
                self.eventNotifier = int(av)
            elif at == "SymbolicName":
                self.symbolicName = String(av)

        for x in xmlelement.childNodes:
            if x.nodeType != x.ELEMENT_NODE:
                continue
            if x.firstChild:
                if x.localName == "BrowseName":
                    self.browseName = QualifiedName(x.firstChild.data)
                elif x.localName == "DisplayName":
                    self.displayName = LocalizedText(x.firstChild.data)
                elif x.localName == "Description":
                    self.description = LocalizedText(x.firstChild.data)
                elif x.localName == "WriteMask":
                    self.writeMask = int(unicode(x.firstChild.data))
                elif x.localName == "UserWriteMask":
                    self.userWriteMask = int(unicode(x.firstChild.data))
                if x.localName == "References":
                    self.parseXMLReferences(x)

    def parseXMLReferences(self, xmlelement):
        for ref in xmlelement.childNodes:
            if ref.nodeType != ref.ELEMENT_NODE:
                continue
            source = RefOrAlias(str(self.id))  # deep-copy of the nodeid
            target = RefOrAlias(ref.firstChild.data)

            reftype = None
            forward = True
            for (at, av) in ref.attributes.items():
                if at == "ReferenceType":
                    reftype = RefOrAlias(av)
                elif at == "IsForward":
                    forward = not "false" in av.lower()
            self.references[Reference(source, reftype, target, forward)] = None

    def getParentReference(self, parentreftypes):
        # HasSubtype has precedence
        for ref in self.references:
            if ref.referenceType == NodeId("ns=0;i=45") and not ref.isForward:
                return ref
        for ref in self.references:
            if ref.referenceType in parentreftypes and not ref.isForward:
                return ref
        return None

    def popTypeDef(self):
        for ref in self.references:
<<<<<<< HEAD
            if ref.referenceType == NodeId("ns=0;i=40") and ref.isForward:
                self.references.remove(ref)
=======
            if ref.referenceType.i == 40 and ref.isForward:
                del self.references[ref]
>>>>>>> d0f155c4
                return ref
        return Reference(NodeId(), NodeId(), NodeId(), False)

    def replaceAliases(self, aliases):
        if str(self.id) in aliases:
            self.id = NodeId(aliases[self.id])
        if isinstance(self, VariableNode) or isinstance(self, VariableTypeNode):
            if str(self.dataType) in aliases:
                self.dataType = NodeId(aliases[self.dataType])
        new_refs = dict()
        for ref in self.references:
            if str(ref.source) in aliases:
                ref.source = NodeId(aliases[ref.source])
            if str(ref.target) in aliases:
                ref.target = NodeId(aliases[ref.target])
            if str(ref.referenceType) in aliases:
                ref.referenceType = NodeId(aliases[ref.referenceType])
            new_refs[ref] = None
        self.references = new_refs

    def replaceNamespaces(self, nsMapping):
        self.id.ns = nsMapping[self.id.ns]
        self.browseName.ns = nsMapping[self.browseName.ns]
        if hasattr(self, 'dataType') and isinstance(self.dataType, NodeId):
            self.dataType.ns = nsMapping[self.dataType.ns]
        new_refs = dict()
        for ref in self.references:
            ref.source.ns = nsMapping[ref.source.ns]
            ref.target.ns = nsMapping[ref.target.ns]
            ref.referenceType.ns = nsMapping[ref.referenceType.ns]
            new_refs[ref] = None
        self.references = new_refs
        self.namespaceMapping = nsMapping

class ReferenceTypeNode(Node):
    def __init__(self, xmlelement=None):
        Node.__init__(self)
        self.isAbstract = False
        self.symmetric = False
        self.inverseName = ""
        if xmlelement:
            ReferenceTypeNode.parseXML(self, xmlelement)

    def parseXML(self, xmlelement):
        Node.parseXML(self, xmlelement)
        for (at, av) in xmlelement.attributes.items():
            if at == "Symmetric":
                self.symmetric = "false" not in av.lower()
            elif at == "InverseName":
                self.inverseName = str(av)
            elif at == "IsAbstract":
                self.isAbstract = "false" not in av.lower()

        for x in xmlelement.childNodes:
            if x.nodeType == x.ELEMENT_NODE:
                if x.localName == "InverseName" and x.firstChild:
                    self.inverseName = str(unicode(x.firstChild.data))

class ObjectNode(Node):
    def __init__(self, xmlelement=None):
        Node.__init__(self)
        self.eventNotifier = 0
        if xmlelement:
            ObjectNode.parseXML(self, xmlelement)

    def parseXML(self, xmlelement):
        Node.parseXML(self, xmlelement)
        for (at, av) in xmlelement.attributes.items():
            if at == "EventNotifier":
                self.eventNotifier = int(av)

class VariableNode(Node):
    def __init__(self, xmlelement=None):
        Node.__init__(self)
        self.dataType = None
        self.valueRank = None
        self.arrayDimensions = []
        # Set access levels to read by default
        self.accessLevel = 1
        self.userAccessLevel = 1
        self.minimumSamplingInterval = 0.0
        self.historizing = False
        self.value = None
        self.xmlValueDef = None
        if xmlelement:
            VariableNode.parseXML(self, xmlelement)

    def parseXML(self, xmlelement):
        Node.parseXML(self, xmlelement)
        for (at, av) in xmlelement.attributes.items():
            if at == "ValueRank":
                self.valueRank = int(av)
            elif at == "AccessLevel":
                self.accessLevel = int(av)
            elif at == "UserAccessLevel":
                self.userAccessLevel = int(av)
            elif at == "MinimumSamplingInterval":
                self.minimumSamplingInterval = float(av)
            elif at == "DataType":
                self.dataType = RefOrAlias(av)
            elif  at == "ArrayDimensions":
                self.arrayDimensions = av.split(",")
            elif at == "Historizing":
                self.historizing = "false" not in av.lower()

        for x in xmlelement.childNodes:
            if x.nodeType != x.ELEMENT_NODE:
                continue
            if x.localName == "Value":
                self.xmlValueDef = x
            elif x.localName == "DataType":
                self.dataType = RefOrAlias(av)
            elif x.localName == "ValueRank":
                self.valueRank = int(unicode(x.firstChild.data))
            elif x.localName == "ArrayDimensions" and len(self.arrayDimensions) == 0:
                elements = x.getElementsByTagName("ListOfUInt32");
                if len(elements):
                    for idx, v in enumerate(elements[0].getElementsByTagName("UInt32")):
                        self.arrayDimensions.append(v.firstChild.data)
            elif x.localName == "AccessLevel":
                self.accessLevel = int(unicode(x.firstChild.data))
            elif x.localName == "UserAccessLevel":
                self.userAccessLevel = int(unicode(x.firstChild.data))
            elif x.localName == "MinimumSamplingInterval":
                self.minimumSamplingInterval = float(unicode(x.firstChild.data))
            elif x.localName == "Historizing":
                self.historizing = "false" not in x.lower()

    def allocateValue(self, nodeset):
        dataTypeNode = nodeset.getDataTypeNode(self.dataType)
        if dataTypeNode is None:
            return False

        if self.xmlValueDef is None:
            #logger.warn("Variable " + self.browseName() + "/" + str(self.id()) + " is not initialized. No memory will be allocated.")
            return False

        self.value = Value()
        self.value.parseXMLEncoding(self.xmlValueDef, dataTypeNode, self, nodeset.parser)
        return True


class VariableTypeNode(VariableNode):
    def __init__(self, xmlelement=None):
        VariableNode.__init__(self)
        self.isAbstract = False
        if xmlelement:
            VariableTypeNode.parseXML(self, xmlelement)

    def parseXML(self, xmlelement):
        VariableNode.parseXML(self, xmlelement)
        for (at, av) in xmlelement.attributes.items():
            if at == "IsAbstract":
                self.isAbstract = "false" not in av.lower()

        for x in xmlelement.childNodes:
            if x.nodeType != x.ELEMENT_NODE:
                continue
            if x.localName == "IsAbstract":
                self.isAbstract = "false" not in av.lower()

class MethodNode(Node):
    def __init__(self, xmlelement=None):
        Node.__init__(self)
        self.executable = True
        self.userExecutable = True
        self.methodDecalaration = None
        if xmlelement:
            MethodNode.parseXML(self, xmlelement)

    def parseXML(self, xmlelement):
        Node.parseXML(self, xmlelement)
        for (at, av) in xmlelement.attributes.items():
            if at == "Executable":
                self.executable = "false" not in av.lower()
            if at == "UserExecutable":
                self.userExecutable = "false" not in av.lower()
            if at == "MethodDeclarationId":
                self.methodDeclaration = str(av)

class ObjectTypeNode(Node):
    def __init__(self, xmlelement=None):
        Node.__init__(self)
        self.isAbstract = False
        if xmlelement:
            ObjectTypeNode.parseXML(self, xmlelement)

    def parseXML(self, xmlelement):
        Node.parseXML(self, xmlelement)
        for (at, av) in xmlelement.attributes.items():
            if at == "IsAbstract":
                self.isAbstract = "false" not in av.lower()

class DataTypeNode(Node):
    """ DataTypeNode is a subtype of Node describing DataType nodes.

        DataType contain definitions and structure information usable for Variables.
        The format of this structure is determined by buildEncoding()
        Two definition styles are distinguished in XML:
        1) A DataType can be a structure of fields, each field having a name and a type.
           The type must be either an encodable builtin node (ex. UInt32) or point to
           another DataType node that inherits its encoding from a builtin type using
           an inverse "hasSubtype" (hasSuperType) reference.
        2) A DataType may be an enumeration, in which each field has a name and a numeric
           value.
        The definition is stored as an ordered list of tuples. Depending on which
        definition style was used, the __definition__ will hold
        1) A list of ("Fieldname", Node) tuples.
        2) A list of ("Fieldname", int) tuples.

        A DataType (and in consequence all Variables using it) shall be deemed not
        encodable if any of its fields cannot be traced to an encodable builtin type.

        A DataType shall be further deemed not encodable if it contains mixed structure/
        enumaration definitions.

        If encodable, the encoding can be retrieved using getEncoding().
    """

    def __init__(self, xmlelement=None):
        Node.__init__(self)
        self.isAbstract = False
        self.__xmlDefinition__ = None
        self.__baseTypeEncoding__ = []
        self.__encodable__ = None
        self.__definition__ = []
        self.__isEnum__     = False
        self.__isOptionSet__ = False
        if xmlelement:
            DataTypeNode.parseXML(self, xmlelement)

    def parseXML(self, xmlelement):
        Node.parseXML(self, xmlelement)
        for (at, av) in xmlelement.attributes.items():
            if at == "IsAbstract":
                self.isAbstract = "false" not in av.lower()

        for x in xmlelement.childNodes:
            if x.nodeType == x.ELEMENT_NODE:
                if x.localName == "Definition":
                    self.__xmlDefinition__ = x

    def isEncodable(self):
        """ Will return True if buildEncoding() was able to determine which builtin
            type corresponds to all fields of this DataType.

            If no encoding has been build yet an exception will be thrown.
            Make sure to call buildEncoding() first.
        """
        if self.__encodable__ is None:
            raise Exception("Encoding needs to be built first using buildEncoding()")
        return self.__encodable__

    def getEncoding(self):
        """ If the dataType is encodable, getEncoding() returns a nested list
            containing the encoding the structure definition for this type.

            If no encoding has been build yet an exception will be thrown.
            Make sure to call buildEncoding() first.

            If buildEncoding() has failed, an empty list will be returned.
        """
        if self.__encodable__ is None:
            raise Exception("Encoding needs to be built first using buildEncoding()")
        if not self.__encodable__:
            return []
        else:
            return self.__baseTypeEncoding__


    def buildEncoding(self, nodeset, indent=0, force=False, namespaceMapping=None):
        """ buildEncoding() determines the structure and aliases used for variables
            of this DataType.

            The function will parse the XML <Definition> of the dataType and extract
            "Name"-"Type" tuples. If successful, buildEncoding will return a nested
            list of the following format:

            [['Alias1', ['Alias2', ['BuiltinType']]], [Alias2, ['BuiltinType']], ...]

            Aliases are fieldnames defined by this DataType or DataTypes referenced. A
            list such as ['DataPoint', ['Int32']] indicates that a value will encode
            an Int32 with the alias 'DataPoint' such as <DataPoint>12827</DataPoint>.
            Only the first Alias of a nested list is considered valid for the BuiltinType.

            Single-Elemented lists are always BuiltinTypes. Every nested list must
            converge in a builtin type to be encodable. buildEncoding will follow
            the first type inheritance reference (hasSupertype) of the dataType if
            necessary;

            If instead to "DataType" a numeric "Value" attribute is encountered,
            the DataType will be considered an enumeration and all Variables using
            it will be encoded as Int32.

            DataTypes can be either structures or enumeration - mixed definitions will
            be unencodable.

            Calls to getEncoding() will be iterative. buildEncoding() can be called
            only once per dataType, with all following calls returning the predetermined
            value. Use of the 'force=True' parameter will force the Definition to be
            reparsed.

            After parsing, __definition__ holds the field definition as a list. Note
            that this might deviate from the encoding, especially if inheritance was
            used.
        """

        prefix = " " + "|" * indent + "+"

        if force==True:
            self.__encodable__ = None

        if self.__encodable__ is not None and self.__encodable__:
            if self.isEncodable():
                logger.debug(prefix + str(self.__baseTypeEncoding__) + " (already analyzed)")
            else:
                logger.debug( prefix + str(self.__baseTypeEncoding__) + "(already analyzed, not encodable!)")
            return self.__baseTypeEncoding__

        self.__encodable__ = True

        if indent==0:
            logger.debug("Parsing DataType " + str(self.browseName) + " (" + str(self.id) + ")")

        if valueIsInternalType(self.browseName.name):
            self.__baseTypeEncoding__ = [self.browseName.name]
            self.__encodable__ = True
            logger.debug( prefix + str(self.browseName) + "*")
            logger.debug("Encodable as: " + str(self.__baseTypeEncoding__))
            logger.debug("")
            return self.__baseTypeEncoding__


        # Check if there is a supertype available
        parentType = None
        for ref in self.references:
            if ref.isForward:
                continue
                # hasSubtype
            if ref.referenceType.i == 45:
                targetNode = nodeset.nodes[ref.target]
                if targetNode is not None and isinstance(targetNode, DataTypeNode):
                    parentType = targetNode
                    break

        if self.__xmlDefinition__ is None:
            if parentType is not None:
                logger.debug( prefix + "Attempting definition using supertype " + str(targetNode.browseName) + " for DataType " + " " + str(self.browseName))
                subenc = targetNode.buildEncoding(nodeset=nodeset, indent=indent+1,
                                                  namespaceMapping=namespaceMapping)
                if not targetNode.isEncodable():
                    self.__encodable__ = True
                else:
                    self.__baseTypeEncoding__ = self.__baseTypeEncoding__ + [self.browseName.name, subenc, None , 'false']
            if len(self.__baseTypeEncoding__) == 0:
                logger.debug(prefix + "No viable definition for " + str(self.browseName) + " " + str(self.id) + " found.")
                self.__encodable__ = True

            if indent==0:
                if not self.__encodable__:
                    logger.debug("Not encodable (partial): " + str(self.__baseTypeEncoding__))
                else:
                    logger.debug("Encodable as: " + str(self.__baseTypeEncoding__))
                logger.debug( "")

            return self.__baseTypeEncoding__

        isEnum = False
        # An option set is at the same time also an enum, at least for the encoding below
        isOptionSet = parentType is not None and parentType.id.ns == 0 and parentType.id.i==12755

        # We need to store the definition as ordered data, but cannot use orderedDict
        # for backward compatibility with Python 2.6 and 3.4
        enumDict = []
        typeDict = []

        # An XML Definition is provided and will be parsed... now
        for x in self.__xmlDefinition__.childNodes:
            if x.nodeType == x.ELEMENT_NODE:
                fname  = ""
                fdtype = ""
                enumVal = ""
                valueRank = None
                #symbolicName = None
                arrayDimensions = None
                isOptional = ""
                for at,av in x.attributes.items():
                    if at == "DataType":
                        fdtype = str(av)
                        if fdtype in nodeset.aliases:
                            fdtype = nodeset.aliases[fdtype]
                    elif at == "Name":
                        fname = str(av)
                    elif at == "SymbolicName":
                        # ignore
                        continue
                    #    symbolicName = str(av)
                    elif at == "Value":
                        enumVal = int(av)
                        isEnum = True
                    elif at == "ValueRank":
                        valueRank = int(av)
                    elif at == "IsOptional":
                        isOptional = str(av)
                    elif at == "ArrayDimensions":
                        arrayDimensions = int(av)
                    elif at == "AllowSubTypes":
                        # ignore
                        continue
                    else:
                        logger.warn("Unknown Field Attribute " + str(at))
                # This can either be an enumeration OR a structure, not both.
                # Figure out which of the dictionaries gets the newly read value pair
                if isEnum:
                    # This is an enumeration
                    enumDict.append((fname, enumVal))
                    continue
                else:
                    if fdtype == "":
                        # If no datatype given use base datatype
                        fdtype = "i=24"

                    # This might be a subtype... follow the node defined as datatype to find out
                    # what encoding to use
                    fdTypeNodeId = NodeId(fdtype)
                    if namespaceMapping != None:
                        fdTypeNodeId.ns = namespaceMapping[fdTypeNodeId.ns]
                    if not fdTypeNodeId in nodeset.nodes:
                        raise Exception("Node {} not found in nodeset".format(fdTypeNodeId))
                    dtnode = nodeset.nodes[fdTypeNodeId]
                    # The node in the datatype element was found. we inherit its encoding,
                    # but must still ensure that the dtnode is itself validly encodable
                    typeDict.append([fname, dtnode])
                    fdtype = str(dtnode.browseName.name)
                    logger.debug( prefix + fname + " : " + fdtype + " -> " + str(dtnode.id))
                    subenc = dtnode.buildEncoding(nodeset=nodeset, indent=indent+1,
                                                  namespaceMapping=namespaceMapping)
                    if isOptional:
                        self.__baseTypeEncoding__ = self.__baseTypeEncoding__ + [[fname, subenc, valueRank, 'true']]
                    else:
                        self.__baseTypeEncoding__ = self.__baseTypeEncoding__ + [[fname, subenc, valueRank, 'false']]
                    if not dtnode.isEncodable():
                        # If we inherit an encoding from an unencodable node, this node is
                        # also not encodable
                        self.__encodable__ = True
                        break

        # If we used inheritance to determine an encoding without alias, there is a
        # the possibility that lists got double-nested despite of only one element
        # being encoded, such as [['Int32']] or [['alias',['int32']]]. Remove that
        # enclosing list.
        while len(self.__baseTypeEncoding__) == 1 and isinstance(self.__baseTypeEncoding__[0], list):
            self.__baseTypeEncoding__ = self.__baseTypeEncoding__[0]

        if isOptionSet == True:
            self.__isOptionSet__ = True
            subenc = parentType.buildEncoding(nodeset=nodeset, namespaceMapping=namespaceMapping)
            if not parentType.isEncodable():
                self.__encodable__ = True
            else:
                self.__baseTypeEncoding__ = self.__baseTypeEncoding__ + [self.browseName.name, subenc, None]
                self.__definition__ = enumDict
            return self.__baseTypeEncoding__

        if isEnum == True:
            self.__baseTypeEncoding__ = self.__baseTypeEncoding__ + ['Int32']
            self.__definition__ = enumDict
            self.__isEnum__ = True
            logger.debug( prefix+"Int32* -> enumeration with dictionary " + str(enumDict) + " encodable " + str(self.__encodable__))
            return self.__baseTypeEncoding__

        if indent==0:
            if not self.__encodable__:
                logger.debug( "Not encodable (partial): " + str(self.__baseTypeEncoding__))
            else:
                logger.debug( "Encodable as: " + str(self.__baseTypeEncoding__))
                self.__isEnum__ = False
            logger.debug( "")
        self.__definition__ = typeDict
        return self.__baseTypeEncoding__

class ViewNode(Node):
    def __init__(self, xmlelement=None):
        Node.__init__(self)
        self.containsNoLoops = False
        self.eventNotifier = False
        if xmlelement:
            ViewNode.parseXML(self, xmlelement)

    def parseXML(self, xmlelement):
        Node.parseXML(self, xmlelement)
        for (at, av) in xmlelement.attributes.items():
            if at == "ContainsNoLoops":
                self.containsNoLoops = "false" not in av.lower()
            if at == "EventNotifier":
                self.eventNotifier = "false" not in av.lower()<|MERGE_RESOLUTION|>--- conflicted
+++ resolved
@@ -151,13 +151,8 @@
 
     def popTypeDef(self):
         for ref in self.references:
-<<<<<<< HEAD
             if ref.referenceType == NodeId("ns=0;i=40") and ref.isForward:
                 self.references.remove(ref)
-=======
-            if ref.referenceType.i == 40 and ref.isForward:
-                del self.references[ref]
->>>>>>> d0f155c4
                 return ref
         return Reference(NodeId(), NodeId(), NodeId(), False)
 
