--- conflicted
+++ resolved
@@ -57,14 +57,9 @@
                  "NodeAttributes","ReferenceTypeAttributes", "ViewAttributes", "ObjectTypeAttributes",
                  "NodeAttributesMask","DeleteNodesItem", "DeleteNodesRequest", "DeleteNodesResponse",
                  "DeleteReferencesItem", "DeleteReferencesRequest", "DeleteReferencesResponse",
-<<<<<<< HEAD
                  "RegisterNodesRequest", "RegisterNodesResponse", "UnregisterNodesRequest", "UnregisterNodesResponse", 
-                 "UserIdentityToken", "UserNameIdentityToken", "AnonymousIdentityToken", 
+                 "UserIdentityToken", "UserNameIdentityToken", "AnonymousIdentityToken", "ServiceFault",
                  "CallMethodRequest", "CallMethodResult", "CallResponse", "CallRequest"]
-=======
-                 "RegisterNodesRequest", "RegisterNodesResponse", "UnregisterNodesRequest", "UnregisterNodesResponse",
-                 "UserIdentityToken", "UserNameIdentityToken", "AnonymousIdentityToken", "ServiceFault"]
->>>>>>> a4cd3c57
 
 class TypeDescription(object):
     def __init__(self, name, nodeid, namespaceid):
