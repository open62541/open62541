--- conflicted
+++ resolved
@@ -143,11 +143,7 @@
         return funcs
 
     def encoding_h(self):
-<<<<<<< HEAD
-        enc = "static UA_INLINE UA_StatusCode\nUA_%s_encodeBinary(const UA_%s *src, UA_ByteString *dst, size_t *offset) {\n    return UA_encodeBinaryWithOffset(src, %s, dst, offset, NULL, NULL);\n}\n"
-=======
         enc = "static UA_INLINE UA_StatusCode\nUA_%s_encodeBinary(const UA_%s *src, UA_Byte **bufPos, const UA_Byte **bufEnd) {\n    return UA_encodeBinary(src, %s, bufPos, bufEnd, NULL, NULL);\n}\n"
->>>>>>> 6b3186ab
         enc += "static UA_INLINE UA_StatusCode\nUA_%s_decodeBinary(const UA_ByteString *src, size_t *offset, UA_%s *dst) {\n    return UA_decodeBinary(src, offset, dst, %s, 0, NULL);\n}"
         return enc % tuple(list(itertools.chain(*itertools.repeat([self.name, self.name, self.datatype_ptr()], 2))))
 
