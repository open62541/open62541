#!/usr/bin/env python

# This Source Code Form is subject to the terms of the Mozilla Public
# License, v. 2.0. If a copy of the MPL was not distributed with this 
# file, You can obtain one at http://mozilla.org/MPL/2.0/.

from __future__ import print_function
import sys
import time
import platform
import getpass
from collections import OrderedDict
import re
import xml.etree.ElementTree as etree
import itertools
import argparse
import csv
import textwrap
from nodeset_compiler.opaque_type_mapping import get_base_type_for_opaque

types = OrderedDict() # contains types that were already parsed
typedescriptions = {} # contains type nodeids

<<<<<<< HEAD
=======
# Bits need to be packed into bytes, according to the 1.0.4 spec Part 5 Annex E.4, 3.
# byte boundaries need to be explicitly observed when specifying bit fields in bsd files
>>>>>>> d2a598db
special_types = ["Bit"]

excluded_types = ["NodeIdType", "InstanceNode", "TypeNode", "Node", "ObjectNode",
                  "ObjectTypeNode", "VariableNode", "VariableTypeNode", "ReferenceTypeNode",
                  "MethodNode", "ViewNode", "DataTypeNode",
                  "NumericRange", "NumericRangeDimensions",
                  "UA_ServerDiagnosticsSummaryDataType", "UA_SamplingIntervalDiagnosticsDataType",
                  "UA_SessionSecurityDiagnosticsDataType", "UA_SubscriptionDiagnosticsDataType",
                  "UA_SessionDiagnosticsDataType"]

builtin_types = ["Boolean", "SByte", "Byte", "Int16", "UInt16", "Int32", "UInt32",
                 "Int64", "UInt64", "Float", "Double", "String", "DateTime", "Guid",
                 "ByteString", "XmlElement", "NodeId", "ExpandedNodeId", "StatusCode",
                 "QualifiedName", "LocalizedText", "ExtensionObject", "DataValue",
                 "Variant", "DiagnosticInfo"]

# Some types can be memcpy'd off the binary stream. That's especially important
# for arrays. But we need to check if they contain padding and whether the
# endianness is correct. This dict gives the C-statement that must be true for the
# type to be overlayable. Parsed types are added if they apply.
builtin_overlayable = {"Boolean": "true",
                       "SByte": "true", "Byte": "true",
                       "Int16": "UA_BINARY_OVERLAYABLE_INTEGER",
                       "UInt16": "UA_BINARY_OVERLAYABLE_INTEGER",
                       "Int32": "UA_BINARY_OVERLAYABLE_INTEGER",
                       "UInt32": "UA_BINARY_OVERLAYABLE_INTEGER",
                       "Int64": "UA_BINARY_OVERLAYABLE_INTEGER",
                       "UInt64": "UA_BINARY_OVERLAYABLE_INTEGER",
                       "Float": "UA_BINARY_OVERLAYABLE_FLOAT",
                       "Double": "UA_BINARY_OVERLAYABLE_FLOAT",
                       "DateTime": "UA_BINARY_OVERLAYABLE_INTEGER",
                       "StatusCode": "UA_BINARY_OVERLAYABLE_INTEGER",
                       "Guid": "(UA_BINARY_OVERLAYABLE_INTEGER && " + \
                       "offsetof(UA_Guid, data2) == sizeof(UA_UInt32) && " + \
                       "offsetof(UA_Guid, data3) == (sizeof(UA_UInt16) + sizeof(UA_UInt32)) && " + \
                       "offsetof(UA_Guid, data4) == (2*sizeof(UA_UInt32)))"}

whitelistFuncAttrWarnUnusedResult = [  ] # for instances [ "String", "ByteString", "LocalizedText" ]

# Type aliases
type_aliases = { "CharArray" : "String" }
def getTypeName(xmlTypeName):
   typeName = xmlTypeName[xmlTypeName.find(":")+1:]
   return type_aliases.get(typeName, typeName)

# Escape C strings:
def makeCLiteral(value):
    return re.sub(r'(?<!\\)"', r'\\"', value.replace('\\', r'\\\\').replace('\n', r'\\n').replace('\r', r''))

# Strip invalid characters to create valid C identifiers (variable names etc):
def makeCIdentifier(value):
    return re.sub(r'[^\w]', '', value)

################
# Type Classes #
################

class StructMember(object):
<<<<<<< HEAD
    def __init__(self, name, memberType, isArray, switchField = -1, switchValue = 1):
=======
    def __init__(self, name, memberType, isArray, switchField = None, switchValue = 0, switchOperand = "!="):
>>>>>>> d2a598db
        self.name = name
        self.memberType = memberType
        self.isArray = isArray
        self.switchField = switchField
        self.switchValue = switchValue
<<<<<<< HEAD
=======
        self.switchOperand = switchOperand
>>>>>>> d2a598db

def getNodeidTypeAndId(nodeId):
    if not '=' in nodeId:
        return "UA_NODEIDTYPE_NUMERIC, {{{0}}}".format(nodeId)
    if nodeId.startswith("i="):
        return "UA_NODEIDTYPE_NUMERIC, {{{0}}}".format(nodeId[2:])
    if nodeId.startswith("s="):
        strId = nodeId[2:]
        return "UA_NODEIDTYPE_STRING, {{ .string = UA_STRING_STATIC(\"{id}\") }}".format(id=strId.replace("\"", "\\\""))

class VerbatimType(object):
    def __init__(self, content = ""):
        self.verbatim = content

class Type(object):
    def __init__(self, outname, xml, namespace):
        self.name = None
        if xml is not None:
            self.name = xml.get("Name")
            self.typeIndex = makeCIdentifier(outname.upper() + "_" + self.name.upper())
        else:
            self.typeIndex = makeCIdentifier(outname.upper())

        self.ns0 = ("true" if namespace == 0 else "false")
        self.dataTypeKind = -1
        self.outname = outname
        self.description = ""
        self.pointerfree = "false"
        self.overlayable = "false"
        if self.name in builtin_types:
            self.builtin = "true"
        else:
            self.builtin = "false"
        self.members = [StructMember("", self, False)] # Returns one member: itself. Overwritten by some types.
        if xml is not None:
            for child in xml:
                if child.tag == "{http://opcfoundation.org/BinarySchema/}Documentation":
                    self.description = child.text
                    break

    def datatype_c(self):
        # xmlEncodingId = "0"
        binaryEncodingId = "0"
        if self.name in typedescriptions:
            description = typedescriptions[self.name]
            typeid = "{%s, %s}" % (description.namespaceid, getNodeidTypeAndId(description.nodeid))
            # xmlEncodingId = description.xmlEncodingId
            binaryEncodingId = description.binaryEncodingId
        else:
            typeid = "{0, UA_NODEIDTYPE_NUMERIC, {0}}"
        idName = makeCIdentifier(self.name)
        dataTypeKind = self.dataTypeKind
        if self.pointerfree == "true":
            dataTypeKind += 32
        if self.overlayable == "true":
            dataTypeKind += 64
        encodingFunc = "0"
        if self.dataTypeKind == 3: # Optional fields, add encoding Func
            encodingFunc = "(encodingMaskSignature)UA_{idName}_encodingMask".format(idName=idName)
        return "{\n    UA_TYPENAME(\"%s\") /* .typeName */\n" % idName + \
            "    " + typeid + ", /* .typeId */\n" + \
            "    sizeof(UA_" + idName + "), /* .memSize */\n" + \
            "    " + self.typeIndex + ", /* .typeIndex */\n" + \
            "    " + str(dataTypeKind) + ", /* .kind */\n" + \
            "    " + str(len(self.members)) + ", /* .membersSize */\n" + \
            "    " + binaryEncodingId + ", /* .binaryEncodingId */\n" + \
            "    %s_members" % idName + ", /* .members */\n" + \
            "    %s, /* .encodingMaskFunc */\n" % encodingFunc + \
            "}"

    def members_c(self):
        idName = makeCIdentifier(self.name)
        if len(self.members) == 0:
            return "#define %s_members NULL" % (idName)
        members = "static UA_DataTypeMember %s_members[%s] = {" % (idName, len(self.members))
        before = None
        size = len(self.members)
        for i, member in enumerate(self.members):
            if isinstance(member, VerbatimType):
                # For injected verbatim members like bit flags
                members += member.verbatim
            else:
                memberName = makeCIdentifier(member.name)
                memberNameCapital = memberName
                if len(memberName) > 0:
                    memberNameCapital = memberName[0].upper() + memberName[1:]
                m = "\n{\n    UA_TYPENAME(\"%s\") /* .memberName */\n" % memberNameCapital
                m += "    %s_%s, /* .memberTypeIndex */\n" % (member.memberType.outname.upper(), makeCIdentifier(member.memberType.name.upper()))
                m += "    "
                if not before:
                    m += "0,"
                else:
                    if member.isArray:
                        m += "offsetof(UA_%s, %sSize)" % (idName, memberName)
                    else:
                        m += "offsetof(UA_%s, %s)" % (idName, memberName)
                    m += " - offsetof(UA_%s, %s)" % (idName, makeCIdentifier(before.name))
                    if before.isArray:
                        m += " - sizeof(void*),"
                    else:
                        m += " - sizeof(UA_%s)," % makeCIdentifier(before.memberType.name)
                m += " /* .padding */\n"
<<<<<<< HEAD
                m += "    %s, /* .namespaceZero */\n" % member.memberType.ns0
                m += ("    true" if member.isArray else "    false") + ", /* .isArray */\n"
                m += "    false, /* .isFlag */\n"
                m += "    %s, /* .switchField */\n" % member.switchField
                m += "    %s, /* .switchValue */\n" % member.switchValue
=======
                m += "    0, /* .bitFieldSize */\n"
                m += "    %s, /* .namespaceZero */\n" % member.memberType.ns0
                m += ("    true" if member.isArray else "    false") + ", /* .isArray */\n"
                m += "    %s, /* .isOptional */\n" % "true" if member.switchField else "false"
>>>>>>> d2a598db
                m+= "}"
                if i != size:
                    m += ","
                members += m
                before = member
        return members + "};"

    def datatype_ptr(self):
        return "&" + self.outname.upper() + "[" + makeCIdentifier(self.outname.upper() + "_" + self.name.upper()) + "]"

    def functions_c(self):
        idName = makeCIdentifier(self.name)
        funcs = "static UA_INLINE void\nUA_%s_init(UA_%s *p) {\n    memset(p, 0, sizeof(UA_%s));\n}\n\n" % (idName, idName, idName)
        funcs += "static UA_INLINE UA_%s *\nUA_%s_new(void) {\n    return (UA_%s*)UA_new(%s);\n}\n\n" % (idName, idName, idName, self.datatype_ptr())
        if self.pointerfree == "true":
            funcs += "static UA_INLINE UA_StatusCode\nUA_%s_copy(const UA_%s *src, UA_%s *dst) {\n    *dst = *src;\n    return UA_STATUSCODE_GOOD;\n}\n\n" % (idName, idName, idName)
            funcs += "static UA_INLINE void\nUA_%s_deleteMembers(UA_%s *p) {\n    memset(p, 0, sizeof(UA_%s));\n}\n\n" % (idName, idName, idName)
            funcs += "static UA_INLINE void\nUA_%s_clear(UA_%s *p) {\n    memset(p, 0, sizeof(UA_%s));\n}\n\n" % (idName, idName, idName)
        else:
            for entry in whitelistFuncAttrWarnUnusedResult:
                if idName == entry:
                    funcs += "UA_INTERNAL_FUNC_ATTR_WARN_UNUSED_RESULT "
                    break
            
            funcs += "static UA_INLINE UA_StatusCode\nUA_%s_copy(const UA_%s *src, UA_%s *dst) {\n    return UA_copy(src, dst, %s);\n}\n\n" % (idName, idName, idName, self.datatype_ptr())
            funcs += "static UA_INLINE void\nUA_%s_deleteMembers(UA_%s *p) {\n    UA_clear(p, %s);\n}\n\n" % (idName, idName, self.datatype_ptr())
            funcs += "static UA_INLINE void\nUA_%s_clear(UA_%s *p) {\n    UA_clear(p, %s);\n}\n\n" % (idName, idName, self.datatype_ptr())
        funcs += "static UA_INLINE void\nUA_%s_delete(UA_%s *p) {\n    UA_delete(p, %s);\n}" % (idName, idName, self.datatype_ptr())
        return funcs

    def encoding_mask_c(self):
        return "" # No custom encoding mask function

    def encoding_h(self):
        idName = makeCIdentifier(self.name)
        enc = "static UA_INLINE size_t\nUA_{idName}_calcSizeBinary(const UA_{idName} *src) {{\n    return UA_calcSizeBinary(src, {dataTypePtr});\n}}\n"
        enc += "static UA_INLINE UA_StatusCode\nUA_{idName}_encodeBinary(const UA_{idName} *src, UA_Byte **bufPos, const UA_Byte *bufEnd) {{\n    return UA_encodeBinary(src, {dataTypePtr}, bufPos, &bufEnd, NULL, NULL);\n}}\n"
        enc += "static UA_INLINE UA_StatusCode\nUA_{idName}_decodeBinary(const UA_ByteString *src, size_t *offset, UA_{idName} *dst) {{\n    return UA_decodeBinary(src, offset, dst, {dataTypePtr}, NULL);\n}}"
        return enc.format(idName = idName, dataTypePtr = self.datatype_ptr())

class BitType(Type):
    def __init__(self, name):
        Type.__init__(self, "Bit", None, 0)
        self.name = "Bit"
        self.ns0 = "true"
        self.typeIndex = makeCIdentifier("UA_TYPES_" + self.name.upper())
        self.outname = "ua_types"
        self.description = ""
        self.pointerfree = "true"
        self.builtin = "false"
        self.members = [StructMember("", self, False)]

class BuiltinType(Type):
    def __init__(self, name):
        Type.__init__(self, name, None, 0)
        self.name = name
        self.ns0 = "true"
        self.typeIndex = makeCIdentifier("UA_TYPES_" + self.name.upper())
        self.outname = "ua_types"
        self.description = ""
        self.pointerfree = "false"
        if self.name in builtin_overlayable.keys():
            self.pointerfree = "true"
        self.overlayable = "false"
        if name in builtin_overlayable:
            self.overlayable = builtin_overlayable[name]
        self.builtin = "true"
        self.dataTypeKind = 0 
        self.members = [StructMember("", self, False)] # builtin types contain only one member: themselves (drops into the jumptable during processing)

class EnumerationType(Type):
    def __init__(self, outname, xml, namespace):
        Type.__init__(self, outname, xml, namespace)
        self.dataTypeKind = 1
        self.pointerfree = "true"
        self.overlayable = "UA_BINARY_OVERLAYABLE_INTEGER"
        self.members = [StructMember("", types["Int32"], False)] # encoded as uint32
        self.builtin = "true"
        self.typeIndex = "UA_TYPES_INT32"
        self.elements = OrderedDict()
        for child in xml:
            if child.tag == "{http://opcfoundation.org/BinarySchema/}EnumeratedValue":
                self.elements[child.get("Name")] = child.get("Value")

    def typedef_h(self):
        if sys.version_info[0] < 3:
            values = self.elements.iteritems()
        else:
            values = self.elements.items()
        return "typedef enum {\n    " + ",\n    ".join(map(lambda kv : makeCIdentifier("UA_" + self.name.upper() + "_" + kv[0].upper()) + \
                                                           " = " + kv[1], values)) + \
               ",\n    __UA_{0}_FORCE32BIT = 0x7fffffff\n".format(makeCIdentifier(self.name.upper())) + "} " + \
               "UA_{0};\nUA_STATIC_ASSERT(sizeof(UA_{0}) == sizeof(UA_Int32), enum_must_be_32bit);".format(makeCIdentifier(self.name))

class OpaqueType(Type):
    def __init__(self, outname, xml, namespace, baseType):
        Type.__init__(self, outname, xml, namespace)
        self.dataTypeKind = 5
        self.baseType = baseType
        self.members = [StructMember("", types[baseType], False)] # encoded as string

    def typedef_h(self):
        return "typedef UA_" + self.baseType + " UA_%s;" % self.name

class StructType(Type):
    def __init__(self, outname, xml, namespace):
        Type.__init__(self, outname, xml, namespace)
        self.memberNames = [] # List of member names for referencing indices
        self.members = []
<<<<<<< HEAD
        self.encodingMaskLength = 0
        self.bitFlags = []
=======
        self.bitFlags = []
        self.bitLength = {}
        self.dataTypeKind = 2
>>>>>>> d2a598db
        lengthfields = [] # lengthfields of arrays are not included as members
        for child in xml:
            if child.get("LengthField"):
                lengthfields.append(child.get("LengthField"))
        for child in xml:
            if not child.tag == "{http://opcfoundation.org/BinarySchema/}Field":
                continue
            if child.get("Name") in lengthfields:
                continue
            switchField = child.get("SwitchField")
            if switchField is not None:
<<<<<<< HEAD
                switchValue = child.get("SwitchValue")
                if switchValue is None:
                    switchValue = 1
                memberName = switchField[:1].lower() + switchField[1:]
                if memberName in self.bitFlags:
                    # Assume all flags have already been seen as they must appear first
                    switchField = self.bitFlags.index(memberName)
                else:
                    raise Exception("Union Switchfields are not yet supported")
            else:
                switchField = -1
                switchValue = 0
=======
                # Type is structure with optional types
                self.dataTypeKind = 3
                switchField = switchField[:1].lower() + switchField[1:]
                switchValue = child.get("SwitchValue")
                switchOperand = child.get("SwitchOperand")
                if switchOperand == None:
                    if switchValue != None:
                        # Explicit value, no operand set, operand is equals
                        switchOperand = "=="
                    else:
                        # No value and operand selected, anything not equal zero is true
                        switchValue = 0
                        switchOperand = "!="
            else:
                switchField = None
                switchValue = None
                switchOperand = None
>>>>>>> d2a598db
            memberName = child.get("Name")
            memberName = memberName[:1].lower() + memberName[1:]
            memberTypeName = getTypeName(child.get("TypeName"))
            if memberTypeName == "Bit":
<<<<<<< HEAD
                self.encodingMaskLength += 1
                length = child.get("Length")
                if length:
                    self.encodingMaskLength += int(length) - 1
                if not memberName.startswith("reserved"): # Ignore reserved fields for the struct definition
                    self.bitFlags.append(memberName)
                continue
            memberType = types[memberTypeName]
            isArray = True if child.get("LengthField") else False
            self.members.append(StructMember(memberName, memberType, isArray, switchField, switchValue))
=======
                length = child.get("Length") or 1
                self.bitFlags.append(memberName)
                self.bitLength[memberName] = length
                self.memberNames.append(memberName)
                continue
            memberType = types[memberTypeName]
            isArray = True if child.get("LengthField") else False
            self.memberNames.append(memberName)
            self.members.append(StructMember(memberName, memberType, isArray, switchField, switchValue, switchOperand))
>>>>>>> d2a598db

        self.pointerfree = "true"
        self.overlayable = "true"
        before = None
        for m in self.members:
            if m.isArray or m.memberType.pointerfree != "true":
                self.pointerfree = "false"
                self.overlayable = "false"
            else:
                self.overlayable += "\n\t\t && " + m.memberType.overlayable
                if before:
                    self.overlayable += "\n\t\t && offsetof(UA_%s, %s) == (offsetof(UA_%s, %s) + sizeof(UA_%s))" % \
                                        (makeCIdentifier(self.name), makeCIdentifier(m.name), makeCIdentifier(self.name), makeCIdentifier(before.name), makeCIdentifier(before.memberType.name))
            if "false" in self.overlayable:
                self.overlayable = "false"
            before = m

    def members_c(self):
        bitflag_template = """
        {{
            UA_TYPENAME("{typeName}") /* .memberName */
<<<<<<< HEAD
            UA_BUILTIN_TYPES_COUNT + 1, /* HACK! FIXME! .memberTypeIndex */
            {padding}, /* .padding */
            true, /* .namespaceZero */
            false, /* .isArray */
            true, /* .isFlag */
            -1, /* .switchField */
            0, /* .switchValue */
        }},
        """
        # Generate encoding mask members, if there are any
        for i, flag in enumerate(self.bitFlags):
=======
            UA_BUILTIN_TYPES_COUNT + 1, /* .memberTypeIndex */
            {padding}, /* .padding */
            {length}, /* .bitFieldSize */
            true, /* .namespaceZero */
            false, /* .isArray */
            false /* .isOptional */
        }},
        """
        # Generate bit flag members
        for i, flag in enumerate(self.bitFlags):
            length = self.bitLength[flag]
>>>>>>> d2a598db
            memberName = makeCIdentifier(flag)
            memberNameCapital = memberName
            if len(memberName) > 0:
                memberNameCapital = memberName[0].upper() + memberName[1:]
<<<<<<< HEAD
            data = VerbatimType(textwrap.dedent(bitflag_template.format(typeName=memberNameCapital, padding="0")))
=======
            data = VerbatimType(textwrap.dedent(bitflag_template.format(typeName=memberNameCapital, length=length, padding="0")))
            self.memberNames.insert(i, memberName)
>>>>>>> d2a598db
            self.members.insert(i, data)
        return super(StructType, self).members_c()

    def typedef_h(self):
        if len(self.members) == 0:
            return "typedef void * UA_%s;" % makeCIdentifier(self.name)
        returnstr =  "typedef struct {\n"
        for flag in self.bitFlags:
<<<<<<< HEAD
            returnstr += "    UA_Boolean %s : 1;\n" % makeCIdentifier(flag)
=======
            length = self.bitLength[flag]
            returnstr += "    UA_Byte %s : %s;\n" % (makeCIdentifier(flag), length)
>>>>>>> d2a598db
        for member in self.members:
            if member.isArray:
                returnstr += "    size_t %sSize;\n" % makeCIdentifier(member.name)
                returnstr += "    UA_%s *%s;\n" % (makeCIdentifier(member.memberType.name), makeCIdentifier(member.name))
            else:
                returnstr += "    UA_%s %s;\n" % (makeCIdentifier(member.memberType.name), makeCIdentifier(member.name))
        return returnstr + "} UA_%s;" % makeCIdentifier(self.name)
    
    def encoding_mask_c(self):
        func = super(StructType, self).encoding_mask_c()
        if self.dataTypeKind == 3:
            idName = makeCIdentifier(self.name)
            currentField = 1
            func +=  "static UA_INLINE UA_UInt32 \nUA_{idName}_encodingMask(const UA_{idName} *src) {{\n".format(idName=idName)
            func += "    UA_UInt32 mask = 0;\n"
            for m in self.members:
                if hasattr(m, "switchField") and m.switchField != None:
                    func += "    if(src->{switchField} {operand} {switchValue}){{ mask |= {currentField}; }}\n".format(
                            switchField=m.switchField,
                            operand=m.switchOperand,
                            switchValue=m.switchValue,
                            currentField=currentField,
                        )
                    currentField *= 2
            func += "    return mask;\n"
            func += "}\n"
        return func

    def encoding_h(self):
        if self.dataTypeKind == 3:
            # TODO: Structure with optional fields, generate code path with encoding mask variants
            idName = makeCIdentifier(self.name)
            enc = "static UA_INLINE size_t\nUA_{idName}_calcSizeBinary(const UA_{idName} *src) {{\n    return UA_calcSizeBinary(src, {dataTypePtr});\n}}\n"
            enc += "static UA_INLINE UA_StatusCode\nUA_{idName}_encodeBinary(const UA_{idName} *src, UA_Byte **bufPos, const UA_Byte *bufEnd) {{\n    return UA_encodeBinary(src, {dataTypePtr}, bufPos, &bufEnd, NULL, NULL);\n}}\n"
            enc += "static UA_INLINE UA_StatusCode\nUA_{idName}_decodeBinary(const UA_ByteString *src, size_t *offset, UA_{idName} *dst) {{\n    return UA_decodeBinary(src, offset, dst, {dataTypePtr}, NULL);\n}}"
            return enc.format(idName = idName, dataTypePtr = self.datatype_ptr())
        else:
            return super(StructType, self).encoding_h()

#########################
# Parse Typedefinitions #
#########################

def parseTypeDefinitions(outname, xmlDescription, namespace):
    def typeReady(element):
        "Are all member types defined?"
        for child in element:
            if child.tag == "{http://opcfoundation.org/BinarySchema/}Field":
                childname = getTypeName(child.get("TypeName"))
                if childname not in types and childname not in special_types:
                    return False
        return True

    def unknownTypes(element):
        "Return all unknown types"
        unknowns = []
        for child in element:
            if child.tag == "{http://opcfoundation.org/BinarySchema/}Field":
                childname = getTypeName(child.get("TypeName"))
                if childname not in types:
                    unknowns.append(childname)
        return unknowns

    def skipType(name):
        if name in excluded_types:
            return True
        if "Test" in name: # skip all test types
            return True
        if re.search("NodeId$", name) != None:
            return True
        return False

    snippets = {}
    for typeXml in etree.parse(xmlDescription).getroot():
        if not typeXml.get("Name"):
            continue
        name = typeXml.get("Name")
        snippets[name] = typeXml

    detectLoop = len(snippets)+1
    while(len(snippets) > 0):
        if detectLoop == len(snippets):
            name, typeXml = (snippets.items())[0]
            raise RuntimeError("Infinite loop detected trying to processing types " + name + ": unknonwn subtype " + str(unknownTypes(typeXml)))
        detectLoop = len(snippets)
        for name, typeXml in list(snippets.items()):
            if name in types or skipType(name):
                del snippets[name]
                continue
            if not typeReady(typeXml):
                continue
            if name in builtin_types:
                types[name] = BuiltinType(name)
            elif typeXml.tag == "{http://opcfoundation.org/BinarySchema/}EnumeratedType":
                types[name] = EnumerationType(outname, typeXml, namespace)
            elif typeXml.tag == "{http://opcfoundation.org/BinarySchema/}OpaqueType":
                types[name] = OpaqueType(outname, typeXml, namespace, get_base_type_for_opaque(name)['name'])
            elif typeXml.tag == "{http://opcfoundation.org/BinarySchema/}StructuredType":
                types[name] = StructType(outname, typeXml, namespace)
            else:
                raise Exception("Type not known")
            del snippets[name]

##########################
# Parse TypeDescriptions #
##########################

class TypeDescription(object):
    def __init__(self, name, nodeid, namespaceid):
        self.name = name
        self.nodeid = nodeid
        self.namespaceid = namespaceid
        self.xmlEncodingId = "0"
        self.binaryEncodingId = "0"

def parseTypeDescriptions(f, namespaceid):
    definitions = {}

    csvreader = csv.reader(f, delimiter=',')
    delay_init = []

    for row in csvreader:
        if len(row) < 3:
            continue
        if row[2] == "Object":
            # Check if node name ends with _Encoding_(DefaultXml|DefaultBinary) and store the node id in the corresponding DataType
            m = re.match('(.*?)_Encoding_Default(Xml|Binary)$',row[0])
            if (m):
                baseType = m.group(1)
                if baseType not in types:
                    continue

                delay_init.append({
                    "baseType": baseType,
                    "encoding": m.group(2),
                    "id": row[1]
                })
            continue
        if row[2] != "DataType":
            continue
        if row[0] == "BaseDataType":
            definitions["Variant"] = TypeDescription(row[0], row[1], namespaceid)
        elif row[0] == "Structure":
            definitions["ExtensionObject"] = TypeDescription(row[0], row[1], namespaceid)
        elif row[0] not in types:
            continue
        else:
            definitions[row[0]] = TypeDescription(row[0], row[1], namespaceid)
    for i in delay_init:
        if i["baseType"] not in definitions:
            raise Exception("Type {} not found in definitions file.".format(i["baseType"]))
        if i["encoding"] == "Xml":
            definitions[i["baseType"]].xmlEncodingId = i["id"]
        else:
            definitions[i["baseType"]].binaryEncodingId = i["id"]
    return definitions

def merge_dicts(*dict_args):
    """
    Given any number of dicts, shallow copy and merge into a new dict,
    precedence goes to key value pairs in latter dicts.
    """
    result = {}
    for dictionary in dict_args:
        result.update(dictionary)
    return result

###############################
# Parse the Command Line Input#
###############################

parser = argparse.ArgumentParser()
parser.add_argument('-c', '--type-csv',
                    metavar="<typeDescriptions>",
                    type=argparse.FileType('r'),
                    dest="type_csv",
                    action='append',
                    default=[],
                    help='csv file with type descriptions')

parser.add_argument('--namespace',
                    type=int,
                    dest="namespace",
                    default=0,
                    help='namespace id of the generated type nodeids (defaults to 0)')

parser.add_argument('-s', '--selected-types',
                    metavar="<selectedTypes>",
                    type=argparse.FileType('r'),
                    dest="selected_types",
                    action='append',
                    default=[],
                    help='file with list of types (among those parsed) to be generated. If not given, all types are generated')

parser.add_argument('--no-builtin',
                    action='store_true',
                    dest="no_builtin",
                    help='Do not generate builtin types')

parser.add_argument('-t', '--type-bsd',
                    metavar="<typeBsds>",
                    type=argparse.FileType('r'),
                    dest="type_bsd",
                    action='append',
                    default=[],
                    help='bsd file with type definitions')

parser.add_argument('outfile',
                    metavar='<outputFile>',
                    help='output file w/o extension')
args = parser.parse_args()

outname = args.outfile.split("/")[-1]
inname = ', '.join(list(map(lambda x:x.name.split("/")[-1], args.type_bsd)))


################
# Create Types #
################

for builtin in builtin_types:
    types[builtin] = BuiltinType(builtin)

for f in args.type_bsd:
    parseTypeDefinitions(outname, f, args.namespace)

typedescriptions = {}
for f in args.type_csv:
    typedescriptions = merge_dicts(typedescriptions, parseTypeDescriptions(f, args.namespace))

# Read the selected data types
selected_types = []
for f in args.selected_types:
    selected_types += list(filter(len, [line.strip() for line in f]))
# Use all types if none are selected
if len(selected_types) == 0:
    selected_types = types.keys()

#############################
# Write out the Definitions #
#############################

fh = open(args.outfile + "_generated.h",'w')
ff = open(args.outfile + "_generated_handling.h",'w')
fe = open(args.outfile + "_generated_encoding_binary.h",'w')
fc = open(args.outfile + "_generated.c",'w')
def printh(string):
    print(string, end='\n', file=fh)
def printf(string):
    print(string, end='\n', file=ff)
def printe(string):
    print(string, end='\n', file=fe)
def printc(string):
    print(string, end='\n', file=fc)

def iter_types(v):
    l = None
    if sys.version_info[0] < 3:
        l = list(v.itervalues())
    else:
        l = list(v.values())
    if len(selected_types) > 0:
        l = list(filter(lambda t: t.name in selected_types, l))
    if args.no_builtin:
        l = list(filter(lambda t: type(t) != BuiltinType, l))
    return l

################
# Print Header #
################

printh('''/* Generated from ''' + inname + ''' with script ''' + sys.argv[0] + '''
 * on host ''' + platform.uname()[1] + ''' by user ''' + getpass.getuser() + \
       ''' at ''' + time.strftime("%Y-%m-%d %I:%M:%S") + ''' */

#ifndef ''' + outname.upper() + '''_GENERATED_H_
#define ''' + outname.upper() + '''_GENERATED_H_

#ifdef UA_ENABLE_AMALGAMATION
#include "open62541.h"
#else
#include "ua_types.h"
''' + ('#include "ua_types_generated.h"\n' if outname != "ua_types" else '') + '''
#endif

_UA_BEGIN_DECLS

''')

filtered_types = iter_types(types)

printh('''/**
 * Every type is assigned an index in an array containing the type descriptions.
 * These descriptions are used during type handling (copying, deletion,
 * binary encoding, ...). */''')
printh("#define " + outname.upper() + "_COUNT %s" % (str(len(filtered_types))))
printh("extern UA_EXPORT const UA_DataType " + outname.upper() + "[" + outname.upper() + "_COUNT];")

for i, t in enumerate(filtered_types):
    printh("\n/**\n * " +  t.name)
    printh(" * " + "^" * len(t.name))
    if t.description == "":
        printh(" */")
    else:
        printh(" * " + t.description + " */")
    if type(t) != BuiltinType:
        printh(t.typedef_h() + "\n")
    printh("#define " + makeCIdentifier(outname.upper() + "_" + t.name.upper()) + " " + str(i))

printh('''

_UA_END_DECLS

#endif /* %s_GENERATED_H_ */''' % outname.upper())

##################
# Print Handling #
##################

printf('''/* Generated from ''' + inname + ''' with script ''' + sys.argv[0] + '''
 * on host ''' + platform.uname()[1] + ''' by user ''' + getpass.getuser() + \
       ''' at ''' + time.strftime("%Y-%m-%d %I:%M:%S") + ''' */

#ifndef ''' + outname.upper() + '''_GENERATED_HANDLING_H_
#define ''' + outname.upper() + '''_GENERATED_HANDLING_H_

#include "''' + outname + '''_generated.h"

_UA_BEGIN_DECLS

#if defined(__GNUC__) && __GNUC__ >= 4 && __GNUC_MINOR__ >= 6
# pragma GCC diagnostic push
# pragma GCC diagnostic ignored "-Wmissing-field-initializers"
# pragma GCC diagnostic ignored "-Wmissing-braces"
#endif
''')

for t in filtered_types:
    printf("\n/* " + t.name + " */")
    printf(t.functions_c())

printf('''
#if defined(__GNUC__) && __GNUC__ >= 4 && __GNUC_MINOR__ >= 6
# pragma GCC diagnostic pop
#endif

_UA_END_DECLS

#endif /* %s_GENERATED_HANDLING_H_ */''' % outname.upper())

###########################
# Print Description Array #
###########################

printc('''/* Generated from ''' + inname + ''' with script ''' + sys.argv[0] + '''
 * on host ''' + platform.uname()[1] + ''' by user ''' + getpass.getuser() + \
       ''' at ''' + time.strftime("%Y-%m-%d %I:%M:%S") + ''' */

#include "''' + outname + '''_generated.h"
''')

for t in filtered_types:
    encoding_mask_func = t.encoding_mask_c()
    if encoding_mask_func:
        printc("")
        printc("/* " + t.name + " encoding mask function */")
        printc(encoding_mask_func)

for t in filtered_types:
    printc("")
    printc("/* " + t.name + " */")
    printc(t.members_c())

printc("const UA_DataType %s[%s_COUNT] = {" % (outname.upper(), outname.upper()))
for t in filtered_types:
    printc("/* " + t.name + " */")
    printc(t.datatype_c() + ",")
printc("};\n")

##################
# Print Encoding #
##################

printe('''/* Generated from ''' + inname + ''' with script ''' + sys.argv[0] + '''
 * on host ''' + platform.uname()[1] + ''' by user ''' + getpass.getuser() + \
       ''' at ''' + time.strftime("%Y-%m-%d %I:%M:%S") + ''' */

#ifdef UA_ENABLE_AMALGAMATION
# include "open62541.h"
#else
# include "ua_types_encoding_binary.h"
# include "''' + outname + '''_generated.h"
#endif

''')

for t in filtered_types:
    printe("\n/* " + t.name + " */")
    printe(t.encoding_h())

fh.close()
ff.close()
fc.close()
fe.close()<|MERGE_RESOLUTION|>--- conflicted
+++ resolved
@@ -21,11 +21,8 @@
 types = OrderedDict() # contains types that were already parsed
 typedescriptions = {} # contains type nodeids
 
-<<<<<<< HEAD
-=======
 # Bits need to be packed into bytes, according to the 1.0.4 spec Part 5 Annex E.4, 3.
 # byte boundaries need to be explicitly observed when specifying bit fields in bsd files
->>>>>>> d2a598db
 special_types = ["Bit"]
 
 excluded_types = ["NodeIdType", "InstanceNode", "TypeNode", "Node", "ObjectNode",
@@ -84,20 +81,13 @@
 ################
 
 class StructMember(object):
-<<<<<<< HEAD
-    def __init__(self, name, memberType, isArray, switchField = -1, switchValue = 1):
-=======
     def __init__(self, name, memberType, isArray, switchField = None, switchValue = 0, switchOperand = "!="):
->>>>>>> d2a598db
         self.name = name
         self.memberType = memberType
         self.isArray = isArray
         self.switchField = switchField
         self.switchValue = switchValue
-<<<<<<< HEAD
-=======
         self.switchOperand = switchOperand
->>>>>>> d2a598db
 
 def getNodeidTypeAndId(nodeId):
     if not '=' in nodeId:
@@ -200,18 +190,10 @@
                     else:
                         m += " - sizeof(UA_%s)," % makeCIdentifier(before.memberType.name)
                 m += " /* .padding */\n"
-<<<<<<< HEAD
-                m += "    %s, /* .namespaceZero */\n" % member.memberType.ns0
-                m += ("    true" if member.isArray else "    false") + ", /* .isArray */\n"
-                m += "    false, /* .isFlag */\n"
-                m += "    %s, /* .switchField */\n" % member.switchField
-                m += "    %s, /* .switchValue */\n" % member.switchValue
-=======
                 m += "    0, /* .bitFieldSize */\n"
                 m += "    %s, /* .namespaceZero */\n" % member.memberType.ns0
                 m += ("    true" if member.isArray else "    false") + ", /* .isArray */\n"
                 m += "    %s, /* .isOptional */\n" % "true" if member.switchField else "false"
->>>>>>> d2a598db
                 m+= "}"
                 if i != size:
                     m += ","
@@ -252,18 +234,6 @@
         enc += "static UA_INLINE UA_StatusCode\nUA_{idName}_decodeBinary(const UA_ByteString *src, size_t *offset, UA_{idName} *dst) {{\n    return UA_decodeBinary(src, offset, dst, {dataTypePtr}, NULL);\n}}"
         return enc.format(idName = idName, dataTypePtr = self.datatype_ptr())
 
-class BitType(Type):
-    def __init__(self, name):
-        Type.__init__(self, "Bit", None, 0)
-        self.name = "Bit"
-        self.ns0 = "true"
-        self.typeIndex = makeCIdentifier("UA_TYPES_" + self.name.upper())
-        self.outname = "ua_types"
-        self.description = ""
-        self.pointerfree = "true"
-        self.builtin = "false"
-        self.members = [StructMember("", self, False)]
-
 class BuiltinType(Type):
     def __init__(self, name):
         Type.__init__(self, name, None, 0)
@@ -321,14 +291,9 @@
         Type.__init__(self, outname, xml, namespace)
         self.memberNames = [] # List of member names for referencing indices
         self.members = []
-<<<<<<< HEAD
-        self.encodingMaskLength = 0
-        self.bitFlags = []
-=======
         self.bitFlags = []
         self.bitLength = {}
         self.dataTypeKind = 2
->>>>>>> d2a598db
         lengthfields = [] # lengthfields of arrays are not included as members
         for child in xml:
             if child.get("LengthField"):
@@ -340,20 +305,6 @@
                 continue
             switchField = child.get("SwitchField")
             if switchField is not None:
-<<<<<<< HEAD
-                switchValue = child.get("SwitchValue")
-                if switchValue is None:
-                    switchValue = 1
-                memberName = switchField[:1].lower() + switchField[1:]
-                if memberName in self.bitFlags:
-                    # Assume all flags have already been seen as they must appear first
-                    switchField = self.bitFlags.index(memberName)
-                else:
-                    raise Exception("Union Switchfields are not yet supported")
-            else:
-                switchField = -1
-                switchValue = 0
-=======
                 # Type is structure with optional types
                 self.dataTypeKind = 3
                 switchField = switchField[:1].lower() + switchField[1:]
@@ -371,23 +322,10 @@
                 switchField = None
                 switchValue = None
                 switchOperand = None
->>>>>>> d2a598db
             memberName = child.get("Name")
             memberName = memberName[:1].lower() + memberName[1:]
             memberTypeName = getTypeName(child.get("TypeName"))
             if memberTypeName == "Bit":
-<<<<<<< HEAD
-                self.encodingMaskLength += 1
-                length = child.get("Length")
-                if length:
-                    self.encodingMaskLength += int(length) - 1
-                if not memberName.startswith("reserved"): # Ignore reserved fields for the struct definition
-                    self.bitFlags.append(memberName)
-                continue
-            memberType = types[memberTypeName]
-            isArray = True if child.get("LengthField") else False
-            self.members.append(StructMember(memberName, memberType, isArray, switchField, switchValue))
-=======
                 length = child.get("Length") or 1
                 self.bitFlags.append(memberName)
                 self.bitLength[memberName] = length
@@ -397,7 +335,6 @@
             isArray = True if child.get("LengthField") else False
             self.memberNames.append(memberName)
             self.members.append(StructMember(memberName, memberType, isArray, switchField, switchValue, switchOperand))
->>>>>>> d2a598db
 
         self.pointerfree = "true"
         self.overlayable = "true"
@@ -419,19 +356,6 @@
         bitflag_template = """
         {{
             UA_TYPENAME("{typeName}") /* .memberName */
-<<<<<<< HEAD
-            UA_BUILTIN_TYPES_COUNT + 1, /* HACK! FIXME! .memberTypeIndex */
-            {padding}, /* .padding */
-            true, /* .namespaceZero */
-            false, /* .isArray */
-            true, /* .isFlag */
-            -1, /* .switchField */
-            0, /* .switchValue */
-        }},
-        """
-        # Generate encoding mask members, if there are any
-        for i, flag in enumerate(self.bitFlags):
-=======
             UA_BUILTIN_TYPES_COUNT + 1, /* .memberTypeIndex */
             {padding}, /* .padding */
             {length}, /* .bitFieldSize */
@@ -443,17 +367,12 @@
         # Generate bit flag members
         for i, flag in enumerate(self.bitFlags):
             length = self.bitLength[flag]
->>>>>>> d2a598db
             memberName = makeCIdentifier(flag)
             memberNameCapital = memberName
             if len(memberName) > 0:
                 memberNameCapital = memberName[0].upper() + memberName[1:]
-<<<<<<< HEAD
-            data = VerbatimType(textwrap.dedent(bitflag_template.format(typeName=memberNameCapital, padding="0")))
-=======
             data = VerbatimType(textwrap.dedent(bitflag_template.format(typeName=memberNameCapital, length=length, padding="0")))
             self.memberNames.insert(i, memberName)
->>>>>>> d2a598db
             self.members.insert(i, data)
         return super(StructType, self).members_c()
 
@@ -462,12 +381,8 @@
             return "typedef void * UA_%s;" % makeCIdentifier(self.name)
         returnstr =  "typedef struct {\n"
         for flag in self.bitFlags:
-<<<<<<< HEAD
-            returnstr += "    UA_Boolean %s : 1;\n" % makeCIdentifier(flag)
-=======
             length = self.bitLength[flag]
             returnstr += "    UA_Byte %s : %s;\n" % (makeCIdentifier(flag), length)
->>>>>>> d2a598db
         for member in self.members:
             if member.isArray:
                 returnstr += "    size_t %sSize;\n" % makeCIdentifier(member.name)
