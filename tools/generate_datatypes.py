--- conflicted
+++ resolved
@@ -420,13 +420,8 @@
 #endif
 
 #include "ua_types.h"
-<<<<<<< HEAD
-''' + ('#include "ua_types_generated.h"\n' if outname != "ua_types" else '')+'''
-''')
-=======
 ''' + ('#include "ua_types_generated.h"\n' if outname != "ua_types" else ''))
 
->>>>>>> 4f23e1d3
 printh('''/**
  * Every type is assigned an index in an array containing the type descriptions.
  * These descriptions are used during type handling (copying, deletion,
@@ -499,10 +494,6 @@
  * on host ''' + platform.uname()[1] + ''' by user ''' + getpass.getuser() + \
        ''' at ''' + time.strftime("%Y-%m-%d %I:%M:%S") + ''' */
 
-<<<<<<< HEAD
-#include "stddef.h"
-=======
->>>>>>> 4f23e1d3
 #include "''' + outname + '''_generated.h"''')
 
 for t in iter_types(types):
