--- conflicted
+++ resolved
@@ -44,9 +44,5 @@
     UA_StatusCode retval = UA_Server_run(server, &running);
     UA_Server_delete(server);
     nl.deleteMembers(&nl);
-<<<<<<< HEAD
-    return (int) retval;
-=======
     return (int)retval;
->>>>>>> 559b88ed
 }