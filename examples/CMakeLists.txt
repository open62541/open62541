include_directories(${PROJECT_SOURCE_DIR}/include)
include_directories(${PROJECT_SOURCE_DIR}/plugins)

if(UA_ENABLE_AMALGAMATION)
    include_directories(${PROJECT_BINARY_DIR}) # contain open62541.h
else()
    add_definitions(-DUA_NO_AMALGAMATION)
endif()

list(APPEND LIBS ${open62541_LIBRARIES} open62541)
if(NOT WIN32)
  list(APPEND LIBS pthread)
  if (NOT APPLE)
    list(APPEND LIBS rt)
  endif()
else()
  list(APPEND LIBS ws2_32)
endif()
if(UA_ENABLE_MULTITHREADING)
  list(APPEND LIBS urcu-cds urcu urcu-common)
endif(UA_ENABLE_MULTITHREADING)

##################
# Example Server #
##################

add_executable(server server.c $<TARGET_OBJECTS:open62541-object>)
target_link_libraries(server ${LIBS})

if(UA_ENABLE_NONSTANDARD_UDP)
  add_executable(server_udp server_udp.c $<TARGET_OBJECTS:open62541-object> ${PROJECT_SOURCE_DIR}/plugins/networklayer_udp.c)
  target_link_libraries(server_udp ${LIBS})
endif()

##################
# Example Client #
##################

add_executable(client client.c $<TARGET_OBJECTS:open62541-object>)
target_link_libraries(client ${LIBS})

####################
# Feature Examples #
####################

add_executable(server_variable server_variable.c $<TARGET_OBJECTS:open62541-object>)
target_link_libraries(server_variable ${LIBS})

add_executable(server_mainloop server_mainloop.c $<TARGET_OBJECTS:open62541-object>)
target_link_libraries(server_mainloop ${LIBS})

add_executable(server_datasource server_datasource.c $<TARGET_OBJECTS:open62541-object>)
target_link_libraries(server_datasource ${LIBS})

add_executable(server_firstSteps server_firstSteps.c $<TARGET_OBJECTS:open62541-object>)
target_link_libraries(server_firstSteps ${LIBS})

<<<<<<< HEAD
add_executable(client_firstSteps client_firstSteps.c)
target_link_libraries(client_firstSteps ${LIBS})

add_executable(server_chunking server_chunking.c)
target_link_libraries(server_chunking ${LIBS})

if(NOT UA_ENABLE_AMALGAMATION)
	add_custom_command(OUTPUT ${PROJECT_BINARY_DIR}/src_generated/nodeset.h ${PROJECT_BINARY_DIR}/src_generated/nodeset.c
		               PRE_BUILD
		               COMMAND ${PYTHON_EXECUTABLE} ${PROJECT_SOURCE_DIR}/tools/pyUANamespace/generate_open62541CCode.py
                                                    -i ${PROJECT_SOURCE_DIR}/tools/pyUANamespace/NodeID_Blacklist_FullNS0.txt
                                                    ${PROJECT_SOURCE_DIR}/tools/schema/namespace0/Opc.Ua.NodeSet2.xml
                                                    ${PROJECT_SOURCE_DIR}/examples/server_nodeset.xml
                                                    ${PROJECT_BINARY_DIR}/src_generated/nodeset
   		                DEPENDS ${PROJECT_SOURCE_DIR}/tools/pyUANamespace/generate_open62541CCode.py
		                        ${PROJECT_SOURCE_DIR}/tools/pyUANamespace/logger.py
		                        ${PROJECT_SOURCE_DIR}/tools/pyUANamespace/open62541_MacroHelper.py
		                        ${PROJECT_SOURCE_DIR}/tools/pyUANamespace/ua_builtin_types.py
		                        ${PROJECT_SOURCE_DIR}/tools/pyUANamespace/ua_constants.py
		                        ${PROJECT_SOURCE_DIR}/tools/pyUANamespace/ua_namespace.py
		                        ${PROJECT_SOURCE_DIR}/tools/pyUANamespace/ua_node_types.py
		                        ${PROJECT_SOURCE_DIR}/tools/pyUANamespace/NodeID_Blacklist_FullNS0.txt
		                        ${PROJECT_SOURCE_DIR}/examples/server_nodeset.xml)
		                      
	add_executable(server_nodeset server_nodeset.c ${PROJECT_BINARY_DIR}/src_generated/nodeset.c)
	target_link_libraries(server_nodeset ${LIBS})
endif()
=======
add_executable(server_instantiation server_instantiation.c $<TARGET_OBJECTS:open62541-object>)
target_link_libraries(server_instantiation ${LIBS})

add_executable(server_repeated_job server_repeated_job.c $<TARGET_OBJECTS:open62541-object>)
target_link_libraries(server_repeated_job ${LIBS})

add_executable(server_readspeed server_readspeed.c $<TARGET_OBJECTS:open62541-object>)
target_include_directories(server_readspeed PRIVATE ${PROJECT_SOURCE_DIR}/src ${PROJECT_SOURCE_DIR}/deps) # needs an internal header
target_link_libraries(server_readspeed ${LIBS})
>>>>>>> 24604543

if(UA_ENABLE_METHODCALLS)
  add_executable(server_method server_method.c $<TARGET_OBJECTS:open62541-object>)
  target_link_libraries(server_method ${LIBS})
endif()

if(UA_BUILD_SELFSIGNED_CERTIFICATE)
  find_package(OpenSSL REQUIRED)
  add_custom_command(OUTPUT server_cert.der ca.crt
                     COMMAND ${PYTHON_EXECUTABLE} ${PROJECT_SOURCE_DIR}/tools/certs/create_self-signed.py ${CMAKE_CURRENT_BINARY_DIR}
                     DEPENDS ${PROJECT_SOURCE_DIR}/tools/certs/create_self-signed.py
                             ${PROJECT_SOURCE_DIR}/tools/certs/localhost.cnf)

  add_custom_target(selfsigned ALL DEPENDS server_cert.der ca.crt)

  add_executable(server_certificate server_certificate.c $<TARGET_OBJECTS:open62541-object> server_cert.der ca.crt)
  target_link_libraries(server_certificate ${LIBS})
endif()

if(UA_ENABLE_DISCOVERY)

    add_executable(discovery_server_discovery discovery/server_discovery.c)
    target_link_libraries(discovery_server_discovery ${LIBS})

    add_executable(discovery_server_register discovery/server_register.c)
    target_link_libraries(discovery_server_register ${LIBS})

    add_executable(discovery_client_find_servers discovery/client_find_servers.c)
    target_link_libraries(discovery_client_find_servers ${LIBS})
endif()

if(UA_BUILD_EXAMPLES_NODESET_COMPILER)
  add_executable(server_nodeset server_nodeset.c ${PROJECT_BINARY_DIR}/src_generated/nodeset.c $<TARGET_OBJECTS:open62541-object>)
  target_link_libraries(server_nodeset ${LIBS})
  target_include_directories(server_nodeset PRIVATE ${PROJECT_SOURCE_DIR}/src ${PROJECT_SOURCE_DIR}/deps) # needs an internal header
endif()

add_executable(client_firstSteps client_firstSteps.c $<TARGET_OBJECTS:open62541-object>)
target_link_libraries(client_firstSteps ${LIBS})<|MERGE_RESOLUTION|>--- conflicted
+++ resolved
@@ -55,35 +55,6 @@
 add_executable(server_firstSteps server_firstSteps.c $<TARGET_OBJECTS:open62541-object>)
 target_link_libraries(server_firstSteps ${LIBS})
 
-<<<<<<< HEAD
-add_executable(client_firstSteps client_firstSteps.c)
-target_link_libraries(client_firstSteps ${LIBS})
-
-add_executable(server_chunking server_chunking.c)
-target_link_libraries(server_chunking ${LIBS})
-
-if(NOT UA_ENABLE_AMALGAMATION)
-	add_custom_command(OUTPUT ${PROJECT_BINARY_DIR}/src_generated/nodeset.h ${PROJECT_BINARY_DIR}/src_generated/nodeset.c
-		               PRE_BUILD
-		               COMMAND ${PYTHON_EXECUTABLE} ${PROJECT_SOURCE_DIR}/tools/pyUANamespace/generate_open62541CCode.py
-                                                    -i ${PROJECT_SOURCE_DIR}/tools/pyUANamespace/NodeID_Blacklist_FullNS0.txt
-                                                    ${PROJECT_SOURCE_DIR}/tools/schema/namespace0/Opc.Ua.NodeSet2.xml
-                                                    ${PROJECT_SOURCE_DIR}/examples/server_nodeset.xml
-                                                    ${PROJECT_BINARY_DIR}/src_generated/nodeset
-   		                DEPENDS ${PROJECT_SOURCE_DIR}/tools/pyUANamespace/generate_open62541CCode.py
-		                        ${PROJECT_SOURCE_DIR}/tools/pyUANamespace/logger.py
-		                        ${PROJECT_SOURCE_DIR}/tools/pyUANamespace/open62541_MacroHelper.py
-		                        ${PROJECT_SOURCE_DIR}/tools/pyUANamespace/ua_builtin_types.py
-		                        ${PROJECT_SOURCE_DIR}/tools/pyUANamespace/ua_constants.py
-		                        ${PROJECT_SOURCE_DIR}/tools/pyUANamespace/ua_namespace.py
-		                        ${PROJECT_SOURCE_DIR}/tools/pyUANamespace/ua_node_types.py
-		                        ${PROJECT_SOURCE_DIR}/tools/pyUANamespace/NodeID_Blacklist_FullNS0.txt
-		                        ${PROJECT_SOURCE_DIR}/examples/server_nodeset.xml)
-		                      
-	add_executable(server_nodeset server_nodeset.c ${PROJECT_BINARY_DIR}/src_generated/nodeset.c)
-	target_link_libraries(server_nodeset ${LIBS})
-endif()
-=======
 add_executable(server_instantiation server_instantiation.c $<TARGET_OBJECTS:open62541-object>)
 target_link_libraries(server_instantiation ${LIBS})
 
@@ -93,7 +64,6 @@
 add_executable(server_readspeed server_readspeed.c $<TARGET_OBJECTS:open62541-object>)
 target_include_directories(server_readspeed PRIVATE ${PROJECT_SOURCE_DIR}/src ${PROJECT_SOURCE_DIR}/deps) # needs an internal header
 target_link_libraries(server_readspeed ${LIBS})
->>>>>>> 24604543
 
 if(UA_ENABLE_METHODCALLS)
   add_executable(server_method server_method.c $<TARGET_OBJECTS:open62541-object>)
