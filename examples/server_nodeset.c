/* This work is licensed under a Creative Commons CCZero 1.0 Universal License.
 * See http://creativecommons.org/publicdomain/zero/1.0/ for more information. */

#include <signal.h>
#include <stdlib.h>
#include "open62541.h"

/* Files nodeset.h and nodeset.c are created from server_nodeset.xml in the
 * /src_generated directory by CMake */
#include "nodeset.h"

UA_Boolean running = true;

static void stopHandler(int sign) {
    UA_LOG_INFO(UA_Log_Stdout, UA_LOGCATEGORY_SERVER, "received ctrl-c");
    running = false;
}

int main(int argc, char** argv) {
    signal(SIGINT, stopHandler); /* catches ctrl-c */

    /* initialize the server */
    UA_ServerConfig config = UA_ServerConfig_standard;
    UA_ServerNetworkLayer nl = UA_ServerNetworkLayerTCP(UA_ConnectionConfig_standard, 16664);
    config.networkLayers = &nl;
    config.networkLayersSize = 1;
    UA_Server *server = UA_Server_new(config);

    /* create nodes from nodeset */
    if (nodeset(server) != UA_STATUSCODE_GOOD) {
<<<<<<< HEAD
		UA_LOG_ERROR(UA_Log_Stdout, UA_LOGCATEGORY_SERVER, "Namespace index for generated "
                     "nodeset does not match. The call to the generated method has to be "
                     "before any other namespace add calls.");
		UA_Server_delete(server);
		nl.deleteMembers(&nl);
		return (int)UA_STATUSCODE_BADUNEXPECTEDERROR;
	}
=======
        UA_LOG_ERROR(UA_Log_Stdout, UA_LOGCATEGORY_SERVER, "Namespace index for generated "
                     "nodeset does not match. The call to the generated method has to be "
                     "before any other namespace add calls.");
        UA_Server_delete(server);
        nl.deleteMembers(&nl);
        return (int)UA_STATUSCODE_BADUNEXPECTEDERROR;
    }
>>>>>>> 124bf7ae

    /* start server */
    UA_StatusCode retval = UA_Server_run(server, &running);

    /* ctrl-c received -> clean up */
    UA_Server_delete(server);
    nl.deleteMembers(&nl);
    return (int)retval;
}<|MERGE_RESOLUTION|>--- conflicted
+++ resolved
@@ -28,15 +28,6 @@
 
     /* create nodes from nodeset */
     if (nodeset(server) != UA_STATUSCODE_GOOD) {
-<<<<<<< HEAD
-		UA_LOG_ERROR(UA_Log_Stdout, UA_LOGCATEGORY_SERVER, "Namespace index for generated "
-                     "nodeset does not match. The call to the generated method has to be "
-                     "before any other namespace add calls.");
-		UA_Server_delete(server);
-		nl.deleteMembers(&nl);
-		return (int)UA_STATUSCODE_BADUNEXPECTEDERROR;
-	}
-=======
         UA_LOG_ERROR(UA_Log_Stdout, UA_LOGCATEGORY_SERVER, "Namespace index for generated "
                      "nodeset does not match. The call to the generated method has to be "
                      "before any other namespace add calls.");
@@ -44,7 +35,6 @@
         nl.deleteMembers(&nl);
         return (int)UA_STATUSCODE_BADUNEXPECTEDERROR;
     }
->>>>>>> 124bf7ae
 
     /* start server */
     UA_StatusCode retval = UA_Server_run(server, &running);
