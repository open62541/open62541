/* This work is licensed under a Creative Commons CCZero 1.0 Universal License.
 * See http://creativecommons.org/publicdomain/zero/1.0/ for more information. */

#ifdef _MSC_VER
#define _CRT_SECURE_NO_WARNINGS /* disable fopen deprication warning in msvs */
#endif


#include <signal.h>
#include <errno.h> // errno, EINTR
#include <stdio.h>
#include <stdlib.h>
#include <string.h>
#include "open62541.h"

UA_Boolean running = true;
UA_Logger logger = UA_Log_Stdout;

static UA_ByteString loadCertificate(void) {
    UA_ByteString certificate = UA_STRING_NULL;
    FILE *fp = NULL;
    //FIXME: a potiential bug of locating the certificate, we need to get the path from the server's config
    fp=fopen("server_cert.der", "rb");

    if(!fp) {
        errno = 0; // we read errno also from the tcp layer...
        return certificate;
    }

    fseek(fp, 0, SEEK_END);
    certificate.length = (size_t)ftell(fp);
    certificate.data = (UA_Byte*)UA_malloc(certificate.length*sizeof(UA_Byte));
    if(!certificate.data)
        return certificate;

    fseek(fp, 0, SEEK_SET);
    if(fread(certificate.data, sizeof(UA_Byte), certificate.length, fp) < (size_t)certificate.length)
        UA_ByteString_deleteMembers(&certificate); // error reading the cert
    fclose(fp);

    return certificate;
}

static void stopHandler(int sign) {
    UA_LOG_INFO(logger, UA_LOGCATEGORY_SERVER, "Received Ctrl-C");
    running = 0;
}

/* Datasource Example */
static UA_StatusCode
readTimeData(void *handle, const UA_NodeId nodeId, UA_Boolean sourceTimeStamp,
             const UA_NumericRange *range, UA_DataValue *value) {
    if(range) {
        value->hasStatus = true;
        value->status = UA_STATUSCODE_BADINDEXRANGEINVALID;
        return UA_STATUSCODE_GOOD;
    }
    UA_DateTime currentTime = UA_DateTime_now();
    UA_Variant_setScalarCopy(&value->value, &currentTime, &UA_TYPES[UA_TYPES_DATETIME]);
    value->hasValue = true;
    if(sourceTimeStamp) {
        value->hasSourceTimestamp = true;
        value->sourceTimestamp = currentTime;
    }
    return UA_STATUSCODE_GOOD;
}

/* Method Node Example */
#ifdef UA_ENABLE_METHODCALLS
static UA_StatusCode
helloWorld(void *methodHandle, const UA_NodeId *objectId,
           const UA_NodeId *sessionId, void *sessionHandle,
           size_t inputSize, const UA_Variant *input,
           size_t outputSize, UA_Variant *output) {
    /* input is a scalar string (checked by the server) */
    UA_String *name = (UA_String*)input[0].data;
    UA_String hello = UA_STRING("Hello ");
    UA_String greet;
    greet.length = hello.length + name->length;
    greet.data = (UA_Byte*)UA_malloc(greet.length);
    memcpy(greet.data, hello.data, hello.length);
    memcpy(greet.data + hello.length, name->data, name->length);
    UA_Variant_setScalarCopy(output, &greet, &UA_TYPES[UA_TYPES_STRING]);
    UA_String_deleteMembers(&greet);
    return UA_STATUSCODE_GOOD;
}

static UA_StatusCode
noargMethod(void *methodHandle, const UA_NodeId *objectId,
            const UA_NodeId *sessionId, void *sessionHandle,
            size_t inputSize, const UA_Variant *input,
            size_t outputSize, UA_Variant *output) {
    return UA_STATUSCODE_GOOD;
}

static UA_StatusCode
outargMethod(void *methodHandle, const UA_NodeId *objectId,
            const UA_NodeId *sessionId, void *sessionHandle,
             size_t inputSize, const UA_Variant *input,
             size_t outputSize, UA_Variant *output) {
    UA_Int32 out = 42;
    UA_Variant_setScalarCopy(output, &out, &UA_TYPES[UA_TYPES_INT32]);
    return UA_STATUSCODE_GOOD;
}
#endif

int main(int argc, char** argv) {
    signal(SIGINT, stopHandler); /* catches ctrl-c */

<<<<<<< HEAD
    UA_ByteString cert = loadCertificate();

    UA_ServerConfig *config = UA_ServerConfig_standard_parametrized_new(16664, &cert);
    if(config == NULL)
        return -1;

    UA_Server *server = UA_Server_new(*config);

    if (server == NULL)
    {
        UA_ServerConfig_standard_delete(config);
        return -1;
    }
=======
    UA_ByteString certificate = loadCertificate();
    UA_ServerConfig *config =
        UA_ServerConfig_new_minimal(4840, &certificate);
    UA_ByteString_deleteMembers(&certificate);
    UA_Server *server = UA_Server_new(config);
>>>>>>> 609ebe4a

    /* add a static variable node to the server */
    UA_VariableAttributes myVar;
    UA_VariableAttributes_init(&myVar);
    myVar.description = UA_LOCALIZEDTEXT("en_US", "the answer");
    myVar.displayName = UA_LOCALIZEDTEXT("en_US", "the answer");
    myVar.accessLevel = UA_ACCESSLEVELMASK_READ | UA_ACCESSLEVELMASK_WRITE;
    UA_Int32 myInteger = 42;
    UA_Variant_setScalarCopy(&myVar.value, &myInteger, &UA_TYPES[UA_TYPES_INT32]);
    const UA_QualifiedName myIntegerName = UA_QUALIFIEDNAME(1, "the answer");
    const UA_NodeId myIntegerNodeId = UA_NODEID_STRING(1, "the.answer");
    UA_NodeId parentNodeId = UA_NODEID_NUMERIC(0, UA_NS0ID_OBJECTSFOLDER);
    UA_NodeId parentReferenceNodeId = UA_NODEID_NUMERIC(0, UA_NS0ID_ORGANIZES);
    UA_Server_addVariableNode(server, myIntegerNodeId, parentNodeId, parentReferenceNodeId,
        myIntegerName, UA_NODEID_NULL, myVar, NULL, NULL);
    UA_Variant_deleteMembers(&myVar.value);

    /* add a variable with the datetime data source */
    UA_DataSource dateDataSource;
    dateDataSource.handle = NULL;
    dateDataSource.read = readTimeData;
    dateDataSource.write = NULL;
    UA_VariableAttributes v_attr;
    UA_VariableAttributes_init(&v_attr);
    v_attr.description = UA_LOCALIZEDTEXT("en_US","current time");
    v_attr.displayName = UA_LOCALIZEDTEXT("en_US","current time");
    v_attr.accessLevel = UA_ACCESSLEVELMASK_READ | UA_ACCESSLEVELMASK_WRITE;
    const UA_QualifiedName dateName = UA_QUALIFIEDNAME(1, "current time");
    UA_NodeId dataSourceId;
    UA_Server_addDataSourceVariableNode(server, UA_NODEID_NULL, UA_NODEID_NUMERIC(0, UA_NS0ID_OBJECTSFOLDER),
                                        UA_NODEID_NUMERIC(0, UA_NS0ID_ORGANIZES), dateName,
                                        UA_NODEID_NULL, v_attr, dateDataSource, &dataSourceId);

    /* Add HelloWorld method to the server */
#ifdef UA_ENABLE_METHODCALLS
    /* Method with IO Arguments */
    UA_Argument inputArguments;
    UA_Argument_init(&inputArguments);
    inputArguments.dataType = UA_TYPES[UA_TYPES_STRING].typeId;
    inputArguments.description = UA_LOCALIZEDTEXT("en_US", "Say your name");
    inputArguments.name = UA_STRING("Name");
    inputArguments.valueRank = -1; /* scalar argument */

    UA_Argument outputArguments;
    UA_Argument_init(&outputArguments);
    outputArguments.arrayDimensionsSize = 0;
    outputArguments.arrayDimensions = NULL;
    outputArguments.dataType = UA_TYPES[UA_TYPES_STRING].typeId;
    outputArguments.description = UA_LOCALIZEDTEXT("en_US", "Receive a greeting");
    outputArguments.name = UA_STRING("greeting");
    outputArguments.valueRank = -1;

    UA_MethodAttributes addmethodattributes;
    UA_MethodAttributes_init(&addmethodattributes);
    addmethodattributes.displayName = UA_LOCALIZEDTEXT("en_US", "Hello World");
    addmethodattributes.executable = true;
    addmethodattributes.userExecutable = true;
    UA_Server_addMethodNode(server, UA_NODEID_NUMERIC(1, 62541),
        UA_NODEID_NUMERIC(0, UA_NS0ID_OBJECTSFOLDER),
        UA_NODEID_NUMERIC(0, UA_NS0ID_HASCOMPONENT),
        UA_QUALIFIEDNAME(1, "hello_world"), addmethodattributes,
        &helloWorld, /* callback of the method node */
        NULL, /* handle passed with the callback */
        1, &inputArguments, 1, &outputArguments, NULL);
#endif

    /* Add folders for demo information model */
#define DEMOID 50000
#define SCALARID 50001
#define ARRAYID 50002
#define MATRIXID 50003
#define DEPTHID 50004

    UA_ObjectAttributes object_attr;
    UA_ObjectAttributes_init(&object_attr);
    object_attr.description = UA_LOCALIZEDTEXT("en_US", "Demo");
    object_attr.displayName = UA_LOCALIZEDTEXT("en_US", "Demo");
    UA_Server_addObjectNode(server, UA_NODEID_NUMERIC(1, DEMOID),
        UA_NODEID_NUMERIC(0, UA_NS0ID_OBJECTSFOLDER),
        UA_NODEID_NUMERIC(0, UA_NS0ID_ORGANIZES), UA_QUALIFIEDNAME(1, "Demo"),
        UA_NODEID_NUMERIC(0, UA_NS0ID_FOLDERTYPE), object_attr, NULL, NULL);

    object_attr.description = UA_LOCALIZEDTEXT("en_US", "Scalar");
    object_attr.displayName = UA_LOCALIZEDTEXT("en_US", "Scalar");
    UA_Server_addObjectNode(server, UA_NODEID_NUMERIC(1, SCALARID),
        UA_NODEID_NUMERIC(1, DEMOID), UA_NODEID_NUMERIC(0, UA_NS0ID_ORGANIZES),
        UA_QUALIFIEDNAME(1, "Scalar"),
        UA_NODEID_NUMERIC(0, UA_NS0ID_FOLDERTYPE), object_attr, NULL, NULL);

    object_attr.description = UA_LOCALIZEDTEXT("en_US", "Array");
    object_attr.displayName = UA_LOCALIZEDTEXT("en_US", "Array");
    UA_Server_addObjectNode(server, UA_NODEID_NUMERIC(1, ARRAYID),
        UA_NODEID_NUMERIC(1, DEMOID), UA_NODEID_NUMERIC(0, UA_NS0ID_ORGANIZES),
        UA_QUALIFIEDNAME(1, "Array"),
        UA_NODEID_NUMERIC(0, UA_NS0ID_FOLDERTYPE), object_attr, NULL, NULL);

    object_attr.description = UA_LOCALIZEDTEXT("en_US", "Matrix");
    object_attr.displayName = UA_LOCALIZEDTEXT("en_US", "Matrix");
    UA_Server_addObjectNode(server, UA_NODEID_NUMERIC(1, MATRIXID), UA_NODEID_NUMERIC(1, DEMOID),
        UA_NODEID_NUMERIC(0, UA_NS0ID_ORGANIZES), UA_QUALIFIEDNAME(1, "Matrix"),
        UA_NODEID_NUMERIC(0, UA_NS0ID_FOLDERTYPE), object_attr, NULL, NULL);

    /* Fill demo nodes for each type*/
    UA_UInt32 id = 51000; // running id in namespace 0
    for(UA_UInt32 type = 0; type < UA_TYPES_DIAGNOSTICINFO; type++) {
        if(type == UA_TYPES_VARIANT || type == UA_TYPES_DIAGNOSTICINFO)
            continue;

        UA_VariableAttributes attr;
        UA_VariableAttributes_init(&attr);
        attr.valueRank = -2;
        attr.dataType = UA_TYPES[type].typeId;
#ifndef UA_ENABLE_TYPENAMES
        char name[15];
#if defined(_WIN32) && !defined(__MINGW32__)
        sprintf_s(name, 15, "%02d", type);
#else
        sprintf(name, "%02d", type);
#endif
        attr.displayName = UA_LOCALIZEDTEXT("en_US", name);
        UA_QualifiedName qualifiedName = UA_QUALIFIEDNAME(1, name);
#else
        attr.displayName = UA_LOCALIZEDTEXT_ALLOC("en_US", UA_TYPES[type].typeName);
        UA_QualifiedName qualifiedName = UA_QUALIFIEDNAME_ALLOC(1, UA_TYPES[type].typeName);
#endif
        attr.accessLevel = UA_ACCESSLEVELMASK_READ | UA_ACCESSLEVELMASK_WRITE;
        attr.writeMask = UA_WRITEMASK_DISPLAYNAME | UA_WRITEMASK_DESCRIPTION;
        attr.userWriteMask = UA_WRITEMASK_DISPLAYNAME | UA_WRITEMASK_DESCRIPTION;

        /* add a scalar node for every built-in type */
        void *value = UA_new(&UA_TYPES[type]);
        UA_Variant_setScalar(&attr.value, value, &UA_TYPES[type]);
        UA_Server_addVariableNode(server, UA_NODEID_NUMERIC(1, ++id),
                                  UA_NODEID_NUMERIC(1, SCALARID), UA_NODEID_NUMERIC(0, UA_NS0ID_ORGANIZES),
                                  qualifiedName, UA_NODEID_NULL, attr, NULL, NULL);
        UA_Variant_deleteMembers(&attr.value);

        /* add an array node for every built-in type */
        UA_Variant_setArray(&attr.value, UA_Array_new(10, &UA_TYPES[type]), 10, &UA_TYPES[type]);
        UA_Server_addVariableNode(server, UA_NODEID_NUMERIC(1, ++id), UA_NODEID_NUMERIC(1, ARRAYID),
                                  UA_NODEID_NUMERIC(0, UA_NS0ID_ORGANIZES), qualifiedName,
                                  UA_NODEID_NULL, attr, NULL, NULL);
        UA_Variant_deleteMembers(&attr.value);

        /* add an matrix node for every built-in type */
        void* myMultiArray = UA_Array_new(9, &UA_TYPES[type]);
        attr.value.arrayDimensions = (UA_UInt32*)UA_Array_new(2, &UA_TYPES[UA_TYPES_INT32]);
        attr.value.arrayDimensions[0] = 3;
        attr.value.arrayDimensions[1] = 3;
        attr.value.arrayDimensionsSize = 2;
        attr.value.arrayLength = 9;
        attr.value.data = myMultiArray;
        attr.value.type = &UA_TYPES[type];
        UA_Server_addVariableNode(server, UA_NODEID_NUMERIC(1, ++id), UA_NODEID_NUMERIC(1, MATRIXID),
                                  UA_NODEID_NUMERIC(0, UA_NS0ID_ORGANIZES), qualifiedName,
                                  UA_NODEID_NULL, attr, NULL, NULL);
        UA_Variant_deleteMembers(&attr.value);
#ifdef UA_ENABLE_TYPENAMES
        UA_LocalizedText_deleteMembers(&attr.displayName);
        UA_QualifiedName_deleteMembers(&qualifiedName);
#endif
    }

    /* Hierarchy of depth 10 for CTT testing with forward and inverse references */
    /* Enter node "depth 9" in CTT configuration - Project->Settings->Server
       Test->NodeIds->Paths->Starting Node 1 */
    object_attr.description = UA_LOCALIZEDTEXT("en_US","DepthDemo");
    object_attr.displayName = UA_LOCALIZEDTEXT("en_US","DepthDemo");
    UA_Server_addObjectNode(server, UA_NODEID_NUMERIC(1, DEPTHID),
                            UA_NODEID_NUMERIC(1, DEMOID),
                            UA_NODEID_NUMERIC(0, UA_NS0ID_ORGANIZES), UA_QUALIFIEDNAME(1, "DepthDemo"),
                            UA_NODEID_NUMERIC(0, UA_NS0ID_FOLDERTYPE), object_attr, NULL, NULL);

    id = DEPTHID; // running id in namespace 0 - Start with Matrix NODE
    for(UA_UInt32 i = 1; i <= 20; i++) {
        char name[15];
#if defined(_WIN32) && !defined(__MINGW32__)
        sprintf_s(name, 15, "depth%i", i);
#else
        sprintf(name, "depth%i", i);
#endif
        object_attr.description = UA_LOCALIZEDTEXT("en_US",name);
        object_attr.displayName = UA_LOCALIZEDTEXT("en_US",name);
        UA_Server_addObjectNode(server, UA_NODEID_NUMERIC(1, id+i),
                                UA_NODEID_NUMERIC(1, i==1 ? DEPTHID : id+i-1), UA_NODEID_NUMERIC(0, UA_NS0ID_ORGANIZES),
                                UA_QUALIFIEDNAME(1, name),
                                UA_NODEID_NUMERIC(0, UA_NS0ID_FOLDERTYPE), object_attr, NULL, NULL);
    }

    /* Add the variable to some more places to get a node with three inverse references for the CTT */
    UA_ExpandedNodeId answer_nodeid = UA_EXPANDEDNODEID_STRING(1, "the.answer");
    UA_Server_addReference(server, UA_NODEID_NUMERIC(1, DEMOID),
                           UA_NODEID_NUMERIC(0, UA_NS0ID_ORGANIZES), answer_nodeid, true);
    UA_Server_addReference(server, UA_NODEID_NUMERIC(1, SCALARID),
                           UA_NODEID_NUMERIC(0, UA_NS0ID_ORGANIZES), answer_nodeid, true);

    /* Example for manually setting an attribute within the server */
    UA_LocalizedText objectsName = UA_LOCALIZEDTEXT("en_US", "Objects");
    UA_Server_writeDisplayName(server, UA_NODEID_NUMERIC(0, UA_NS0ID_OBJECTSFOLDER), objectsName);

#define NOARGID     60000
#define INARGID     60001
#define OUTARGID    60002
#define INOUTARGID  60003
#ifdef UA_ENABLE_METHODCALLS
    /* adding some more method nodes to pass CTT */
    /* Method without arguments */
    UA_MethodAttributes_init(&addmethodattributes);
    addmethodattributes.displayName = UA_LOCALIZEDTEXT("en_US", "noarg");
    addmethodattributes.executable = true;
    addmethodattributes.userExecutable = true;
    UA_Server_addMethodNode(server, UA_NODEID_NUMERIC(1, NOARGID),
        UA_NODEID_NUMERIC(1, DEMOID),
        UA_NODEID_NUMERIC(0, UA_NS0ID_HASCOMPONENT),
        UA_QUALIFIEDNAME(1, "noarg"), addmethodattributes,
        &noargMethod, /* callback of the method node */
        NULL, /* handle passed with the callback */
        0, NULL, 0, NULL, NULL);

    /* Method with in arguments */
    UA_MethodAttributes_init(&addmethodattributes);
    addmethodattributes.displayName = UA_LOCALIZEDTEXT("en_US", "inarg");
    addmethodattributes.executable = true;
    addmethodattributes.userExecutable = true;

    UA_Argument_init(&inputArguments);
    inputArguments.dataType = UA_TYPES[UA_TYPES_INT32].typeId;
    inputArguments.description = UA_LOCALIZEDTEXT("en_US", "Input");
    inputArguments.name = UA_STRING("Input");
    inputArguments.valueRank = -1; //uaexpert will crash if set to 0 ;)

    UA_Server_addMethodNode(server, UA_NODEID_NUMERIC(1, INARGID),
        UA_NODEID_NUMERIC(1, DEMOID),
        UA_NODEID_NUMERIC(0, UA_NS0ID_HASCOMPONENT),
        UA_QUALIFIEDNAME(1, "noarg"), addmethodattributes,
        &noargMethod, /* callback of the method node */
        NULL, /* handle passed with the callback */
        1, &inputArguments, 0, NULL, NULL);

    /* Method with out arguments */
    UA_MethodAttributes_init(&addmethodattributes);
    addmethodattributes.displayName = UA_LOCALIZEDTEXT("en_US", "outarg");
    addmethodattributes.executable = true;
    addmethodattributes.userExecutable = true;

    UA_Argument_init(&outputArguments);
    outputArguments.dataType = UA_TYPES[UA_TYPES_INT32].typeId;
    outputArguments.description = UA_LOCALIZEDTEXT("en_US", "Output");
    outputArguments.name = UA_STRING("Output");
    outputArguments.valueRank = -1;

    UA_Server_addMethodNode(server, UA_NODEID_NUMERIC(1, OUTARGID),
        UA_NODEID_NUMERIC(1, DEMOID),
        UA_NODEID_NUMERIC(0, UA_NS0ID_HASCOMPONENT),
        UA_QUALIFIEDNAME(1, "outarg"), addmethodattributes,
        &outargMethod, /* callback of the method node */
        NULL, /* handle passed with the callback */
        0, NULL, 1, &outputArguments, NULL);

    /* Method with inout arguments */
    UA_MethodAttributes_init(&addmethodattributes);
    addmethodattributes.displayName = UA_LOCALIZEDTEXT("en_US", "inoutarg");
    addmethodattributes.executable = true;
    addmethodattributes.userExecutable = true;

    UA_Server_addMethodNode(server, UA_NODEID_NUMERIC(1, INOUTARGID),
        UA_NODEID_NUMERIC(1, DEMOID),
        UA_NODEID_NUMERIC(0, UA_NS0ID_HASCOMPONENT),
        UA_QUALIFIEDNAME(1, "inoutarg"), addmethodattributes,
        &outargMethod, /* callback of the method node */
        NULL, /* handle passed with the callback */
        1, &inputArguments, 1, &outputArguments, NULL);
#endif

    /* run server */
<<<<<<< HEAD
    UA_StatusCode retval = UA_Server_run(server, &running); /* run until ctrl-c is received */

    /* deallocate certificate's memory */
    UA_ByteString_deleteMembers(&cert);

    UA_Server_delete(server);

    UA_ServerConfig_standard_delete(config);
=======
    UA_StatusCode retval = UA_Server_run(server, &running);
    UA_Server_delete(server);
    UA_ServerConfig_delete(config);
>>>>>>> 609ebe4a
    return (int)retval;
}<|MERGE_RESOLUTION|>--- conflicted
+++ resolved
@@ -48,7 +48,10 @@
 
 /* Datasource Example */
 static UA_StatusCode
-readTimeData(void *handle, const UA_NodeId nodeId, UA_Boolean sourceTimeStamp,
+readTimeData(UA_Server *server,
+             const UA_NodeId *sessionId, void *sessionContext,
+             const UA_NodeId *nodeId, void *nodeContext,
+             UA_Boolean sourceTimeStamp,
              const UA_NumericRange *range, UA_DataValue *value) {
     if(range) {
         value->hasStatus = true;
@@ -68,8 +71,10 @@
 /* Method Node Example */
 #ifdef UA_ENABLE_METHODCALLS
 static UA_StatusCode
-helloWorld(void *methodHandle, const UA_NodeId *objectId,
-           const UA_NodeId *sessionId, void *sessionHandle,
+helloWorld(UA_Server *server,
+           const UA_NodeId *sessionId, void *sessionContext,
+           const UA_NodeId *methodId, void *methodContext,
+           const UA_NodeId *objectId, void *objectContext,
            size_t inputSize, const UA_Variant *input,
            size_t outputSize, UA_Variant *output) {
     /* input is a scalar string (checked by the server) */
@@ -86,16 +91,20 @@
 }
 
 static UA_StatusCode
-noargMethod(void *methodHandle, const UA_NodeId *objectId,
-            const UA_NodeId *sessionId, void *sessionHandle,
+noargMethod(UA_Server *server,
+            const UA_NodeId *sessionId, void *sessionContext,
+            const UA_NodeId *methodId, void *methodContext,
+            const UA_NodeId *objectId, void *objectContext,
             size_t inputSize, const UA_Variant *input,
             size_t outputSize, UA_Variant *output) {
     return UA_STATUSCODE_GOOD;
 }
 
 static UA_StatusCode
-outargMethod(void *methodHandle, const UA_NodeId *objectId,
-            const UA_NodeId *sessionId, void *sessionHandle,
+outargMethod(UA_Server *server,
+             const UA_NodeId *sessionId, void *sessionContext,
+             const UA_NodeId *methodId, void *methodContext,
+             const UA_NodeId *objectId, void *objectContext,
              size_t inputSize, const UA_Variant *input,
              size_t outputSize, UA_Variant *output) {
     UA_Int32 out = 42;
@@ -107,27 +116,19 @@
 int main(int argc, char** argv) {
     signal(SIGINT, stopHandler); /* catches ctrl-c */
 
-<<<<<<< HEAD
     UA_ByteString cert = loadCertificate();
 
-    UA_ServerConfig *config = UA_ServerConfig_standard_parametrized_new(16664, &cert);
+    UA_ServerConfig *config = UA_ServerConfig_new_minimal(16664, &cert);
     if(config == NULL)
         return -1;
 
-    UA_Server *server = UA_Server_new(*config);
+    UA_Server *server = UA_Server_new(config);
 
     if (server == NULL)
     {
-        UA_ServerConfig_standard_delete(config);
+        UA_ServerConfig_delete(config);
         return -1;
     }
-=======
-    UA_ByteString certificate = loadCertificate();
-    UA_ServerConfig *config =
-        UA_ServerConfig_new_minimal(4840, &certificate);
-    UA_ByteString_deleteMembers(&certificate);
-    UA_Server *server = UA_Server_new(config);
->>>>>>> 609ebe4a
 
     /* add a static variable node to the server */
     UA_VariableAttributes myVar;
@@ -147,7 +148,6 @@
 
     /* add a variable with the datetime data source */
     UA_DataSource dateDataSource;
-    dateDataSource.handle = NULL;
     dateDataSource.read = readTimeData;
     dateDataSource.write = NULL;
     UA_VariableAttributes v_attr;
@@ -159,7 +159,7 @@
     UA_NodeId dataSourceId;
     UA_Server_addDataSourceVariableNode(server, UA_NODEID_NULL, UA_NODEID_NUMERIC(0, UA_NS0ID_OBJECTSFOLDER),
                                         UA_NODEID_NUMERIC(0, UA_NS0ID_ORGANIZES), dateName,
-                                        UA_NODEID_NULL, v_attr, dateDataSource, &dataSourceId);
+                                        UA_NODEID_NULL, v_attr, dateDataSource, NULL, &dataSourceId);
 
     /* Add HelloWorld method to the server */
 #ifdef UA_ENABLE_METHODCALLS
@@ -190,8 +190,7 @@
         UA_NODEID_NUMERIC(0, UA_NS0ID_HASCOMPONENT),
         UA_QUALIFIEDNAME(1, "hello_world"), addmethodattributes,
         &helloWorld, /* callback of the method node */
-        NULL, /* handle passed with the callback */
-        1, &inputArguments, 1, &outputArguments, NULL);
+        1, &inputArguments, 1, &outputArguments, NULL, NULL);
 #endif
 
     /* Add folders for demo information model */
@@ -344,8 +343,7 @@
         UA_NODEID_NUMERIC(0, UA_NS0ID_HASCOMPONENT),
         UA_QUALIFIEDNAME(1, "noarg"), addmethodattributes,
         &noargMethod, /* callback of the method node */
-        NULL, /* handle passed with the callback */
-        0, NULL, 0, NULL, NULL);
+        0, NULL, 0, NULL, NULL, NULL);
 
     /* Method with in arguments */
     UA_MethodAttributes_init(&addmethodattributes);
@@ -364,8 +362,7 @@
         UA_NODEID_NUMERIC(0, UA_NS0ID_HASCOMPONENT),
         UA_QUALIFIEDNAME(1, "noarg"), addmethodattributes,
         &noargMethod, /* callback of the method node */
-        NULL, /* handle passed with the callback */
-        1, &inputArguments, 0, NULL, NULL);
+        1, &inputArguments, 0, NULL, NULL, NULL);
 
     /* Method with out arguments */
     UA_MethodAttributes_init(&addmethodattributes);
@@ -384,8 +381,7 @@
         UA_NODEID_NUMERIC(0, UA_NS0ID_HASCOMPONENT),
         UA_QUALIFIEDNAME(1, "outarg"), addmethodattributes,
         &outargMethod, /* callback of the method node */
-        NULL, /* handle passed with the callback */
-        0, NULL, 1, &outputArguments, NULL);
+        0, NULL, 1, &outputArguments, NULL, NULL);
 
     /* Method with inout arguments */
     UA_MethodAttributes_init(&addmethodattributes);
@@ -398,12 +394,10 @@
         UA_NODEID_NUMERIC(0, UA_NS0ID_HASCOMPONENT),
         UA_QUALIFIEDNAME(1, "inoutarg"), addmethodattributes,
         &outargMethod, /* callback of the method node */
-        NULL, /* handle passed with the callback */
-        1, &inputArguments, 1, &outputArguments, NULL);
+        1, &inputArguments, 1, &outputArguments, NULL, NULL);
 #endif
 
     /* run server */
-<<<<<<< HEAD
     UA_StatusCode retval = UA_Server_run(server, &running); /* run until ctrl-c is received */
 
     /* deallocate certificate's memory */
@@ -411,11 +405,6 @@
 
     UA_Server_delete(server);
 
-    UA_ServerConfig_standard_delete(config);
-=======
-    UA_StatusCode retval = UA_Server_run(server, &running);
-    UA_Server_delete(server);
     UA_ServerConfig_delete(config);
->>>>>>> 609ebe4a
     return (int)retval;
 }