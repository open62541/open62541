/* This work is licensed under a Creative Commons CCZero 1.0 Universal License.
 * See http://creativecommons.org/publicdomain/zero/1.0/ for more information. */

/* Compile with single file release:
 * - single-threaded: gcc -std=c99 server.c open62541.c -o server
 * - multi-threaded: gcc -std=c99 server.c open62541.c -o server -lurcu-cds -lurcu -lurcu-common -lpthread */

#ifdef _MSC_VER
#define _CRT_SECURE_NO_WARNINGS //disable fopen deprication warning in msvs
#endif

#ifdef UA_NO_AMALGAMATION
# include <time.h>
# include "ua_types.h"
# include "ua_server.h"
# include "ua_config_standard.h"
# include "ua_network_tcp.h"
# include "ua_log_stdout.h"
#else
# include "open62541.h"
#endif

#include <signal.h>
#include <errno.h> // errno, EINTR
#include <stdio.h>
#include <stdlib.h>
#include <string.h>

#ifdef _MSC_VER
# include <io.h> //access
#else
# include <unistd.h> //access
#endif

#ifdef UA_ENABLE_MULTITHREADING
# ifdef UA_NO_AMALGAMATION
#  ifndef __USE_XOPEN2K
#   define __USE_XOPEN2K
#  endif
# endif
#include <pthread.h>
#endif

UA_Boolean running = 1;
UA_Logger logger = UA_Log_Stdout;

static UA_ByteString loadCertificate(void) {
    UA_ByteString certificate = UA_STRING_NULL;
    FILE *fp = NULL;
    //FIXME: a potiential bug of locating the certificate, we need to get the path from the server's config
    fp=fopen("server_cert.der", "rb");

    if(!fp) {
        errno = 0; // we read errno also from the tcp layer...
        return certificate;
    }

    fseek(fp, 0, SEEK_END);
    certificate.length = (size_t)ftell(fp);
    certificate.data = malloc(certificate.length*sizeof(UA_Byte));
    if(!certificate.data)
        return certificate;

    fseek(fp, 0, SEEK_SET);
    if(fread(certificate.data, sizeof(UA_Byte), certificate.length, fp) < (size_t)certificate.length)
        UA_ByteString_deleteMembers(&certificate); // error reading the cert
    fclose(fp);

    return certificate;
}

static void stopHandler(int sign) {
    UA_LOG_INFO(logger, UA_LOGCATEGORY_SERVER, "Received Ctrl-C");
    running = 0;
}

/* Datasource Example */
static UA_StatusCode
readTimeData(void *handle, const UA_NodeId nodeId, UA_Boolean sourceTimeStamp,
             const UA_NumericRange *range, UA_DataValue *value) {
    if(range) {
        value->hasStatus = true;
        value->status = UA_STATUSCODE_BADINDEXRANGEINVALID;
        return UA_STATUSCODE_GOOD;
    }
    UA_DateTime currentTime = UA_DateTime_now();
    UA_Variant_setScalarCopy(&value->value, &currentTime, &UA_TYPES[UA_TYPES_DATETIME]);
    value->hasValue = true;
    if(sourceTimeStamp) {
        value->hasSourceTimestamp = true;
        value->sourceTimestamp = currentTime;
    }
    return UA_STATUSCODE_GOOD;
}

/* Method Node Example */
#ifdef UA_ENABLE_METHODCALLS
static UA_StatusCode
helloWorld(void *methodHandle, const UA_NodeId objectId,
           size_t inputSize, const UA_Variant *input,
           size_t outputSize, UA_Variant *output) {
    /* input is a scalar string (checked by the server) */
    UA_String *name = (UA_String*)input[0].data;
    UA_String hello = UA_STRING("Hello ");
    UA_String greet;
    greet.length = hello.length + name->length;
    greet.data = malloc(greet.length);
    memcpy(greet.data, hello.data, hello.length);
    memcpy(greet.data + hello.length, name->data, name->length);
    UA_Variant_setScalarCopy(output, &greet, &UA_TYPES[UA_TYPES_STRING]);
    UA_String_deleteMembers(&greet);
    return UA_STATUSCODE_GOOD;
}

static UA_StatusCode
noargMethod (void *methodHandle, const UA_NodeId objectId,
           size_t inputSize, const UA_Variant *input,
           size_t outputSize, UA_Variant *output) {
    return UA_STATUSCODE_GOOD;
}

static UA_StatusCode
outargMethod (void *methodHandle, const UA_NodeId objectId,
           size_t inputSize, const UA_Variant *input,
           size_t outputSize, UA_Variant *output) {
    UA_Int32 out = 42;
    UA_Variant_setScalarCopy(output, &out, &UA_TYPES[UA_TYPES_INT32]);
    return UA_STATUSCODE_GOOD;
}
#endif

<<<<<<< HEAD
static void stopHandler(int sign) {
    UA_LOG_INFO(logger, UA_LOGCATEGORY_SERVER, "Received Ctrl-C");
    running = 0;
}

static UA_ByteString loadCertificate(void) {
    UA_ByteString certificate = UA_STRING_NULL;
    FILE *fp = NULL;
    if(!(fp=fopen("server_cert.der", "rb"))) {
        errno = 0; // we read errno also from the tcp layer...
        return certificate;
    }

    fseek(fp, 0, SEEK_END);
    certificate.length = (size_t)ftell(fp);
    certificate.data = malloc(certificate.length*sizeof(UA_Byte));
    if(!certificate.data){
        fclose(fp);
        return certificate;
    }

    fseek(fp, 0, SEEK_SET);
    if(fread(certificate.data, sizeof(UA_Byte), certificate.length, fp) < (size_t)certificate.length)
        UA_ByteString_deleteMembers(&certificate); // error reading the cert
    fclose(fp);

    return certificate;
}

static UA_StatusCode
nodeIter(UA_NodeId childId, UA_Boolean isInverse, UA_NodeId referenceTypeId, void *handle) {
    return UA_STATUSCODE_GOOD;
}

static UA_StatusCode
instantiationHandle(UA_NodeId newNodeId, UA_NodeId templateId, void *handle) {
    printf("Instantiated Node ns=%d; id=%d from ns=%d; id=%d\n", newNodeId.namespaceIndex,
        newNodeId.identifier.numeric, templateId.namespaceIndex, templateId.identifier.numeric);
    return UA_STATUSCODE_GOOD;
}

static UA_Boolean
authCallback(const UA_String* username, const UA_String* password, struct sockaddr_in* endpoint) {
    /* If both params are NULL, the callback was issued to check an anonymous login */
    if (username && password)
        printf("Auth user '%.*s' with password '%.*s'.\n", username->length, username->data, password->length, password->data);
    else
        printf("Auth anonymous user.\n");
    
    /* Allow access to all users (as it is an example) */
    return true;
}

=======
>>>>>>> 67f01309
int main(int argc, char** argv) {
    signal(SIGINT, stopHandler); /* catches ctrl-c */

    UA_ServerNetworkLayer nl = UA_ServerNetworkLayerTCP(UA_ConnectionConfig_standard, 16664);
    UA_ServerConfig config = UA_ServerConfig_standard;
    config.networkLayers = &nl;
    config.networkLayersSize = 1;
<<<<<<< HEAD
    config.authCallback = authCallback;
    UA_Server *server = UA_Server_new(config);
=======
>>>>>>> 67f01309

    /* load certificate */
    config.serverCertificate = loadCertificate();

    UA_Server *server = UA_Server_new(config);

    /* add a static variable node to the server */
    UA_VariableAttributes myVar;
    UA_VariableAttributes_init(&myVar);
    myVar.description = UA_LOCALIZEDTEXT("en_US", "the answer");
    myVar.displayName = UA_LOCALIZEDTEXT("en_US", "the answer");
    myVar.accessLevel = UA_ACCESSLEVELMASK_READ | UA_ACCESSLEVELMASK_WRITE;
    UA_Int32 myInteger = 42;
    UA_Variant_setScalarCopy(&myVar.value, &myInteger, &UA_TYPES[UA_TYPES_INT32]);
    const UA_QualifiedName myIntegerName = UA_QUALIFIEDNAME(1, "the answer");
    const UA_NodeId myIntegerNodeId = UA_NODEID_STRING(1, "the.answer");
    UA_NodeId parentNodeId = UA_NODEID_NUMERIC(0, UA_NS0ID_OBJECTSFOLDER);
    UA_NodeId parentReferenceNodeId = UA_NODEID_NUMERIC(0, UA_NS0ID_ORGANIZES);
    UA_Server_addVariableNode(server, myIntegerNodeId, parentNodeId, parentReferenceNodeId,
        myIntegerName, UA_NODEID_NULL, myVar, NULL, NULL);
    UA_Variant_deleteMembers(&myVar.value);

    /* add a variable with the datetime data source */
    UA_DataSource dateDataSource = (UA_DataSource) {.handle = NULL, .read = readTimeData, .write = NULL};
    UA_VariableAttributes v_attr;
    UA_VariableAttributes_init(&v_attr);
    v_attr.description = UA_LOCALIZEDTEXT("en_US","current time");
    v_attr.displayName = UA_LOCALIZEDTEXT("en_US","current time");
    v_attr.accessLevel = UA_ACCESSLEVELMASK_READ | UA_ACCESSLEVELMASK_WRITE;
    const UA_QualifiedName dateName = UA_QUALIFIEDNAME(1, "current time");
    UA_NodeId dataSourceId;
    UA_Server_addDataSourceVariableNode(server, UA_NODEID_NULL, UA_NODEID_NUMERIC(0, UA_NS0ID_OBJECTSFOLDER),
                                        UA_NODEID_NUMERIC(0, UA_NS0ID_ORGANIZES), dateName,
                                        UA_NODEID_NULL, v_attr, dateDataSource, &dataSourceId);

    /* Add HelloWorld method to the server */
#ifdef UA_ENABLE_METHODCALLS
    /* Method with IO Arguments */
    UA_Argument inputArguments;
    UA_Argument_init(&inputArguments);
    inputArguments.dataType = UA_TYPES[UA_TYPES_STRING].typeId;
    inputArguments.description = UA_LOCALIZEDTEXT("en_US", "Say your name");
    inputArguments.name = UA_STRING("Name");
    inputArguments.valueRank = -1; /* scalar argument */

    UA_Argument outputArguments;
    UA_Argument_init(&outputArguments);
    outputArguments.arrayDimensionsSize = 0;
    outputArguments.arrayDimensions = NULL;
    outputArguments.dataType = UA_TYPES[UA_TYPES_STRING].typeId;
    outputArguments.description = UA_LOCALIZEDTEXT("en_US", "Receive a greeting");
    outputArguments.name = UA_STRING("greeting");
    outputArguments.valueRank = -1;

    UA_MethodAttributes addmethodattributes;
    UA_MethodAttributes_init(&addmethodattributes);
    addmethodattributes.displayName = UA_LOCALIZEDTEXT("en_US", "Hello World");
    addmethodattributes.executable = true;
    addmethodattributes.userExecutable = true;
    UA_Server_addMethodNode(server, UA_NODEID_NUMERIC(1, 62541),
        UA_NODEID_NUMERIC(0, UA_NS0ID_OBJECTSFOLDER),
        UA_NODEID_NUMERIC(0, UA_NS0ID_HASCOMPONENT),
        UA_QUALIFIEDNAME(1, "hello_world"), addmethodattributes,
        &helloWorld, /* callback of the method node */
        NULL, /* handle passed with the callback */
        1, &inputArguments, 1, &outputArguments, NULL);
#endif

    /* Add folders for demo information model */
#define DEMOID 50000
#define SCALARID 50001
#define ARRAYID 50002
#define MATRIXID 50003
#define DEPTHID 50004

    UA_ObjectAttributes object_attr;
    UA_ObjectAttributes_init(&object_attr);
    object_attr.description = UA_LOCALIZEDTEXT("en_US", "Demo");
    object_attr.displayName = UA_LOCALIZEDTEXT("en_US", "Demo");
    UA_Server_addObjectNode(server, UA_NODEID_NUMERIC(1, DEMOID),
        UA_NODEID_NUMERIC(0, UA_NS0ID_OBJECTSFOLDER),
        UA_NODEID_NUMERIC(0, UA_NS0ID_ORGANIZES), UA_QUALIFIEDNAME(1, "Demo"),
        UA_NODEID_NUMERIC(0, UA_NS0ID_FOLDERTYPE), object_attr, NULL, NULL);

    object_attr.description = UA_LOCALIZEDTEXT("en_US", "Scalar");
    object_attr.displayName = UA_LOCALIZEDTEXT("en_US", "Scalar");
    UA_Server_addObjectNode(server, UA_NODEID_NUMERIC(1, SCALARID),
        UA_NODEID_NUMERIC(1, DEMOID), UA_NODEID_NUMERIC(0, UA_NS0ID_ORGANIZES),
        UA_QUALIFIEDNAME(1, "Scalar"),
        UA_NODEID_NUMERIC(0, UA_NS0ID_FOLDERTYPE), object_attr, NULL, NULL);

    object_attr.description = UA_LOCALIZEDTEXT("en_US", "Array");
    object_attr.displayName = UA_LOCALIZEDTEXT("en_US", "Array");
    UA_Server_addObjectNode(server, UA_NODEID_NUMERIC(1, ARRAYID),
        UA_NODEID_NUMERIC(1, DEMOID), UA_NODEID_NUMERIC(0, UA_NS0ID_ORGANIZES),
        UA_QUALIFIEDNAME(1, "Array"),
        UA_NODEID_NUMERIC(0, UA_NS0ID_FOLDERTYPE), object_attr, NULL, NULL);

    object_attr.description = UA_LOCALIZEDTEXT("en_US", "Matrix");
    object_attr.displayName = UA_LOCALIZEDTEXT("en_US", "Matrix");
    UA_Server_addObjectNode(server, UA_NODEID_NUMERIC(1, MATRIXID), UA_NODEID_NUMERIC(1, DEMOID),
        UA_NODEID_NUMERIC(0, UA_NS0ID_ORGANIZES), UA_QUALIFIEDNAME(1, "Matrix"),
        UA_NODEID_NUMERIC(0, UA_NS0ID_FOLDERTYPE), object_attr, NULL, NULL);

    /* Fill demo nodes for each type*/
    UA_UInt32 id = 51000; // running id in namespace 0
    for(UA_UInt32 type = 0; type < UA_TYPES_DIAGNOSTICINFO; type++) {
        if(type == UA_TYPES_VARIANT || type == UA_TYPES_DIAGNOSTICINFO)
            continue;

        UA_VariableAttributes attr;
        UA_VariableAttributes_init(&attr);
        char name[15];
#if defined(_WIN32) && !defined(__MINGW32__)
        sprintf_s(name, 15, "%02d", type);
#else
        sprintf(name, "%02d", type);
#endif
        attr.displayName = UA_LOCALIZEDTEXT("en_US",name);
        attr.accessLevel = UA_ACCESSLEVELMASK_READ | UA_ACCESSLEVELMASK_WRITE;
        attr.writeMask = UA_WRITEMASK_DISPLAYNAME | UA_WRITEMASK_DESCRIPTION;
        attr.userWriteMask = UA_WRITEMASK_DISPLAYNAME | UA_WRITEMASK_DESCRIPTION;
        UA_QualifiedName qualifiedName = UA_QUALIFIEDNAME(1, name);

        /* add a scalar node for every built-in type */
        void *value = UA_new(&UA_TYPES[type]);
        UA_Variant_setScalar(&attr.value, value, &UA_TYPES[type]);
        UA_Server_addVariableNode(server, UA_NODEID_NUMERIC(1, ++id),
                                  UA_NODEID_NUMERIC(1, SCALARID), UA_NODEID_NUMERIC(0, UA_NS0ID_ORGANIZES),
                                  qualifiedName, UA_NODEID_NULL, attr, NULL, NULL);
        UA_Variant_deleteMembers(&attr.value);

        /* add an array node for every built-in type */
        UA_Variant_setArray(&attr.value, UA_Array_new(10, &UA_TYPES[type]), 10, &UA_TYPES[type]);
        UA_Server_addVariableNode(server, UA_NODEID_NUMERIC(1, ++id), UA_NODEID_NUMERIC(1, ARRAYID),
                                  UA_NODEID_NUMERIC(0, UA_NS0ID_ORGANIZES), qualifiedName,
                                  UA_NODEID_NULL, attr, NULL, NULL);
        UA_Variant_deleteMembers(&attr.value);

        /* add an matrix node for every built-in type */
        void* myMultiArray = UA_Array_new(9, &UA_TYPES[type]);
        attr.value.arrayDimensions = UA_Array_new(2, &UA_TYPES[UA_TYPES_INT32]);
        attr.value.arrayDimensions[0] = 3;
        attr.value.arrayDimensions[1] = 3;
        attr.value.arrayDimensionsSize = 2;
        attr.value.arrayLength = 9;
        attr.value.data = myMultiArray;
        attr.value.type = &UA_TYPES[type];
        UA_Server_addVariableNode(server, UA_NODEID_NUMERIC(1, ++id), UA_NODEID_NUMERIC(1, MATRIXID),
                                  UA_NODEID_NUMERIC(0, UA_NS0ID_ORGANIZES), qualifiedName,
                                  UA_NODEID_NULL, attr, NULL, NULL);
        UA_Variant_deleteMembers(&attr.value);
    }

    /* Hierarchy of depth 10 for CTT testing with forward and inverse references */
    /* Enter node "depth 9" in CTT configuration - Project->Settings->Server Test->NodeIds->Paths->Starting Node 1 */
    object_attr.description = UA_LOCALIZEDTEXT("en_US","DepthDemo");
    object_attr.displayName = UA_LOCALIZEDTEXT("en_US","DepthDemo");
    UA_Server_addObjectNode(server, UA_NODEID_NUMERIC(1, DEPTHID),
                            UA_NODEID_NUMERIC(1, DEMOID),
                            UA_NODEID_NUMERIC(0, UA_NS0ID_ORGANIZES), UA_QUALIFIEDNAME(1, "DepthDemo"),
                            UA_NODEID_NUMERIC(0, UA_NS0ID_FOLDERTYPE), object_attr, NULL, NULL);

    id = DEPTHID; // running id in namespace 0 - Start with Matrix NODE
    for(UA_UInt32 i = 1; i <= 20; i++) {
        char name[15];
#if defined(_WIN32) && !defined(__MINGW32__)
        sprintf_s(name, 15, "depth%i", i);
#else
        sprintf(name, "depth%i", i);
#endif
        object_attr.description = UA_LOCALIZEDTEXT("en_US",name);
        object_attr.displayName = UA_LOCALIZEDTEXT("en_US",name);
        UA_Server_addObjectNode(server, UA_NODEID_NUMERIC(1, id+i),
                                UA_NODEID_NUMERIC(1, i==1 ? DEPTHID : id+i-1), UA_NODEID_NUMERIC(0, UA_NS0ID_ORGANIZES),
                                UA_QUALIFIEDNAME(1, name),
                                UA_NODEID_NUMERIC(0, UA_NS0ID_FOLDERTYPE), object_attr, NULL, NULL);
    }

    /* Add the variable to some more places to get a node with three inverse references for the CTT */
    UA_ExpandedNodeId answer_nodeid = UA_EXPANDEDNODEID_STRING(1, "the.answer");
    UA_Server_addReference(server, UA_NODEID_NUMERIC(1, DEMOID),
                           UA_NODEID_NUMERIC(0, UA_NS0ID_ORGANIZES), answer_nodeid, true);
    UA_Server_addReference(server, UA_NODEID_NUMERIC(1, SCALARID),
                           UA_NODEID_NUMERIC(0, UA_NS0ID_ORGANIZES), answer_nodeid, true);

    /* Example for manually setting an attribute within the server */
    UA_LocalizedText objectsName = UA_LOCALIZEDTEXT("en_US", "Objects");
    UA_Server_writeDisplayName(server, UA_NODEID_NUMERIC(0, UA_NS0ID_OBJECTSFOLDER), objectsName);

#define NOARGID     60000
#define INARGID     60001
#define OUTARGID    60002
#define INOUTARGID  60003
#ifdef UA_ENABLE_METHODCALLS
    /* adding some more method nodes to pass CTT */
    /* Method without arguments */
    UA_MethodAttributes_init(&addmethodattributes);
    addmethodattributes.displayName = UA_LOCALIZEDTEXT("en_US", "noarg");
    addmethodattributes.executable = true;
    addmethodattributes.userExecutable = true;
    UA_Server_addMethodNode(server, UA_NODEID_NUMERIC(1, NOARGID),
        UA_NODEID_NUMERIC(1, DEMOID),
        UA_NODEID_NUMERIC(0, UA_NS0ID_HASCOMPONENT),
        UA_QUALIFIEDNAME(1, "noarg"), addmethodattributes,
        &noargMethod, /* callback of the method node */
        NULL, /* handle passed with the callback */
        0, NULL, 0, NULL, NULL);

    /* Method with in arguments */
    UA_MethodAttributes_init(&addmethodattributes);
    addmethodattributes.displayName = UA_LOCALIZEDTEXT("en_US", "inarg");
    addmethodattributes.executable = true;
    addmethodattributes.userExecutable = true;

    UA_Argument_init(&inputArguments);
    inputArguments.dataType = UA_TYPES[UA_TYPES_INT32].typeId;
    inputArguments.description = UA_LOCALIZEDTEXT("en_US", "Input");
    inputArguments.name = UA_STRING("Input");
    inputArguments.valueRank = -1; //uaexpert will crash if set to 0 ;)

    UA_Server_addMethodNode(server, UA_NODEID_NUMERIC(1, INARGID),
        UA_NODEID_NUMERIC(1, DEMOID),
        UA_NODEID_NUMERIC(0, UA_NS0ID_HASCOMPONENT),
        UA_QUALIFIEDNAME(1, "noarg"), addmethodattributes,
        &noargMethod, /* callback of the method node */
        NULL, /* handle passed with the callback */
        1, &inputArguments, 0, NULL, NULL);

    /* Method with out arguments */
    UA_MethodAttributes_init(&addmethodattributes);
    addmethodattributes.displayName = UA_LOCALIZEDTEXT("en_US", "outarg");
    addmethodattributes.executable = true;
    addmethodattributes.userExecutable = true;

    UA_Argument_init(&outputArguments);
    outputArguments.dataType = UA_TYPES[UA_TYPES_INT32].typeId;
    outputArguments.description = UA_LOCALIZEDTEXT("en_US", "Output");
    outputArguments.name = UA_STRING("Output");
    outputArguments.valueRank = -1;

    UA_Server_addMethodNode(server, UA_NODEID_NUMERIC(1, OUTARGID),
        UA_NODEID_NUMERIC(1, DEMOID),
        UA_NODEID_NUMERIC(0, UA_NS0ID_HASCOMPONENT),
        UA_QUALIFIEDNAME(1, "outarg"), addmethodattributes,
        &outargMethod, /* callback of the method node */
        NULL, /* handle passed with the callback */
        0, NULL, 1, &outputArguments, NULL);

    /* Method with inout arguments */
    UA_MethodAttributes_init(&addmethodattributes);
    addmethodattributes.displayName = UA_LOCALIZEDTEXT("en_US", "inoutarg");
    addmethodattributes.executable = true;
    addmethodattributes.userExecutable = true;

    UA_Server_addMethodNode(server, UA_NODEID_NUMERIC(1, INOUTARGID),
        UA_NODEID_NUMERIC(1, DEMOID),
        UA_NODEID_NUMERIC(0, UA_NS0ID_HASCOMPONENT),
        UA_QUALIFIEDNAME(1, "inoutarg"), addmethodattributes,
        &outargMethod, /* callback of the method node */
        NULL, /* handle passed with the callback */
        1, &inputArguments, 1, &outputArguments, NULL);
#endif

    /* run server */
    UA_StatusCode retval = UA_Server_run(server, &running); /* run until ctrl-c is received */

    /* deallocate certificate's memory */
    UA_ByteString_deleteMembers(&config.serverCertificate);

    UA_Server_delete(server);
    nl.deleteMembers(&nl);
    return (int)retval;
}<|MERGE_RESOLUTION|>--- conflicted
+++ resolved
@@ -129,48 +129,6 @@
 }
 #endif
 
-<<<<<<< HEAD
-static void stopHandler(int sign) {
-    UA_LOG_INFO(logger, UA_LOGCATEGORY_SERVER, "Received Ctrl-C");
-    running = 0;
-}
-
-static UA_ByteString loadCertificate(void) {
-    UA_ByteString certificate = UA_STRING_NULL;
-    FILE *fp = NULL;
-    if(!(fp=fopen("server_cert.der", "rb"))) {
-        errno = 0; // we read errno also from the tcp layer...
-        return certificate;
-    }
-
-    fseek(fp, 0, SEEK_END);
-    certificate.length = (size_t)ftell(fp);
-    certificate.data = malloc(certificate.length*sizeof(UA_Byte));
-    if(!certificate.data){
-        fclose(fp);
-        return certificate;
-    }
-
-    fseek(fp, 0, SEEK_SET);
-    if(fread(certificate.data, sizeof(UA_Byte), certificate.length, fp) < (size_t)certificate.length)
-        UA_ByteString_deleteMembers(&certificate); // error reading the cert
-    fclose(fp);
-
-    return certificate;
-}
-
-static UA_StatusCode
-nodeIter(UA_NodeId childId, UA_Boolean isInverse, UA_NodeId referenceTypeId, void *handle) {
-    return UA_STATUSCODE_GOOD;
-}
-
-static UA_StatusCode
-instantiationHandle(UA_NodeId newNodeId, UA_NodeId templateId, void *handle) {
-    printf("Instantiated Node ns=%d; id=%d from ns=%d; id=%d\n", newNodeId.namespaceIndex,
-        newNodeId.identifier.numeric, templateId.namespaceIndex, templateId.identifier.numeric);
-    return UA_STATUSCODE_GOOD;
-}
-
 static UA_Boolean
 authCallback(const UA_String* username, const UA_String* password, struct sockaddr_in* endpoint) {
     /* If both params are NULL, the callback was issued to check an anonymous login */
@@ -183,8 +141,6 @@
     return true;
 }
 
-=======
->>>>>>> 67f01309
 int main(int argc, char** argv) {
     signal(SIGINT, stopHandler); /* catches ctrl-c */
 
@@ -192,11 +148,7 @@
     UA_ServerConfig config = UA_ServerConfig_standard;
     config.networkLayers = &nl;
     config.networkLayersSize = 1;
-<<<<<<< HEAD
     config.authCallback = authCallback;
-    UA_Server *server = UA_Server_new(config);
-=======
->>>>>>> 67f01309
 
     /* load certificate */
     config.serverCertificate = loadCertificate();
