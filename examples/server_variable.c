/*
 * This work is licensed under a Creative Commons CCZero 1.0 Universal License.
 * See http://creativecommons.org/publicdomain/zero/1.0/ for more information.
 */

#include <signal.h>

#ifdef UA_NO_AMALGAMATION
# include "ua_types.h"
# include "ua_server.h"
# include "logger_stdout.h"
# include "networklayer_tcp.h"
#else
# include "open62541.h"
#endif

UA_Boolean running = true;
UA_Logger logger = Logger_Stdout;

static void stopHandler(int sign) {
    UA_LOG_INFO(logger, UA_LOGCATEGORY_SERVER, "received ctrl-c");
    running = false;
}

static void onRead(void *handle, const UA_NodeId nodeid, const UA_Variant *data, const UA_NumericRange *range) {
    UA_LOG_INFO(logger, UA_LOGCATEGORY_USERLAND, "onRead; handle is: %i", (uintptr_t)handle);
}

static void onWrite(void *h, const UA_NodeId nodeid, const UA_Variant *data, const UA_NumericRange *range) {
    UA_LOG_INFO(logger, UA_LOGCATEGORY_USERLAND, "onWrite; handle: %i", (uintptr_t)h);
}

int main(int argc, char** argv) {
    signal(SIGINT, stopHandler); /* catches ctrl-c */

    UA_ServerConfig config = UA_ServerConfig_standard;
    UA_ServerNetworkLayer nl = UA_ServerNetworkLayerTCP(UA_ConnectionConfig_standard, 16664);
    config.logger = Logger_Stdout;
    config.networkLayers = &nl;
    config.networkLayersSize = 1;
    UA_Server *server = UA_Server_new(config);

    /* add a variable node to the address space */
    UA_VariableAttributes attr;
    UA_VariableAttributes_init(&attr);
    UA_Int32 myInteger = 42;
    UA_Variant_setScalar(&attr.value, &myInteger, &UA_TYPES[UA_TYPES_INT32]);
    attr.description = UA_LOCALIZEDTEXT("en_US","the answer");
    attr.displayName = UA_LOCALIZEDTEXT("en_US","the answer");
    UA_NodeId myIntegerNodeId = UA_NODEID_STRING(1, "the.answer");
    UA_QualifiedName myIntegerName = UA_QUALIFIEDNAME(1, "the answer");
    UA_NodeId parentNodeId = UA_NODEID_NUMERIC(0, UA_NS0ID_OBJECTSFOLDER);
    UA_NodeId parentReferenceNodeId = UA_NODEID_NUMERIC(0, UA_NS0ID_ORGANIZES);
    UA_Server_addVariableNode(server, myIntegerNodeId, parentNodeId,
                              parentReferenceNodeId, myIntegerName,
                              UA_NODEID_NULL, attr, NULL, NULL);

    UA_ValueCallback callback = {(void*)7, onRead, onWrite};
    UA_Server_setVariableNode_valueCallback(server, myIntegerNodeId, callback);

    UA_StatusCode retval = UA_Server_run(server, &running);
    UA_Server_delete(server);
    nl.deleteMembers(&nl);

<<<<<<< HEAD
    return (int) retval;
=======
    return (int)retval;
>>>>>>> 559b88ed
}<|MERGE_RESOLUTION|>--- conflicted
+++ resolved
@@ -62,9 +62,5 @@
     UA_Server_delete(server);
     nl.deleteMembers(&nl);
 
-<<<<<<< HEAD
-    return (int) retval;
-=======
     return (int)retval;
->>>>>>> 559b88ed
 }