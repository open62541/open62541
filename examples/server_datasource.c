/* This work is licensed under a Creative Commons CCZero 1.0 Universal License.
 * See http://creativecommons.org/publicdomain/zero/1.0/ for more information. */

#include <signal.h>
#include <stdio.h>
#include "open62541.h"

UA_Boolean running = true;
UA_Logger logger = UA_Log_Stdout;

static void stopHandler(int sign) {
    UA_LOG_INFO(logger, UA_LOGCATEGORY_SERVER, "received ctrl-c");
    running = false;
}

static UA_StatusCode
readInteger(void *handle, const UA_NodeId nodeid, UA_Boolean sourceTimeStamp,
            const UA_NumericRange *range, UA_DataValue *dataValue) {
    dataValue->hasValue = true;
    UA_Variant_setScalarCopy(&dataValue->value, (UA_UInt32*)handle, &UA_TYPES[UA_TYPES_INT32]);
    // we know the nodeid is a string
    UA_LOG_INFO(logger, UA_LOGCATEGORY_USERLAND, "Node read %.*s",
                nodeid.identifier.string.length, nodeid.identifier.string.data);
    UA_LOG_INFO(logger, UA_LOGCATEGORY_USERLAND, "read value %i", *(UA_UInt32*)handle);
    return UA_STATUSCODE_GOOD;
}

static UA_StatusCode
writeInteger(void *handle, const UA_NodeId nodeid,
             const UA_Variant *data, const UA_NumericRange *range) {
    if(UA_Variant_isScalar(data) && data->type == &UA_TYPES[UA_TYPES_INT32] && data->data){
        *(UA_UInt32*)handle = *(UA_UInt32*)data->data;
    }
    // we know the nodeid is a string
    UA_LOG_INFO(logger, UA_LOGCATEGORY_USERLAND, "Node written %.*s",
                nodeid.identifier.string.length, nodeid.identifier.string.data);
    UA_LOG_INFO(logger, UA_LOGCATEGORY_USERLAND, "written value %i", *(UA_UInt32*)handle);
    return UA_STATUSCODE_GOOD;
}


int main(int argc, char** argv) {
    signal(SIGINT, stopHandler); /* catches ctrl-c */

    UA_ServerConfig config = UA_ServerConfig_standard;
    UA_ServerNetworkLayer nl = UA_ServerNetworkLayerTCP(UA_ConnectionConfig_standard, 16664);
    config.networkLayers = &nl;
    config.networkLayersSize = 1;
    UA_Server *server = UA_Server_new(config);

    /* add a variable node to the address space */
    UA_Int32 myInteger = 42;
    UA_NodeId myIntegerNodeId = UA_NODEID_STRING(1, "the.answer");
    UA_QualifiedName myIntegerName = UA_QUALIFIEDNAME(1, "the answer");
    UA_DataSource dataSource;
<<<<<<< HEAD
	dataSource.handle = &myInteger;
	dataSource.read = readInteger;
	dataSource.write = NULL;
=======
    dataSource.handle = &myInteger;
    dataSource.read = readInteger;
    dataSource.write = NULL;
>>>>>>> 124bf7ae
    UA_VariableAttributes attr;
    UA_VariableAttributes_init(&attr);
    attr.description = UA_LOCALIZEDTEXT("en_US","the answer");
    attr.displayName = UA_LOCALIZEDTEXT("en_US","the answer");

    UA_Server_addDataSourceVariableNode(server, myIntegerNodeId,
                                        UA_NODEID_NUMERIC(0, UA_NS0ID_OBJECTSFOLDER),
                                        UA_NODEID_NUMERIC(0, UA_NS0ID_ORGANIZES),
                                        myIntegerName, UA_NODEID_NULL, attr, dataSource, NULL);

    UA_StatusCode retval = UA_Server_run(server, &running);
    UA_Server_delete(server);
    nl.deleteMembers(&nl);

    return (int)retval;
}<|MERGE_RESOLUTION|>--- conflicted
+++ resolved
@@ -53,15 +53,9 @@
     UA_NodeId myIntegerNodeId = UA_NODEID_STRING(1, "the.answer");
     UA_QualifiedName myIntegerName = UA_QUALIFIEDNAME(1, "the answer");
     UA_DataSource dataSource;
-<<<<<<< HEAD
-	dataSource.handle = &myInteger;
-	dataSource.read = readInteger;
-	dataSource.write = NULL;
-=======
     dataSource.handle = &myInteger;
     dataSource.read = readInteger;
     dataSource.write = NULL;
->>>>>>> 124bf7ae
     UA_VariableAttributes attr;
     UA_VariableAttributes_init(&attr);
     attr.description = UA_LOCALIZEDTEXT("en_US","the answer");
