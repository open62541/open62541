--- conflicted
+++ resolved
@@ -242,17 +242,12 @@
     config->mdnsConfig.mdnsServerName = UA_String_fromChars("Sample-Multicast-Server");
 
 #ifdef UA_ENABLE_DISCOVERY_MULTICAST_MDNSD
-<<<<<<< HEAD
-    //setting custom outbound interface for libmdnsd
-//    config->mdnsInterfaceIP = UA_String_fromChars("0.0.0.0");
-    config->mdnsSendToAllInterfaces = true;  // send to all interfaces
-=======
     // Use loopback interface for mDNS announcements by default.
     // This only works when the LDS and this server run on the same device.
     // For deployment in LAN or across multiple devices, replace "127.0.0.1" with the IP of your network interface,
     // such as "192.168.1.100" or the IP of wlan0/eth0.
     config->mdnsInterfaceIP = UA_String_fromChars("127.0.0.1");
->>>>>>> bce92398
+    config->mdnsSendToAllInterfaces = true;  // send to all interfaces
 #endif
 
     // See http://www.opcfoundation.org/UA/schemas/1.03/ServerCapabilities.csv
