/* This work is licensed under a Creative Commons CCZero 1.0 Universal License.
 * See http://creativecommons.org/publicdomain/zero/1.0/ for more information. */

typedef struct {
    UA_Float x;
    UA_Float y;
    UA_Float z;
} Point;

/* The datatype description for the Point datatype */
#define Point_padding_y offsetof(Point,y) - offsetof(Point,x) - sizeof(UA_Float)
#define Point_padding_z offsetof(Point,z) - offsetof(Point,y) - sizeof(UA_Float)

static UA_DataTypeMember Point_members[3] = {
        /* x */
        {
                UA_TYPENAME("x") /* .memberName */
                UA_TYPES_FLOAT,  /* .memberTypeIndex, points into UA_TYPES since namespaceZero is true */
                0,               /* .padding */
                0,               /* .bitFieldSize */
                true,            /* .namespaceZero, see .memberTypeIndex */
                false,           /* .isArray */
<<<<<<< HEAD
                false,           /* .isFlag */
                -1,              /* .switchField */
                0,               /* .switchValue */
=======
                false            /* .isOptional */
>>>>>>> d2a598db
        },

        /* y */
        {
                UA_TYPENAME("y")
<<<<<<< HEAD
                UA_TYPES_FLOAT, Point_padding_y, true, false, false, -1, 0
=======
                UA_TYPES_FLOAT, Point_padding_y, 0, true, false, false
>>>>>>> d2a598db
        },

        /* z */
        {
                UA_TYPENAME("z")
<<<<<<< HEAD
                UA_TYPES_FLOAT, Point_padding_z, true, false, false, -1, 0
=======
                UA_TYPES_FLOAT, Point_padding_z, 0, true, false, false
>>>>>>> d2a598db
        }
};

static const UA_DataType PointType = {
        UA_TYPENAME("Point")             /* .typeName */
        {1, UA_NODEIDTYPE_NUMERIC, {4242}}, /* .typeId */
        sizeof(Point),                   /* .memSize */
        0,                               /* .typeIndex, in the array of custom types */
        UA_DATATYPEKIND_STRUCTURE | UA_DATATYPEKIND_POINTERFREE,     /* .kind */
        3,                               /* .membersSize */
        0,                               /* .binaryEncodingId, the numeric
                                         identifier used on the wire (the
                                         namespaceindex is from .typeId) */
        Point_members,
        0 /* .encodingMaskFunc */
};<|MERGE_RESOLUTION|>--- conflicted
+++ resolved
@@ -20,33 +20,19 @@
                 0,               /* .bitFieldSize */
                 true,            /* .namespaceZero, see .memberTypeIndex */
                 false,           /* .isArray */
-<<<<<<< HEAD
-                false,           /* .isFlag */
-                -1,              /* .switchField */
-                0,               /* .switchValue */
-=======
                 false            /* .isOptional */
->>>>>>> d2a598db
         },
 
         /* y */
         {
                 UA_TYPENAME("y")
-<<<<<<< HEAD
-                UA_TYPES_FLOAT, Point_padding_y, true, false, false, -1, 0
-=======
                 UA_TYPES_FLOAT, Point_padding_y, 0, true, false, false
->>>>>>> d2a598db
         },
 
         /* z */
         {
                 UA_TYPENAME("z")
-<<<<<<< HEAD
-                UA_TYPES_FLOAT, Point_padding_z, true, false, false, -1, 0
-=======
                 UA_TYPES_FLOAT, Point_padding_z, 0, true, false, false
->>>>>>> d2a598db
         }
 };
 
