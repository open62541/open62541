/* This work is licensed under a Creative Commons CCZero 1.0 Universal License.
 * See http://creativecommons.org/publicdomain/zero/1.0/ for more information. */

#include <stdio.h>
#include "open62541.h"
<<<<<<< HEAD
#include <unistd.h>
=======

#ifdef UA_ENABLE_SUBSCRIPTIONS
>>>>>>> 550713d5
static void
handler_TheAnswerChanged(UA_UInt32 monId, UA_DataValue *value, void *context) {
    printf("The Answer has changed!\n");
}
<<<<<<< HEAD
static
void valueWritten(UA_Client *client, void *userdata,
                                 UA_UInt32 requestId, void *response){
    printf("value written \n");
}
static
void valueRead(UA_Client *client, void *userdata,
                                 UA_UInt32 requestId, void *response){
=======
#endif
>>>>>>> 550713d5

    printf("value Read \n");
}
static UA_StatusCode
nodeIter(UA_NodeId childId, UA_Boolean isInverse, UA_NodeId referenceTypeId, void *handle) {
    if(isInverse)
        return UA_STATUSCODE_GOOD;
    UA_NodeId *parent = (UA_NodeId *)handle;
    printf("%d, %d --- %d ---> NodeId %d, %d\n",
           parent->namespaceIndex, parent->identifier.numeric,
           referenceTypeId.identifier.numeric, childId.namespaceIndex,
           childId.identifier.numeric);
    return UA_STATUSCODE_GOOD;
}


int main(int argc, char *argv[]) {
<<<<<<< HEAD
    UA_Client *client = UA_Client_new(UA_ClientConfig_standard);
    //UA_StatusCode retval;
=======
    UA_Client *client = UA_Client_new(UA_ClientConfig_default);
>>>>>>> 550713d5

    /* Listing endpoints */
    UA_EndpointDescription* endpointArray = NULL;
    size_t endpointArraySize = 0;
<<<<<<< HEAD
//    UA_StatusCode retval = UA_Client_getEndpoints(client, "opc.tcp://localhost:16664",
//                                                 &endpointArraySize, &endpointArray);

//    UA_StatusCode retval = UA_Client_getEndpoints_async(client, "opc.tcp://localhost:16664",
//                                                      &endpointArraySize, &endpointArray);
    UA_StatusCode retval = UA_STATUSCODE_GOOD;

=======
    UA_StatusCode retval = UA_Client_getEndpoints(client, "opc.tcp://localhost:4840",
                                                  &endpointArraySize, &endpointArray);
>>>>>>> 550713d5
    if(retval != UA_STATUSCODE_GOOD) {
        UA_Array_delete(endpointArray, endpointArraySize, &UA_TYPES[UA_TYPES_ENDPOINTDESCRIPTION]);
        UA_Client_delete(client);
        return (int)retval;
    }
    printf("%i endpoints found\n", (int)endpointArraySize);
    for(size_t i=0;i<endpointArraySize;i++){
        printf("URL of endpoint %i is %.*s\n", (int)i,
               (int)endpointArray[i].endpointUrl.length,
               endpointArray[i].endpointUrl.data);
    }
    UA_Array_delete(endpointArray,endpointArraySize, &UA_TYPES[UA_TYPES_ENDPOINTDESCRIPTION]);

    /* Connect to a server */
<<<<<<< HEAD
    /* anonymous connect would be: retval = UA_Client_connect(client, "opc.tcp://localhost:16664"); */
    //retval = UA_Client_connect_username(client, "opc.tcp://localhost:16664", "user1", "password");


	retval = UA_Client_connect_async(client, "opc.tcp://localhost:16664");

=======
    /* anonymous connect would be: retval = UA_Client_connect(client, "opc.tcp://localhost:4840"); */
    retval = UA_Client_connect_username(client, "opc.tcp://localhost:4840", "user1", "password");
>>>>>>> 550713d5
    if(retval != UA_STATUSCODE_GOOD) {
        UA_Client_delete(client);
        return (int)retval;
    }
    UA_String sValue;
    sValue.data = malloc(90000);
    memset(sValue.data,'a',90000);
    sValue.length = 90000;

<<<<<<< HEAD
=======
    /* Browse some objects */
    printf("Browsing nodes in objects folder:\n");
    UA_BrowseRequest bReq;
    UA_BrowseRequest_init(&bReq);
    bReq.requestedMaxReferencesPerNode = 0;
    bReq.nodesToBrowse = UA_BrowseDescription_new();
    bReq.nodesToBrowseSize = 1;
    bReq.nodesToBrowse[0].nodeId = UA_NODEID_NUMERIC(0, UA_NS0ID_OBJECTSFOLDER); /* browse objects folder */
    bReq.nodesToBrowse[0].resultMask = UA_BROWSERESULTMASK_ALL; /* return everything */
    UA_BrowseResponse bResp = UA_Client_Service_browse(client, bReq);
    printf("%-9s %-16s %-16s %-16s\n", "NAMESPACE", "NODEID", "BROWSE NAME", "DISPLAY NAME");
    for (size_t i = 0; i < bResp.resultsSize; ++i) {
        for (size_t j = 0; j < bResp.results[i].referencesSize; ++j) {
            UA_ReferenceDescription *ref = &(bResp.results[i].references[j]);
            if(ref->nodeId.nodeId.identifierType == UA_NODEIDTYPE_NUMERIC) {
                printf("%-9d %-16d %-16.*s %-16.*s\n", ref->nodeId.nodeId.namespaceIndex,
                       ref->nodeId.nodeId.identifier.numeric, (int)ref->browseName.name.length,
                       ref->browseName.name.data, (int)ref->displayName.text.length,
                       ref->displayName.text.data);
            } else if(ref->nodeId.nodeId.identifierType == UA_NODEIDTYPE_STRING) {
                printf("%-9d %-16.*s %-16.*s %-16.*s\n", ref->nodeId.nodeId.namespaceIndex,
                       (int)ref->nodeId.nodeId.identifier.string.length,
                       ref->nodeId.nodeId.identifier.string.data,
                       (int)ref->browseName.name.length, ref->browseName.name.data,
                       (int)ref->displayName.text.length, ref->displayName.text.data);
            }
            /* TODO: distinguish further types */
        }
    }
    UA_BrowseRequest_deleteMembers(&bReq);
    UA_BrowseResponse_deleteMembers(&bResp);

    /* Same thing, this time using the node iterator... */
    UA_NodeId *parent = UA_NodeId_new();
    *parent = UA_NODEID_NUMERIC(0, UA_NS0ID_OBJECTSFOLDER);
    UA_Client_forEachChildNodeCall(client, UA_NODEID_NUMERIC(0, UA_NS0ID_OBJECTSFOLDER),
                                   nodeIter, (void *) parent);
    UA_NodeId_delete(parent);

#ifdef UA_ENABLE_SUBSCRIPTIONS
    /* Create a subscription */
    UA_UInt32 subId = 0;
    UA_Client_Subscriptions_new(client, UA_SubscriptionSettings_default, &subId);
    if(subId)
        printf("Create subscription succeeded, id %u\n", subId);
    /* Add a MonitoredItem */
    UA_NodeId monitorThis = UA_NODEID_STRING(1, "the.answer");
    UA_UInt32 monId = 0;
    UA_Client_Subscriptions_addMonitoredItem(client, subId, monitorThis, UA_ATTRIBUTEID_VALUE,
                                             &handler_TheAnswerChanged, NULL, &monId);
    if (monId)
        printf("Monitoring 'the.answer', id %u\n", subId);
    /* The first publish request should return the initial value of the variable */
    UA_Client_Subscriptions_manuallySendPublishRequest(client);
#endif

    /* Read attribute */
    UA_Int32 value = 0;
    printf("\nReading the value of node (1, \"the.answer\"):\n");
    UA_Variant *val = UA_Variant_new();
    retval = UA_Client_readValueAttribute(client, UA_NODEID_STRING(1, "the.answer"), val);
    if(retval == UA_STATUSCODE_GOOD && UA_Variant_isScalar(val) &&
       val->type == &UA_TYPES[UA_TYPES_INT32]) {
            value = *(UA_Int32*)val->data;
            printf("the value is: %i\n", value);
    }
    UA_Variant_delete(val);

    /* Write node attribute */
    value++;
>>>>>>> 550713d5
    printf("\nWriting a value of node (1, \"the.answer\"):\n");
    UA_WriteRequest wReq;
    UA_WriteRequest_init(&wReq);
    wReq.nodesToWrite = UA_WriteValue_new();
    wReq.nodesToWriteSize = 1;
    wReq.nodesToWrite[0].nodeId = UA_NODEID_NUMERIC(1, 51034);
    wReq.nodesToWrite[0].attributeId = UA_ATTRIBUTEID_VALUE;
    wReq.nodesToWrite[0].value.hasValue = true;
    wReq.nodesToWrite[0].value.value.type = &UA_TYPES[UA_TYPES_STRING];
    wReq.nodesToWrite[0].value.value.storageType = UA_VARIANT_DATA_NODELETE; /* do not free the integer on deletion */
    wReq.nodesToWrite[0].value.value.data = &sValue;

    UA_ReadRequest rReq;
    UA_ReadRequest_init(&rReq);
    rReq.nodesToRead = UA_ReadValueId_new();
    rReq.nodesToReadSize = 1;
    rReq.nodesToRead[0].nodeId = UA_NODEID_NUMERIC(1, 51034);
    rReq.nodesToRead[0].attributeId = UA_ATTRIBUTEID_VALUE;

    size_t reqId;
    while(true){

        UA_Client_addAsyncRequest(client,(void*)&wReq,&UA_TYPES[UA_TYPES_WRITEREQUEST],valueWritten,&UA_TYPES[UA_TYPES_WRITERESPONSE],NULL,&reqId);
        UA_Client_addAsyncRequest(client,(void*)&rReq,&UA_TYPES[UA_TYPES_READREQUEST],valueRead,&UA_TYPES[UA_TYPES_READRESPONSE],NULL,&reqId);

        UA_Client_run_iterate(client,10);
        sleep(2);
    }
<<<<<<< HEAD
=======
    UA_Variant_deleteMembers(&input);
#endif

#ifdef UA_ENABLE_NODEMANAGEMENT
    /* Add new nodes*/
    /* New ReferenceType */
    UA_NodeId ref_id;
    UA_ReferenceTypeAttributes ref_attr = UA_ReferenceTypeAttributes_default;
    ref_attr.displayName = UA_LOCALIZEDTEXT("en-US", "NewReference");
    ref_attr.description = UA_LOCALIZEDTEXT("en-US", "References something that might or might not exist");
    ref_attr.inverseName = UA_LOCALIZEDTEXT("en-US", "IsNewlyReferencedBy");
    retval = UA_Client_addReferenceTypeNode(client,
                                            UA_NODEID_NUMERIC(1, 12133),
                                            UA_NODEID_NUMERIC(0, UA_NS0ID_ORGANIZES),
                                            UA_NODEID_NUMERIC(0, UA_NS0ID_HASSUBTYPE),
                                            UA_QUALIFIEDNAME(1, "NewReference"),
                                            ref_attr, &ref_id);
    if(retval == UA_STATUSCODE_GOOD )
        printf("Created 'NewReference' with numeric NodeID %u\n", ref_id.identifier.numeric);

    /* New ObjectType */
    UA_NodeId objt_id;
    UA_ObjectTypeAttributes objt_attr = UA_ObjectTypeAttributes_default;
    objt_attr.displayName = UA_LOCALIZEDTEXT("en-US", "TheNewObjectType");
    objt_attr.description = UA_LOCALIZEDTEXT("en-US", "Put innovative description here");
    retval = UA_Client_addObjectTypeNode(client,
                                         UA_NODEID_NUMERIC(1, 12134),
                                         UA_NODEID_NUMERIC(0, UA_NS0ID_BASEOBJECTTYPE),
                                         UA_NODEID_NUMERIC(0, UA_NS0ID_HASSUBTYPE),
                                         UA_QUALIFIEDNAME(1, "NewObjectType"),
                                         objt_attr, &objt_id);
    if(retval == UA_STATUSCODE_GOOD)
        printf("Created 'NewObjectType' with numeric NodeID %u\n", objt_id.identifier.numeric);

    /* New Object */
    UA_NodeId obj_id;
    UA_ObjectAttributes obj_attr = UA_ObjectAttributes_default;
    obj_attr.displayName = UA_LOCALIZEDTEXT("en-US", "TheNewGreatNode");
    obj_attr.description = UA_LOCALIZEDTEXT("de-DE", "Hier koennte Ihre Webung stehen!");
    retval = UA_Client_addObjectNode(client,
                                     UA_NODEID_NUMERIC(1, 0),
                                     UA_NODEID_NUMERIC(0, UA_NS0ID_OBJECTSFOLDER),
                                     UA_NODEID_NUMERIC(0, UA_NS0ID_ORGANIZES),
                                     UA_QUALIFIEDNAME(1, "TheGreatNode"),
                                     UA_NODEID_NUMERIC(1, 12134),
                                     obj_attr, &obj_id);
    if(retval == UA_STATUSCODE_GOOD )
        printf("Created 'NewObject' with numeric NodeID %u\n", obj_id.identifier.numeric);

    /* New Integer Variable */
    UA_NodeId var_id;
    UA_VariableAttributes var_attr = UA_VariableAttributes_default;
    var_attr.displayName = UA_LOCALIZEDTEXT("en-US", "TheNewVariableNode");
    var_attr.description =
        UA_LOCALIZEDTEXT("en-US", "This integer is just amazing - it has digits and everything.");
    UA_Int32 int_value = 1234;
    /* This does not copy the value */
    UA_Variant_setScalar(&var_attr.value, &int_value, &UA_TYPES[UA_TYPES_INT32]);
    var_attr.dataType = UA_TYPES[UA_TYPES_INT32].typeId;
    retval = UA_Client_addVariableNode(client,
                                       UA_NODEID_NUMERIC(1, 0), // Assign new/random NodeID
                                       UA_NODEID_NUMERIC(0, UA_NS0ID_OBJECTSFOLDER),
                                       UA_NODEID_NUMERIC(0, UA_NS0ID_ORGANIZES),
                                       UA_QUALIFIEDNAME(0, "VariableNode"),
                                       UA_NODEID_NULL, // no variable type
                                       var_attr, &var_id);
    if(retval == UA_STATUSCODE_GOOD )
        printf("Created 'NewVariable' with numeric NodeID %u\n", var_id.identifier.numeric);
#endif
>>>>>>> 550713d5

    UA_Client_disconnect(client);
    UA_Client_delete(client);
    return (int) UA_STATUSCODE_GOOD;
}<|MERGE_RESOLUTION|>--- conflicted
+++ resolved
@@ -3,17 +3,11 @@
 
 #include <stdio.h>
 #include "open62541.h"
-<<<<<<< HEAD
 #include <unistd.h>
-=======
-
-#ifdef UA_ENABLE_SUBSCRIPTIONS
->>>>>>> 550713d5
 static void
 handler_TheAnswerChanged(UA_UInt32 monId, UA_DataValue *value, void *context) {
     printf("The Answer has changed!\n");
 }
-<<<<<<< HEAD
 static
 void valueWritten(UA_Client *client, void *userdata,
                                  UA_UInt32 requestId, void *response){
@@ -22,9 +16,6 @@
 static
 void valueRead(UA_Client *client, void *userdata,
                                  UA_UInt32 requestId, void *response){
-=======
-#endif
->>>>>>> 550713d5
 
     printf("value Read \n");
 }
@@ -42,28 +33,17 @@
 
 
 int main(int argc, char *argv[]) {
-<<<<<<< HEAD
     UA_Client *client = UA_Client_new(UA_ClientConfig_standard);
-    //UA_StatusCode retval;
-=======
-    UA_Client *client = UA_Client_new(UA_ClientConfig_default);
->>>>>>> 550713d5
+
 
     /* Listing endpoints */
     UA_EndpointDescription* endpointArray = NULL;
     size_t endpointArraySize = 0;
-<<<<<<< HEAD
-//    UA_StatusCode retval = UA_Client_getEndpoints(client, "opc.tcp://localhost:16664",
-//                                                 &endpointArraySize, &endpointArray);
 
-//    UA_StatusCode retval = UA_Client_getEndpoints_async(client, "opc.tcp://localhost:16664",
-//                                                      &endpointArraySize, &endpointArray);
+    UA_StatusCode retval = UA_Client_getEndpoints_async(client, "opc.tcp://localhost:16664",
+                                                      &endpointArraySize, &endpointArray);
     UA_StatusCode retval = UA_STATUSCODE_GOOD;
 
-=======
-    UA_StatusCode retval = UA_Client_getEndpoints(client, "opc.tcp://localhost:4840",
-                                                  &endpointArraySize, &endpointArray);
->>>>>>> 550713d5
     if(retval != UA_STATUSCODE_GOOD) {
         UA_Array_delete(endpointArray, endpointArraySize, &UA_TYPES[UA_TYPES_ENDPOINTDESCRIPTION]);
         UA_Client_delete(client);
@@ -78,17 +58,10 @@
     UA_Array_delete(endpointArray,endpointArraySize, &UA_TYPES[UA_TYPES_ENDPOINTDESCRIPTION]);
 
     /* Connect to a server */
-<<<<<<< HEAD
     /* anonymous connect would be: retval = UA_Client_connect(client, "opc.tcp://localhost:16664"); */
-    //retval = UA_Client_connect_username(client, "opc.tcp://localhost:16664", "user1", "password");
-
 
 	retval = UA_Client_connect_async(client, "opc.tcp://localhost:16664");
 
-=======
-    /* anonymous connect would be: retval = UA_Client_connect(client, "opc.tcp://localhost:4840"); */
-    retval = UA_Client_connect_username(client, "opc.tcp://localhost:4840", "user1", "password");
->>>>>>> 550713d5
     if(retval != UA_STATUSCODE_GOOD) {
         UA_Client_delete(client);
         return (int)retval;
@@ -98,79 +71,6 @@
     memset(sValue.data,'a',90000);
     sValue.length = 90000;
 
-<<<<<<< HEAD
-=======
-    /* Browse some objects */
-    printf("Browsing nodes in objects folder:\n");
-    UA_BrowseRequest bReq;
-    UA_BrowseRequest_init(&bReq);
-    bReq.requestedMaxReferencesPerNode = 0;
-    bReq.nodesToBrowse = UA_BrowseDescription_new();
-    bReq.nodesToBrowseSize = 1;
-    bReq.nodesToBrowse[0].nodeId = UA_NODEID_NUMERIC(0, UA_NS0ID_OBJECTSFOLDER); /* browse objects folder */
-    bReq.nodesToBrowse[0].resultMask = UA_BROWSERESULTMASK_ALL; /* return everything */
-    UA_BrowseResponse bResp = UA_Client_Service_browse(client, bReq);
-    printf("%-9s %-16s %-16s %-16s\n", "NAMESPACE", "NODEID", "BROWSE NAME", "DISPLAY NAME");
-    for (size_t i = 0; i < bResp.resultsSize; ++i) {
-        for (size_t j = 0; j < bResp.results[i].referencesSize; ++j) {
-            UA_ReferenceDescription *ref = &(bResp.results[i].references[j]);
-            if(ref->nodeId.nodeId.identifierType == UA_NODEIDTYPE_NUMERIC) {
-                printf("%-9d %-16d %-16.*s %-16.*s\n", ref->nodeId.nodeId.namespaceIndex,
-                       ref->nodeId.nodeId.identifier.numeric, (int)ref->browseName.name.length,
-                       ref->browseName.name.data, (int)ref->displayName.text.length,
-                       ref->displayName.text.data);
-            } else if(ref->nodeId.nodeId.identifierType == UA_NODEIDTYPE_STRING) {
-                printf("%-9d %-16.*s %-16.*s %-16.*s\n", ref->nodeId.nodeId.namespaceIndex,
-                       (int)ref->nodeId.nodeId.identifier.string.length,
-                       ref->nodeId.nodeId.identifier.string.data,
-                       (int)ref->browseName.name.length, ref->browseName.name.data,
-                       (int)ref->displayName.text.length, ref->displayName.text.data);
-            }
-            /* TODO: distinguish further types */
-        }
-    }
-    UA_BrowseRequest_deleteMembers(&bReq);
-    UA_BrowseResponse_deleteMembers(&bResp);
-
-    /* Same thing, this time using the node iterator... */
-    UA_NodeId *parent = UA_NodeId_new();
-    *parent = UA_NODEID_NUMERIC(0, UA_NS0ID_OBJECTSFOLDER);
-    UA_Client_forEachChildNodeCall(client, UA_NODEID_NUMERIC(0, UA_NS0ID_OBJECTSFOLDER),
-                                   nodeIter, (void *) parent);
-    UA_NodeId_delete(parent);
-
-#ifdef UA_ENABLE_SUBSCRIPTIONS
-    /* Create a subscription */
-    UA_UInt32 subId = 0;
-    UA_Client_Subscriptions_new(client, UA_SubscriptionSettings_default, &subId);
-    if(subId)
-        printf("Create subscription succeeded, id %u\n", subId);
-    /* Add a MonitoredItem */
-    UA_NodeId monitorThis = UA_NODEID_STRING(1, "the.answer");
-    UA_UInt32 monId = 0;
-    UA_Client_Subscriptions_addMonitoredItem(client, subId, monitorThis, UA_ATTRIBUTEID_VALUE,
-                                             &handler_TheAnswerChanged, NULL, &monId);
-    if (monId)
-        printf("Monitoring 'the.answer', id %u\n", subId);
-    /* The first publish request should return the initial value of the variable */
-    UA_Client_Subscriptions_manuallySendPublishRequest(client);
-#endif
-
-    /* Read attribute */
-    UA_Int32 value = 0;
-    printf("\nReading the value of node (1, \"the.answer\"):\n");
-    UA_Variant *val = UA_Variant_new();
-    retval = UA_Client_readValueAttribute(client, UA_NODEID_STRING(1, "the.answer"), val);
-    if(retval == UA_STATUSCODE_GOOD && UA_Variant_isScalar(val) &&
-       val->type == &UA_TYPES[UA_TYPES_INT32]) {
-            value = *(UA_Int32*)val->data;
-            printf("the value is: %i\n", value);
-    }
-    UA_Variant_delete(val);
-
-    /* Write node attribute */
-    value++;
->>>>>>> 550713d5
     printf("\nWriting a value of node (1, \"the.answer\"):\n");
     UA_WriteRequest wReq;
     UA_WriteRequest_init(&wReq);
@@ -199,78 +99,6 @@
         UA_Client_run_iterate(client,10);
         sleep(2);
     }
-<<<<<<< HEAD
-=======
-    UA_Variant_deleteMembers(&input);
-#endif
-
-#ifdef UA_ENABLE_NODEMANAGEMENT
-    /* Add new nodes*/
-    /* New ReferenceType */
-    UA_NodeId ref_id;
-    UA_ReferenceTypeAttributes ref_attr = UA_ReferenceTypeAttributes_default;
-    ref_attr.displayName = UA_LOCALIZEDTEXT("en-US", "NewReference");
-    ref_attr.description = UA_LOCALIZEDTEXT("en-US", "References something that might or might not exist");
-    ref_attr.inverseName = UA_LOCALIZEDTEXT("en-US", "IsNewlyReferencedBy");
-    retval = UA_Client_addReferenceTypeNode(client,
-                                            UA_NODEID_NUMERIC(1, 12133),
-                                            UA_NODEID_NUMERIC(0, UA_NS0ID_ORGANIZES),
-                                            UA_NODEID_NUMERIC(0, UA_NS0ID_HASSUBTYPE),
-                                            UA_QUALIFIEDNAME(1, "NewReference"),
-                                            ref_attr, &ref_id);
-    if(retval == UA_STATUSCODE_GOOD )
-        printf("Created 'NewReference' with numeric NodeID %u\n", ref_id.identifier.numeric);
-
-    /* New ObjectType */
-    UA_NodeId objt_id;
-    UA_ObjectTypeAttributes objt_attr = UA_ObjectTypeAttributes_default;
-    objt_attr.displayName = UA_LOCALIZEDTEXT("en-US", "TheNewObjectType");
-    objt_attr.description = UA_LOCALIZEDTEXT("en-US", "Put innovative description here");
-    retval = UA_Client_addObjectTypeNode(client,
-                                         UA_NODEID_NUMERIC(1, 12134),
-                                         UA_NODEID_NUMERIC(0, UA_NS0ID_BASEOBJECTTYPE),
-                                         UA_NODEID_NUMERIC(0, UA_NS0ID_HASSUBTYPE),
-                                         UA_QUALIFIEDNAME(1, "NewObjectType"),
-                                         objt_attr, &objt_id);
-    if(retval == UA_STATUSCODE_GOOD)
-        printf("Created 'NewObjectType' with numeric NodeID %u\n", objt_id.identifier.numeric);
-
-    /* New Object */
-    UA_NodeId obj_id;
-    UA_ObjectAttributes obj_attr = UA_ObjectAttributes_default;
-    obj_attr.displayName = UA_LOCALIZEDTEXT("en-US", "TheNewGreatNode");
-    obj_attr.description = UA_LOCALIZEDTEXT("de-DE", "Hier koennte Ihre Webung stehen!");
-    retval = UA_Client_addObjectNode(client,
-                                     UA_NODEID_NUMERIC(1, 0),
-                                     UA_NODEID_NUMERIC(0, UA_NS0ID_OBJECTSFOLDER),
-                                     UA_NODEID_NUMERIC(0, UA_NS0ID_ORGANIZES),
-                                     UA_QUALIFIEDNAME(1, "TheGreatNode"),
-                                     UA_NODEID_NUMERIC(1, 12134),
-                                     obj_attr, &obj_id);
-    if(retval == UA_STATUSCODE_GOOD )
-        printf("Created 'NewObject' with numeric NodeID %u\n", obj_id.identifier.numeric);
-
-    /* New Integer Variable */
-    UA_NodeId var_id;
-    UA_VariableAttributes var_attr = UA_VariableAttributes_default;
-    var_attr.displayName = UA_LOCALIZEDTEXT("en-US", "TheNewVariableNode");
-    var_attr.description =
-        UA_LOCALIZEDTEXT("en-US", "This integer is just amazing - it has digits and everything.");
-    UA_Int32 int_value = 1234;
-    /* This does not copy the value */
-    UA_Variant_setScalar(&var_attr.value, &int_value, &UA_TYPES[UA_TYPES_INT32]);
-    var_attr.dataType = UA_TYPES[UA_TYPES_INT32].typeId;
-    retval = UA_Client_addVariableNode(client,
-                                       UA_NODEID_NUMERIC(1, 0), // Assign new/random NodeID
-                                       UA_NODEID_NUMERIC(0, UA_NS0ID_OBJECTSFOLDER),
-                                       UA_NODEID_NUMERIC(0, UA_NS0ID_ORGANIZES),
-                                       UA_QUALIFIEDNAME(0, "VariableNode"),
-                                       UA_NODEID_NULL, // no variable type
-                                       var_attr, &var_id);
-    if(retval == UA_STATUSCODE_GOOD )
-        printf("Created 'NewVariable' with numeric NodeID %u\n", var_id.identifier.numeric);
-#endif
->>>>>>> 550713d5
 
     UA_Client_disconnect(client);
     UA_Client_delete(client);
