--- conflicted
+++ resolved
@@ -96,7 +96,6 @@
     UA_WriteRequest_deleteMembers(&wReq);
     UA_WriteResponse_deleteMembers(&wResp);
 
-<<<<<<< HEAD
 #ifdef ENABLE_METHODCALLS
     /* Note:  This example requires Namespace 0 Node 11489 (ServerType -> GetMonitoredItems) 
        FIXME: Provide a namespace 0 independant example on the server side
@@ -124,7 +123,6 @@
         }
     }
 #endif
-=======
 #ifdef ENABLE_ADDNODES 
     /* Create a new object type node */
     // New ReferenceType
@@ -201,8 +199,6 @@
     free(theValue);
     /* Done creating a new node*/
 #endif
-
->>>>>>> 67840c9f
     UA_Client_disconnect(client);
     UA_Client_delete(client);
     return UA_STATUSCODE_GOOD;
