/* This work is licensed under a Creative Commons CCZero 1.0 Universal License.
 * See http://creativecommons.org/publicdomain/zero/1.0/ for more information.
 *
 *    Copyright 2016-2017 (c) Fraunhofer IOSB (Author: Julius Pfrommer)
 *    Copyright 2016-2017 (c) Stefan Profanter, fortiss GmbH
 *    Copyright 2017 (c) frax2222
 *    Copyright 2017 (c) Jose Cabral
 *    Copyright 2017 (c) Thomas Stalder, Blue Time Concept SA
 *    Copyright 2020 (c) HMS Industrial Networks AB (Author: Jonas Green)
 */

#define UA_INTERNAL

#include <open62541/config.h>
#include <open62541/network_tcp.h>
#include <open62541/plugin/log_stdout.h>
#include <open62541/util.h>

#include "open62541_queue.h"
#include "ua_securechannel.h"

#include <string.h>  // memset

#ifndef MSG_NOSIGNAL
#define MSG_NOSIGNAL 0
#endif

/****************************/
/* Generic Socket Functions */
/****************************/

static UA_StatusCode
connection_getsendbuffer(UA_Connection *connection,
                         size_t length, UA_ByteString *buf) {
    UA_SecureChannel *channel = connection->channel;
    if(channel && channel->config.sendBufferSize < length)
        return UA_STATUSCODE_BADCOMMUNICATIONERROR;
    return UA_ByteString_allocBuffer(buf, length);
}

static void
connection_releasesendbuffer(UA_Connection *connection,
                             UA_ByteString *buf) {
    UA_ByteString_clear(buf);
}

static void
connection_releaserecvbuffer(UA_Connection *connection,
                             UA_ByteString *buf) {
    UA_ByteString_clear(buf);
}

static UA_StatusCode
connection_write(UA_Connection *connection, UA_ByteString *buf) {
    if(connection->state == UA_CONNECTIONSTATE_CLOSED) {
        UA_ByteString_clear(buf);
        return UA_STATUSCODE_BADCONNECTIONCLOSED;
    }

    /* Prevent OS signals when sending to a closed socket */
    int flags = 0;
    flags |= MSG_NOSIGNAL;

    /* Send the full buffer. This may require several calls to send */
    size_t nWritten = 0;
    do {
        ssize_t n = 0;
        do {
            size_t bytes_to_send = buf->length - nWritten;
            n = UA_send(connection->sockfd,
                     (const char*)buf->data + nWritten,
                     bytes_to_send, flags);
            if(n < 0 && UA_ERRNO != UA_INTERRUPTED && UA_ERRNO != UA_AGAIN) {
                connection->close(connection);
                UA_ByteString_clear(buf);
                return UA_STATUSCODE_BADCONNECTIONCLOSED;
            }
        } while(n < 0);
        nWritten += (size_t)n;
    } while(nWritten < buf->length);

    /* Free the buffer */
    UA_ByteString_clear(buf);
    return UA_STATUSCODE_GOOD;
}

static UA_StatusCode
connection_recv(UA_Connection *connection, UA_ByteString *response,
                UA_UInt32 timeout) {
    if(connection->state == UA_CONNECTIONSTATE_CLOSED)
        return UA_STATUSCODE_BADCONNECTIONCLOSED;

    /* Listen on the socket for the given timeout until a message arrives */
    fd_set fdset;
    FD_ZERO(&fdset);
    UA_fd_set(connection->sockfd, &fdset);
    UA_UInt32 timeout_usec = timeout * 1000;
    struct timeval tmptv = {(long int)(timeout_usec / 1000000),
                            (int)(timeout_usec % 1000000)};
    int resultsize = UA_select(connection->sockfd+1, &fdset, NULL, NULL, &tmptv);

    /* No result */
    if(resultsize == 0)
        return UA_STATUSCODE_GOODNONCRITICALTIMEOUT;

    if(resultsize == -1) {
        /* The call to select was interrupted. Act as if it timed out. */
        if(UA_ERRNO == UA_INTERRUPTED)
            return UA_STATUSCODE_GOODNONCRITICALTIMEOUT;

        /* The error cannot be recovered. Close the connection. */
        connection->close(connection);
        return UA_STATUSCODE_BADCONNECTIONCLOSED;
    }

    UA_Boolean internallyAllocated = !response->length;

    /* Allocate the buffer  */
    if(internallyAllocated) {
        size_t bufferSize = 16384; /* Use as default for a new SecureChannel */
        UA_SecureChannel *channel = connection->channel;
        if(channel && channel->config.recvBufferSize > 0)
            bufferSize = channel->config.recvBufferSize;
        UA_StatusCode res = UA_ByteString_allocBuffer(response, bufferSize);
        if(res != UA_STATUSCODE_GOOD)
            return res;
    }

    /* Get the received packet(s) */
    ssize_t ret = UA_recv(connection->sockfd, (char*)response->data, response->length, 0);

    /* The remote side closed the connection */
    if(ret == 0) {
        if(internallyAllocated)
            UA_ByteString_clear(response);
        connection->close(connection);
        return UA_STATUSCODE_BADCONNECTIONCLOSED;
    }

    /* Error case */
    if(ret < 0) {
        if(internallyAllocated)
            UA_ByteString_clear(response);
        if(UA_ERRNO == UA_INTERRUPTED || (timeout > 0) ?
           false : (UA_ERRNO == UA_EAGAIN || UA_ERRNO == UA_WOULDBLOCK))
            return UA_STATUSCODE_GOOD; /* statuscode_good but no data -> retry */
        connection->close(connection);
        return UA_STATUSCODE_BADCONNECTIONCLOSED;
    }

    /* Set the length of the received buffer */
    response->length = (size_t)ret;
    return UA_STATUSCODE_GOOD;
}


/***************************/
/* Server NetworkLayer TCP */
/***************************/

#define MAXBACKLOG     100
#define NOHELLOTIMEOUT 120000 /* timeout in ms before close the connection
                               * if server does not receive Hello Message */

typedef struct ConnectionEntry {
    UA_Connection connection;
    LIST_ENTRY(ConnectionEntry) pointers;
} ConnectionEntry;

typedef struct {
    const UA_Logger *logger;
    UA_UInt16 port;
    UA_UInt16 maxConnections;
    UA_SOCKET serverSockets[FD_SETSIZE];
    UA_UInt16 serverSocketsSize;
    LIST_HEAD(, ConnectionEntry) connections;
    UA_UInt16 connectionsSize;
} ServerNetworkLayerTCP;

static void
ServerNetworkLayerTCP_freeConnection(UA_Connection *connection) {
    UA_free(connection);
}

/* This performs only 'shutdown'. 'close' is called when the shutdown
 * socket is returned from select. */
static void
ServerNetworkLayerTCP_close(UA_Connection *connection) {
    if(connection->state == UA_CONNECTIONSTATE_CLOSED)
        return;
    UA_shutdown((UA_SOCKET)connection->sockfd, 2);
    connection->state = UA_CONNECTIONSTATE_CLOSED;
}

static UA_Boolean
purgeFirstConnectionWithoutChannel(ServerNetworkLayerTCP *layer) {
    ConnectionEntry *e;
    LIST_FOREACH(e, &layer->connections, pointers) {
        if(e->connection.channel == NULL) {
            LIST_REMOVE(e, pointers);
            layer->connectionsSize--;
            UA_close(e->connection.sockfd);
            e->connection.free(&e->connection);
            return true;
        }
    }
    return false;
}

static UA_StatusCode
ServerNetworkLayerTCP_add(UA_ServerNetworkLayer *nl, ServerNetworkLayerTCP *layer,
                          UA_Int32 newsockfd, struct sockaddr_storage *remote) {
   if(layer->maxConnections && layer->connectionsSize >= layer->maxConnections &&
      !purgeFirstConnectionWithoutChannel(layer)) {
       return UA_STATUSCODE_BADTCPNOTENOUGHRESOURCES;
   }

    /* Set nonblocking */
    UA_socket_set_nonblocking(newsockfd);//TODO: check return value

    /* Do not merge packets on the socket (disable Nagle's algorithm) */
    int dummy = 1;
    if(UA_setsockopt(newsockfd, IPPROTO_TCP, TCP_NODELAY,
               (const char *)&dummy, sizeof(dummy)) < 0) {
        UA_LOG_SOCKET_ERRNO_WRAP(
                UA_LOG_ERROR(layer->logger, UA_LOGCATEGORY_NETWORK,
                             "Cannot set socket option TCP_NODELAY. Error: %s",
                             errno_str));
        return UA_STATUSCODE_BADUNEXPECTEDERROR;
    }

#if defined(UA_getnameinfo)
    /* Get the peer name for logging */
    char remote_name[100];
    int res = UA_getnameinfo((struct sockaddr*)remote,
                          sizeof(struct sockaddr_storage),
                          remote_name, sizeof(remote_name),
                          NULL, 0, NI_NUMERICHOST);
    if(res == 0) {
        UA_LOG_INFO(layer->logger, UA_LOGCATEGORY_NETWORK,
                    "Connection %i | New connection over TCP from %s",
                    (int)newsockfd, remote_name);
    } else {
        UA_LOG_SOCKET_ERRNO_WRAP(UA_LOG_WARNING(layer->logger, UA_LOGCATEGORY_NETWORK,
                                                "Connection %i | New connection over TCP, "
                                                "getnameinfo failed with error: %s",
                                                (int)newsockfd, errno_str));
    }
#else
    UA_LOG_INFO(layer->logger, UA_LOGCATEGORY_NETWORK,
                "Connection %i | New connection over TCP",
                (int)newsockfd);
#endif
    /* Allocate and initialize the connection */
    ConnectionEntry *e = (ConnectionEntry*)UA_malloc(sizeof(ConnectionEntry));
    if(!e) {
        return UA_STATUSCODE_BADOUTOFMEMORY;
    }

    UA_Connection *c = &e->connection;
    memset(c, 0, sizeof(UA_Connection));
    c->sockfd = newsockfd;
    c->handle = layer;
    c->send = connection_write;
    c->close = ServerNetworkLayerTCP_close;
    c->free = ServerNetworkLayerTCP_freeConnection;
    c->getSendBuffer = connection_getsendbuffer;
    c->releaseSendBuffer = connection_releasesendbuffer;
    c->releaseRecvBuffer = connection_releaserecvbuffer;
    c->state = UA_CONNECTIONSTATE_OPENING;
    c->openingDate = UA_DateTime_nowMonotonic();

    layer->connectionsSize++;

    /* Add to the linked list */
    LIST_INSERT_HEAD(&layer->connections, e, pointers);
    if(nl->statistics) {
        nl->statistics->currentConnectionCount++;
        nl->statistics->cumulatedConnectionCount++;
    }
    return UA_STATUSCODE_GOOD;
}

static UA_StatusCode
addServerSocket(ServerNetworkLayerTCP *layer, struct addrinfo *ai) {
    /* Create the server socket */
    UA_SOCKET newsock = UA_socket(ai->ai_family, ai->ai_socktype, ai->ai_protocol);
    if(newsock == UA_INVALID_SOCKET)
    {
        UA_LOG_SOCKET_ERRNO_WRAP(
            UA_LOG_WARNING(layer->logger, UA_LOGCATEGORY_NETWORK,
                           "Error opening the server socket: %s", errno_str));
        return UA_STATUSCODE_BADCOMMUNICATIONERROR;
    }

    /* Some Linux distributions have net.ipv6.bindv6only not activated. So
     * sockets can double-bind to IPv4 and IPv6. This leads to problems. Use
     * AF_INET6 sockets only for IPv6. */

    int optval = 1;
#if UA_IPV6
    if(ai->ai_family == AF_INET6 &&
       UA_setsockopt(newsock, IPPROTO_IPV6, IPV6_V6ONLY,
                  (const char*)&optval, sizeof(optval)) == -1) {
        UA_LOG_WARNING(layer->logger, UA_LOGCATEGORY_NETWORK,
                       "Could not set an IPv6 socket to IPv6 only");
        UA_close(newsock);
        return UA_STATUSCODE_BADCOMMUNICATIONERROR;

    }
#endif
    if(UA_setsockopt(newsock, SOL_SOCKET, SO_REUSEADDR,
                  (const char *)&optval, sizeof(optval)) == -1) {
        UA_LOG_WARNING(layer->logger, UA_LOGCATEGORY_NETWORK,
                       "Could not make the socket reusable");
        UA_close(newsock);
        return UA_STATUSCODE_BADCOMMUNICATIONERROR;
    }


    if(UA_socket_set_nonblocking(newsock) != UA_STATUSCODE_GOOD) {
        UA_LOG_WARNING(layer->logger, UA_LOGCATEGORY_NETWORK,
                       "Could not set the server socket to nonblocking");
        UA_close(newsock);
        return UA_STATUSCODE_BADCOMMUNICATIONERROR;
    }

    /* Bind socket to address */
    int ret = UA_bind(newsock, ai->ai_addr, (socklen_t)ai->ai_addrlen);
    if(ret < 0) {
        /* If bind to specific address failed, try to bind *-socket */
        if(ai->ai_family == AF_INET) {
            struct sockaddr_in *sin = (struct sockaddr_in *)ai->ai_addr;
            if(sin->sin_addr.s_addr != htonl(INADDR_ANY)) {
                sin->sin_addr.s_addr = 0;
                ret = 0;
            }
        }
<<<<<<< HEAD
#if UA_IPV6
        else if(ai->ai_family == AF_INET6) {
=======

#if UA_IPV6
        if(ai->ai_family == AF_INET6) {
>>>>>>> 02178503
            struct sockaddr_in6 *sin6 = (struct sockaddr_in6 *)ai->ai_addr;
            if(!IN6_IS_ADDR_UNSPECIFIED(&sin6->sin6_addr)) {
                memset(&sin6->sin6_addr, 0, sizeof(sin6->sin6_addr));
                sin6->sin6_scope_id = 0;
                ret = 0;
            }
        }
<<<<<<< HEAD
#endif // UA_IPV6
=======
#endif

>>>>>>> 02178503
        if(ret == 0) {
            ret = UA_bind(newsock, ai->ai_addr, (socklen_t)ai->ai_addrlen);
            if(ret == 0) {
                /* The second bind fixed the issue, inform the user. */
                UA_LOG_INFO(layer->logger, UA_LOGCATEGORY_NETWORK,
                    "Server socket bound to unspecified address");
            }
        }
    }
    if(ret < 0) {
        UA_LOG_SOCKET_ERRNO_WRAP(
            UA_LOG_WARNING(layer->logger, UA_LOGCATEGORY_NETWORK,
                           "Error binding a server socket: %s", errno_str));
        UA_close(newsock);
        return UA_STATUSCODE_BADCOMMUNICATIONERROR;
    }

    /* Start listening */
    if(UA_listen(newsock, MAXBACKLOG) < 0) {
        UA_LOG_SOCKET_ERRNO_WRAP(
                UA_LOG_WARNING(layer->logger, UA_LOGCATEGORY_NETWORK,
                       "Error listening on server socket: %s", errno_str));
        UA_close(newsock);
        return UA_STATUSCODE_BADCOMMUNICATIONERROR;
    }

    if(layer->port == 0) {
        /* Port was automatically chosen. Read it from the OS */
        struct sockaddr_in returned_addr;
        memset(&returned_addr, 0, sizeof(returned_addr));
        socklen_t len = sizeof(returned_addr);
        UA_getsockname(newsock, (struct sockaddr *)&returned_addr, &len);
        layer->port = ntohs(returned_addr.sin_port);
    }

    layer->serverSockets[layer->serverSocketsSize] = newsock;
    layer->serverSocketsSize++;
    return UA_STATUSCODE_GOOD;
}

static UA_StatusCode
ServerNetworkLayerTCP_start(UA_ServerNetworkLayer *nl, const UA_Logger *logger,
                            const UA_String *customHostname) {
    UA_initialize_architecture_network();

    ServerNetworkLayerTCP *layer = (ServerNetworkLayerTCP *)nl->handle;
    layer->logger = logger;

    /* Get addrinfo of the server and create server sockets */
    char hostname[512];
    if(customHostname->length) {
        if(customHostname->length >= sizeof(hostname))
            return UA_STATUSCODE_BADOUTOFMEMORY;
        memcpy(hostname, customHostname->data, customHostname->length);
        hostname[customHostname->length] = '\0';
    }
    char portno[6];
    UA_snprintf(portno, 6, "%d", layer->port);
    struct addrinfo hints, *res;
    memset(&hints, 0, sizeof hints);
    hints.ai_family = AF_UNSPEC;
    hints.ai_socktype = SOCK_STREAM;
    hints.ai_flags = AI_PASSIVE;
#ifdef AI_ADDRCONFIG
    hints.ai_flags |= AI_ADDRCONFIG;
#endif
    hints.ai_protocol = IPPROTO_TCP;
    int retcode = UA_getaddrinfo(customHostname->length ? hostname : NULL,
                                 portno, &hints, &res);
    if(retcode != 0) {
        UA_LOG_SOCKET_ERRNO_GAI_WRAP(UA_LOG_WARNING(layer->logger, UA_LOGCATEGORY_NETWORK,
                                                    "getaddrinfo lookup of %s failed with error %d - %s", hostname, retcode, errno_str));
        return UA_STATUSCODE_BADINTERNALERROR;
    }

    /* There might be serveral addrinfos (for different network cards,
     * IPv4/IPv6). Add a server socket for all of them. */
    struct addrinfo *ai = res;
    for(layer->serverSocketsSize = 0;
        layer->serverSocketsSize < FD_SETSIZE && ai != NULL;
        ai = ai->ai_next) {
        UA_StatusCode statusCode = addServerSocket(layer, ai);
        if(statusCode != UA_STATUSCODE_GOOD)
        {
            UA_freeaddrinfo(res);
            return statusCode;
        }
    }
    UA_freeaddrinfo(res);

    /* Get the discovery url from the hostname */
    UA_String du = UA_STRING_NULL;
    char discoveryUrlBuffer[256];
    if(customHostname->length) {
        du.length = (size_t)UA_snprintf(discoveryUrlBuffer, 255, "opc.tcp://%.*s:%d/",
                                        (int)customHostname->length, customHostname->data,
                                        layer->port);
        du.data = (UA_Byte*)discoveryUrlBuffer;
    } else {
        char hostnameBuffer[256];
        if(UA_gethostname(hostnameBuffer, 255) == 0) {
            du.length = (size_t)UA_snprintf(discoveryUrlBuffer, 255, "opc.tcp://%s:%d/",
                                            hostnameBuffer, layer->port);
            du.data = (UA_Byte*)discoveryUrlBuffer;
        } else {
            UA_LOG_ERROR(layer->logger, UA_LOGCATEGORY_NETWORK, "Could not get the hostname");
            return UA_STATUSCODE_BADINTERNALERROR;
        }
    }
    UA_String_copy(&du, &nl->discoveryUrl);

    UA_LOG_INFO(layer->logger, UA_LOGCATEGORY_NETWORK,
                "TCP network layer listening on %.*s",
                (int)nl->discoveryUrl.length, nl->discoveryUrl.data);
    return UA_STATUSCODE_GOOD;
}

/* After every select, reset the sockets to listen on */
static UA_Int32
setFDSet(ServerNetworkLayerTCP *layer, fd_set *fdset) {
    FD_ZERO(fdset);
    UA_Int32 highestfd = 0;
    for(UA_UInt16 i = 0; i < layer->serverSocketsSize; i++) {
        UA_fd_set(layer->serverSockets[i], fdset);
        if((UA_Int32)layer->serverSockets[i] > highestfd)
            highestfd = (UA_Int32)layer->serverSockets[i];
    }

    ConnectionEntry *e;
    LIST_FOREACH(e, &layer->connections, pointers) {
        UA_fd_set(e->connection.sockfd, fdset);
        if((UA_Int32)e->connection.sockfd > highestfd)
            highestfd = (UA_Int32)e->connection.sockfd;
    }

    return highestfd;
}

static UA_StatusCode
ServerNetworkLayerTCP_listen(UA_ServerNetworkLayer *nl, UA_Server *server,
                             UA_UInt16 timeout) {
    /* Every open socket can generate two jobs */
    ServerNetworkLayerTCP *layer = (ServerNetworkLayerTCP *)nl->handle;

    if(layer->serverSocketsSize == 0)
        return UA_STATUSCODE_GOOD;

    /* Listen on open sockets (including the server) */
    fd_set fdset, errset;
    UA_Int32 highestfd = setFDSet(layer, &fdset);
    setFDSet(layer, &errset);
    struct timeval tmptv = {0, timeout * 1000};
    if(UA_select(highestfd+1, &fdset, NULL, &errset, &tmptv) < 0) {
        UA_LOG_SOCKET_ERRNO_WRAP(
            UA_LOG_DEBUG(layer->logger, UA_LOGCATEGORY_NETWORK,
                           "Socket select failed with %s", errno_str));
        // we will retry, so do not return bad
        return UA_STATUSCODE_GOOD;
    }

    /* Accept new connections via the server sockets */
    for(UA_UInt16 i = 0; i < layer->serverSocketsSize; i++) {
        if(!UA_fd_isset(layer->serverSockets[i], &fdset))
            continue;

        struct sockaddr_storage remote;
        socklen_t remote_size = sizeof(remote);
        UA_SOCKET newsockfd = UA_accept(layer->serverSockets[i],
                                  (struct sockaddr*)&remote, &remote_size);
        if(newsockfd == UA_INVALID_SOCKET)
            continue;

        UA_LOG_TRACE(layer->logger, UA_LOGCATEGORY_NETWORK,
                    "Connection %i | New TCP connection on server socket %i",
                    (int)newsockfd, (int)(layer->serverSockets[i]));

        if(ServerNetworkLayerTCP_add(nl, layer, (UA_Int32)newsockfd, &remote) != UA_STATUSCODE_GOOD) {
            UA_close(newsockfd);
        }
    }

    /* Read from established sockets */
    ConnectionEntry *e, *e_tmp;
    UA_DateTime now = UA_DateTime_nowMonotonic();
    LIST_FOREACH_SAFE(e, &layer->connections, pointers, e_tmp) {
        if((e->connection.state == UA_CONNECTIONSTATE_OPENING) &&
            (now > (e->connection.openingDate + (NOHELLOTIMEOUT * UA_DATETIME_MSEC)))) {
            UA_LOG_INFO(layer->logger, UA_LOGCATEGORY_NETWORK,
                        "Connection %i | Closed by the server (no Hello Message)",
                         (int)(e->connection.sockfd));
            LIST_REMOVE(e, pointers);
            layer->connectionsSize--;
            UA_close(e->connection.sockfd);
            UA_Server_removeConnection(server, &e->connection);
            if(nl->statistics) {
                nl->statistics->connectionTimeoutCount--;
                nl->statistics->currentConnectionCount--;
            }
            continue;
        }

        if(!UA_fd_isset(e->connection.sockfd, &errset) &&
           !UA_fd_isset(e->connection.sockfd, &fdset))
          continue;

        UA_LOG_TRACE(layer->logger, UA_LOGCATEGORY_NETWORK,
                    "Connection %i | Activity on the socket",
                    (int)(e->connection.sockfd));

        UA_ByteString buf = UA_BYTESTRING_NULL;
        UA_StatusCode retval = connection_recv(&e->connection, &buf, 0);

        if(retval == UA_STATUSCODE_GOOD) {
            /* Process packets */
            UA_Server_processBinaryMessage(server, &e->connection, &buf);
            connection_releaserecvbuffer(&e->connection, &buf);
        } else if(retval == UA_STATUSCODE_BADCONNECTIONCLOSED) {
            /* The socket is shutdown but not closed */
            UA_LOG_INFO(layer->logger, UA_LOGCATEGORY_NETWORK,
                        "Connection %i | Closed",
                        (int)(e->connection.sockfd));
            LIST_REMOVE(e, pointers);
            layer->connectionsSize--;
            UA_close(e->connection.sockfd);
            UA_Server_removeConnection(server, &e->connection);
            if(nl->statistics) {
                nl->statistics->currentConnectionCount--;
            }
        }
    }
    return UA_STATUSCODE_GOOD;
}

static void
ServerNetworkLayerTCP_stop(UA_ServerNetworkLayer *nl, UA_Server *server) {
    ServerNetworkLayerTCP *layer = (ServerNetworkLayerTCP *)nl->handle;
    UA_LOG_INFO(layer->logger, UA_LOGCATEGORY_NETWORK,
                "Shutting down the TCP network layer");

    /* Close the server sockets */
    for(UA_UInt16 i = 0; i < layer->serverSocketsSize; i++) {
        UA_shutdown(layer->serverSockets[i], 2);
        UA_close(layer->serverSockets[i]);
    }
    layer->serverSocketsSize = 0;

    /* Close open connections */
    ConnectionEntry *e;
    LIST_FOREACH(e, &layer->connections, pointers)
        ServerNetworkLayerTCP_close(&e->connection);

    /* Run recv on client sockets. This picks up the closed sockets and frees
     * the connection. */
    ServerNetworkLayerTCP_listen(nl, server, 0);

    UA_deinitialize_architecture_network();
}

/* run only when the server is stopped */
static void
ServerNetworkLayerTCP_clear(UA_ServerNetworkLayer *nl) {
    ServerNetworkLayerTCP *layer = (ServerNetworkLayerTCP *)nl->handle;
    UA_String_clear(&nl->discoveryUrl);

    /* Hard-close and remove remaining connections. The server is no longer
     * running. So this is safe. */
    ConnectionEntry *e, *e_tmp;
    LIST_FOREACH_SAFE(e, &layer->connections, pointers, e_tmp) {
        LIST_REMOVE(e, pointers);
        layer->connectionsSize--;
        UA_close(e->connection.sockfd);
        UA_free(e);
        if(nl->statistics) {
            nl->statistics->currentConnectionCount--;
        }
    }

    /* Free the layer */
    UA_free(layer);
}

UA_ServerNetworkLayer
UA_ServerNetworkLayerTCP(UA_ConnectionConfig config, UA_UInt16 port,
                         UA_UInt16 maxConnections) {
    UA_ServerNetworkLayer nl;
    memset(&nl, 0, sizeof(UA_ServerNetworkLayer));
    nl.clear = ServerNetworkLayerTCP_clear;
    nl.localConnectionConfig = config;
    nl.start = ServerNetworkLayerTCP_start;
    nl.listen = ServerNetworkLayerTCP_listen;
    nl.stop = ServerNetworkLayerTCP_stop;
    nl.handle = NULL;

    ServerNetworkLayerTCP *layer = (ServerNetworkLayerTCP*)
        UA_calloc(1,sizeof(ServerNetworkLayerTCP));
    if(!layer)
        return nl;
    nl.handle = layer;

    layer->port = port;
    layer->maxConnections = maxConnections;

    return nl;
}

typedef struct TCPClientConnection {
    struct addrinfo hints, *server;
    UA_DateTime connStart;
    UA_String endpointUrl;
    UA_UInt32 timeout;
} TCPClientConnection;

/***************************/
/* Client NetworkLayer TCP */
/***************************/

static void
ClientNetworkLayerTCP_close(UA_Connection *connection) {
    if(connection->state == UA_CONNECTIONSTATE_CLOSED)
        return;

    if(connection->sockfd != UA_INVALID_SOCKET) {
        UA_shutdown(connection->sockfd, 2);
        UA_close(connection->sockfd);
    }
    connection->state = UA_CONNECTIONSTATE_CLOSED;
}

static void
ClientNetworkLayerTCP_free(UA_Connection *connection) {
    if(!connection->handle)
        return;

    TCPClientConnection *tcpConnection = (TCPClientConnection *)connection->handle;
    if(tcpConnection->server)
        UA_freeaddrinfo(tcpConnection->server);
    UA_String_clear(&tcpConnection->endpointUrl);
    UA_free(tcpConnection);
    connection->handle = NULL;
}

UA_StatusCode
UA_ClientConnectionTCP_poll(UA_Connection *connection, UA_UInt32 timeout,
                            const UA_Logger *logger) {
    int error = 0;
    if(connection->state == UA_CONNECTIONSTATE_CLOSED)
        return UA_STATUSCODE_BADDISCONNECT;
    if(connection->state == UA_CONNECTIONSTATE_ESTABLISHED)
        return UA_STATUSCODE_GOOD;

    /* Connection timeout? */
    TCPClientConnection *tcpConnection = (TCPClientConnection*) connection->handle;
    if((UA_Double) (UA_DateTime_nowMonotonic() - tcpConnection->connStart)
       > (UA_Double) tcpConnection->timeout * UA_DATETIME_MSEC ) {
        UA_LOG_WARNING(logger, UA_LOGCATEGORY_NETWORK, "Timed out");
        ClientNetworkLayerTCP_close(connection);
        return UA_STATUSCODE_BADDISCONNECT;
    }

    /* Get a socket and connect (only once) if not already done in a previous
     * call. On win32, calling connect multiple times is not recommended on
     * non-blocking sockets
     * (https://docs.microsoft.com/en-us/windows/win32/api/winsock2/nf-winsock2-connect).
     * On posix it is also not necessary to call connect multiple times.
     *
     * Identification of successfull connection is done using select (writeable/errorfd)
     * and getsockopt using SO_ERROR on win32 and posix.
     */
    if(connection->sockfd == UA_INVALID_SOCKET) {
        connection->sockfd = UA_socket(tcpConnection->server->ai_family,
                                       tcpConnection->server->ai_socktype,
                                       tcpConnection->server->ai_protocol);
        if(connection->sockfd == UA_INVALID_SOCKET) {
            UA_LOG_WARNING(logger, UA_LOGCATEGORY_NETWORK,
                           "Could not create client socket: %s", strerror(UA_ERRNO));
            ClientNetworkLayerTCP_close(connection);
            return UA_STATUSCODE_BADDISCONNECT;
        }

        /* Non blocking connect to be able to timeout */
        if(UA_socket_set_nonblocking(connection->sockfd) != UA_STATUSCODE_GOOD) {
            UA_LOG_WARNING(logger, UA_LOGCATEGORY_NETWORK,
                           "Could not set the client socket to nonblocking");
            ClientNetworkLayerTCP_close(connection);
            return UA_STATUSCODE_BADDISCONNECT;
        }

        /* Don't have the socket create interrupt signals */
#ifdef SO_NOSIGPIPE
        int val = 1;
        int sso_result = setsockopt(connection->sockfd, SOL_SOCKET, SO_NOSIGPIPE,
                                    (void *)&val, sizeof(val));
        if(sso_result < 0)
            UA_LOG_WARNING(logger, UA_LOGCATEGORY_NETWORK, "Couldn't set SO_NOSIGPIPE");
#endif
        error = UA_connect(connection->sockfd, tcpConnection->server->ai_addr,
                           tcpConnection->server->ai_addrlen);

        /* Connection successful */
        if(error == 0) {
            connection->state = UA_CONNECTIONSTATE_ESTABLISHED;
            return UA_STATUSCODE_GOOD;
        }

        /* The connection failed */
        if((UA_ERRNO != UA_ERR_CONNECTION_PROGRESS)) {
            UA_LOG_WARNING(logger, UA_LOGCATEGORY_NETWORK,
                           "Connection to %.*s failed with error: %s",
                           (int)tcpConnection->endpointUrl.length,
                           tcpConnection->endpointUrl.data, strerror(UA_ERRNO));
            ClientNetworkLayerTCP_close(connection);
            return UA_STATUSCODE_BADDISCONNECT;
        }
    }

    /* Use select to wait until connected. Return with a half-opened connection
     * after a timeout. */
    UA_UInt32 timeout_usec = timeout * 1000;

#ifdef _OS9000
    /* OS-9 can't use select for checking write sockets. Therefore, we need to
     * use connect until success or failed */
    int resultsize = 0;
    do {
        u_int32 time = 0x80000001;
        signal_code sig;

        timeout_usec -= 1000000/256;    // Sleep 1/256 second
        if(timeout_usec < 0)
            break;

        _os_sleep(&time, &sig);
        error = connect(connection->sockfd, tcpConnection->server->ai_addr,
                        tcpConnection->server->ai_addrlen);
        if((error == -1 && UA_ERRNO == EISCONN) || (error == 0))
            resultsize = 1;
        if(error == -1 && UA_ERRNO != EALREADY && UA_ERRNO != EINPROGRESS)
            break;
    } while(resultsize == 0);
#else
    /* Wait in a select-call until the connection fully opens or the timeout
     * happens */

    /* On windows select both writing and error fdset */
    fd_set writing_fdset;
    FD_ZERO(&writing_fdset);
    UA_fd_set(connection->sockfd, &writing_fdset);
    fd_set error_fdset;
    FD_ZERO(&error_fdset);
#ifdef _WIN32
    UA_fd_set(connection->sockfd, &error_fdset);
#endif
    struct timeval tmptv = {(long int)(timeout_usec / 1000000),
                            (int)(timeout_usec % 1000000)};

    int ret = UA_select((UA_Int32)(connection->sockfd + 1), NULL, &writing_fdset,
                        &error_fdset, &tmptv);

    // When select fails abort connection
    if(ret == -1) {
        UA_LOG_WARNING(logger, UA_LOGCATEGORY_NETWORK,
                       "Connection to %.*s failed with error: %s",
                       (int)tcpConnection->endpointUrl.length,
                       tcpConnection->endpointUrl.data, strerror(UA_ERRNO));
        ClientNetworkLayerTCP_close(connection);
        return UA_STATUSCODE_BADDISCONNECT;
    }

    int resultsize = UA_fd_isset(connection->sockfd, &writing_fdset);
#endif

    /* Any errors on the socket reported? */
    OPTVAL_TYPE so_error = 0;
    socklen_t len = sizeof(so_error);
    ret = UA_getsockopt(connection->sockfd, SOL_SOCKET, SO_ERROR, &so_error, &len);
    if(ret != 0 || so_error != 0) {
        // UA_LOG_SOCKET_ERRNO_GAI_WRAP because of so_error
#ifndef _WIN32
        char *errno_str = strerror(ret == 0 ? so_error : UA_ERRNO);
#else
        char *errno_str = NULL;
        FormatMessageA(FORMAT_MESSAGE_ALLOCATE_BUFFER | FORMAT_MESSAGE_FROM_SYSTEM |
                           FORMAT_MESSAGE_IGNORE_INSERTS,
                       NULL, ret == 0 ? so_error : WSAGetLastError(),
                       MAKELANGID(LANG_NEUTRAL, SUBLANG_DEFAULT), (LPSTR)&errno_str, 0,
                       NULL);
#endif
        UA_LOG_WARNING(logger, UA_LOGCATEGORY_NETWORK,
                       "Connection to %.*s failed with error: %s",
                       (int)tcpConnection->endpointUrl.length,
                       tcpConnection->endpointUrl.data, errno_str);
#ifdef _WIN32
        LocalFree(errno_str);
#endif
        ClientNetworkLayerTCP_close(connection);
        return UA_STATUSCODE_BADDISCONNECT;
    }

    /* The connection is fully opened. Otherwise, select has timed out. But we
     * can retry. */
    if(resultsize == 1)
        connection->state = UA_CONNECTIONSTATE_ESTABLISHED;

    return UA_STATUSCODE_GOOD;
}

UA_Connection
UA_ClientConnectionTCP_init(UA_ConnectionConfig config, const UA_String endpointUrl,
                            UA_UInt32 timeout, const UA_Logger *logger) {
    UA_initialize_architecture_network();

    UA_Connection connection;
    memset(&connection, 0, sizeof(UA_Connection));

    connection.state = UA_CONNECTIONSTATE_OPENING;
    connection.sockfd = UA_INVALID_SOCKET;
    connection.send = connection_write;
    connection.recv = connection_recv;
    connection.close = ClientNetworkLayerTCP_close;
    connection.free = ClientNetworkLayerTCP_free;
    connection.getSendBuffer = connection_getsendbuffer;
    connection.releaseSendBuffer = connection_releasesendbuffer;
    connection.releaseRecvBuffer = connection_releaserecvbuffer;

    TCPClientConnection *tcpClientConnection = (TCPClientConnection*)
        UA_malloc(sizeof(TCPClientConnection));
    if(!tcpClientConnection) {
        connection.state = UA_CONNECTIONSTATE_CLOSED;
        return connection;
    }
    memset(tcpClientConnection, 0, sizeof(TCPClientConnection));
    connection.handle = (void*) tcpClientConnection;
    tcpClientConnection->timeout = timeout;
    UA_String hostnameString = UA_STRING_NULL;
    UA_String pathString = UA_STRING_NULL;
    UA_UInt16 port = 0;
    char hostname[512];
    tcpClientConnection->connStart = UA_DateTime_nowMonotonic();
    UA_String_copy(&endpointUrl, &tcpClientConnection->endpointUrl);

    UA_StatusCode parse_retval =
        UA_parseEndpointUrl(&endpointUrl, &hostnameString, &port, &pathString);
    if(parse_retval != UA_STATUSCODE_GOOD || hostnameString.length > 511) {
        UA_LOG_WARNING(logger, UA_LOGCATEGORY_NETWORK,
                       "Server url is invalid: %.*s",
                       (int)endpointUrl.length, endpointUrl.data);
        connection.state = UA_CONNECTIONSTATE_CLOSED;
        return connection;
    }
    memcpy(hostname, hostnameString.data, hostnameString.length);
    hostname[hostnameString.length] = 0;

    if(port == 0) {
        port = 4840;
        UA_LOG_INFO(logger, UA_LOGCATEGORY_NETWORK,
                    "No port defined, using default port %" PRIu16, port);
    }

    memset(&tcpClientConnection->hints, 0, sizeof(tcpClientConnection->hints));
    tcpClientConnection->hints.ai_family = AF_UNSPEC;
    tcpClientConnection->hints.ai_socktype = SOCK_STREAM;
    char portStr[6];
    UA_snprintf(portStr, 6, "%d", port);
    int error = UA_getaddrinfo(hostname, portStr, &tcpClientConnection->hints,
                               &tcpClientConnection->server);
    if(error != 0 || !tcpClientConnection->server) {
        UA_LOG_SOCKET_ERRNO_GAI_WRAP(UA_LOG_WARNING(logger, UA_LOGCATEGORY_NETWORK,
                                                    "DNS lookup of %s failed with error %d - %s",
                                                    hostname, error, errno_str));
        connection.state = UA_CONNECTIONSTATE_CLOSED;
        return connection;
    }

    /* Return connection with state UA_CONNECTIONSTATE_OPENING */
    return connection;
}<|MERGE_RESOLUTION|>--- conflicted
+++ resolved
@@ -336,14 +336,8 @@
                 ret = 0;
             }
         }
-<<<<<<< HEAD
 #if UA_IPV6
         else if(ai->ai_family == AF_INET6) {
-=======
-
-#if UA_IPV6
-        if(ai->ai_family == AF_INET6) {
->>>>>>> 02178503
             struct sockaddr_in6 *sin6 = (struct sockaddr_in6 *)ai->ai_addr;
             if(!IN6_IS_ADDR_UNSPECIFIED(&sin6->sin6_addr)) {
                 memset(&sin6->sin6_addr, 0, sizeof(sin6->sin6_addr));
@@ -351,12 +345,7 @@
                 ret = 0;
             }
         }
-<<<<<<< HEAD
 #endif // UA_IPV6
-=======
-#endif
-
->>>>>>> 02178503
         if(ret == 0) {
             ret = UA_bind(newsock, ai->ai_addr, (socklen_t)ai->ai_addrlen);
             if(ret == 0) {
