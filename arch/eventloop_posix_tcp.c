/* This Source Code Form is subject to the terms of the Mozilla Public
 * License, v. 2.0. If a copy of the MPL was not distributed with this
 * file, You can obtain one at http://mozilla.org/MPL/2.0/.
 *
 *    Copyright 2021-2022 (c) Fraunhofer IOSB (Author: Julius Pfrommer)
 *    Copyright 2021 (c) Fraunhofer IOSB (Author: Jan Hermes)
 */

#include "eventloop_posix.h"

#define UA_MAXBACKLOG 100

#ifndef MSG_NOSIGNAL
#define MSG_NOSIGNAL 0
#endif

#ifndef MSG_DONTWAIT
#define MSG_DONTWAIT 0
#endif

/* A registered file descriptor with an additional method pointer */
typedef struct {
    UA_RegisteredFD fd;
    UA_ConnectionManager_connectionCallback connectionCallback;
} TCP_FD;

typedef struct {
    UA_ConnectionManager cm;

    size_t fdsSize;
    LIST_HEAD(, UA_RegisteredFD) fds;

    UA_ByteString rxBuffer; /* Reuse the receiver buffer. The size is configured
                             * via the recv-bufsize parameter.*/
} TCPConnectionManager;

static void
TCP_shutdown(UA_ConnectionManager *cm, UA_RegisteredFD *rfd);

static UA_StatusCode
TCPConnectionManager_register(TCPConnectionManager *tcm, UA_RegisteredFD *rfd) {
    UA_EventLoopPOSIX *el = (UA_EventLoopPOSIX*)tcm->cm.eventSource.eventLoop;
    UA_StatusCode res = UA_EventLoopPOSIX_registerFD(el, rfd);
    if(res != UA_STATUSCODE_GOOD)
        return res;
    LIST_INSERT_HEAD(&tcm->fds, rfd, es_pointers);
    tcm->fdsSize++;
    return UA_STATUSCODE_GOOD;
}

static UA_StatusCode
TCP_allocNetworkBuffer(UA_ConnectionManager *cm, uintptr_t connectionId,
                       UA_ByteString *buf, size_t bufSize) {
    return UA_ByteString_allocBuffer(buf, bufSize);
}

static void
TCP_freeNetworkBuffer(UA_ConnectionManager *cm, uintptr_t connectionId,
                      UA_ByteString *buf) {
    UA_ByteString_clear(buf);
}

/* Do not merge packets on the socket (disable Nagle's algorithm) */
static UA_StatusCode
TCP_setNoNagle(UA_FD sockfd) {
    int val = 1;
    int res = UA_setsockopt(sockfd, IPPROTO_TCP, TCP_NODELAY, &val, sizeof(val));
    if(res < 0)
        return UA_STATUSCODE_BADINTERNALERROR;
    return UA_STATUSCODE_GOOD;
}

/* Test if the ConnectionManager can be stopped */
static void
TCP_checkStopped(TCPConnectionManager *tcm) {
    if(tcm->fdsSize == 0 && tcm->cm.eventSource.state == UA_EVENTSOURCESTATE_STOPPING) {
        UA_LOG_DEBUG(tcm->cm.eventSource.eventLoop->logger, UA_LOGCATEGORY_NETWORK,
                     "TCP\t| All sockets closed, the EventLoop has stopped");

        UA_ByteString_clear(&tcm->rxBuffer);
        tcm->cm.eventSource.state = UA_EVENTSOURCESTATE_STOPPED;
    }
}

static UA_StatusCode
TCP_close(TCPConnectionManager *tcm, UA_RegisteredFD *rfd) {
    TCP_FD *tcpfd = (TCP_FD*)rfd;
    UA_EventLoopPOSIX *el = (UA_EventLoopPOSIX*)tcm->cm.eventSource.eventLoop;

    UA_LOG_DEBUG(el->eventLoop.logger, UA_LOGCATEGORY_NETWORK,
                 "TCP %u\t| Closing connection", (unsigned)rfd->fd);

    /* Signal closing to the application */
    tcpfd->connectionCallback(&tcm->cm, (uintptr_t)rfd->fd,
                              rfd->application, &rfd->context,
                              UA_CONNECTIONSTATE_CLOSING,
                              &UA_KEYVALUEMAP_NULL, UA_BYTESTRING_NULL);

    /* Close the socket */
    int ret = UA_close(rfd->fd);
    if(ret == 0) {
        UA_LOG_INFO(el->eventLoop.logger, UA_LOGCATEGORY_NETWORK,
                    "TCP %u\t| Socket closed", (unsigned)rfd->fd);
    } else {
        UA_LOG_SOCKET_ERRNO_WRAP(
           UA_LOG_WARNING(el->eventLoop.logger, UA_LOGCATEGORY_NETWORK,
                          "TCP %u\t| Could not close the socket (%s)",
                          (unsigned)rfd->fd, errno_str));
    }

    /* Decrease the number of open sockets. Then check if the tcm is stopping
     * and this was the last open socket */
    UA_assert(tcm->fdsSize > 0);
    tcm->fdsSize--;
    TCP_checkStopped(tcm);
    return UA_STATUSCODE_GOOD;
}

static void
TCP_delayedClose(void *application, void *context) {
    TCPConnectionManager *tcm = (TCPConnectionManager*)application;
    UA_ConnectionManager *cm = &tcm->cm;
    UA_RegisteredFD* rfd = (UA_RegisteredFD *)context;
    UA_LOG_DEBUG(cm->eventSource.eventLoop->logger, UA_LOGCATEGORY_EVENTLOOP,
                 "TCP %u\t| Delayed closing of the connection", (unsigned)rfd->fd);
    TCP_close(tcm, rfd);
    UA_free(rfd);
}

static int
getSockError(UA_RegisteredFD *rfd) {
    int error = 0;
#ifndef _WIN32
    socklen_t errlen = sizeof(int);
    int err = getsockopt(rfd->fd, SOL_SOCKET, SO_ERROR, &error, &errlen);
#else
    int errlen = (int)sizeof(int);
    int err = getsockopt((SOCKET)rfd->fd, SOL_SOCKET, SO_ERROR,
                         (char*)&error, &errlen);
#endif
    return (err == 0) ? error : err;
}

/* Gets called when a connection socket opens, receives data or closes */
static void
TCP_connectionSocketCallback(UA_ConnectionManager *cm, UA_RegisteredFD *rfd,
                             short event) {
    TCP_FD *tcpfd = (TCP_FD*)rfd;
    UA_EventLoopPOSIX *el = (UA_EventLoopPOSIX*)cm->eventSource.eventLoop;

    UA_LOG_DEBUG(el->eventLoop.logger, UA_LOGCATEGORY_NETWORK,
                 "TCP %u\t| Activity on the socket", (unsigned)rfd->fd);

    /* Error. The connection has closed. */
    if(event == UA_FDEVENT_ERR) {
        UA_LOG_INFO(el->eventLoop.logger, UA_LOGCATEGORY_NETWORK,
                    "TCP %u\t| The connection closes with error %i",
                    (unsigned)rfd->fd, getSockError(rfd));
        TCP_shutdown(cm, rfd);
        return;
    }

    /* Write-Event, a new connection has opened. But some errors come as an
     * out-event. For example if the remote side could not be reached to
     * initiate the connection. So we check manually for error conditions on
     * the socket. */
    if(event == UA_FDEVENT_OUT) {
        int error = getSockError(rfd);
        if(error != 0) {
            UA_LOG_INFO(el->eventLoop.logger, UA_LOGCATEGORY_NETWORK,
                        "TCP %u\t| The connection closes with error %i",
                        (unsigned)rfd->fd, error);
            TCP_shutdown(cm, rfd);
            return;
        }

        UA_LOG_DEBUG(el->eventLoop.logger, UA_LOGCATEGORY_NETWORK,
                     "TCP %u\t| Opening a new connection", (unsigned)rfd->fd);

        /* Now we are interested in read-events. */
        rfd->listenEvents = UA_FDEVENT_IN;
        UA_EventLoopPOSIX_modifyFD(el, rfd);

        /* A new socket has opened. Signal it to the application. */
        tcpfd->connectionCallback(cm, (uintptr_t)rfd->fd,
                                  rfd->application, &rfd->context,
                                  UA_CONNECTIONSTATE_ESTABLISHED, &UA_KEYVALUEMAP_NULL,
                                  UA_BYTESTRING_NULL);

        return;
    }

    UA_LOG_DEBUG(el->eventLoop.logger, UA_LOGCATEGORY_NETWORK,
                 "TCP %u\t| Allocate receive buffer", (unsigned)rfd->fd);

    /* Use the already allocated receive-buffer */
    TCPConnectionManager *tcm = (TCPConnectionManager*)cm;
    UA_ByteString response = tcm->rxBuffer;

    /* Receive */
#ifndef _WIN32
    ssize_t ret = UA_recv(rfd->fd, (char*)response.data, response.length, MSG_DONTWAIT);
#else
    int ret = UA_recv(rfd->fd, (char*)response.data, response.length, MSG_DONTWAIT);
#endif

    /* Receive has failed */
    if(ret <= 0) {
        if(UA_ERRNO == UA_INTERRUPTED ||
           UA_ERRNO == UA_WOULDBLOCK ||
           UA_ERRNO == UA_AGAIN)
            return; /* Temporary error on an non-blocking socket */

        /* Orderly shutdown of the socket */
        UA_LOG_SOCKET_ERRNO_WRAP(
           UA_LOG_DEBUG(el->eventLoop.logger, UA_LOGCATEGORY_NETWORK,
                        "TCP %u\t| recv signaled the socket was shutdown (%s)",
                        (unsigned)rfd->fd, errno_str));
        TCP_shutdown(cm, rfd);
        return;
    }

    UA_LOG_DEBUG(el->eventLoop.logger, UA_LOGCATEGORY_NETWORK,
                 "TCP %u\t| Received message of size %u",
                 (unsigned)rfd->fd, (unsigned)ret);

    /* Callback to the application layer */
    response.length = (size_t)ret; /* Set the length of the received buffer */
    tcpfd->connectionCallback(cm, (uintptr_t)rfd->fd,
                              rfd->application, &rfd->context,
                              UA_CONNECTIONSTATE_ESTABLISHED,
                              &UA_KEYVALUEMAP_NULL, response);
}

/* Gets called when a new connection opens or if the listenSocket is closed */
static void
TCP_listenSocketCallback(UA_ConnectionManager *cm, UA_RegisteredFD *rfd, short event) {
    TCP_FD *tcpfd = (TCP_FD*)rfd;
    TCPConnectionManager *tcm = (TCPConnectionManager*)cm;
    UA_EventLoopPOSIX *el = (UA_EventLoopPOSIX*)cm->eventSource.eventLoop;

    UA_LOG_DEBUG(el->eventLoop.logger, UA_LOGCATEGORY_NETWORK,
                 "TCP %u\t| Callback on server socket", (unsigned)rfd->fd);

    /* Try to accept a new connection */
    struct sockaddr_storage remote;
    socklen_t remote_size = sizeof(remote);
    UA_FD newsockfd = UA_accept(rfd->fd, (struct sockaddr*)&remote, &remote_size);
    if(newsockfd == UA_INVALID_FD) {
        /* Temporary error -- retry */
        if(UA_ERRNO == UA_INTERRUPTED)
            return;

        /* Close the listen socket */
        if(cm->eventSource.state != UA_EVENTSOURCESTATE_STOPPING) {
            UA_LOG_SOCKET_ERRNO_WRAP(
                UA_LOG_WARNING(el->eventLoop.logger, UA_LOGCATEGORY_NETWORK,
                               "TCP %u\t| Error %s, closing the server socket",
                               (unsigned)rfd->fd, errno_str));
        }

        TCP_shutdown(cm, rfd);
        return;
    }

    /* Log the name of the remote host */
    char hoststr[256];
    int get_res = UA_getnameinfo((struct sockaddr *)&remote, sizeof(remote),
                                 hoststr, sizeof(hoststr),
                                 NULL, 0, NI_NUMERICHOST);
    if(get_res != 0) {
        UA_LOG_SOCKET_ERRNO_WRAP(
           UA_LOG_WARNING(cm->eventSource.eventLoop->logger, UA_LOGCATEGORY_NETWORK,
                          "TCP %u\t| getnameinfo(...) could not resolve the "
                          "hostname (%s)", (unsigned)rfd->fd, errno_str));
    }
    UA_LOG_INFO(cm->eventSource.eventLoop->logger, UA_LOGCATEGORY_NETWORK,
                "TCP %u\t| Connection opened from \"%s\" via the server socket %u",
                (unsigned)newsockfd, hoststr, (unsigned)rfd->fd);

    /* Configure the new socket */
    UA_StatusCode res = UA_STATUSCODE_GOOD;
    /* res |= UA_EventLoopPOSIX_setNonBlocking(newsockfd); Inherited from the listen-socket */
    res |= UA_EventLoopPOSIX_setNoSigPipe(newsockfd);   /* Supress interrupts from the socket */
    res |= TCP_setNoNagle(newsockfd);     /* Disable Nagle's algorithm */
    if(res != UA_STATUSCODE_GOOD) {
        UA_LOG_SOCKET_ERRNO_WRAP(
            UA_LOG_WARNING(cm->eventSource.eventLoop->logger, UA_LOGCATEGORY_NETWORK,
                           "TCP %u\t| Error seeting the TCP options (%s)",
                           (unsigned)newsockfd, errno_str));
        /* Close the new socket */
        UA_close(newsockfd);
        return;
    }

    /* Allocate the UA_RegisteredFD */
    TCP_FD *newtcpfd = (TCP_FD*)UA_calloc(1, sizeof(TCP_FD));
    if(!newtcpfd) {
        UA_LOG_WARNING(el->eventLoop.logger, UA_LOGCATEGORY_NETWORK,
                       "TCP %u\t| Error allocating memory for the socket",
                       (unsigned)newsockfd);
        UA_close(newsockfd);
        return;
    }
    newtcpfd->fd.fd = newsockfd;
    newtcpfd->fd.es = &cm->eventSource;
    newtcpfd->fd.callback = (UA_FDCallback)TCP_connectionSocketCallback;
    newtcpfd->fd.application = rfd->application;
    newtcpfd->fd.context = rfd->context;
    newtcpfd->fd.listenEvents = UA_FDEVENT_IN;
    newtcpfd->connectionCallback = tcpfd->connectionCallback;

    /* Register in the EventLoop. Signal to the user if registering failed. */
    res = TCPConnectionManager_register(tcm, &newtcpfd->fd);
    if(res != UA_STATUSCODE_GOOD) {
        UA_LOG_WARNING(el->eventLoop.logger, UA_LOGCATEGORY_NETWORK,
                       "TCP %u\t| Error registering the socket",
                       (unsigned)newsockfd);
        UA_free(newtcpfd);
        UA_close(newsockfd);
        return;
    }

    /* Forward the remote hostname to the application */
    UA_KeyValuePair kvp;
    kvp.key = UA_QUALIFIEDNAME(0, "remote-hostname");
    UA_String hostName = UA_STRING(hoststr);
    UA_Variant_setScalar(&kvp.value, &hostName, &UA_TYPES[UA_TYPES_STRING]);

    UA_KeyValueMap kvm;
    kvm.mapSize = 1;
    kvm.map = &kvp;

    /* The socket has opened. Signal it to the application. */
    tcpfd->connectionCallback(cm, (uintptr_t)newsockfd,
                              newtcpfd->fd.application, &newtcpfd->fd.context,
                              UA_CONNECTIONSTATE_ESTABLISHED,
                              &kvm, UA_BYTESTRING_NULL);
}

static UA_StatusCode
TCP_registerListenSocket(UA_ConnectionManager *cm, struct addrinfo *ai,
                         UA_UInt16 port, void *application, void *context,
                         UA_ConnectionManager_connectionCallback connectionCallback) {
    TCPConnectionManager *tcm = (TCPConnectionManager*)cm;
    UA_EventLoopPOSIX *el = (UA_EventLoopPOSIX*)cm->eventSource.eventLoop;

    /* Get the hostname information */
    char hoststr[256];
    int get_res = UA_getnameinfo(ai->ai_addr, ai->ai_addrlen,
                                 hoststr, sizeof(hoststr),
                                 NULL, 0, NI_NUMERICHOST);
    if(get_res != 0) {
        hoststr[0] = 0;
        UA_LOG_SOCKET_ERRNO_WRAP(
           UA_LOG_WARNING(el->eventLoop.logger, UA_LOGCATEGORY_NETWORK,
                          "TCP\t| getnameinfo(...) could not resolve the "
                          "hostname (%s)", errno_str));
    }

    /* Create the server socket */
    UA_FD listenSocket = UA_socket(ai->ai_family, ai->ai_socktype, ai->ai_protocol);
    if(listenSocket == UA_INVALID_FD) {
        UA_LOG_SOCKET_ERRNO_WRAP(
           UA_LOG_WARNING(el->eventLoop.logger, UA_LOGCATEGORY_NETWORK,
                          "TCP %u\t| Error opening the listen socket for "
                          "\"%s\" on port %u (%s)",
                          (unsigned)listenSocket, hoststr, port, errno_str));
        return UA_STATUSCODE_BADINTERNALERROR;
    }

    UA_LOG_INFO(el->eventLoop.logger, UA_LOGCATEGORY_NETWORK,
                "TCP %u\t| Creating server socket for \"%s\" on port %u",
                (unsigned)listenSocket, hoststr, port);

    /* Some Linux distributions have net.ipv6.bindv6only not activated. So
     * sockets can double-bind to IPv4 and IPv6. This leads to problems. Use
     * AF_INET6 sockets only for IPv6. */
    int optval = 1;
#if UA_IPV6
    if(ai->ai_family == AF_INET6 &&
       UA_setsockopt(listenSocket, IPPROTO_IPV6, IPV6_V6ONLY,
                     (const char*)&optval, sizeof(optval)) == -1) {
        UA_LOG_WARNING(el->eventLoop.logger, UA_LOGCATEGORY_NETWORK,
                       "TCP %u\t| Could not set an IPv6 socket to IPv6 only",
                       (unsigned)listenSocket);
        UA_close(listenSocket);
        return UA_STATUSCODE_BADINTERNALERROR;
    }
#endif

    /* Allow rebinding to the IP/port combination. Eg. to restart the server. */
    if(UA_setsockopt(listenSocket, SOL_SOCKET, SO_REUSEADDR,
                     (const char *)&optval, sizeof(optval)) == -1) {
        UA_LOG_WARNING(el->eventLoop.logger, UA_LOGCATEGORY_NETWORK,
                       "TCP %u\t| Could not make the socket reusable",
                       (unsigned)listenSocket);
        UA_close(listenSocket);
        return UA_STATUSCODE_BADINTERNALERROR;
    }

    /* Set the socket non-blocking */
    if(UA_EventLoopPOSIX_setNonBlocking(listenSocket) != UA_STATUSCODE_GOOD) {
        UA_LOG_WARNING(el->eventLoop.logger, UA_LOGCATEGORY_NETWORK,
                       "TCP %u\t| Could not set the socket non-blocking",
                       (unsigned)listenSocket);
        UA_close(listenSocket);
        return UA_STATUSCODE_BADINTERNALERROR;
    }

    /* Supress interrupts from the socket */
    if(UA_EventLoopPOSIX_setNoSigPipe(listenSocket) != UA_STATUSCODE_GOOD) {
        UA_LOG_WARNING(el->eventLoop.logger, UA_LOGCATEGORY_NETWORK,
                       "TCP %u\t| Could not disable SIGPIPE",
                       (unsigned)listenSocket);
        UA_close(listenSocket);
        return UA_STATUSCODE_BADINTERNALERROR;
    }

    /* Bind socket to address */
    int ret = UA_bind(listenSocket, ai->ai_addr, (socklen_t)ai->ai_addrlen);
    if(ret < 0) {
        UA_LOG_SOCKET_ERRNO_WRAP(
           UA_LOG_WARNING(el->eventLoop.logger, UA_LOGCATEGORY_NETWORK,
                          "TCP %u\t| Error binding the socket to the address %s (%s)",
                          (unsigned)listenSocket, hoststr, errno_str));
        UA_close(listenSocket);
        return UA_STATUSCODE_BADINTERNALERROR;
    }

    /* Start listening */
    if(UA_listen(listenSocket, UA_MAXBACKLOG) < 0) {
        UA_LOG_SOCKET_ERRNO_WRAP(
           UA_LOG_WARNING(el->eventLoop.logger, UA_LOGCATEGORY_NETWORK,
                          "TCP %u\t| Error listening on the socket (%s)",
                          (unsigned)listenSocket, errno_str));
        UA_close(listenSocket);
        return UA_STATUSCODE_BADINTERNALERROR;
    }

    /* Allocate the UA_RegisteredFD */
    TCP_FD *newtcpfd = (TCP_FD*)UA_calloc(1, sizeof(TCP_FD));
    if(!newtcpfd) {
        UA_LOG_WARNING(el->eventLoop.logger, UA_LOGCATEGORY_NETWORK,
                       "TCP %u\t| Error allocating memory for the socket",
                       (unsigned)listenSocket);
        UA_close(listenSocket);
        return UA_STATUSCODE_BADINTERNALERROR;
    }

    newtcpfd->fd.fd = listenSocket;
    newtcpfd->fd.es = &cm->eventSource;
    newtcpfd->fd.callback = (UA_FDCallback)TCP_listenSocketCallback;
    newtcpfd->fd.application = application;
    newtcpfd->fd.context = context;
    newtcpfd->fd.listenEvents = UA_FDEVENT_IN;
    newtcpfd->connectionCallback = connectionCallback;

    /* Register in the EventLoop */
    UA_StatusCode res = TCPConnectionManager_register(tcm, &newtcpfd->fd);
    if(res != UA_STATUSCODE_GOOD) {
        UA_LOG_WARNING(el->eventLoop.logger, UA_LOGCATEGORY_NETWORK,
                       "TCP %u\t| Error registering the socket",
                       (unsigned)listenSocket);
        UA_free(newtcpfd);
        UA_close(listenSocket);
        return res;
    }

    /* Set up the callback parameters */
    UA_KeyValuePair params[2];
    params[0].key = UA_QUALIFIEDNAME(0, "listen-hostname");
    params[1].key = UA_QUALIFIEDNAME(0, "listen-port");
    UA_KeyValueMap paramMap;
    paramMap.mapSize = 0;
    UA_String hostname;
    if(hoststr[0] != 0) {
        paramMap.mapSize = 2;
        hostname = UA_STRING(hoststr);
        UA_Variant_setScalar(&params[0].value, &hostname, &UA_TYPES[UA_TYPES_STRING]);
        UA_Variant_setScalar(&params[1].value, &port, &UA_TYPES[UA_TYPES_UINT16]);
        paramMap.map = params;
    }

    /* Announce the listen-socket in the application */
    connectionCallback(cm, (uintptr_t)listenSocket, application,
                       &newtcpfd->fd.context,
                       UA_CONNECTIONSTATE_ESTABLISHED,
                       &paramMap, UA_BYTESTRING_NULL);

    return UA_STATUSCODE_GOOD;
}

static UA_StatusCode
TCP_registerListenSockets(UA_ConnectionManager *cm, const char *hostname,
                          UA_UInt16 port, void *application, void *context,
                          UA_ConnectionManager_connectionCallback connectionCallback) {
    /* Create a string for the port */
    char portstr[6];
    UA_snprintf(portstr, sizeof(portstr), "%d", port);

    /* Get all the interface and IPv4/6 combinations for the configured hostname */
    struct addrinfo hints, *res;
    memset(&hints, 0, sizeof hints);
#if UA_IPV6
    hints.ai_family = AF_UNSPEC; /* Allow IPv4 and IPv6 */
#else
    hints.ai_family = AF_INET;   /* IPv4 only */
#endif
    hints.ai_socktype = SOCK_STREAM;
    hints.ai_protocol = IPPROTO_TCP;
    hints.ai_flags = AI_PASSIVE;
#ifdef AI_ADDRCONFIG
    hints.ai_flags |= AI_ADDRCONFIG; /* Only return IPv4/IPv6 if at least one
                                      * such address is configured */
#endif

    int retcode = UA_getaddrinfo(hostname, portstr, &hints, &res);
    if(retcode != 0) {
#ifdef _WIN32
        UA_LOG_SOCKET_ERRNO_WRAP(
        UA_LOG_WARNING(cm->eventSource.eventLoop->logger, UA_LOGCATEGORY_NETWORK,
                       "tcp\t| Lookup for \"%s\" on port %u failed (%s)",
                       hostname, port, errno_str));
#else
        UA_LOG_WARNING(cm->eventSource.eventLoop->logger, UA_LOGCATEGORY_NETWORK,
                       "TCP\t| Lookup for \"%s\" on port %u failed (%s)",
                       hostname, port, gai_strerror(retcode));
#endif
        return UA_STATUSCODE_BADINTERNALERROR;
    }

    /* Add listen sockets. Aggregate the results to see if at least one
     * listen-socket was established. */
    UA_StatusCode total_result = UA_INT32_MAX;
    struct addrinfo *ai = res;
    while(ai) {
        total_result &= TCP_registerListenSocket(cm, ai, port, application, context,
                                                 connectionCallback);
        ai = ai->ai_next;
    }
    UA_freeaddrinfo(res);

    return total_result;
}

static
UA_RegisteredFD *
TCP_findRegisteredFD(TCPConnectionManager *tcm, uintptr_t connectionId) {
    UA_RegisteredFD *rfd;
    LIST_FOREACH(rfd, &tcm->fds, es_pointers) {
        if(rfd->fd == (UA_FD)connectionId)
            return rfd;
    }
    return NULL;
}

/* Close the connection via a delayed callback */
static void
TCP_shutdown(UA_ConnectionManager *cm, UA_RegisteredFD *rfd) {
    UA_EventLoop *el = cm->eventSource.eventLoop;

    /* Already closing - nothing to do */
    if(rfd->dc.callback) {
        UA_LOG_DEBUG(el->logger, UA_LOGCATEGORY_NETWORK,
                     "TCP %u\t| Cannot shutdown - already triggered",
                     (unsigned)rfd->fd);
        return;
    }

    UA_LOG_DEBUG(el->logger, UA_LOGCATEGORY_NETWORK,
                 "TCP %u\t| Shutdown triggered", (unsigned)rfd->fd);

    /* Deregister from the EventLoop. Don't decrease the tcm->fdsSize counter
     * right now. Do this in the delayed callback where the rfd is freed.
     * Otherwise the ConnectionManager may be freed too early. */
    UA_EventLoopPOSIX_deregisterFD((UA_EventLoopPOSIX*)el, rfd);
    LIST_REMOVE(rfd, es_pointers);

    /* Add to the delayed callback list. Will be cleaned up in the next
     * iteration. */
    UA_DelayedCallback *dc = &rfd->dc;
    dc->callback = TCP_delayedClose;
    dc->application = cm;
    dc->context = rfd;
    el->addDelayedCallback(el, dc);
}

static UA_StatusCode
TCP_shutdownConnection(UA_ConnectionManager *cm, uintptr_t connectionId) {
    UA_EventLoop *el = cm->eventSource.eventLoop;
    TCPConnectionManager *tcm = (TCPConnectionManager*)cm;
    UA_RegisteredFD *rfd = TCP_findRegisteredFD(tcm, connectionId);
    if(!rfd) {
        UA_LOG_WARNING(el->logger, UA_LOGCATEGORY_NETWORK,
                       "TCP\t| Cannot close TCP connection %u - not found",
                       (unsigned)connectionId);
        return UA_STATUSCODE_BADNOTFOUND;
    }

    TCP_shutdown(cm, rfd);

    return UA_STATUSCODE_GOOD;
}

static UA_StatusCode
TCP_sendWithConnection(UA_ConnectionManager *cm, uintptr_t connectionId,
                       const UA_KeyValueMap *params,
                       UA_ByteString *buf) {
    /* Prevent OS signals when sending to a closed socket */
    int flags = MSG_NOSIGNAL;

    struct pollfd tmp_poll_fd;
    tmp_poll_fd.fd = (UA_FD)connectionId;
    tmp_poll_fd.events = UA_POLLOUT;

    /* Send the full buffer. This may require several calls to send */
    size_t nWritten = 0;
    do {
        ssize_t n = 0;
        do {
            UA_LOG_DEBUG(cm->eventSource.eventLoop->logger, UA_LOGCATEGORY_NETWORK,
                         "TCP %u\t| Attempting to send", (unsigned)connectionId);
            size_t bytes_to_send = buf->length - nWritten;
            n = UA_send((UA_FD)connectionId,
                        (const char*)buf->data + nWritten,
                        bytes_to_send, flags);
            if(n < 0) {
                /* An error we cannot recover from? */
                if(UA_ERRNO != UA_INTERRUPTED && UA_ERRNO != UA_WOULDBLOCK &&
                   UA_ERRNO != UA_AGAIN)
                    goto shutdown;

                /* Poll for the socket resources to become available and retry
                 * (blocking) */
                int poll_ret;
                do {
                    poll_ret = UA_poll(&tmp_poll_fd, 1, 100);
                    if(poll_ret < 0 && UA_ERRNO != UA_INTERRUPTED)
                        goto shutdown;
                } while(poll_ret <= 0);
            }
        } while(n < 0);
        nWritten += (size_t)n;
    } while(nWritten < buf->length);

    /* Free the buffer */
    UA_ByteString_clear(buf);
    return UA_STATUSCODE_GOOD;

 shutdown:
    UA_LOG_SOCKET_ERRNO_WRAP(
       UA_LOG_ERROR(cm->eventSource.eventLoop->logger, UA_LOGCATEGORY_NETWORK,
                    "TCP %u\t| Send failed with error %s",
                    (unsigned)connectionId, errno_str));
    TCP_shutdownConnection(cm, connectionId);
    UA_ByteString_clear(buf);
    return UA_STATUSCODE_BADCONNECTIONCLOSED;
}

/* Create a listen-socket that waits for incoming connections */
static UA_StatusCode
TCP_openPassiveConnection(UA_ConnectionManager *cm,
                          const UA_KeyValueMap *params,
                          void *application, void *context,
                          UA_ConnectionManager_connectionCallback connectionCallback) {
    UA_EventLoopPOSIX *el = (UA_EventLoopPOSIX*)cm->eventSource.eventLoop;

    /* Get the port parameter */
    const UA_UInt16 *port = (const UA_UInt16*)
        UA_KeyValueMap_getScalar(params,
                                 UA_QUALIFIEDNAME(0, "listen-port"),
                                 &UA_TYPES[UA_TYPES_UINT16]);
    if(!port) {
        UA_LOG_ERROR0(el->eventLoop.logger, UA_LOGCATEGORY_NETWORK,
                     "TCP\t| The listen-port was not correctly configured");
        return UA_STATUSCODE_BADINTERNALERROR;
    }

    /* Get the hostnames parameter */
    const UA_Variant *hostNames =
        UA_KeyValueMap_get(params, UA_QUALIFIEDNAME(0, "listen-hostnames"));
    if(!hostNames) {
        /* No listen-hostnames parameter -> listen on all interfaces */
        UA_LOG_INFO0(el->eventLoop.logger, UA_LOGCATEGORY_NETWORK,
                    "TCP\t| Listening on all interfaces");
        return TCP_registerListenSockets(cm, NULL, *port, application,
                                         context, connectionCallback);
    }

    /* Wrong datatype for the hostnames */
    if(hostNames->type != &UA_TYPES[UA_TYPES_STRING] ||
       UA_Variant_isScalar(hostNames)) {
        UA_LOG_ERROR0(el->eventLoop.logger, UA_LOGCATEGORY_EVENTLOOP,
                     "TCP\t| The listen-hostnames have to be an array of strings");
        return UA_STATUSCODE_BADINTERNALERROR;
    }

    /* Empty array -> listen on all interfaces */
    size_t interfaces = hostNames->arrayLength;
    if(interfaces == 0) {
        UA_LOG_INFO0(el->eventLoop.logger, UA_LOGCATEGORY_EVENTLOOP,
                     "TCP\t| Listening on all interfaces");
        return TCP_registerListenSockets(cm, NULL, *port, application,
                                         context, connectionCallback);
    }

    /* Iterate over the configured hostnames */
    UA_String *hostStrings = (UA_String*)hostNames->data;
    for(size_t i = 0; i < hostNames->arrayLength; i++) {
        char hostname[512];
        if(hostStrings[i].length >= sizeof(hostname))
            continue;
        memcpy(hostname, hostStrings[i].data, hostStrings->length);
        hostname[hostStrings->length] = '\0';
        TCP_registerListenSockets(cm, hostname, *port, application,
                                  context, connectionCallback);
    }

    return UA_STATUSCODE_GOOD;
}

/* Open a TCP connection to a remote host */
static UA_StatusCode
TCP_openActiveConnection(UA_ConnectionManager *cm,
                         const UA_KeyValueMap *params,
                         void *application, void *context,
                         UA_ConnectionManager_connectionCallback connectionCallback) {
    TCPConnectionManager *tcm = (TCPConnectionManager*)cm;
    UA_EventLoopPOSIX *el = (UA_EventLoopPOSIX*)cm->eventSource.eventLoop;

<<<<<<< HEAD
    if(paramsSize != 2) {
        UA_LOG_ERROR0(el->eventLoop.logger, UA_LOGCATEGORY_NETWORK,
=======
    if(params->mapSize != 2) {
        UA_LOG_ERROR(el->eventLoop.logger, UA_LOGCATEGORY_NETWORK,
>>>>>>> b32aa895
                     "TCP\t| Port and hostname need to be defined for the connection");
        return UA_STATUSCODE_BADINTERNALERROR;
    }

    /* Get the connection parameters */
    char hostname[256];
    char portStr[16];

    /* Prepare the port parameter as a string */
    const UA_UInt16 *port = (const UA_UInt16*)
        UA_KeyValueMap_getScalar(params, UA_QUALIFIEDNAME(0, "port"),
                                 &UA_TYPES[UA_TYPES_UINT16]);
    if(!port) {
        UA_LOG_ERROR0(el->eventLoop.logger, UA_LOGCATEGORY_NETWORK,
                     "TCP\t| Open TCP Connection: No port defined, aborting");
        return UA_STATUSCODE_BADINTERNALERROR;
    }
    UA_snprintf(portStr, 6, "%d", *port);

    /* Prepare the hostname string */
    const UA_String *host = (const UA_String*)
        UA_KeyValueMap_getScalar(params, UA_QUALIFIEDNAME(0, "hostname"),
                                 &UA_TYPES[UA_TYPES_STRING]);
    if(!host) {
        UA_LOG_ERROR0(el->eventLoop.logger, UA_LOGCATEGORY_NETWORK,
                     "TCP\t| Open TCP Connection: No hostname defined, aborting");
        return UA_STATUSCODE_BADINTERNALERROR;
    }
    if(host->length >= 256) {
        UA_LOG_ERROR0(el->eventLoop.logger, UA_LOGCATEGORY_EVENTLOOP,
                     "TCP\t| Open TCP Connection: Hostname too long, aborting");
        return UA_STATUSCODE_BADINTERNALERROR;
    }
    strncpy(hostname, (const char*)host->data, host->length);
    hostname[host->length] = 0;

    UA_LOG_DEBUG(el->eventLoop.logger, UA_LOGCATEGORY_NETWORK,
                 "TCP\t| Open a connection to \"%s\" on port %s", hostname, portStr);

    /* Create the socket description from the connectString
     * TODO: Make this non-blocking */
    struct addrinfo hints, *info;
    memset(&hints, 0, sizeof(struct addrinfo));
    hints.ai_family = AF_UNSPEC;
    hints.ai_socktype = SOCK_STREAM;
    int error = getaddrinfo(hostname, portStr, &hints, &info);
    if(error != 0) {
#ifdef _WIN32
        UA_LOG_SOCKET_ERRNO_WRAP(
        UA_LOG_WARNING(el->eventLoop.logger, UA_LOGCATEGORY_NETWORK,
                       "TCP\t| Lookup of %s failed (%s)",
                       hostname, errno_str));
#else
        UA_LOG_WARNING(el->eventLoop.logger, UA_LOGCATEGORY_NETWORK,
                       "TCP\t| Lookup of %s failed (%s)",
                       hostname, gai_strerror(error));
#endif
        return UA_STATUSCODE_BADINTERNALERROR;
    }

    /* Create a socket */
    UA_FD newSock = socket(info->ai_family, info->ai_socktype, info->ai_protocol);
    if(newSock == UA_INVALID_FD) {
        freeaddrinfo(info);
        UA_LOG_SOCKET_ERRNO_WRAP(
            UA_LOG_WARNING(el->eventLoop.logger, UA_LOGCATEGORY_NETWORK,
                           "TCP\t| Could not create socket to connect to %s (%s)",
                           hostname, errno_str));
        return UA_STATUSCODE_BADDISCONNECT;
    }

    /* Set the socket options */
    UA_StatusCode res = UA_STATUSCODE_GOOD;
    res |= UA_EventLoopPOSIX_setNonBlocking(newSock);
    res |= UA_EventLoopPOSIX_setNoSigPipe(newSock);
    res |= TCP_setNoNagle(newSock);
    if(res != UA_STATUSCODE_GOOD) {
        UA_LOG_SOCKET_ERRNO_WRAP(
            UA_LOG_WARNING(el->eventLoop.logger, UA_LOGCATEGORY_NETWORK,
                           "TCP\t| Could not set socket options: %s", errno_str));
        freeaddrinfo(info);
        UA_close(newSock);
        return res;
    }

    /* Non-blocking connect */
    error = UA_connect(newSock, info->ai_addr, info->ai_addrlen);
    freeaddrinfo(info);
    if(error != 0 &&
       UA_ERRNO != UA_INPROGRESS &&
       UA_ERRNO != UA_WOULDBLOCK) {
        UA_LOG_SOCKET_ERRNO_WRAP(
            UA_LOG_WARNING(el->eventLoop.logger, UA_LOGCATEGORY_NETWORK,
                           "TCP\t| Connecting the socket to %s failed (%s)",
                           hostname, errno_str));
        return UA_STATUSCODE_BADDISCONNECT;
    }

    /* Allocate the UA_RegisteredFD */
    TCP_FD *newtcpfd = (TCP_FD*)UA_calloc(1, sizeof(TCP_FD));
    if(!newtcpfd) {
        UA_LOG_WARNING(el->eventLoop.logger, UA_LOGCATEGORY_NETWORK,
                       "TCP %u\t| Error allocating memory for the socket",
                       (unsigned)newSock);
        UA_close(newSock);
        return UA_STATUSCODE_BADOUTOFMEMORY;
    }

    newtcpfd->fd.fd = newSock;
    newtcpfd->fd.es = &cm->eventSource;
    newtcpfd->fd.callback = (UA_FDCallback)TCP_connectionSocketCallback;
    newtcpfd->fd.application = application;
    newtcpfd->fd.context = context;
    newtcpfd->fd.listenEvents = UA_FDEVENT_OUT; /* Switched to _IN once the
                                                 * connection is open */
    newtcpfd->connectionCallback = connectionCallback;

    /* Register the fd to trigger when output is possible (the connection is open) */
    res = TCPConnectionManager_register(tcm, &newtcpfd->fd);
    if(res != UA_STATUSCODE_GOOD) {
        UA_LOG_WARNING(el->eventLoop.logger, UA_LOGCATEGORY_NETWORK,
                       "TCP\t| Registering the socket to connect to %s failed", hostname);
        UA_close(newSock);
        UA_free(newtcpfd);
        return res;
    }

    UA_LOG_INFO(el->eventLoop.logger, UA_LOGCATEGORY_NETWORK,
                "TCP %u\t| New connection to \"%s\" on port %s",
                (unsigned)newSock, hostname, portStr);

    /* Signal the new connection to the application as asynchonously opening */
    connectionCallback(cm, (uintptr_t)newSock,
                       application, &newtcpfd->fd.context,
                       UA_CONNECTIONSTATE_OPENING, &UA_KEYVALUEMAP_NULL,
                       UA_BYTESTRING_NULL);

    return UA_STATUSCODE_GOOD;
}

static UA_StatusCode
TCP_openConnection(UA_ConnectionManager *cm,
                   const UA_KeyValueMap *params,
                   void *application, void *context,
                   UA_ConnectionManager_connectionCallback connectionCallback) {
    UA_EventLoopPOSIX *el = (UA_EventLoopPOSIX*)cm->eventSource.eventLoop;
    if(cm->eventSource.state != UA_EVENTSOURCESTATE_STARTED) {
        UA_LOG_ERROR0(el->eventLoop.logger, UA_LOGCATEGORY_NETWORK,
                     "TCP\t| Cannot open a connection for a "
                     "ConnectionManager that is not started");
        return UA_STATUSCODE_BADINTERNALERROR;
    }

    /* If the "port"-parameter is defined, then try to open an active
     * connection. Otherwise try to open a socket that listens for incoming TCP
     * connections. */
    const UA_Variant *val =
        UA_KeyValueMap_get(params, UA_QUALIFIEDNAME(0, "port"));
    if(val) {
        return TCP_openActiveConnection(cm, params,
                                        application, context, connectionCallback);
    } else {
        return TCP_openPassiveConnection(cm, params,
                                         application, context, connectionCallback);
    }
}

static UA_StatusCode
TCP_eventSourceStart(UA_ConnectionManager *cm) {
    UA_EventLoopPOSIX *el = (UA_EventLoopPOSIX*)cm->eventSource.eventLoop;
    TCPConnectionManager *tcm = (TCPConnectionManager*)cm;

    /* Check the state */
    if(cm->eventSource.state != UA_EVENTSOURCESTATE_STOPPED) {
        UA_LOG_ERROR0(el->eventLoop.logger, UA_LOGCATEGORY_NETWORK,
                     "To start the TCP ConnectionManager, it has to be "
                     "registered in an EventLoop and not started yet");
        return UA_STATUSCODE_BADINTERNALERROR;
    }
    /* Configure the receive buffer */
    UA_UInt32 rxBufSize = 2u << 16; /* The default is 64kb */

    const UA_UInt32 *configRxBufSize = (const UA_UInt32 *)
        UA_KeyValueMap_getScalar(&cm->eventSource.params,
                                 UA_QUALIFIEDNAME(0, "recv-bufsize"),
                                 &UA_TYPES[UA_TYPES_UINT32]);
    if(configRxBufSize)
        rxBufSize = *configRxBufSize;
    UA_StatusCode res = UA_ByteString_allocBuffer(&tcm->rxBuffer, rxBufSize);
    if(res != UA_STATUSCODE_GOOD)
        return res;

    /* Set the EventSource to the started state */
    cm->eventSource.state = UA_EVENTSOURCESTATE_STARTED;

    return UA_STATUSCODE_GOOD;
}

static void
TCP_eventSourceStop(UA_ConnectionManager *cm) {
    TCPConnectionManager *tcm = (TCPConnectionManager*)cm;
    UA_LOG_INFO0(cm->eventSource.eventLoop->logger, UA_LOGCATEGORY_NETWORK,
                "TCP\t| Shutting down the ConnectionManager");

    cm->eventSource.state = UA_EVENTSOURCESTATE_STOPPING;

    /* Shut down all registered fd. The cm is set to "stopped" when the last fd
     * is closed and deregistered in the callback from the EventLoop. */
    UA_RegisteredFD *rfd;
    LIST_FOREACH(rfd, &tcm->fds, es_pointers) {
        TCP_shutdown(cm, rfd);
    }

    /* All sockets closed? Otherwise iterate some more. */
    TCP_checkStopped(tcm);
}

static UA_StatusCode
TCP_eventSourceDelete(UA_ConnectionManager *cm) {
    if(cm->eventSource.state >= UA_EVENTSOURCESTATE_STARTING) {
        UA_LOG_ERROR0(cm->eventSource.eventLoop->logger, UA_LOGCATEGORY_EVENTLOOP,
                     "TCP\t| The EventSource must be stopped before it can be deleted");
        return UA_STATUSCODE_BADINTERNALERROR;
    }

    UA_KeyValueMap_clear(&cm->eventSource.params);
    UA_String_clear(&cm->eventSource.name);
    UA_free(cm);

    return UA_STATUSCODE_GOOD;
}

static const char *tcpName = "tcp";

UA_ConnectionManager *
UA_ConnectionManager_new_POSIX_TCP(const UA_String eventSourceName) {
    TCPConnectionManager *cm = (TCPConnectionManager*)
        UA_calloc(1, sizeof(TCPConnectionManager));
    if(!cm)
        return NULL;

    cm->cm.eventSource.eventSourceType = UA_EVENTSOURCETYPE_CONNECTIONMANAGER;
    UA_String_copy(&eventSourceName, &cm->cm.eventSource.name);
    cm->cm.eventSource.start = (UA_StatusCode (*)(UA_EventSource *)) TCP_eventSourceStart;
    cm->cm.eventSource.stop = (void (*)(UA_EventSource *))TCP_eventSourceStop;
    cm->cm.eventSource.free = (UA_StatusCode (*)(UA_EventSource *))TCP_eventSourceDelete;
    cm->cm.protocol = UA_STRING((char*)(uintptr_t)tcpName);
    cm->cm.openConnection = TCP_openConnection;
    cm->cm.allocNetworkBuffer = TCP_allocNetworkBuffer;
    cm->cm.freeNetworkBuffer = TCP_freeNetworkBuffer;
    cm->cm.sendWithConnection = TCP_sendWithConnection;
    cm->cm.closeConnection = TCP_shutdownConnection;
    return &cm->cm;
}<|MERGE_RESOLUTION|>--- conflicted
+++ resolved
@@ -729,13 +729,8 @@
     TCPConnectionManager *tcm = (TCPConnectionManager*)cm;
     UA_EventLoopPOSIX *el = (UA_EventLoopPOSIX*)cm->eventSource.eventLoop;
 
-<<<<<<< HEAD
-    if(paramsSize != 2) {
+    if(params->mapSize != 2) {
         UA_LOG_ERROR0(el->eventLoop.logger, UA_LOGCATEGORY_NETWORK,
-=======
-    if(params->mapSize != 2) {
-        UA_LOG_ERROR(el->eventLoop.logger, UA_LOGCATEGORY_NETWORK,
->>>>>>> b32aa895
                      "TCP\t| Port and hostname need to be defined for the connection");
         return UA_STATUSCODE_BADINTERNALERROR;
     }
