/* This Source Code Form is subject to the terms of the Mozilla Public
 * License, v. 2.0. If a copy of the MPL was not distributed with this
 * file, You can obtain one at http://mozilla.org/MPL/2.0/.
 *
 *    Copyright 2021 (c) Fraunhofer IOSB (Author: Julius Pfrommer)
 */

#include "eventloop_posix.h"
#include <signal.h>

/* Different implementation approaches:
 * - Linux: Use signalfd
 * - Other: Use the self-pipe trick (http://cr.yp.to/docs/selfpipe.html) */

struct UA_RegisteredSignal;
typedef struct UA_RegisteredSignal UA_RegisteredSignal;

struct UA_RegisteredSignal {
    UA_RegisteredFD rfd;

    LIST_ENTRY(UA_RegisteredSignal) signalsEntry; /* List in the InterruptManager */
    TAILQ_ENTRY(UA_RegisteredSignal) triggeredEntry;

    UA_Boolean active; /* Signals are only active when the EventLoop is started */
    UA_Boolean triggered;

    int signal; /* POSIX identifier of the interrupt signal */
    UA_InterruptCallback signalCallback;
};

typedef struct {
    UA_InterruptManager im;
    LIST_HEAD(, UA_RegisteredSignal) signals;
#ifndef UA_HAVE_EPOLL
    UA_RegisteredFD readFD;
    UA_FD writeFD;
    TAILQ_HEAD(, UA_RegisteredSignal) triggered;
#endif
} POSIXInterruptManager;

#ifndef UA_HAVE_EPOLL
/* On non-linux systems we can have at most one interrupt manager */
static POSIXInterruptManager *singletonIM = NULL;
#endif

/* The following methods have to be implemented for epoll/self-pipe each. */
static void activateSignal(UA_RegisteredSignal *rs);
static void deactivateSignal(UA_RegisteredSignal *rs);

#ifdef UA_HAVE_EPOLL
#include <sys/signalfd.h>

static void
handlePOSIXInterruptEvent(UA_EventSource *es, UA_RegisteredFD *rfd, short event) {
    UA_RegisteredSignal *rs = (UA_RegisteredSignal*)rfd;
    struct signalfd_siginfo fdsi;
    ssize_t s = read(rfd->fd, &fdsi, sizeof(fdsi));
    if(s < (ssize_t)sizeof(fdsi)) {
        /* A problem occured */
        deactivateSignal(rs);
        return;
    }

    /* Signal received */
    UA_LOG_DEBUG(es->eventLoop->logger, UA_LOGCATEGORY_EVENTLOOP,
                 "Interrupt %u\t| Received a signal %u",
                 (unsigned)rfd->fd, fdsi.ssi_signo);

    rs->signalCallback((UA_InterruptManager *)es,
                       (uintptr_t)rfd->fd, rfd->context, &UA_KEYVALUEMAP_NULL);
}

static void
activateSignal(UA_RegisteredSignal *rs) {
    UA_EventLoopPOSIX *el = (UA_EventLoopPOSIX *)rs->rfd.es->eventLoop;
    if(rs->active)
        return;

    /* Block the normal signal handling */
    sigset_t mask;
    sigemptyset(&mask);
    sigaddset(&mask, rs->signal);
    int res2 = sigprocmask(SIG_BLOCK, &mask, NULL);
    if(res2 == -1) {
        UA_LOG_SOCKET_ERRNO_WRAP(
            UA_LOG_WARNING(el->eventLoop.logger, UA_LOGCATEGORY_EVENTLOOP,
                           "Interrupt\t| Could not block the default "
                           "signal handling with an error: %s",
                           errno_str));
        return;
    }

    /* Create the fd */
    UA_FD newfd = signalfd(-1, &mask, 0);
    if(newfd < 0) {
        UA_LOG_SOCKET_ERRNO_WRAP(
            UA_LOG_WARNING(el->eventLoop.logger, UA_LOGCATEGORY_EVENTLOOP,
                           "Interrupt\t|Could not create a signal file "
                           "description with error: %s",
                           errno_str));
        sigprocmask(SIG_UNBLOCK, &mask, NULL); /* restore signal */
        return;
    }

    rs->rfd.fd = newfd;
    rs->rfd.callback = handlePOSIXInterruptEvent;
    rs->rfd.listenEvents = UA_FDEVENT_IN;

    /* Register the fd in the EventLoop */
    UA_StatusCode res = UA_EventLoopPOSIX_registerFD(el, &rs->rfd);
    if(res != UA_STATUSCODE_GOOD) {
        UA_LOG_WARNING(el->eventLoop.logger, UA_LOGCATEGORY_EVENTLOOP,
                       "Interrupt\t|Could not register the a signal file "
                       "description in the EventLoop");
        UA_close(newfd);
        sigprocmask(SIG_UNBLOCK, &mask, NULL); /* restore signal */
        return;
    }

    rs->active = true;
}

static void
deactivateSignal(UA_RegisteredSignal *rs) {
    /* Only dectivate if active */
    if(!rs->active)
        return;
    rs->active = false;

    /* Stop receiving the signal on the FD */
    UA_EventLoopPOSIX *el = (UA_EventLoopPOSIX *)rs->rfd.es->eventLoop;
    UA_EventLoopPOSIX_deregisterFD(el, &rs->rfd);

    /* Unblock the signal */
    sigset_t mask;
    sigemptyset(&mask);
    sigaddset(&mask, (int)rs->signal);
    sigprocmask(SIG_UNBLOCK, &mask, NULL);

    /* Clean up locally */
    UA_close(rs->rfd.fd);
}

#else /* !UA_HAVE_EPOLL */

static void
triggerPOSIXInterruptEvent(int sig) {
    UA_assert(singletonIM != NULL);

    /* Don't call the interrupt callback right now.
     * Instead, add to the triggered list and call from the EventLoop. */
    UA_RegisteredSignal *rs;
    LIST_FOREACH(rs, &singletonIM->signals, signalsEntry) {
        if(rs->signal == sig) {
            if(rs->triggered)
                break; /* A signal can be only once in the triggered list -> is there
                          already */

            TAILQ_INSERT_TAIL(&singletonIM->triggered, rs, triggeredEntry);
            rs->triggered = true;
            break;
        }
    }

#ifdef _WIN32
    /* On WIN32 we have to re-arm the signal or it will go back to SIG_DFL */
    signal(sig, triggerPOSIXInterruptEvent);
#endif

    /* Trigger the FD in the EventLoop for the self-pipe trick */
#ifdef _WIN32
    int err = send(singletonIM->writeFD, ".", 1, 0);
#else
    ssize_t err = write(singletonIM->writeFD, ".", 1);
#endif
    if(err <= 0) {
        UA_LOG_SOCKET_ERRNO_WRAP(
            UA_LOG_WARNING(singletonIM->im.eventSource.eventLoop->logger,
                           UA_LOGCATEGORY_EVENTLOOP,
                           "Error signaling the interrupt on FD %u to the EventLoop (%s)",
                           (unsigned)singletonIM->writeFD, errno_str));
    }
}

static void
activateSignal(UA_RegisteredSignal *rs) {
    UA_assert(singletonIM != NULL);

    /* Already active? */
    if(rs->active)
        return;

    /* Register the signal on the OS level */
    void (*prev)(int);
    prev = signal(rs->signal, triggerPOSIXInterruptEvent);
    if(prev == SIG_ERR) {
        UA_LOG_SOCKET_ERRNO_WRAP(
            UA_LOG_WARNING(singletonIM->im.eventSource.eventLoop->logger,
                           UA_LOGCATEGORY_EVENTLOOP,
                           "Error registering the signal: %s", errno_str));
        return;
    }

    rs->active = true;
}

static void
deactivateSignal(UA_RegisteredSignal *rs) {
    /* Only dectivate if active */
    if(!rs->active)
        return;
    rs->active = false;

    /* Stop receiving the signal */
    signal(rs->signal, SIG_DFL);

    /* Clean up locally */
    if(rs->triggered) {
        TAILQ_REMOVE(&singletonIM->triggered, rs, triggeredEntry);
        rs->triggered = false;
    }
}

/* Execute all triggered interrupts via the self-pipe trick from within the EventLoop */
static void
executeTriggeredPOSIXInterrupts(UA_EventSource *es, UA_RegisteredFD *rfd, short event) {
    /* Re-arm the socket for the next signal by reading from it */
    char buf[128];
#ifdef _WIN32
    recv(rfd->fd, buf, 128, 0); /* ignore the result */
#else
    ssize_t i;
    do {
        i = read(rfd->fd, buf, 128);
    } while(i > 0);
#endif

    UA_RegisteredSignal *rs, *rs_tmp;
    TAILQ_FOREACH_SAFE(rs, &singletonIM->triggered, triggeredEntry, rs_tmp) {
        TAILQ_REMOVE(&singletonIM->triggered, rs, triggeredEntry);
        rs->triggered = false;
        rs->signalCallback(&singletonIM->im, (uintptr_t)rs->signal,
                           rs->rfd.context, &UA_KEYVALUEMAP_NULL);
    }
}

#endif /* !UA_HAVE_EPOLL */

static UA_StatusCode
registerPOSIXInterrupt(UA_InterruptManager *im, uintptr_t interruptHandle,
                       const UA_KeyValueMap *params,
                       UA_InterruptCallback callback, void *interruptContext) {
    UA_EventLoopPOSIX *el = (UA_EventLoopPOSIX *)im->eventSource.eventLoop;
<<<<<<< HEAD
    if(paramsSize > 0) {
        UA_LOG_ERROR0(el->eventLoop.logger, UA_LOGCATEGORY_EVENTLOOP,
=======
    if(!UA_KeyValueMap_isEmpty(params)) {
        UA_LOG_ERROR(el->eventLoop.logger, UA_LOGCATEGORY_EVENTLOOP,
>>>>>>> b32aa895
                     "Interrupt\t| Supplied parameters invalid for the "
                     "POSIX InterruptManager");
        return UA_STATUSCODE_BADINTERNALERROR;
    }

    /* Was the signal already registered? */
    POSIXInterruptManager *pim = (POSIXInterruptManager *)im;
    UA_RegisteredSignal *rs;
    LIST_FOREACH(rs, &pim->signals, signalsEntry) {
        if(rs->signal == (int)interruptHandle) {
            UA_LOG_WARNING(el->eventLoop.logger, UA_LOGCATEGORY_EVENTLOOP,
                           "Interrupt\t| Signal %u already registered",
                           (unsigned)interruptHandle);
            return UA_STATUSCODE_BADINTERNALERROR;
        }
    }

    /* Create and populate the new context object */
    rs = (UA_RegisteredSignal *)UA_calloc(1, sizeof(UA_RegisteredSignal));
    if(!rs)
        return UA_STATUSCODE_BADOUTOFMEMORY;
    rs->signal = (int)interruptHandle;
    rs->signalCallback = callback;
    rs->rfd.es = &im->eventSource;
    rs->rfd.context = interruptContext;

    /* Add to the InterruptManager */
    LIST_INSERT_HEAD(&pim->signals, rs, signalsEntry);

    /* Activate if we are already running */
    if(pim->im.eventSource.state == UA_EVENTSOURCESTATE_STARTED)
        activateSignal(rs);

    return UA_STATUSCODE_GOOD;
}

static void
deregisterPOSIXInterrupt(UA_InterruptManager *im, uintptr_t interruptHandle) {
    POSIXInterruptManager *pim = (POSIXInterruptManager *)im;
    UA_RegisteredSignal *rs;
    LIST_FOREACH(rs, &pim->signals, signalsEntry) {
        if(rs->rfd.fd == (UA_FD)interruptHandle) {
            deactivateSignal(rs);
            LIST_REMOVE(rs, signalsEntry);
            UA_free(rs);
            return;
        }
    }
}

#ifdef _WIN32
/* Windows has no pipes. Use a local TCP connection for the self-pipe trick.
 * https://stackoverflow.com/a/3333565 */
static int
pair(SOCKET fds[2]) {
    struct sockaddr_in inaddr;
    struct sockaddr addr;
    SOCKET lst = socket(AF_INET, SOCK_STREAM, IPPROTO_TCP);
    memset(&inaddr, 0, sizeof(inaddr));
    memset(&addr, 0, sizeof(addr));
    inaddr.sin_family = AF_INET;
    inaddr.sin_addr.s_addr = htonl(INADDR_LOOPBACK);
    inaddr.sin_port = 0;
    int yes = 1;
    setsockopt(lst, SOL_SOCKET, SO_REUSEADDR, (char *)&yes, sizeof(yes));
    bind(lst, (struct sockaddr *)&inaddr, sizeof(inaddr));
    listen(lst, 1);
    int len = sizeof(inaddr);
    getsockname(lst, &addr, &len);
    fds[0] = socket(AF_INET, SOCK_STREAM, 0);
    int err = connect(fds[0], &addr, len);
    fds[1] = accept(lst, 0, 0);
    closesocket(lst);
    return err;
}
#endif

#if !defined(UA_HAVE_EPOLL) && !defined(_WIN32)
/* mark fd as non-blocking */
static int
markNonBlock(int fd)
{
    int flags;

    flags = fcntl(fd, F_GETFL);
    if (flags < 0)
        return flags;

    flags |= O_NONBLOCK;

    return fcntl(fd, F_SETFL, flags);
}
#endif

static UA_StatusCode
startPOSIXInterruptManager(UA_EventSource *es) {
    /* Check the state */
    if(es->state != UA_EVENTSOURCESTATE_STOPPED) {
        UA_LOG_ERROR0(es->eventLoop->logger, UA_LOGCATEGORY_EVENTLOOP,
                     "Interrupt\t| To start the InterruptManager, "
                     "it has to be registered in an EventLoop and not started");
        return UA_STATUSCODE_BADINTERNALERROR;
    }

#ifndef UA_HAVE_EPOLL
    UA_EventLoopPOSIX *el = (UA_EventLoopPOSIX *)es->eventLoop;
    /* Set the global pointer */
    if(singletonIM != NULL) {
        UA_LOG_ERROR0(es->eventLoop->logger, UA_LOGCATEGORY_EVENTLOOP,
                     "Interrupt\t| There can be at most one active "
                     "InterruptManager at a time");
        return UA_STATUSCODE_BADINTERNALERROR;
    }
#endif

    POSIXInterruptManager *pim = (POSIXInterruptManager *)es;
    UA_LOG_DEBUG(es->eventLoop->logger, UA_LOGCATEGORY_EVENTLOOP,
                 "Interrupt\t| Starting the InterruptManager");

#ifndef UA_HAVE_EPOLL
    /* Create pipe for self-signaling */
    UA_FD pipefd[2];
#ifdef _WIN32
    int err = pair(pipefd);
#else
    int err = pipe(pipefd);
#endif
    if(err != 0) {
        UA_LOG_SOCKET_ERRNO_WRAP(
           UA_LOG_WARNING(el->eventLoop.logger, UA_LOGCATEGORY_NETWORK,
                          "Interrupt\t| Could not open the pipe for "
                          "self-signaling (%s)", errno_str));
        return UA_STATUSCODE_BADINTERNALERROR;
    }

#ifndef _WIN32
    /* Mark pipes as non-blocking */
    for (size_t i = 0; i < (sizeof(pipefd) / sizeof(*pipefd)); ++i) {
        err = markNonBlock(pipefd[i]);
        if (err != 0) {
            UA_LOG_SOCKET_ERRNO_WRAP(
                UA_LOG_WARNING(el->eventLoop.logger, UA_LOGCATEGORY_NETWORK,
                               "Interrupt\t| Could mark pipe for "
                               "self-signaling as non-blocking(%s)",
                               errno_str));
            return UA_STATUSCODE_BADINTERNALERROR;
        }
    }
#endif

    UA_LOG_DEBUG(es->eventLoop->logger, UA_LOGCATEGORY_EVENTLOOP,
                 "Interrupt\t| Socket pair for the self-pipe: %u,%u",
                 (unsigned)pipefd[0], (unsigned)pipefd[1]);

    pim->writeFD = pipefd[1];
    pim->readFD.fd = pipefd[0];
    pim->readFD.context = pim;
    pim->readFD.listenEvents = UA_FDEVENT_IN;
    pim->readFD.callback = executeTriggeredPOSIXInterrupts;
    UA_StatusCode res = UA_EventLoopPOSIX_registerFD(el, &pim->readFD);
    if(res != UA_STATUSCODE_GOOD) {
        UA_LOG_ERROR0(es->eventLoop->logger, UA_LOGCATEGORY_EVENTLOOP,
                     "Interrupt\t| Could not register the InterruptManager socket");
        UA_close(pipefd[0]);
        UA_close(pipefd[1]);
        return UA_STATUSCODE_BADINTERNALERROR;
    }

    /* Register the singleton pointer */
    singletonIM = pim;
#endif

    /* Activate the registered signal handlers */
    UA_RegisteredSignal *rs;
    LIST_FOREACH(rs, &pim->signals, signalsEntry) {
        activateSignal(rs);
    }

    /* Set the EventSource to the started state */
    es->state = UA_EVENTSOURCESTATE_STARTED;
    return UA_STATUSCODE_GOOD;
}

static void
stopPOSIXInterruptManager(UA_EventSource *es) {
    if(es->state != UA_EVENTSOURCESTATE_STARTED)
        return;

    UA_LOG_DEBUG(es->eventLoop->logger, UA_LOGCATEGORY_EVENTLOOP,
                 "Interrupt\t| Stopping the InterruptManager");

    /* Close all registered signals */
    POSIXInterruptManager *pim = (POSIXInterruptManager *)es;
    UA_RegisteredSignal *rs;
    LIST_FOREACH(rs, &pim->signals, signalsEntry) {
        deactivateSignal(rs);
    }

#ifndef UA_HAVE_EPOLL
    /* Close the FD for the self-pipe trick */
    UA_EventLoopPOSIX *el = (UA_EventLoopPOSIX *)es->eventLoop;
    UA_EventLoopPOSIX_deregisterFD(el, &pim->readFD);
    UA_close(pim->readFD.fd);
    UA_close(pim->writeFD);

    /* Reset the global pointer */
    singletonIM = NULL;
#endif

    /* Immediately set to stopped */
    es->state = UA_EVENTSOURCESTATE_STOPPED;
}

static UA_StatusCode
freePOSIXInterruptmanager(UA_EventSource *es) {
    if(es->state >= UA_EVENTSOURCESTATE_STARTING) {
        UA_LOG_ERROR0(es->eventLoop->logger, UA_LOGCATEGORY_EVENTLOOP,
                     "Interrupt\t| The EventSource must be stopped "
                     "before it can be deleted");
        return UA_STATUSCODE_BADINTERNALERROR;
    }

    POSIXInterruptManager *pim = (POSIXInterruptManager *)es;
    UA_RegisteredSignal *rs, *rs_tmp;
    LIST_FOREACH_SAFE(rs, &pim->signals, signalsEntry, rs_tmp) {
        deactivateSignal(rs);
        LIST_REMOVE(rs, signalsEntry);
        UA_free(rs);
    }

    UA_String_clear(&es->name);
    UA_free(es);
    return UA_STATUSCODE_GOOD;
}

UA_InterruptManager *
UA_InterruptManager_new_POSIX(const UA_String eventSourceName) {
    POSIXInterruptManager *pim =
        (POSIXInterruptManager *)UA_calloc(1, sizeof(POSIXInterruptManager));
    if(!pim)
        return NULL;

    LIST_INIT(&pim->signals);
#ifndef UA_HAVE_EPOLL
    TAILQ_INIT(&pim->triggered);
#endif

    UA_InterruptManager *im = &pim->im;
    im->eventSource.eventSourceType = UA_EVENTSOURCETYPE_INTERRUPTMANAGER;
    UA_String_copy(&eventSourceName, &im->eventSource.name);
    im->eventSource.start = startPOSIXInterruptManager;
    im->eventSource.stop = stopPOSIXInterruptManager;
    im->eventSource.free = freePOSIXInterruptmanager;
    im->registerInterrupt = registerPOSIXInterrupt;
    im->deregisterInterrupt = deregisterPOSIXInterrupt;
    return im;
}<|MERGE_RESOLUTION|>--- conflicted
+++ resolved
@@ -251,13 +251,8 @@
                        const UA_KeyValueMap *params,
                        UA_InterruptCallback callback, void *interruptContext) {
     UA_EventLoopPOSIX *el = (UA_EventLoopPOSIX *)im->eventSource.eventLoop;
-<<<<<<< HEAD
-    if(paramsSize > 0) {
+    if(!UA_KeyValueMap_isEmpty(params)) {
         UA_LOG_ERROR0(el->eventLoop.logger, UA_LOGCATEGORY_EVENTLOOP,
-=======
-    if(!UA_KeyValueMap_isEmpty(params)) {
-        UA_LOG_ERROR(el->eventLoop.logger, UA_LOGCATEGORY_EVENTLOOP,
->>>>>>> b32aa895
                      "Interrupt\t| Supplied parameters invalid for the "
                      "POSIX InterruptManager");
         return UA_STATUSCODE_BADINTERNALERROR;
