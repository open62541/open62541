cmake_minimum_required(VERSION 3.0)
project(open62541)
# set(CMAKE_VERBOSE_MAKEFILE ON)

set(CMAKE_MODULE_PATH "${PROJECT_SOURCE_DIR}/tools/cmake")
find_package(PythonInterp REQUIRED)
find_package(Git)
include(AssignSourceGroup)

#############################
# Compiled binaries folders #
#############################

set(CMAKE_RUNTIME_OUTPUT_DIRECTORY ${CMAKE_BINARY_DIR}/bin)
set(CMAKE_LIBRARY_OUTPUT_DIRECTORY ${CMAKE_BINARY_DIR}/bin)
set(CMAKE_ARCHIVE_OUTPUT_DIRECTORY ${CMAKE_BINARY_DIR}/bin)

###########
# Version #
###########

set(OPEN62541_VER_MAJOR 0)
set(OPEN62541_VER_MINOR 3)
set(OPEN62541_VER_PATCH 0)
set(OPEN62541_VER_LABEL "") # Appended to the X.Y.Z version format. For example "-rc1" or an empty string

# Set OPEN62541_VER_COMMIT
if(GIT_FOUND)
  execute_process(COMMAND ${GIT_EXECUTABLE} describe --always --tags
                  RESULT_VARIABLE res_var OUTPUT_VARIABLE GIT_COM_ID WORKING_DIRECTORY ${CMAKE_SOURCE_DIR})
    if(${res_var} EQUAL 0)
        string(REPLACE "\n" "" OPEN62541_VER_COMMIT ${GIT_COM_ID} )
    endif()
endif()
if(NOT ${OPEN62541_VER_COMMIT} OR ${OPEN62541_VER_COMMIT} STREQUAL "")
    set(OPEN62541_VER_COMMIT "undefined")
endif()

#################
# Build Options #
#################

# Set default build type.
if(NOT CMAKE_BUILD_TYPE)
    message(STATUS "CMAKE_BUILD_TYPE not given; setting to 'Debug'")
    set(CMAKE_BUILD_TYPE "Debug" CACHE STRING "Choose the type of build" FORCE)
endif()

# Options
set(UA_LOGLEVEL 300 CACHE STRING "Level at which logs shall be reported")
option(UA_ENABLE_METHODCALLS "Enable the Method service set" ON)
option(UA_ENABLE_NODEMANAGEMENT "Enable dynamic addition and removal of nodes at runtime" ON)
option(UA_ENABLE_SUBSCRIPTIONS "Enable subscriptions support." ON)
option(UA_ENABLE_DISCOVERY "Enable Discovery Service (LDS)" ON)
option(UA_ENABLE_DISCOVERY_MULTICAST "Enable Discovery Service with multicast support (LDS-ME)" OFF)
# Semaphores/file system may not be available on embedded devices. It can be disabled with the following option
option(UA_ENABLE_DISCOVERY_SEMAPHORE "Enable Discovery Semaphore support" ON)
mark_as_advanced(UA_ENABLE_DISCOVERY_SEMAPHORE)
option(UA_ENABLE_AMALGAMATION "Concatenate the library to a single file open62541.h/.c" OFF)
option(UA_ENABLE_COVERAGE "Enable gcov coverage" OFF)
option(BUILD_SHARED_LIBS "Enable building of shared libraries (dll/so)" OFF)

if(UA_ENABLE_COVERAGE)
  set(CMAKE_BUILD_TYPE DEBUG)
  set(CMAKE_C_FLAGS "${CMAKE_C_FLAGS} -fprofile-arcs -ftest-coverage")
  set(CMAKE_EXE_LINKER_FLAGS "${CMAKE_EXE_LINKER_FLAGS} -fprofile-arcs -ftest-coverage -lgcov")
  set(CMAKE_SHARED_LINKER_FLAGS "${CMAKE_SHARED_LINKER_FLAGS} -fprofile-arcs -ftest-coverage")
endif()

if(UA_ENABLE_DISCOVERY_MULTICAST AND NOT UA_ENABLE_DISCOVERY)
    MESSAGE(WARNING "UA_ENABLE_DISCOVERY_MULTICAST is enabled, but not UA_ENABLE_DISCOVERY. UA_ENABLE_DISCOVERY_MULTICAST will be set to OFF")
    SET(UA_ENABLE_DISCOVERY_MULTICAST OFF CACHE BOOL "Enable Discovery Service with multicast support (LDS-ME)" FORCE)
endif()

# Advanced options
option(UA_ENABLE_MULTITHREADING "Enable multithreading (experimental)" OFF)
mark_as_advanced(UA_ENABLE_MULTITHREADING)

option(UA_ENABLE_STATUSCODE_DESCRIPTIONS "Enable conversion of StatusCode to human-readable error message" ON)
mark_as_advanced(UA_ENABLE_STATUSCODE_DESCRIPTIONS)

option(UA_ENABLE_TYPENAMES "Add the type and member names to the UA_DataType structure" ON)
mark_as_advanced(UA_ENABLE_TYPENAMES)

option(UA_ENABLE_EMBEDDED_LIBC "Use a custom implementation of some libc functions that might be missing on embedded targets (e.g. string handling)." OFF)
mark_as_advanced(UA_ENABLE_EMBEDDED_LIBC)

option(UA_ENABLE_DETERMINISTIC_RNG "Do not seed the random number generator (e.g. for unit tests)." OFF)
mark_as_advanced(UA_ENABLE_DETERMINISTIC_RNG)

option(UA_ENABLE_GENERATE_NAMESPACE0 "Generate and load UA XML Namespace 0 definition (experimental)" OFF)
mark_as_advanced(UA_ENABLE_GENERATE_NAMESPACE0)

option(UA_ENABLE_VALGRIND_UNIT_TESTS "Use Valgrind to detect memory leaks when running the unit tests" OFF)
mark_as_advanced(UA_ENABLE_VALGRIND_UNIT_TESTS)

option(UA_ENABLE_NONSTANDARD_STATELESS "Enable stateless extension (non-standard)" OFF)
mark_as_advanced(UA_ENABLE_NONSTANDARD_STATELESS)

option(UA_ENABLE_NONSTANDARD_UDP "Enable udp extension (non-standard)" OFF)
mark_as_advanced(UA_ENABLE_NONSTANDARD_UDP)
if(UA_ENABLE_NONSTANDARD_UDP)
  set(UA_ENABLE_NONSTANDARD_STATELESS ON)
endif()

# Build Targets
option(UA_BUILD_EXAMPLES "Build example servers and clients" OFF)
option(UA_BUILD_UNIT_TESTS "Build the unit tests" OFF)
option(UA_BUILD_FUZZING "Build the fuzzing executables" OFF)
option(UA_BUILD_OSS_FUZZ "Special build switch used in oss-fuzz" OFF)
mark_as_advanced(UA_BUILD_OSS_FUZZ)
option(UA_DEBUG_DUMP_PKGS "Dump every package received by the server as hexdump format" OFF)
mark_as_advanced(UA_DEBUG_DUMP_PKGS)
option(UA_BUILD_EXAMPLES_NODESET_COMPILER "Generate an OPC UA information model from a nodeset XML (experimental)" OFF)

# Advanced Build Targets
option(UA_BUILD_SELFSIGNED_CERTIFICATE "Generate self-signed certificate" OFF)
mark_as_advanced(UA_BUILD_SELFSIGNED_CERTIFICATE)

# Building shared libs (dll, so). This option is written into ua_config.h.
set(UA_DYNAMIC_LINKING OFF)
if(BUILD_SHARED_LIBS)
  set(UA_DYNAMIC_LINKING ON)
  if (UA_ENABLE_DISCOVERY_MULTICAST)
      set(MDNSD_DYNAMIC_LINKING ON)
  endif()
endif()

# Force compilation with as C++
option(UA_COMPILE_AS_CXX "Force compilation with a C++ compiler" OFF)
mark_as_advanced(UA_COMPILE_AS_CXX)

#####################
# Compiler Settings #
#####################

# Collect libraries
list(APPEND open62541_LIBRARIES "")
if(NOT WIN32)
  if(QNXNTO)
    list(APPEND open62541_LIBRARIES socket)
    list(APPEND open62541_LIBRARIES c)
    list(APPEND open62541_LIBRARIES stdc++)
  else()
    list(APPEND open62541_LIBRARIES pthread m)
    if(NOT APPLE)
      list(APPEND open62541_LIBRARIES rt)
    endif()
  endif()
else()
  list(APPEND open62541_LIBRARIES ws2_32)
    if(UA_ENABLE_DISCOVERY_MULTICAST)
        list(APPEND open62541_LIBRARIES iphlpapi)
    endif()
endif()
if(UA_ENABLE_MULTITHREADING)
  list(APPEND open62541_LIBRARIES urcu-cds urcu urcu-common)
endif(UA_ENABLE_MULTITHREADING)

if(NOT UA_COMPILE_AS_CXX AND (CMAKE_COMPILER_IS_GNUCC OR "x${CMAKE_C_COMPILER_ID}" STREQUAL "xClang"))
    # Compiler
    add_definitions(-std=c99 -pipe
                    -Wall -Wextra -Werror -Wpedantic
                    -Wno-static-in-inline # clang doesn't like the use of static inline methods inside static inline methods
                    -Wno-overlength-strings # may happen in the nodeset compiler when complex values are directly encoded
                    -Wno-unused-parameter # some methods may require unused arguments to cast to a method pointer
                    -Wmissing-prototypes -Wstrict-prototypes -Wredundant-decls
                    -Wformat -Wformat-security -Wformat-nonliteral
                    -Wuninitialized -Winit-self
                    -Wcast-qual
                    -Wstrict-overflow
                    -Wnested-externs
                    -Wmultichar
                    -Wundef
                    -Wc++-compat)
     if(NOT WIN32 AND NOT CYGWIN AND NOT QNXNTO)
        add_definitions(-Wshadow -Wconversion -fvisibility=hidden -fPIC)
     endif()

     if(UA_ENABLE_AMALGAMATION)
         add_definitions(-Wno-unused-function)
     endif()

    # Linker
    set(CMAKE_SHARED_LIBRARY_LINK_C_FLAGS "") # cmake sets -rdynamic by default

    # Debug
    if(CMAKE_BUILD_TYPE STREQUAL "Debug")
        # add_definitions(-fsanitize=address)
        # list(APPEND open62541_LIBRARIES asan)
        # add_definitions(-fsanitize=undefined)
        # list(APPEND open62541_LIBRARIES ubsan)
    endif()

    # Strip release builds
    if(CMAKE_BUILD_TYPE STREQUAL "MinSizeRel" OR CMAKE_BUILD_TYPE STREQUAL "Release")
        add_definitions(-ffunction-sections -fdata-sections -fno-stack-protector -fno-unwind-tables
                        -fno-asynchronous-unwind-tables -fno-math-errno -fmerge-all-constants -fno-ident)
        set(CMAKE_C_LINK_FLAGS "${CMAKE_C_LINK_FLAGS} -s")
        set(CMAKE_SHARED_LINKER_FLAGS "${CMAKE_SHARED_LINKER_FLAGS} -s")
        if(APPLE)
            set(CMAKE_C_LINK_FLAGS "${CMAKE_C_LINK_FLAGS} -Wl,-dead_strip")
            set(CMAKE_SHARED_LINKER_FLAGS "${CMAKE_SHARED_LINKER_FLAGS} -Wl,-dead_strip")
        else()
            set(CMAKE_C_LINK_FLAGS "${CMAKE_C_LINK_FLAGS} -Wl,--gc-sections")
            set(CMAKE_SHARED_LINKER_FLAGS "${CMAKE_SHARED_LINKER_FLAGS} -Wl,--gc-sections")
        endif()
        if(NOT WIN32 AND NOT CYGWIN AND NOT APPLE)
            # these settings reduce the binary size by ~2kb
            set(CMAKE_C_LINK_FLAGS "${CMAKE_C_LINK_FLAGS} -Wl,-z,norelro -Wl,--hash-style=gnu -Wl,--build-id=none")
        endif()
    endif()
endif()

if(APPLE)
    set(CMAKE_MACOSX_RPATH 1)
    set(CMAKE_C_FLAGS "${CMAKE_C_FLAGS} -D_DARWIN_C_SOURCE=1")
endif()

if(MSVC)
  set(CMAKE_C_FLAGS "${CMAKE_C_FLAGS} /W3 /WX") # Compiler warnings, error on warning

  if(NOT BUILD_SHARED_LIB)
    set(CompilerFlags CMAKE_CXX_FLAGS CMAKE_CXX_FLAGS_DEBUG CMAKE_CXX_FLAGS_RELEASE CMAKE_C_FLAGS
        CMAKE_C_FLAGS_DEBUG CMAKE_C_FLAGS_RELEASE)
    foreach(CompilerFlag ${CompilerFlags})
      string(REPLACE "/MD" "/MT" ${CompilerFlag} "${${CompilerFlag}}")
    endforeach()
  endif()
endif()

#########################
# Generate Main Library #
#########################

file(MAKE_DIRECTORY "${PROJECT_BINARY_DIR}/src_generated")
configure_file("include/ua_config.h.in" "${PROJECT_BINARY_DIR}/src_generated/ua_config.h")
configure_file("include/open62541.pc.in" "${PROJECT_BINARY_DIR}/src_generated/open62541.pc" @ONLY)

if(UA_ENABLE_DISCOVERY_MULTICAST)
    set(MDNSD_LOGLEVEL 300 CACHE STRING "Level at which logs shall be reported" FORCE)
    configure_file("deps/mdnsd/libmdnsd/mdnsd_config.h.in" "${PROJECT_BINARY_DIR}/src_generated/mdnsd_config.h")
endif()

include_directories(${PROJECT_BINARY_DIR}/src_generated
                    ${PROJECT_SOURCE_DIR}/include
                    ${PROJECT_SOURCE_DIR}/plugins # TODO: discovery depends on the standard config
                    ${PROJECT_SOURCE_DIR}/deps)

set(exported_headers ${PROJECT_BINARY_DIR}/src_generated/ua_config.h
                     ${PROJECT_SOURCE_DIR}/deps/ms_stdint.h
                     ${PROJECT_SOURCE_DIR}/include/ua_constants.h
                     ${PROJECT_SOURCE_DIR}/include/ua_types.h
                     ${PROJECT_BINARY_DIR}/src_generated/ua_types_generated.h
                     ${PROJECT_BINARY_DIR}/src_generated/ua_types_generated_handling.h
                     ${PROJECT_SOURCE_DIR}/include/ua_plugin_network.h
                     ${PROJECT_SOURCE_DIR}/include/ua_plugin_log.h
                     ${PROJECT_SOURCE_DIR}/include/ua_plugin_access_control.h
                     ${PROJECT_SOURCE_DIR}/include/ua_plugin_securitypolicy.h
                     ${PROJECT_SOURCE_DIR}/include/ua_server.h
                     ${PROJECT_SOURCE_DIR}/include/ua_client.h
                     ${PROJECT_SOURCE_DIR}/include/ua_client_highlevel.h
                     ${PROJECT_SOURCE_DIR}/plugins/ua_network_tcp.h
                     ${PROJECT_SOURCE_DIR}/plugins/ua_accesscontrol_default.h
                     ${PROJECT_SOURCE_DIR}/plugins/ua_log_stdout.h
                     ${PROJECT_SOURCE_DIR}/plugins/ua_config_standard.h
                     ${PROJECT_SOURCE_DIR}/plugins/ua_securitypolicy_none.h
)
set(internal_headers ${PROJECT_SOURCE_DIR}/deps/queue.h
                     ${PROJECT_SOURCE_DIR}/deps/pcg_basic.h
                     ${PROJECT_SOURCE_DIR}/deps/libc_time.h
                     ${PROJECT_SOURCE_DIR}/src/ua_util.h
                     ${PROJECT_SOURCE_DIR}/src/ua_types_encoding_binary.h
                     ${PROJECT_BINARY_DIR}/src_generated/ua_types_generated_encoding_binary.h
                     ${PROJECT_BINARY_DIR}/src_generated/ua_transport_generated.h
                     ${PROJECT_BINARY_DIR}/src_generated/ua_transport_generated_handling.h
                     ${PROJECT_BINARY_DIR}/src_generated/ua_transport_generated_encoding_binary.h
                     ${PROJECT_SOURCE_DIR}/src/ua_connection_internal.h
                     ${PROJECT_SOURCE_DIR}/src/ua_securechannel.h
                     ${PROJECT_SOURCE_DIR}/src/server/ua_nodes.h
                     ${PROJECT_SOURCE_DIR}/src/ua_session.h
                     ${PROJECT_SOURCE_DIR}/src/ua_timer.h
                     ${PROJECT_SOURCE_DIR}/src/server/ua_subscription.h
                     ${PROJECT_SOURCE_DIR}/src/server/ua_nodestore.h
                     ${PROJECT_SOURCE_DIR}/src/server/ua_session_manager.h
                     ${PROJECT_SOURCE_DIR}/src/server/ua_securechannel_manager.h
                     ${PROJECT_SOURCE_DIR}/src/server/ua_server_internal.h
                     ${PROJECT_SOURCE_DIR}/src/server/ua_services.h
                     ${PROJECT_SOURCE_DIR}/src/client/ua_client_internal.h)

# TODO: make client optional
set(lib_sources ${PROJECT_SOURCE_DIR}/src/ua_types.c
                ${PROJECT_SOURCE_DIR}/src/ua_types_encoding_binary.c
                ${PROJECT_BINARY_DIR}/src_generated/ua_types_generated.c
                ${PROJECT_BINARY_DIR}/src_generated/ua_transport_generated.c
                ${PROJECT_BINARY_DIR}/src_generated/ua_statuscode_descriptions.c
                ${PROJECT_SOURCE_DIR}/src/ua_util.c
                ${PROJECT_SOURCE_DIR}/src/ua_connection.c
                ${PROJECT_SOURCE_DIR}/src/ua_securechannel.c
                ${PROJECT_SOURCE_DIR}/src/ua_session.c
                ${PROJECT_SOURCE_DIR}/src/ua_timer.c
                ${PROJECT_SOURCE_DIR}/src/server/ua_server.c
                ${PROJECT_SOURCE_DIR}/src/server/ua_server_discovery.c
                ${PROJECT_SOURCE_DIR}/src/server/ua_server_ns0.c
                ${PROJECT_SOURCE_DIR}/src/server/ua_server_binary.c
                ${PROJECT_SOURCE_DIR}/src/server/ua_server_utils.c
                ${PROJECT_SOURCE_DIR}/src/server/ua_server_worker.c
                ${PROJECT_SOURCE_DIR}/src/server/ua_securechannel_manager.c
                ${PROJECT_SOURCE_DIR}/src/server/ua_session_manager.c
                ${PROJECT_SOURCE_DIR}/src/server/ua_nodes.c
                ${PROJECT_SOURCE_DIR}/src/ua_securitypolicy.c
                # nodestores
                ${PROJECT_SOURCE_DIR}/src/server/ua_nodestore.c
                ${PROJECT_SOURCE_DIR}/src/server/ua_nodestore_concurrent.c
                # services
                ${PROJECT_SOURCE_DIR}/src/server/ua_services_discovery.c
                ${PROJECT_SOURCE_DIR}/src/server/ua_services_discovery_multicast.c
                ${PROJECT_SOURCE_DIR}/src/server/ua_services_securechannel.c
                ${PROJECT_SOURCE_DIR}/src/server/ua_services_session.c
                ${PROJECT_SOURCE_DIR}/src/server/ua_services_attribute.c
                ${PROJECT_SOURCE_DIR}/src/server/ua_services_nodemanagement.c
                ${PROJECT_SOURCE_DIR}/src/server/ua_services_view.c
                # method call
                ${PROJECT_SOURCE_DIR}/src/server/ua_services_call.c
                # subscriptions
                ${PROJECT_SOURCE_DIR}/src/server/ua_subscription.c
                ${PROJECT_SOURCE_DIR}/src/server/ua_subscription_datachange.c
                ${PROJECT_SOURCE_DIR}/src/server/ua_services_subscription.c
                # client
                ${PROJECT_SOURCE_DIR}/src/client/ua_client.c
                ${PROJECT_SOURCE_DIR}/src/client/ua_client_discovery.c
                ${PROJECT_SOURCE_DIR}/src/client/ua_client_highlevel.c
                ${PROJECT_SOURCE_DIR}/src/client/ua_client_highlevel_subscriptions.c

                # dependencies
                ${PROJECT_SOURCE_DIR}/deps/libc_time.c
                ${PROJECT_SOURCE_DIR}/deps/pcg_basic.c)

set(default_plugin_sources ${PROJECT_SOURCE_DIR}/plugins/ua_network_tcp.c
                           ${PROJECT_SOURCE_DIR}/plugins/ua_clock.c
                           ${PROJECT_SOURCE_DIR}/plugins/ua_log_stdout.c
                           ${PROJECT_SOURCE_DIR}/plugins/ua_accesscontrol_default.c
<<<<<<< HEAD
                           ${PROJECT_SOURCE_DIR}/plugins/ua_config_standard.c
                           ${PROJECT_SOURCE_DIR}/plugins/ua_securitypolicy_none.c)
=======
                           ${PROJECT_SOURCE_DIR}/plugins/ua_config_standard.c)
>>>>>>> 609ebe4a

if(UA_DEBUG_DUMP_PKGS)
    list(APPEND lib_sources ${PROJECT_SOURCE_DIR}/plugins/ua_debug_dump_pkgs.c)
endif()

if(UA_ENABLE_EMBEDDED_LIBC)
  list(APPEND lib_sources ${PROJECT_SOURCE_DIR}/deps/libc_string.c)
endif()

if(UA_ENABLE_GENERATE_NAMESPACE0)
  set(GENERATE_NAMESPACE0_FILE "Opc.Ua.NodeSet2.xml" CACHE STRING "Namespace definition XML file")
  set_property(CACHE GENERATE_NAMESPACE0_FILE PROPERTY STRINGS Opc.Ua.NodeSet2.xml Opc.Ua.NodeSet2.Minimal.xml)
  list(APPEND internal_headers ${PROJECT_BINARY_DIR}/src_generated/ua_namespaceinit_generated.h)
  list(APPEND lib_sources ${PROJECT_BINARY_DIR}/src_generated/ua_namespaceinit_generated.c)
endif()

if(UA_ENABLE_EXTERNAL_NAMESPACES)
    list(APPEND exported_headers ${PROJECT_SOURCE_DIR}/include/ua_server_external_ns.h)
endif()
if(UA_ENABLE_NONSTANDARD_UDP)
    list(APPEND exported_headers ${PROJECT_SOURCE_DIR}/plugins/ua_network_udp.h)
endif()

if(UA_ENABLE_DISCOVERY_MULTICAST)
    # prepend in list, otherwise it complains that winsock2.h has to be included before windows.h
    set(internal_headers ${PROJECT_BINARY_DIR}/src_generated/mdnsd_config.h
                         ${PROJECT_SOURCE_DIR}/deps/mdnsd/libmdnsd/1035.h
                         ${PROJECT_SOURCE_DIR}/deps/mdnsd/libmdnsd/xht.h
                         ${PROJECT_SOURCE_DIR}/deps/mdnsd/libmdnsd/sdtxt.h
                         ${PROJECT_SOURCE_DIR}/deps/mdnsd/libmdnsd/mdnsd.h
                         ${internal_headers} )
    list(APPEND internal_headers ${PROJECT_SOURCE_DIR}/src/server/ua_mdns_internal.h)
    set(lib_sources ${PROJECT_SOURCE_DIR}/src/server/ua_mdns.c
                    ${PROJECT_SOURCE_DIR}/deps/mdnsd/libmdnsd/1035.c
                    ${PROJECT_SOURCE_DIR}/deps/mdnsd/libmdnsd/xht.c
                    ${PROJECT_SOURCE_DIR}/deps/mdnsd/libmdnsd/sdtxt.c
                    ${PROJECT_SOURCE_DIR}/deps/mdnsd/libmdnsd/mdnsd.c
                    ${lib_sources})
endif()

#########################
# Generate source files #
#########################

# standard data types
add_custom_command(OUTPUT ${PROJECT_BINARY_DIR}/src_generated/ua_types_generated.c
                          ${PROJECT_BINARY_DIR}/src_generated/ua_types_generated.h
                          ${PROJECT_BINARY_DIR}/src_generated/ua_types_generated_handling.h
                          ${PROJECT_BINARY_DIR}/src_generated/ua_types_generated_encoding_binary.h
                   PRE_BUILD
                   COMMAND ${PYTHON_EXECUTABLE} ${PROJECT_SOURCE_DIR}/tools/generate_datatypes.py
                           --typedescriptions ${PROJECT_SOURCE_DIR}/tools/schema/NodeIds.csv
                           --selected_types=${PROJECT_SOURCE_DIR}/tools/schema/datatypes_minimal.txt
                           ${PROJECT_SOURCE_DIR}/tools/schema/Opc.Ua.Types.bsd ${PROJECT_BINARY_DIR}/src_generated/ua_types
                   DEPENDS ${CMAKE_CURRENT_SOURCE_DIR}/tools/generate_datatypes.py
                           ${PROJECT_SOURCE_DIR}/tools/schema/datatypes_minimal.txt
                           ${CMAKE_CURRENT_SOURCE_DIR}/tools/schema/Opc.Ua.Types.bsd
                           ${CMAKE_CURRENT_SOURCE_DIR}/tools/schema/NodeIds.csv)
# we need a custom target to avoid that the generator is called concurrently and thus overwriting files while the other thread is compiling
add_custom_target(open62541-generator-types DEPENDS
        ${PROJECT_BINARY_DIR}/src_generated/ua_types_generated.c
        ${PROJECT_BINARY_DIR}/src_generated/ua_types_generated.h
        ${PROJECT_BINARY_DIR}/src_generated/ua_types_generated_handling.h
        ${PROJECT_BINARY_DIR}/src_generated/ua_types_generated_encoding_binary.h)

# transport data types
add_custom_command(OUTPUT ${PROJECT_BINARY_DIR}/src_generated/ua_transport_generated.c
                          ${PROJECT_BINARY_DIR}/src_generated/ua_transport_generated.h
                          ${PROJECT_BINARY_DIR}/src_generated/ua_transport_generated_handling.h
                          ${PROJECT_BINARY_DIR}/src_generated/ua_transport_generated_encoding_binary.h
                   PRE_BUILD
                   COMMAND ${PYTHON_EXECUTABLE} ${PROJECT_SOURCE_DIR}/tools/generate_datatypes.py
                           --namespace=1 --selected_types=${PROJECT_SOURCE_DIR}/tools/schema/datatypes_transport.txt
                           ${PROJECT_SOURCE_DIR}/tools/schema/Opc.Ua.Types.bsd
                           ${PROJECT_SOURCE_DIR}/tools/schema/Custom.Opc.Ua.Transport.bsd
                           ${PROJECT_BINARY_DIR}/src_generated/ua_transport
                   DEPENDS ${CMAKE_CURRENT_SOURCE_DIR}/tools/generate_datatypes.py
                           ${PROJECT_SOURCE_DIR}/tools/schema/datatypes_transport.txt
                           ${CMAKE_CURRENT_SOURCE_DIR}/tools/schema/Custom.Opc.Ua.Transport.bsd)
# we need a custom target to avoid that the generator is called concurrently and thus overwriting files while the other thread is compiling
add_custom_target(open62541-generator-transport DEPENDS
        ${PROJECT_BINARY_DIR}/src_generated/ua_transport_generated.c
        ${PROJECT_BINARY_DIR}/src_generated/ua_transport_generated.h
        ${PROJECT_BINARY_DIR}/src_generated/ua_transport_generated_handling.h
        ${PROJECT_BINARY_DIR}/src_generated/ua_transport_generated_encoding_binary.h)

# statuscode explanation
add_custom_command(OUTPUT ${PROJECT_BINARY_DIR}/src_generated/ua_statuscode_descriptions.c
        PRE_BUILD
        COMMAND ${PYTHON_EXECUTABLE} ${PROJECT_SOURCE_DIR}/tools/generate_statuscode_descriptions.py
        ${PROJECT_SOURCE_DIR}/tools/schema/Opc.Ua.StatusCodes.csv ${PROJECT_BINARY_DIR}/src_generated/ua_statuscode_descriptions
        DEPENDS ${CMAKE_CURRENT_SOURCE_DIR}/tools/generate_statuscode_descriptions.py
        ${CMAKE_CURRENT_SOURCE_DIR}/tools/schema/Opc.Ua.StatusCodes.csv)
# we need a custom target to avoid that the generator is called concurrently and thus overwriting files while the other thread is compiling
add_custom_target(open62541-generator-statuscode DEPENDS
        ${PROJECT_BINARY_DIR}/src_generated/ua_statuscode_descriptions.c)

# single-file release
add_custom_command(OUTPUT ${PROJECT_BINARY_DIR}/open62541.h
                   PRE_BUILD
                   COMMAND ${PYTHON_EXECUTABLE} ${CMAKE_CURRENT_SOURCE_DIR}/tools/amalgamate.py
                           ${OPEN62541_VER_COMMIT} ${CMAKE_CURRENT_BINARY_DIR}/open62541.h ${exported_headers}
                   DEPENDS ${CMAKE_CURRENT_SOURCE_DIR}/tools/amalgamate.py
                           ${exported_headers} ${internal_headers})

add_custom_command(OUTPUT ${PROJECT_BINARY_DIR}/open62541.c
                   PRE_BUILD
                   COMMAND ${PYTHON_EXECUTABLE} ${CMAKE_CURRENT_SOURCE_DIR}/tools/amalgamate.py
                           ${OPEN62541_VER_COMMIT} ${CMAKE_CURRENT_BINARY_DIR}/open62541.c
                           ${internal_headers} ${lib_sources} ${default_plugin_sources}
                   DEPENDS ${CMAKE_CURRENT_SOURCE_DIR}/tools/amalgamate.py ${internal_headers} ${lib_sources})

add_custom_target(open62541-amalgamation-source DEPENDS ${PROJECT_BINARY_DIR}/open62541.c)
add_custom_target(open62541-amalgamation-header DEPENDS ${PROJECT_BINARY_DIR}/open62541.h)

add_dependencies(open62541-amalgamation-source open62541-generator-types open62541-generator-transport open62541-generator-statuscode)
add_dependencies(open62541-amalgamation-header open62541-generator-types)

# generated namespace 0
add_custom_command(OUTPUT ${PROJECT_BINARY_DIR}/src_generated/ua_namespaceinit_generated.c
        ${PROJECT_BINARY_DIR}/src_generated/ua_namespaceinit_generated.h
        PRE_BUILD
        COMMAND ${PYTHON_EXECUTABLE} ${PROJECT_SOURCE_DIR}/tools/pyUANamespace/generate_open62541CCode.py
        -i ${PROJECT_SOURCE_DIR}/tools/pyUANamespace/NodeID_AssumeExternal.txt
        -s description -b ${PROJECT_SOURCE_DIR}/tools/pyUANamespace/NodeID_Blacklist.txt
        ${PROJECT_SOURCE_DIR}/tools/schema/namespace0/${GENERATE_NAMESPACE0_FILE}
        ${PROJECT_BINARY_DIR}/src_generated/ua_namespaceinit_generated
        DEPENDS ${PROJECT_SOURCE_DIR}/tools/schema/namespace0/${GENERATE_NAMESPACE0_FILE}
        ${PROJECT_SOURCE_DIR}/tools/pyUANamespace/generate_open62541CCode.py
        ${PROJECT_SOURCE_DIR}/tools/pyUANamespace/open62541_MacroHelper.py
        ${PROJECT_SOURCE_DIR}/tools/pyUANamespace/ua_builtin_types.py
        ${PROJECT_SOURCE_DIR}/tools/pyUANamespace/ua_constants.py
        ${PROJECT_SOURCE_DIR}/tools/pyUANamespace/ua_namespace.py
        ${PROJECT_SOURCE_DIR}/tools/pyUANamespace/ua_node_types.py)
# we need a custom target to avoid that the generator is called concurrently and thus overwriting files while the other thread is compiling
add_custom_target(open62541-generator-namespace DEPENDS
        ${PROJECT_BINARY_DIR}/src_generated/ua_namespaceinit_generated.c
        ${PROJECT_BINARY_DIR}/src_generated/ua_namespaceinit_generated.h)

#####################
# Build the Library #
#####################

assign_source_group(${lib_sources})
assign_source_group(${internal_headers})
assign_source_group(${exported_headers})
assign_source_group(${default_plugin_sources})

if(UA_ENABLE_AMALGAMATION)
    add_library(open62541-object OBJECT ${PROJECT_BINARY_DIR}/open62541.c ${PROJECT_BINARY_DIR}/open62541.h)
    target_include_directories(open62541-object PRIVATE ${PROJECT_BINARY_DIR})

    # make sure the open62541_amalgamation target builds before so that amalgamation is finished and it is not executed again for open62541-object
    # and thus may overwrite the amalgamation result during multiprocessor compilation
    # the header is already a dependency of open62541 target itself
    add_dependencies(open62541-object
            open62541-amalgamation-header
            open62541-amalgamation-source)

    add_library(open62541 $<TARGET_OBJECTS:open62541-object>)

    if(UA_COMPILE_AS_CXX)
        set_source_files_properties(${PROJECT_BINARY_DIR}/open62541.c PROPERTIES LANGUAGE CXX)
    endif()
else()
    add_definitions(-DUA_NO_AMALGAMATION)
    add_library(open62541-object OBJECT ${lib_sources} ${internal_headers} ${exported_headers})
    add_dependencies(open62541-object
            open62541-amalgamation-header
            open62541-generator-types
            open62541-generator-transport
            open62541-generator-statuscode)
    target_include_directories(open62541-object PRIVATE ${PROJECT_SOURCE_DIR}/src)

    add_library(open62541-plugins OBJECT ${default_plugin_sources} ${exported_headers})
    add_dependencies(open62541-plugins open62541-generator-types)
    target_include_directories(open62541-plugins PRIVATE ${PROJECT_SOURCE_DIR}/plugins)
    target_include_directories(open62541-plugins PRIVATE ${PROJECT_BINARY_DIR}/src_generated)
    target_compile_definitions(open62541-plugins PRIVATE -DUA_DYNAMIC_LINKING_EXPORT)
    set_target_properties(open62541-plugins PROPERTIES FOLDER "open62541/lib")

    add_library(open62541 $<TARGET_OBJECTS:open62541-object> $<TARGET_OBJECTS:open62541-plugins>)

    if(UA_COMPILE_AS_CXX)
        set_source_files_properties(${lib_sources} PROPERTIES LANGUAGE CXX)
        set_source_files_properties(${default_plugin_sources} PROPERTIES LANGUAGE CXX)
    endif()
endif()

if(UA_ENABLE_GENERATE_NAMESPACE0)
    add_dependencies(open62541-amalgamation-source open62541-generator-namespace)
    if(NOT UA_ENABLE_AMALGAMATION)
        add_dependencies(open62541-object open62541-generator-namespace)
    endif()
endif()

# Export Symbols
target_compile_definitions(open62541-object PRIVATE -DUA_DYNAMIC_LINKING_EXPORT)
target_compile_definitions(open62541 PRIVATE -DUA_DYNAMIC_LINKING_EXPORT)
if (UA_ENABLE_DISCOVERY_MULTICAST)
    target_compile_definitions(open62541-object PRIVATE -DMDNSD_DYNAMIC_LINKING_EXPORT)
    target_compile_definitions(open62541 PRIVATE -DMDNSD_DYNAMIC_LINKING_EXPORT)
endif()

# DLL requires linking to dependencies
target_link_libraries(open62541 ${open62541_LIBRARIES})

# Generate properly versioned shared library links on Linux
SET_TARGET_PROPERTIES(open62541 PROPERTIES SOVERSION 0 VERSION "${OPEN62541_VER_MAJOR}.${OPEN62541_VER_MINOR}.${OPEN62541_VER_PATCH}")

##########################
# Build Selected Targets #
##########################

# always include, builds with make doc
add_subdirectory(doc)

if(UA_BUILD_EXAMPLES)
    add_subdirectory(examples)
endif()

if(UA_BUILD_UNIT_TESTS)
    if(UA_ENABLE_AMALGAMATION)
        # Cannot compile tests with amalgamation. Amalgamation uses the default plugins, not the testing plugins
        message(FATAL_ERROR "Unit tests cannot be generated with source amalgamation enabled")
    endif()
    enable_testing()
    add_subdirectory(tests)
endif()

if(UA_BUILD_FUZZING OR UA_BUILD_OSS_FUZZ)
    # Force enable discovery, to also fuzzy-test this code
    set(UA_ENABLE_DISCOVERY ON CACHE STRING "" FORCE)
    set(UA_ENABLE_DISCOVERY_MULTICAST ON CACHE STRING "" FORCE)
    add_subdirectory(tests/fuzz)
endif()

############################
# Linting run (clang-tidy) #
############################

find_package(ClangTools)
add_custom_target(lint ${CLANG_TIDY_PROGRAM}
                  ${lib_sources}
                  -checks=cert-*,performance-*,readability-*,-readability-braces-around-statements
                  -warnings-as-errors=cert-*,performance-*,readability-*,-readability-braces-around-statements
                  --
                  -std=c99
                  -I${PROJECT_SOURCE_DIR}/include
                  -I${PROJECT_SOURCE_DIR}/plugins
                  -I${PROJECT_SOURCE_DIR}/deps
                  -I${PROJECT_SOURCE_DIR}/src
                  -I${PROJECT_SOURCE_DIR}/src/server
                  -I${PROJECT_SOURCE_DIR}/src/client
                  -I${PROJECT_BINARY_DIR}/src_generated
                  -DUA_NO_AMALGAMATION
                  DEPENDS ${lib_sources}
                  COMMENT "Run clang-tidy on the library")
add_dependencies(lint open62541)

##########################
# Installation           #
##########################
# invoke via `make install`
# specify install location with `-DCMAKE_INSTALL_PREFIX=xyz`
# Enable shared library with `-DBUILD_SHARED_LIBS=ON`

set(cmake_configfile_install lib/cmake)
set(target_install_dest_name "${cmake_configfile_install}/open62541Targets.cmake")
set(open62541_tools_dir share/open62541/tools)
set(open62541_deps_dir include/open62541/deps)

# export library (either static or shared depending on BUILD_SHARED_LIBS)
install(TARGETS open62541
        EXPORT open62541Targets
        LIBRARY DESTINATION lib
        ARCHIVE DESTINATION lib
        INCLUDES DESTINATION include/open62541 ${open62541_deps_dir})

include(CMakePackageConfigHelpers)
configure_package_config_file("${CMAKE_CURRENT_SOURCE_DIR}/tools/cmake/open62541-config.cmake.in"
                              "${CMAKE_CURRENT_BINARY_DIR}/cmake/open62541-config.cmake"
                              INSTALL_DESTINATION "${cmake_configfile_install}"
                              PATH_VARS target_install_dest_name open62541_tools_dir)

set(open62541_VERSION)
get_target_property(open62541_VERSION open62541 VERSION)

write_basic_package_version_file("${CMAKE_CURRENT_BINARY_DIR}/open62541ConfigVersion.cmake"
                                 VERSION ${open62541_VERSION}
                                 COMPATIBILITY AnyNewerVersion)

install(EXPORT open62541Targets
        FILE open62541Targets.cmake
        DESTINATION "${cmake_configfile_install}")

install(FILES "${CMAKE_CURRENT_BINARY_DIR}/cmake/open62541-config.cmake"
              "${CMAKE_CURRENT_BINARY_DIR}/open62541ConfigVersion.cmake"
        DESTINATION "${cmake_configfile_install}")


if(${CMAKE_SYSTEM_NAME} STREQUAL "Linux")
    install(FILES "${PROJECT_BINARY_DIR}/src_generated/open62541.pc"
            DESTINATION lib/pkgconfig)
endif()
# export amalgamated header open62541.h which is generated due to build of open62541-object
if(UA_ENABLE_AMALGAMATION)
    install(FILES ${PROJECT_BINARY_DIR}/open62541.h DESTINATION include/open62541)
endif()
install(DIRECTORY deps/ DESTINATION ${open62541_deps_dir})
install(DIRECTORY tools/ DESTINATION ${open62541_tools_dir} USE_SOURCE_PERMISSIONS)

##########################
# Packaging (DEB/RPM)    #
##########################
# invoke via `make package`

set(CPACK_GENERATOR "TGZ;DEB;RPM")
set(CPACK_PACKAGE_VENDOR "open62541 team")
set(CPACK_PACKAGE_DESCRIPTION_SUMMARY "OPC UA implementation")
set(CPACK_PACKAGE_DESCRIPTION "open62541 is a C-based library (linking with C++ projects is possible) with all necessary tools to implement dedicated OPC UA clients and servers, or to integrate OPC UA-based communication into existing applications.")
set(CPACK_PACKAGE_DESCRIPTION_FILE "${CMAKE_CURRENT_SOURCE_DIR}/README.md")
set(CPACK_RESOURCE_FILE_LICENSE "${CMAKE_CURRENT_SOURCE_DIR}/LICENSE")
set(CPACK_PACKAGE_VERSION_MAJOR "0")
set(CPACK_PACKAGE_VERSION_MINOR "2")
set(CPACK_PACKAGE_VERSION_PATCH "0")
set(CPACK_DEBIAN_PACKAGE_MAINTAINER "open62541 team") #required

include(CPack)

##################################
# Visual studio solution folders #
##################################

set_property(GLOBAL PROPERTY USE_FOLDERS ON)
set_property(GLOBAL PROPERTY PREDEFINED_TARGETS_FOLDER "_CmakePredifinedTargets")

set_target_properties(open62541 PROPERTIES FOLDER "open62541/lib")
set_target_properties(open62541-object PROPERTIES FOLDER "open62541/lib")
set_target_properties(lint PROPERTIES FOLDER "CodeAnalysis")
<<<<<<< HEAD
set_target_properties(open62541_amalgamation_header PROPERTIES FOLDER "open62541/lib")
set_target_properties(open62541_amalgamation_source PROPERTIES FOLDER "open62541/lib")
=======
set_target_properties(open62541-amalgamation-header PROPERTIES FOLDER "open62541/lib")
set_target_properties(open62541-amalgamation-source PROPERTIES FOLDER "open62541/lib")
>>>>>>> 609ebe4a
<|MERGE_RESOLUTION|>--- conflicted
+++ resolved
@@ -253,11 +253,12 @@
                      ${PROJECT_SOURCE_DIR}/include/ua_types.h
                      ${PROJECT_BINARY_DIR}/src_generated/ua_types_generated.h
                      ${PROJECT_BINARY_DIR}/src_generated/ua_types_generated_handling.h
+                     ${PROJECT_SOURCE_DIR}/include/ua_server.h
                      ${PROJECT_SOURCE_DIR}/include/ua_plugin_network.h
                      ${PROJECT_SOURCE_DIR}/include/ua_plugin_log.h
                      ${PROJECT_SOURCE_DIR}/include/ua_plugin_access_control.h
                      ${PROJECT_SOURCE_DIR}/include/ua_plugin_securitypolicy.h
-                     ${PROJECT_SOURCE_DIR}/include/ua_server.h
+                     ${PROJECT_SOURCE_DIR}/include/ua_server_config.h
                      ${PROJECT_SOURCE_DIR}/include/ua_client.h
                      ${PROJECT_SOURCE_DIR}/include/ua_client_highlevel.h
                      ${PROJECT_SOURCE_DIR}/plugins/ua_network_tcp.h
@@ -340,12 +341,8 @@
                            ${PROJECT_SOURCE_DIR}/plugins/ua_clock.c
                            ${PROJECT_SOURCE_DIR}/plugins/ua_log_stdout.c
                            ${PROJECT_SOURCE_DIR}/plugins/ua_accesscontrol_default.c
-<<<<<<< HEAD
                            ${PROJECT_SOURCE_DIR}/plugins/ua_config_standard.c
                            ${PROJECT_SOURCE_DIR}/plugins/ua_securitypolicy_none.c)
-=======
-                           ${PROJECT_SOURCE_DIR}/plugins/ua_config_standard.c)
->>>>>>> 609ebe4a
 
 if(UA_DEBUG_DUMP_PKGS)
     list(APPEND lib_sources ${PROJECT_SOURCE_DIR}/plugins/ua_debug_dump_pkgs.c)
@@ -623,6 +620,7 @@
         EXPORT open62541Targets
         LIBRARY DESTINATION lib
         ARCHIVE DESTINATION lib
+        RUNTIME DESTINATION bin
         INCLUDES DESTINATION include/open62541 ${open62541_deps_dir})
 
 include(CMakePackageConfigHelpers)
@@ -686,10 +684,5 @@
 set_target_properties(open62541 PROPERTIES FOLDER "open62541/lib")
 set_target_properties(open62541-object PROPERTIES FOLDER "open62541/lib")
 set_target_properties(lint PROPERTIES FOLDER "CodeAnalysis")
-<<<<<<< HEAD
-set_target_properties(open62541_amalgamation_header PROPERTIES FOLDER "open62541/lib")
-set_target_properties(open62541_amalgamation_source PROPERTIES FOLDER "open62541/lib")
-=======
 set_target_properties(open62541-amalgamation-header PROPERTIES FOLDER "open62541/lib")
-set_target_properties(open62541-amalgamation-source PROPERTIES FOLDER "open62541/lib")
->>>>>>> 609ebe4a
+set_target_properties(open62541-amalgamation-source PROPERTIES FOLDER "open62541/lib")