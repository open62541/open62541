cmake_minimum_required(VERSION 3.0...3.12)
project(open62541)
# set(CMAKE_VERBOSE_MAKEFILE ON)
if(${CMAKE_VERSION} VERSION_LESS 3.12)
    cmake_policy(VERSION ${CMAKE_MAJOR_VERSION}.${CMAKE_MINOR_VERSION})
endif()

string(TOLOWER "${CMAKE_BUILD_TYPE}" BUILD_TYPE_LOWER_CASE)

set(CMAKE_MODULE_PATH "${PROJECT_SOURCE_DIR}/tools/cmake")
find_package(PythonInterp REQUIRED)
find_package(Git)
include(AssignSourceGroup)
include(GNUInstallDirs)

# Set when installed via make install
set(open62541_TOOLS_DIR ${PROJECT_SOURCE_DIR}/tools)
set(open62541_NODESET_DIR ${PROJECT_SOURCE_DIR}/deps/ua-nodeset)

include(macros_internal)
include(macros_public)

#############################
# Compiled binaries folders #
#############################

set(CMAKE_RUNTIME_OUTPUT_DIRECTORY ${CMAKE_BINARY_DIR}/bin)
set(CMAKE_LIBRARY_OUTPUT_DIRECTORY ${CMAKE_BINARY_DIR}/bin)
set(CMAKE_ARCHIVE_OUTPUT_DIRECTORY ${CMAKE_BINARY_DIR}/bin)

###########
# Version #
###########

set(OPEN62541_VER_MAJOR 1)
set(OPEN62541_VER_MINOR 0)
set(OPEN62541_VER_PATCH 0)
set(OPEN62541_VER_LABEL "-dev") # Appended to the X.Y.Z version format. For example "-rc1" or an empty string

# Set OPEN62541_VER_COMMIT
if(GIT_FOUND)
    execute_process(COMMAND ${GIT_EXECUTABLE} describe --always --tags
                    RESULT_VARIABLE res_var OUTPUT_VARIABLE GIT_COM_ID WORKING_DIRECTORY ${CMAKE_SOURCE_DIR})
    if(${res_var} EQUAL 0 AND NOT OPEN62541_VER_COMMIT STREQUAL "")
        string(REPLACE "\n" "" OPEN62541_VER_COMMIT ${GIT_COM_ID} )
    endif()
endif()
if(NOT OPEN62541_VER_COMMIT OR OPEN62541_VER_COMMIT STREQUAL "")
    set(OPEN62541_VER_COMMIT "undefined")
endif()

#################
# Build Options #
#################

# Set default build type.
if(NOT CMAKE_BUILD_TYPE)
    message(STATUS "CMAKE_BUILD_TYPE not given; setting to 'Debug'")
    set(CMAKE_BUILD_TYPE "Debug" CACHE STRING "Choose the type of build" FORCE)
endif()

option(UA_ENABLE_AMALGAMATION "Concatenate the library to a single file open62541.h/.c" OFF)
set(UA_AMALGAMATION_ARCHITECTURES "" CACHE STRING "List of architectures to include in amalgamation")
mark_as_advanced(UA_AMALGAMATION_ARCHITECTURES)

# Platform. This is at the beginning in case the architecture changes some UA options
set(UA_ARCHITECTURE "None" CACHE STRING "Architecture to build open62541 on")

if(UA_ENABLE_AMALGAMATION)
    if("${UA_AMALGAMATION_ARCHITECTURES}" STREQUAL "")
        if(NOT "${UA_ARCHITECTURE}" STREQUAL "None")
            set(UA_AMALGAMATION_ARCHITECTURES "${UA_ARCHITECTURE}")
        else()
            # select some default architectures which should be included
            set(UA_AMALGAMATION_ARCHITECTURES "win32;posix")
        endif()
    endif()
    message(STATUS "Architectures included in amalgamation: ${UA_AMALGAMATION_ARCHITECTURES}")
endif()

if("${UA_ARCHITECTURE}" STREQUAL "None")
    if(UNIX)
        set(UA_ARCHITECTURE "posix" CACHE STRING "" FORCE)
    elseif(WIN32)
        set(UA_ARCHITECTURE "win32" CACHE STRING ""  FORCE)
    endif(UNIX)
endif()

message(STATUS "The selected architecture is: ${UA_ARCHITECTURE}")
string(TOUPPER ${UA_ARCHITECTURE} UA_ARCHITECTURE_UPPER)
add_definitions(-DUA_ARCHITECTURE_${UA_ARCHITECTURE_UPPER})

add_subdirectory(arch)

GET_PROPERTY(architectures GLOBAL PROPERTY UA_ARCHITECTURES)
list(SORT architectures)
set_property(CACHE UA_ARCHITECTURE PROPERTY STRINGS None ${architectures})

GET_PROPERTY(ua_architecture_directories_to_include GLOBAL PROPERTY UA_INCLUDE_DIRECTORIES)

GET_PROPERTY(ua_architecture_headers GLOBAL PROPERTY UA_ARCHITECTURE_HEADERS)

GET_PROPERTY(ua_architecture_headers_beginning GLOBAL PROPERTY UA_ARCHITECTURE_HEADERS_BEGINNING)

GET_PROPERTY(ua_architecture_sources GLOBAL PROPERTY UA_ARCHITECTURE_SOURCES)

set(ua_architecture_sources ${ua_architecture_sources}
    ${PROJECT_SOURCE_DIR}/arch/network_tcp.c
)

set(ua_architecture_headers ${ua_architecture_headers}
    ${PROJECT_SOURCE_DIR}/include/open62541/network_tcp.h
    ${PROJECT_SOURCE_DIR}/include/open62541/architecture_functions.h
)

if(UA_ENABLE_WEBSOCKET_SERVER)
    set(ua_architecture_sources ${ua_architecture_sources}
                                ${PROJECT_SOURCE_DIR}/arch/network_ws.c)

    set(ua_architecture_headers ${ua_architecture_headers}
                                ${PROJECT_SOURCE_DIR}/include/open62541/network_ws.h)
endif()

if(${UA_ARCHITECTURE} STREQUAL "None")
  message(FATAL_ERROR "No architecture was selected. Please select the architecture of your target platform")
endif(${UA_ARCHITECTURE} STREQUAL "None")

# Create a list of ifdefs for all the architectures.
# This is needed to enable a default architecture if none is selected through gcc compiler def.
# Especially if someone is using the amalgamated file on Linux/Windows he should not need to define an architecture.
set(UA_ARCHITECTURES_NODEF "1 ") #to make it easier to append later the && symbol
foreach(arch_ ${architectures})
    string(TOUPPER ${arch_} UA_ARCHITECTURE_UPPER_)
    set(UA_ARCHITECTURES_NODEF "${UA_ARCHITECTURES_NODEF} && !defined(UA_ARCHITECTURE_${UA_ARCHITECTURE_UPPER_})")
endforeach(arch_ ${architectures})

# Options
set(UA_LOGLEVEL 300 CACHE STRING "Level at which logs shall be reported")
option(UA_ENABLE_HISTORIZING "Enable server and client to provide historical access." OFF)
option(UA_ENABLE_EXPERIMENTAL_HISTORIZING "Enable client experimental historical access features." OFF)
option(UA_ENABLE_METHODCALLS "Enable the Method service set" ON)
option(UA_ENABLE_NODEMANAGEMENT "Enable dynamic addition and removal of nodes at runtime" ON)
option(UA_ENABLE_SUBSCRIPTIONS "Enable subscriptions support." ON)
option(UA_ENABLE_SUBSCRIPTIONS_EVENTS "Enable the use of event subscriptions" OFF)
option(UA_ENABLE_DISCOVERY "Enable Discovery Service (LDS)" ON)
option(UA_ENABLE_DISCOVERY_MULTICAST "Enable Discovery Service with multicast support (LDS-ME)" OFF)
option(UA_ENABLE_QUERY "Enable query support." OFF)
option(UA_ENABLE_COVERAGE "Enable gcov coverage" OFF)
option(UA_ENABLE_ENCRYPTION "Enable encryption support (uses mbedTLS)" OFF)
option(BUILD_SHARED_LIBS "Enable building of shared libraries (dll/so)" OFF)
option(UA_ENABLE_WEBSOCKET_SERVER "Enable websocket support (uses libwebsockets)" OFF)

# Namespace Zero
set(UA_NAMESPACE_ZERO "REDUCED" CACHE STRING "Completeness of the generated namespace zero (minimal/reduced/full)")
SET_PROPERTY(CACHE UA_NAMESPACE_ZERO PROPERTY STRINGS "MINIMAL" "REDUCED" "FULL")
if(UA_NAMESPACE_ZERO STREQUAL "MINIMAL")
    set(UA_GENERATED_NAMESPACE_ZERO OFF)
else()
    set(UA_GENERATED_NAMESPACE_ZERO ON)
endif()

if(MSVC AND UA_NAMESPACE_ZERO STREQUAL "FULL")
    # For the full NS0 we need a stack size of 8MB (as it is default on linux)
    # See https://github.com/open62541/open62541/issues/1326
    set(CMAKE_EXE_LINKER_FLAGS "${CMAKE_EXE_LINKER_FLAGS} /STACK:8000000")
endif()

if(UA_BUILD_FUZZING OR UA_BUILD_OSS_FUZZ OR UA_BUILD_FUZZING_CORPUS)
    # Force enable options not passed in the build script, to also fuzzy-test this code
    set(UA_ENABLE_DISCOVERY ON CACHE STRING "" FORCE)
    set(UA_ENABLE_DISCOVERY_MULTICAST ON CACHE STRING "" FORCE)
    set(UA_ENABLE_ENCRYPTION ON CACHE STRING "" FORCE)
    set(UA_ENABLE_HISTORIZING ON CACHE STRING "" FORCE)
    set(UA_ENABLE_JSON_ENCODING ON CACHE STRING "" FORCE)
    set(UA_ENABLE_SUBSCRIPTIONS ON CACHE STRING "" FORCE)
    set(UA_ENABLE_SUBSCRIPTIONS_EVENTS ON CACHE STRING "" FORCE)
endif()


# It should not be possible to enable events without enabling subscriptions and full ns0
#if((UA_ENABLE_SUBSCRIPTIONS_EVENTS) AND (NOT (UA_ENABLE_SUBSCRIPTIONS AND UA_NAMESPACE_ZERO STREQUAL "FULL")))
#    message(FATAL_ERROR "Unable to enable events without UA_ENABLE_SUBSCRIPTIONS and full namespace 0")
#endif()

if(UA_ENABLE_COVERAGE)
  set(CMAKE_BUILD_TYPE DEBUG)
  set(CMAKE_C_FLAGS "${CMAKE_C_FLAGS} -g -O0 -fprofile-arcs -ftest-coverage")
  set(CMAKE_EXE_LINKER_FLAGS "${CMAKE_EXE_LINKER_FLAGS} -fprofile-arcs -ftest-coverage -lgcov")
  set(CMAKE_SHARED_LINKER_FLAGS "${CMAKE_SHARED_LINKER_FLAGS} -fprofile-arcs -ftest-coverage")
endif()

if(UA_ENABLE_DISCOVERY_MULTICAST AND NOT UA_ENABLE_DISCOVERY)
    MESSAGE(WARNING "UA_ENABLE_DISCOVERY_MULTICAST is enabled, but not UA_ENABLE_DISCOVERY. UA_ENABLE_DISCOVERY_MULTICAST will be set to OFF")
    SET(UA_ENABLE_DISCOVERY_MULTICAST OFF CACHE BOOL "Enable Discovery Service with multicast support (LDS-ME)" FORCE)
endif()

# Advanced options
option(UA_ENABLE_MULTITHREADING "Enable multithreading (EXPERIMENTAL)" OFF)
mark_as_advanced(UA_ENABLE_MULTITHREADING)

option(UA_ENABLE_IMMUTABLE_NODES "Nodes in the information model are not edited but copied and replaced" OFF)
mark_as_advanced(UA_ENABLE_IMMUTABLE_NODES)
if(UA_ENABLE_MULTITHREADING)
    set(UA_ENABLE_IMMUTABLE_NODES ON)
endif()

option(UA_ENABLE_CUSTOM_NODESTORE "Do not compile the default Nodestore implementation into the library" OFF)
mark_as_advanced(UA_ENABLE_CUSTOM_NODESTORE)

option(UA_ENABLE_NODESTORE_SWITCH "Plugin nodestore switch for dynamic handling of nodestores. UA_ENABLE_CUSTOM_NODESTORE has to be defined." OFF)
mark_as_advanced(UA_ENABLE_NODESTORE_SWITCH)

option(UA_ENABLE_NODESTORE_XML "Plugin nodestore with support for loading xml nodeset" OFF)
mark_as_advanced(UA_ENABLE_NODESTORE_SWITCH)

option(UA_ENABLE_PUBSUB "Enable publish/subscribe" OFF)
mark_as_advanced(UA_ENABLE_PUBSUB)

option(UA_ENABLE_DA "Enable data access" ON)
mark_as_advanced(UA_ENABLE_DA)

option(UA_ENABLE_PUBSUB_ETH_UADP "Enable publish/subscribe UADP over Ethernet" OFF)
mark_as_advanced(UA_ENABLE_PUBSUB_ETH_UADP)
if(UA_ENABLE_PUBSUB_ETH_UADP)
    if (NOT CMAKE_SYSTEM MATCHES "Linux")
    message(FATAL_ERROR "UADP over Ethernet is only available on Linux.")
	endif()
endif()

option(UA_ENABLE_PUBSUB_DELTAFRAMES "Enable sending of delta frames with only the changes" OFF)
mark_as_advanced(UA_ENABLE_PUBSUB_DELTAFRAMES)

option(UA_ENABLE_PUBSUB_INFORMATIONMODEL "Enable PubSub information model twin" OFF)
mark_as_advanced(UA_ENABLE_PUBSUB_INFORMATIONMODEL)
option(UA_ENABLE_PUBSUB_INFORMATIONMODEL_METHODS "Enable PubSub informationmodel methods" OFF)
mark_as_advanced(UA_ENABLE_PUBSUB_INFORMATIONMODEL_METHODS)
if(UA_ENABLE_PUBSUB_INFORMATIONMODEL_METHODS)
    if(NOT UA_ENABLE_PUBSUB_INFORMATIONMODEL)
        message(FATAL_ERROR "PubSub information model methods cannot be used with disabled PubSub information model.")
    endif()
endif()
if(UA_ENABLE_PUBSUB_INFORMATIONMODEL)
    if(NOT UA_ENABLE_PUBSUB)
        message(FATAL_ERROR "PubSub information model representation cannot be used with disabled PubSub function.")
    endif()
    if(UA_NAMESPACE_ZERO STREQUAL "MINIMAL")
        message(FATAL_ERROR "PubSub information model representation cannot be used with MINIMAL namespace zero.")
    endif()
endif()

option(UA_ENABLE_PUBSUB_CUSTOM_PUBLISH_HANDLING
       "Use a custom implementation for the publish callback handling" OFF)
mark_as_advanced(UA_ENABLE_PUBSUB_CUSTOM_PUBLISH_HANDLING)
if(UA_ENABLE_PUBSUB_CUSTOM_PUBLISH_INTERRUPT)
    if(NOT UA_ENABLE_PUBSUB)
        message(FATAL_ERROR "Custom publish callback handling cannot be used with PubSub function disabled")
    endif()
endif()

option(UA_ENABLE_JSON_ENCODING "Enable Json encoding (EXPERIMENTAL)" OFF)
mark_as_advanced(UA_ENABLE_JSON_ENCODING)

option(UA_ENABLE_STATUSCODE_DESCRIPTIONS "Enable conversion of StatusCode to human-readable error message" ON)
mark_as_advanced(UA_ENABLE_STATUSCODE_DESCRIPTIONS)

option(UA_ENABLE_TYPENAMES "Add the type and member names to the UA_DataType structure" ON)
mark_as_advanced(UA_ENABLE_TYPENAMES)

option(UA_ENABLE_NODESET_COMPILER_DESCRIPTIONS "Set node description attribute for nodeset compiler generated nodes" ON)
mark_as_advanced(UA_ENABLE_NODESET_COMPILER_DESCRIPTIONS)

option(UA_ENABLE_DETERMINISTIC_RNG "Do not seed the random number generator (e.g. for unit tests)." OFF)
mark_as_advanced(UA_ENABLE_DETERMINISTIC_RNG)

option(UA_ENABLE_MALLOC_SINGLETON
       "Use a global variable pointer for malloc (and free, ...) that can be switched at runtime" OFF)
mark_as_advanced(UA_ENABLE_MALLOC_SINGLETON)
if(UA_ENABLE_MALLOC_SINGLETON)
    if(NOT "${UA_ARCHITECTURE}" MATCHES "posix")
        message(FATAL_ERROR "The singleton malloc is available only for the posix architecture")
    endif()
endif()

option(UA_ENABLE_VALGRIND_INTERACTIVE "Enable dumping valgrind every iteration. CAUTION! SLOWDOWN!" OFF)
mark_as_advanced(UA_ENABLE_VALGRIND_INTERACTIVE)

option(UA_MSVC_FORCE_STATIC_CRT "Force linking with the static C-runtime library when compiling to static library with MSVC" ON)
mark_as_advanced(UA_MSVC_FORCE_STATIC_CRT)

option(UA_FILE_NS0 "Override the NodeSet xml file used to generate namespace zero")
mark_as_advanced(UA_FILE_NS0)

# Semaphores/file system may not be available on embedded devices. It can be
# disabled with the following option
option(UA_ENABLE_DISCOVERY_SEMAPHORE "Enable Discovery Semaphore support" ON)
mark_as_advanced(UA_ENABLE_DISCOVERY_SEMAPHORE)

option(UA_ENABLE_UNIT_TESTS_MEMCHECK "Use Valgrind (Linux) or DrMemory (Windows) to detect memory leaks when running the unit tests" OFF)
mark_as_advanced(UA_ENABLE_UNIT_TESTS_MEMCHECK)

option(UA_ENABLE_UNIT_TEST_FAILURE_HOOKS
       "Add hooks to force failure modes for additional unit tests. Not for production use!" OFF)
mark_as_advanced(UA_ENABLE_UNIT_TEST_FAILURE_HOOKS)

set(UA_VALGRIND_INTERACTIVE_INTERVAL 1000 CACHE STRING "The number of iterations to wait before creating the next dump")
mark_as_advanced(UA_VALGRIND_INTERACTIVE_INTERVAL)

# Build options for debugging
option(UA_DEBUG "Enable assertions and additional functionality that should not be included in release builds" OFF)
mark_as_advanced(UA_DEBUG)
if(CMAKE_BUILD_TYPE STREQUAL "Debug")
    set(UA_DEBUG ON)
endif()

option(UA_DEBUG_DUMP_PKGS "Dump every package received by the server as hexdump format" OFF)
mark_as_advanced(UA_DEBUG_DUMP_PKGS)

option(UA_ENABLE_HARDENING "Enable Hardening measures (e.g. Stack-Protectors and Fortify)" ON)
mark_as_advanced(UA_ENABLE_HARDENING)

if(CMAKE_VERSION VERSION_GREATER 3.6)
    set(UA_ENABLE_STATIC_ANALYZER "OFF" CACHE STRING "Enable installed static analyzer during build process (off/minimal/reduced/full)")
    SET_PROPERTY(CACHE UA_ENABLE_STATIC_ANALYZER PROPERTY STRINGS "OFF" "MINIMAL" "REDUCED" "FULL")
endif()

# Build Targets
option(UA_BUILD_EXAMPLES "Build example servers and clients" OFF)
option(UA_BUILD_TOOLS "Build OPC UA shell tools" OFF)
option(UA_BUILD_UNIT_TESTS "Build the unit tests" OFF)
option(UA_BUILD_FUZZING "Build the fuzzing executables" OFF)
mark_as_advanced(UA_BUILD_FUZZING)
if(UA_BUILD_FUZZING)
    # oss-fuzz already defines this by default
    add_definitions(-DFUZZING_BUILD_MODE_UNSAFE_FOR_PRODUCTION)
endif()

if(UA_ENABLE_EXPERIMENTAL_HISTORIZING)
    if(NOT UA_ENABLE_HISTORIZING)
        message(FATAL_ERROR "UA_ENABLE_EXPERIMENTAL_HISTORIZING cannot be used with disabled UA_ENABLE_HISTORIZING.")
    endif()
endif()

option(UA_BUILD_FUZZING_CORPUS "Build the fuzzing corpus" OFF)
mark_as_advanced(UA_BUILD_FUZZING_CORPUS)
if(UA_BUILD_FUZZING_CORPUS)
    add_definitions(-DUA_DEBUG_DUMP_PKGS_FILE)
    set(UA_ENABLE_TYPENAMES ON CACHE STRING "" FORCE)
    #set(UA_DEBUG_DUMP_PKGS ON CACHE STRING "" FORCE)
endif()

option(UA_BUILD_OSS_FUZZ "Special build switch used in oss-fuzz" OFF)
mark_as_advanced(UA_BUILD_OSS_FUZZ)

# Advanced Build Targets
option(UA_PACK_DEBIAN "Special build switch used in .deb packaging" OFF)
mark_as_advanced(UA_PACK_DEBIAN)

# Building shared libs (dll, so). This option is written into ua_config.h.
set(UA_DYNAMIC_LINKING OFF)
if(BUILD_SHARED_LIBS)
  set(UA_DYNAMIC_LINKING ON)
  if (UA_ENABLE_DISCOVERY_MULTICAST)
      set(MDNSD_DYNAMIC_LINKING ON)
  endif()
endif()

# Warn if experimental features are enabled
if(UA_ENABLE_MULTITHREADING)
    MESSAGE(WARNING "UA_ENABLE_MULTITHREADING is enabled. The feature is under development and marked as EXPERIMENTAL")
endif()

########################
# Linting during build #
########################
set(CMAKE_EXPORT_COMPILE_COMMANDS ON)
include(linting_build)

######################
# External Libraries #
######################

list(APPEND open62541_LIBRARIES "")

# Force compilation with as C++
option(UA_COMPILE_AS_CXX "Force compilation with a C++ compiler" OFF)
mark_as_advanced(UA_COMPILE_AS_CXX)
if (UA_COMPILE_AS_CXX)
    # We need the UINT32_C define
    add_definitions(-D__STDC_CONSTANT_MACROS)
endif()

if(UA_ENABLE_ENCRYPTION)
    # The recommended way is to install mbedtls via the OS package manager. If
    # that is not possible, manually compile mbedTLS and set the cmake variables
    # defined in /tools/cmake/FindMbedTLS.cmake.
    find_package(MbedTLS REQUIRED)
    list(APPEND open62541_LIBRARIES ${MBEDTLS_LIBRARIES})
endif()

<<<<<<< HEAD
if(UA_ENABLE_NODESTORE_XML)
    find_package(LibXml2 REQUIRED)
    list(APPEND open62541_LIBRARIES ${LIBXML2_LIBRARIES})
=======
if(UA_ENABLE_WEBSOCKET_SERVER)
    # The recommended way is to install libwebsockets via the OS package manager. If
    # that is not possible, manually compile libwebsockets and set the cmake variables
    # defined in /tools/cmake/Findlibwebsockets.cmake
    find_package(libwebsockets REQUIRED)
    list(APPEND open62541_LIBRARIES ${LIBWEBSOCKETS_LIBRARIES})
>>>>>>> b6bd9b99
endif()

#####################
# Compiler Settings #
#####################

include(CompilerFlags)
if(NOT UA_COMPILE_AS_CXX AND (CMAKE_COMPILER_IS_GNUCC OR "x${CMAKE_C_COMPILER_ID}" STREQUAL "xClang"))
    # Compiler
    add_definitions(-std=c99 -pipe
                    -Wall -Wextra -Wpedantic
                    -Wno-static-in-inline # clang doesn't like the use of static inline methods inside static inline methods
                    -Wno-overlength-strings # may happen in the nodeset compiler when complex values are directly encoded
                    -Wno-unused-parameter # some methods may require unused arguments to cast to a method pointer
                    -Wmissing-prototypes -Wstrict-prototypes -Wredundant-decls
                    -Wformat -Wformat-security -Wformat-nonliteral
                    -Wuninitialized -Winit-self
                    -Wcast-qual
                    -Wstrict-overflow
                    -Wnested-externs
                    -Wmultichar
                    -Wundef
                    -Wc++-compat
                    -fno-strict-aliasing # fewer compiler assumptions about pointer types
                    -fexceptions # recommended for multi-threaded C code, also in combination with C++ code
                    )
    set(CMAKE_C_FLAGS_DEBUG "${CMAKE_C_FLAGS_DEBUG} -Werror")

    if (NOT MINGW)
        if(UA_ENABLE_HARDENING)
            check_cc_flag("-fstack-protector-strong") # more performant stack protector, available since gcc 4.9
            check_cc_flag("-fstack-clash-protection") # increased reliability of stack overflow detection, available since gcc 8
            check_cc_flag_untested("-mcet -fcf-protection") # future use (control flow integrity protection)
        endif()

        # IPO requires too much memory for unit tests
        # GCC docu recommends to compile all files with the same options, therefore ignore it completely
        if(NOT UA_BUILD_UNIT_TESTS)
            # needed to check if IPO is supported (check needs cmake > 3.9)
            if("${CMAKE_VERSION}" VERSION_GREATER 3.9)
                cmake_policy(SET CMP0069 NEW) # needed as long as required cmake < 3.9
                include(CheckIPOSupported)
                check_ipo_supported(RESULT CC_HAS_IPO) # Inter Procedural Optimization / Link Time Optimization (should be same as -flto)
                if(CC_HAS_IPO)
                    set(CMAKE_INTERPROCEDURAL_OPTIMIZATION ON)
                endif()
            endif()
        endif()
    endif()

    if(UA_ENABLE_AMALGAMATION)
        add_definitions(-Wno-unused-function)
    endif()

    if(UA_PACK_DEBIAN)
        remove_definitions(-Wno-static-in-inline)
    endif()

    # Linker
    set(CMAKE_SHARED_LIBRARY_LINK_C_FLAGS "") # cmake sets -rdynamic by default

    # Debug
    if(BUILD_TYPE_LOWER_CASE STREQUAL "debug")
        if("x${CMAKE_C_COMPILER_ID}" STREQUAL "xClang" AND NOT UA_ENABLE_UNIT_TESTS_MEMCHECK)
            # Add default sanitizer settings when using clang and Debug build.
            # This allows e.g. CLion to find memory locations for SegFaults
            message(STATUS "Sanitizer enabled")
            set(SANITIZER_FLAGS "-g -fno-omit-frame-pointer -gline-tables-only -fsanitize=address -fsanitize-address-use-after-scope -fsanitize-coverage=trace-pc-guard,trace-cmp -fsanitize=leak -fsanitize=undefined")
            set(CMAKE_C_FLAGS "${CMAKE_C_FLAGS} ${SANITIZER_FLAGS}")
            set(CMAKE_CXX_FLAGS "${CMAKE_CXX_FLAGS} ${SANITIZER_FLAGS}")
        endif()
    endif()

    if(UA_ENABLE_HARDENING AND (CMAKE_BUILD_TYPE STREQUAL "Release") OR (CMAKE_BUILD_TYPE STREQUAL "RelWithDebInfo"))
        check_cc_flag("-D_FORTIFY_SOURCE=2") # run-time buffer overflow detection (needs at least -O1)
    endif()

    # Strip release builds
    if(CMAKE_BUILD_TYPE STREQUAL "MinSizeRel" OR CMAKE_BUILD_TYPE STREQUAL "Release")
        add_definitions(-ffunction-sections -fdata-sections -fno-unwind-tables
                        -fno-asynchronous-unwind-tables -fno-math-errno -fno-ident)
        # remove stack-protector with MinSizeRel
        if(CMAKE_BUILD_TYPE STREQUAL "MinSizeRel")
            add_definitions(-fno-stack-protector)
        endif()
        if(NOT OS9)
            set(CMAKE_C_LINK_FLAGS "${CMAKE_C_LINK_FLAGS} -s")
            set(CMAKE_SHARED_LINKER_FLAGS "${CMAKE_SHARED_LINKER_FLAGS} -s")
        endif()
        if(APPLE)
            set(CMAKE_C_LINK_FLAGS "${CMAKE_C_LINK_FLAGS} -Wl,-dead_strip")
            set(CMAKE_SHARED_LINKER_FLAGS "${CMAKE_SHARED_LINKER_FLAGS} -Wl,-dead_strip")
        else()
            set(CMAKE_C_LINK_FLAGS "${CMAKE_C_LINK_FLAGS} -Wl,--gc-sections")
            set(CMAKE_SHARED_LINKER_FLAGS "${CMAKE_SHARED_LINKER_FLAGS} -Wl,--gc-sections")
        endif()
        if(NOT WIN32 AND NOT CYGWIN AND NOT APPLE)
            # these settings reduce the binary size by ~2kb
            set(CMAKE_C_LINK_FLAGS "${CMAKE_C_LINK_FLAGS} -Wl,-z,norelro -Wl,--hash-style=gnu -Wl,--build-id=none")
        endif()
    endif()
endif()



if(APPLE)
    set(CMAKE_MACOSX_RPATH 1)
    set(CMAKE_C_FLAGS "${CMAKE_C_FLAGS} -D_DARWIN_C_SOURCE=1")
endif()

if(MSVC)
  set(CMAKE_C_FLAGS "${CMAKE_C_FLAGS} /W3 /WX /w44996") # Compiler warnings, error on warning

  if(UA_MSVC_FORCE_STATIC_CRT AND NOT BUILD_SHARED_LIBS)
    set(CompilerFlags CMAKE_CXX_FLAGS CMAKE_CXX_FLAGS_DEBUG CMAKE_CXX_FLAGS_RELEASE CMAKE_C_FLAGS
        CMAKE_C_FLAGS_DEBUG CMAKE_C_FLAGS_RELEASE)
    foreach(CompilerFlag ${CompilerFlags})
      string(REPLACE "/MD" "/MT" ${CompilerFlag} "${${CompilerFlag}}")
    endforeach()
  endif()
endif()

if(UA_BUILD_FUZZING OR UA_BUILD_OSS_FUZZ)
    add_definitions(-DUA_malloc=UA_memoryManager_malloc)
    add_definitions(-DUA_free=UA_memoryManager_free)
    add_definitions(-DUA_calloc=UA_memoryManager_calloc)
    add_definitions(-DUA_realloc=UA_memoryManager_realloc)
endif()

#########################
# Generate Main Library #
#########################

file(MAKE_DIRECTORY "${PROJECT_BINARY_DIR}/src_generated")
configure_file(include/open62541/config.h.in ${PROJECT_BINARY_DIR}/src_generated/open62541/config.h)
configure_file(open62541.pc.in ${PROJECT_BINARY_DIR}/src_generated/open62541.pc @ONLY)

if(UA_ENABLE_DISCOVERY_MULTICAST)
    set(MDNSD_LOGLEVEL 300 CACHE STRING "Level at which logs shall be reported" FORCE)
    configure_file("deps/mdnsd/libmdnsd/mdnsd_config.h.in" "${PROJECT_BINARY_DIR}/src_generated/mdnsd_config.h")
endif()

set(exported_headers ${exported_headers}
                     ${PROJECT_BINARY_DIR}/src_generated/open62541/config.h
                     ${PROJECT_SOURCE_DIR}/include/open62541/architecture_base.h
                     ${ua_architecture_headers_beginning}
                     )

if(NOT "${UA_AMALGAMATION_ARCHITECTURES}" STREQUAL "")
    foreach(arch ${UA_AMALGAMATION_ARCHITECTURES})
        list(APPEND exported_headers ${PROJECT_SOURCE_DIR}/arch/${arch}/ua_architecture.h)
    endforeach()
else()
    list(APPEND exported_headers ${PROJECT_SOURCE_DIR}/arch/${UA_ARCHITECTURE}/ua_architecture.h)
endif()


if(UA_ENABLE_HISTORIZING)
    # Historizing needs to be included before server_config.h
    set(historizing_exported_headers
         ${PROJECT_SOURCE_DIR}/include/open62541/plugin/historydatabase.h)
endif()

set(exported_headers ${exported_headers}
                     ${PROJECT_SOURCE_DIR}/deps/ms_stdint.h
                     ${PROJECT_SOURCE_DIR}/include/open62541/architecture_definitions.h
                     ${PROJECT_BINARY_DIR}/src_generated/open62541/statuscodes.h
                     ${PROJECT_BINARY_DIR}/src_generated/open62541/nodeids.h
                     ${PROJECT_SOURCE_DIR}/include/open62541/constants.h
                     ${PROJECT_SOURCE_DIR}/include/open62541/types.h
                     ${PROJECT_BINARY_DIR}/src_generated/open62541/types_generated.h
                     ${PROJECT_BINARY_DIR}/src_generated/open62541/types_generated_handling.h
                     ${PROJECT_SOURCE_DIR}/include/open62541/util.h
                     ${PROJECT_SOURCE_DIR}/include/open62541/server.h
                     ${PROJECT_SOURCE_DIR}/include/open62541/plugin/log.h
                     ${PROJECT_SOURCE_DIR}/include/open62541/plugin/network.h
                     ${PROJECT_SOURCE_DIR}/include/open62541/plugin/accesscontrol.h
                     ${PROJECT_SOURCE_DIR}/include/open62541/plugin/pki.h
                     ${PROJECT_SOURCE_DIR}/include/open62541/plugin/securitypolicy.h
                     ${PROJECT_SOURCE_DIR}/include/open62541/server_pubsub.h
                     ${PROJECT_SOURCE_DIR}/include/open62541/plugin/pubsub.h
                     ${PROJECT_SOURCE_DIR}/include/open62541/plugin/nodestore.h
                     ${historizing_exported_headers}
                     ${PROJECT_SOURCE_DIR}/include/open62541/server_config.h
                     ${PROJECT_SOURCE_DIR}/include/open62541/client_config.h
                     ${PROJECT_SOURCE_DIR}/include/open62541/client.h
                     ${PROJECT_SOURCE_DIR}/include/open62541/client_highlevel.h
                     ${PROJECT_SOURCE_DIR}/include/open62541/client_subscriptions.h
                     ${PROJECT_SOURCE_DIR}/include/open62541/client_highlevel_async.h)

set(internal_headers ${PROJECT_SOURCE_DIR}/deps/open62541_queue.h
                     ${PROJECT_SOURCE_DIR}/deps/ziptree.h
                     ${PROJECT_SOURCE_DIR}/deps/pcg_basic.h
                     ${PROJECT_SOURCE_DIR}/deps/libc_time.h
                     ${PROJECT_SOURCE_DIR}/deps/base64.h
                     ${PROJECT_SOURCE_DIR}/src/ua_util_internal.h
                     ${PROJECT_SOURCE_DIR}/src/ua_types_encoding_binary.h
                     ${PROJECT_BINARY_DIR}/src_generated/open62541/types_generated_encoding_binary.h
                     ${PROJECT_BINARY_DIR}/src_generated/open62541/transport_generated.h
                     ${PROJECT_BINARY_DIR}/src_generated/open62541/transport_generated_handling.h
                     ${PROJECT_BINARY_DIR}/src_generated/open62541/transport_generated_encoding_binary.h
                     ${PROJECT_SOURCE_DIR}/src/ua_connection_internal.h
                     ${PROJECT_SOURCE_DIR}/src/ua_securechannel.h
                     ${PROJECT_SOURCE_DIR}/src/ua_workqueue.h
                     ${PROJECT_SOURCE_DIR}/src/ua_timer.h
                     ${PROJECT_SOURCE_DIR}/src/server/ua_session.h
                     ${PROJECT_SOURCE_DIR}/src/server/ua_subscription.h
                     ${PROJECT_SOURCE_DIR}/src/server/ua_session_manager.h
                     ${PROJECT_SOURCE_DIR}/src/server/ua_securechannel_manager.h
                     ${PROJECT_SOURCE_DIR}/src/pubsub/ua_pubsub_networkmessage.h
                     ${PROJECT_SOURCE_DIR}/src/pubsub/ua_pubsub.h
                     ${PROJECT_SOURCE_DIR}/src/pubsub/ua_pubsub_manager.h
                     ${PROJECT_SOURCE_DIR}/src/pubsub/ua_pubsub_ns0.h
                     ${PROJECT_SOURCE_DIR}/src/server/ua_server_internal.h
                     ${PROJECT_SOURCE_DIR}/src/server/ua_services.h
                     ${PROJECT_SOURCE_DIR}/src/client/ua_client_internal.h)

# TODO: make client optional
set(lib_sources ${PROJECT_SOURCE_DIR}/src/ua_types.c
                ${PROJECT_SOURCE_DIR}/src/ua_types_encoding_binary.c
                ${PROJECT_BINARY_DIR}/src_generated/open62541/types_generated.c
                ${PROJECT_BINARY_DIR}/src_generated/open62541/transport_generated.c
                ${PROJECT_BINARY_DIR}/src_generated/open62541/statuscodes.c
                ${PROJECT_SOURCE_DIR}/src/ua_util.c
                ${PROJECT_SOURCE_DIR}/src/ua_workqueue.c
                ${PROJECT_SOURCE_DIR}/src/ua_timer.c
                ${PROJECT_SOURCE_DIR}/src/ua_connection.c
                ${PROJECT_SOURCE_DIR}/src/ua_securechannel.c
                ${PROJECT_SOURCE_DIR}/src/server/ua_session.c
                ${PROJECT_SOURCE_DIR}/src/server/ua_nodes.c
                ${PROJECT_SOURCE_DIR}/src/server/ua_server.c
                ${PROJECT_SOURCE_DIR}/src/server/ua_server_ns0.c
                ${PROJECT_SOURCE_DIR}/src/server/ua_server_config.c
                ${PROJECT_SOURCE_DIR}/src/server/ua_server_binary.c
                ${PROJECT_SOURCE_DIR}/src/server/ua_server_utils.c
                ${PROJECT_SOURCE_DIR}/src/server/ua_server_discovery.c
                ${PROJECT_SOURCE_DIR}/src/server/ua_securechannel_manager.c
                ${PROJECT_SOURCE_DIR}/src/server/ua_session_manager.c
                ${PROJECT_SOURCE_DIR}/src/pubsub/ua_pubsub_networkmessage.c
                ${PROJECT_SOURCE_DIR}/src/pubsub/ua_pubsub.c
                ${PROJECT_SOURCE_DIR}/src/pubsub/ua_pubsub_manager.c
                ${PROJECT_SOURCE_DIR}/src/pubsub/ua_pubsub_ns0.c
                # services
                ${PROJECT_SOURCE_DIR}/src/server/ua_services_view.c
                ${PROJECT_SOURCE_DIR}/src/server/ua_services_method.c
                ${PROJECT_SOURCE_DIR}/src/server/ua_services_session.c
                ${PROJECT_SOURCE_DIR}/src/server/ua_services_attribute.c
                ${PROJECT_SOURCE_DIR}/src/server/ua_services_discovery.c
                ${PROJECT_SOURCE_DIR}/src/server/ua_services_subscription.c
                ${PROJECT_SOURCE_DIR}/src/server/ua_services_monitoreditem.c
                ${PROJECT_SOURCE_DIR}/src/server/ua_services_securechannel.c
                ${PROJECT_SOURCE_DIR}/src/server/ua_services_nodemanagement.c
                ${PROJECT_SOURCE_DIR}/src/server/ua_services_discovery_multicast.c
                # client
                ${PROJECT_SOURCE_DIR}/src/client/ua_client.c
                ${PROJECT_SOURCE_DIR}/src/client/ua_client_connect.c
                ${PROJECT_SOURCE_DIR}/src/client/ua_client_connect_async.c
                ${PROJECT_SOURCE_DIR}/src/client/ua_client_discovery.c
                ${PROJECT_SOURCE_DIR}/src/client/ua_client_highlevel.c
                ${PROJECT_SOURCE_DIR}/src/client/ua_client_subscriptions.c
                ${PROJECT_SOURCE_DIR}/src/client/ua_client_worker.c

                # dependencies
                ${PROJECT_SOURCE_DIR}/deps/libc_time.c
                ${PROJECT_SOURCE_DIR}/deps/pcg_basic.c
                ${PROJECT_SOURCE_DIR}/deps/base64.c)

set(default_plugin_headers ${PROJECT_SOURCE_DIR}/plugins/include/open62541/plugin/accesscontrol_default.h
                           ${PROJECT_SOURCE_DIR}/plugins/include/open62541/plugin/pki_default.h
                           ${PROJECT_SOURCE_DIR}/plugins/include/open62541/plugin/log_stdout.h
                           ${PROJECT_SOURCE_DIR}/plugins/include/open62541/server_config_default.h
                           ${PROJECT_SOURCE_DIR}/plugins/include/open62541/client_config_default.h
                           ${PROJECT_SOURCE_DIR}/plugins/include/open62541/plugin/securitypolicy_default.h
                           ${PROJECT_SOURCE_DIR}/plugins/include/open62541/plugin/nodestore_default.h
)

set(default_plugin_sources ${PROJECT_SOURCE_DIR}/plugins/ua_log_stdout.c
                           ${PROJECT_SOURCE_DIR}/plugins/ua_accesscontrol_default.c
                           ${PROJECT_SOURCE_DIR}/plugins/ua_pki_default.c
                           ${PROJECT_SOURCE_DIR}/plugins/ua_nodestore_default.c
                           ${PROJECT_SOURCE_DIR}/plugins/ua_config_default.c
                           ${PROJECT_SOURCE_DIR}/plugins/securityPolicies/ua_securitypolicy_none.c
)

if(UA_GENERATED_NAMESPACE_ZERO)
    list(APPEND internal_headers ${PROJECT_BINARY_DIR}/src_generated/open62541/namespace0_generated.h)
    list(APPEND lib_sources ${PROJECT_BINARY_DIR}/src_generated/open62541/namespace0_generated.c)
endif()

list(APPEND default_plugin_headers
     ${PROJECT_SOURCE_DIR}/plugins/include/open62541/plugin/securitypolicy_mbedtls_common.h)
list(APPEND default_plugin_sources
     ${PROJECT_SOURCE_DIR}/plugins/securityPolicies/securitypolicy_mbedtls_common.c
     ${PROJECT_SOURCE_DIR}/plugins/securityPolicies/ua_securitypolicy_basic128rsa15.c
     ${PROJECT_SOURCE_DIR}/plugins/securityPolicies/ua_securitypolicy_basic256.c
     ${PROJECT_SOURCE_DIR}/plugins/securityPolicies/ua_securitypolicy_basic256sha256.c)

if(UA_ENABLE_HISTORIZING)

    list(APPEND default_plugin_headers
         ${PROJECT_SOURCE_DIR}/plugins/include/open62541/plugin/historydata/history_data_backend.h
         ${PROJECT_SOURCE_DIR}/plugins/include/open62541/plugin/historydata/history_data_gathering.h
         ${PROJECT_SOURCE_DIR}/plugins/include/open62541/plugin/historydata/history_database_default.h
         ${PROJECT_SOURCE_DIR}/plugins/include/open62541/plugin/historydata/history_data_gathering_default.h
         ${PROJECT_SOURCE_DIR}/plugins/include/open62541/plugin/historydata/history_data_backend_memory.h
         )
    list(APPEND default_plugin_sources
         ${PROJECT_SOURCE_DIR}/plugins/historydata/ua_history_data_backend_memory.c
         ${PROJECT_SOURCE_DIR}/plugins/historydata/ua_history_data_gathering_default.c
         ${PROJECT_SOURCE_DIR}/plugins/historydata/ua_history_database_default.c
         )
endif()

if(UA_ENABLE_DISCOVERY)
    list(INSERT internal_headers 13 ${PROJECT_SOURCE_DIR}/src/server/ua_discovery_manager.h)
    list(APPEND lib_sources ${PROJECT_SOURCE_DIR}/src/server/ua_discovery_manager.c)
endif()

if(UA_ENABLE_PUBSUB)
    list(APPEND default_plugin_headers ${PROJECT_SOURCE_DIR}/plugins/include/open62541/plugin/pubsub_udp.h)
    list(APPEND default_plugin_sources ${PROJECT_SOURCE_DIR}/plugins/ua_pubsub_udp.c)
    if(UA_ENABLE_PUBSUB_ETH_UADP)
        list(APPEND default_plugin_headers ${PROJECT_SOURCE_DIR}/plugins/include/open62541/plugin/pubsub_ethernet.h)
        list(APPEND default_plugin_sources ${PROJECT_SOURCE_DIR}/plugins/ua_pubsub_ethernet.c)
    endif()
endif()

if(UA_ENABLE_JSON_ENCODING)
    if(UA_ENABLE_PUBSUB)
        list(APPEND lib_sources ${PROJECT_SOURCE_DIR}/src/pubsub/ua_pubsub_networkmessage_json.c)
    endif()
    list(APPEND internal_headers ${PROJECT_SOURCE_DIR}/deps/jsmn/jsmn.h
                                 ${PROJECT_SOURCE_DIR}/deps/string_escape.h
                                 ${PROJECT_SOURCE_DIR}/deps/itoa.h
                                 ${PROJECT_SOURCE_DIR}/deps/atoi.h
                                 ${PROJECT_SOURCE_DIR}/src/ua_types_encoding_json.h)
    list(APPEND lib_sources ${PROJECT_SOURCE_DIR}/deps/jsmn/jsmn.c
                            ${PROJECT_SOURCE_DIR}/deps/string_escape.c
                            ${PROJECT_SOURCE_DIR}/deps/itoa.c
                            ${PROJECT_SOURCE_DIR}/deps/atoi.c
                            ${PROJECT_SOURCE_DIR}/src/ua_types_encoding_json.c)
endif()

if(UA_ENABLE_CUSTOM_LIBC)
     list(APPEND lib_sources ${PROJECT_SOURCE_DIR}/deps/musl/floatscan.c
                             ${PROJECT_SOURCE_DIR}/deps/musl/vfprintf.c)
endif()

if(UA_ENABLE_SUBSCRIPTIONS)
    list(APPEND lib_sources ${PROJECT_SOURCE_DIR}/src/server/ua_subscription.c
                            ${PROJECT_SOURCE_DIR}/src/server/ua_subscription_monitoreditem.c
                            ${PROJECT_SOURCE_DIR}/src/server/ua_subscription_datachange.c)
    if(UA_ENABLE_SUBSCRIPTIONS_EVENTS)
        list(APPEND lib_sources ${PROJECT_SOURCE_DIR}/src/server/ua_subscription_events.c)
    endif()
endif()

if(UA_DEBUG_DUMP_PKGS)
    list(APPEND lib_sources ${PROJECT_SOURCE_DIR}/plugins/ua_debug_dump_pkgs.c)
endif()

if(UA_ENABLE_DISCOVERY_MULTICAST)
    # prepend in list, otherwise it complains that winsock2.h has to be included before windows.h
    set(internal_headers ${PROJECT_BINARY_DIR}/src_generated/mdnsd_config.h
                         ${PROJECT_SOURCE_DIR}/deps/mdnsd/libmdnsd/1035.h
                         ${PROJECT_SOURCE_DIR}/deps/mdnsd/libmdnsd/xht.h
                         ${PROJECT_SOURCE_DIR}/deps/mdnsd/libmdnsd/sdtxt.h
                         ${PROJECT_SOURCE_DIR}/deps/mdnsd/libmdnsd/mdnsd.h
                         ${internal_headers} )
    set(lib_sources ${PROJECT_SOURCE_DIR}/src/server/ua_server_discovery_mdns.c
        ${PROJECT_SOURCE_DIR}/deps/mdnsd/libmdnsd/1035.c
        ${PROJECT_SOURCE_DIR}/deps/mdnsd/libmdnsd/xht.c
        ${PROJECT_SOURCE_DIR}/deps/mdnsd/libmdnsd/sdtxt.c
        ${PROJECT_SOURCE_DIR}/deps/mdnsd/libmdnsd/mdnsd.c
        ${lib_sources})
endif()

if(UA_BUILD_FUZZING OR UA_BUILD_OSS_FUZZ)
    set(lib_sources
        ${lib_sources}
        ${PROJECT_SOURCE_DIR}/tests/fuzz/custom_memory_manager.c)
endif()

if(UA_ENABLE_NODESTORE_SWITCH)
    list(APPEND default_plugin_headers
         ${PROJECT_SOURCE_DIR}/plugins/include/open62541/plugin/nodestore_switch.h
         )
    list(APPEND default_plugin_sources
         ${PROJECT_SOURCE_DIR}/plugins/ua_nodestore_switch.c
         )
endif()

if(UA_ENABLE_NODESTORE_XML)
    list(APPEND default_plugin_headers
         ${PROJECT_SOURCE_DIR}/plugins/xmlnodestore/nodeset.h
         ${PROJECT_SOURCE_DIR}/plugins/xmlnodestore/memory.h
         ${PROJECT_SOURCE_DIR}/plugins/xmlnodestore/uthash.h
         ${PROJECT_SOURCE_DIR}/plugins/include/open62541/plugin/nodestore_xml.h
         )
    list(APPEND default_plugin_sources
         ${PROJECT_SOURCE_DIR}/plugins/xmlnodestore/nodeset.c
         ${PROJECT_SOURCE_DIR}/plugins/xmlnodestore/memory.c
         ${PROJECT_SOURCE_DIR}/plugins/xmlnodestore/nodesetLoader.c
         ${PROJECT_SOURCE_DIR}/plugins/xmlnodestore/ua_nodestore_xml.c
         )
endif()


#########################
# Generate source files #
#########################

# List of nodeset files combined into NS0 generated file
set(UA_FILE_NODESETS)

if(UA_NAMESPACE_ZERO STREQUAL "FULL")
    if(NOT UA_FILE_NS0)
        set(UA_FILE_NS0 ${PROJECT_SOURCE_DIR}/deps/ua-nodeset/Schema/Opc.Ua.NodeSet2.xml)
    endif()
    set(UA_FILE_NODESETS "${UA_FILE_NS0}")

    if(NOT EXISTS "${UA_FILE_NS0}")
        message(FATAL_ERROR "File ${UA_FILE_NS0} not found. You probably need to initialize the git submodule for deps/ua-nodeset.")
    endif()


    set(UA_FILE_NODEIDS ${PROJECT_SOURCE_DIR}/deps/ua-nodeset/Schema/NodeIds.csv)
    set(UA_FILE_STATUSCODES ${PROJECT_SOURCE_DIR}/deps/ua-nodeset/Schema/StatusCode.csv)
    set(UA_FILE_TYPES_BSD ${PROJECT_SOURCE_DIR}/deps/ua-nodeset/Schema/Opc.Ua.Types.bsd)
else()
    if(NOT UA_FILE_NS0)
        set(UA_FILE_NS0 ${PROJECT_SOURCE_DIR}/tools/schema/Opc.Ua.NodeSet2.Minimal.xml)
    endif()
    set(UA_FILE_NODESETS "${UA_FILE_NS0}")

    set(UA_FILE_DATATYPES ${PROJECT_SOURCE_DIR}/tools/schema/datatypes_minimal.txt)
    set(UA_FILE_NODEIDS ${PROJECT_SOURCE_DIR}/tools/schema/NodeIds.csv)
    set(UA_FILE_STATUSCODES ${PROJECT_SOURCE_DIR}/tools/schema/StatusCode.csv)
    set(UA_FILE_TYPES_BSD ${PROJECT_SOURCE_DIR}/tools/schema/Opc.Ua.Types.bsd)

    if(UA_ENABLE_METHODCALLS)
        list(APPEND UA_FILE_DATATYPES ${PROJECT_SOURCE_DIR}/tools/schema/datatypes_method.txt)
    endif()

    if(UA_ENABLE_SUBSCRIPTIONS)
        list(APPEND UA_FILE_DATATYPES ${PROJECT_SOURCE_DIR}/tools/schema/datatypes_subscriptions.txt)
    endif()

    if(UA_ENABLE_SUBSCRIPTIONS_EVENTS)
        list(APPEND UA_FILE_DATATYPES ${PROJECT_SOURCE_DIR}/tools/schema/datatypes_events.txt)
        list(APPEND UA_FILE_NODESETS ${PROJECT_SOURCE_DIR}/tools/schema/Opc.Ua.NodeSet2.EventsMinimal.xml)
    endif()

    if(UA_ENABLE_HISTORIZING)
        list(APPEND UA_FILE_DATATYPES ${PROJECT_SOURCE_DIR}/tools/schema/datatypes_historizing.txt)
        list(APPEND UA_FILE_NODESETS ${PROJECT_SOURCE_DIR}/tools/schema/Opc.Ua.NodeSet2.HistorizingMinimal.xml)
    endif()

    if(UA_ENABLE_DISCOVERY)
        list(APPEND UA_FILE_DATATYPES ${PROJECT_SOURCE_DIR}/tools/schema/datatypes_discovery.txt)
    endif()

    if(UA_ENABLE_QUERY)
        list(APPEND UA_FILE_DATATYPES ${PROJECT_SOURCE_DIR}/tools/schema/datatypes_query.txt)
    endif()

    if(UA_ENABLE_PUBSUB)
        list(APPEND UA_FILE_DATATYPES ${PROJECT_SOURCE_DIR}/tools/schema/datatypes_pubsub.txt)
        if(UA_ENABLE_PUBSUB_INFORMATIONMODEL)
            list(APPEND UA_FILE_NODESETS ${PROJECT_SOURCE_DIR}/tools/schema/Opc.Ua.NodeSet2.PubSubMinimal.xml)
        endif()
    endif()
	if(UA_ENABLE_DA)
		list(APPEND UA_FILE_DATATYPES ${PROJECT_SOURCE_DIR}/tools/schema/datatypes_dataaccess.txt)
    endif()
endif()

# standard-defined data types
ua_generate_datatypes(
    BUILTIN
    NAME "types"
    TARGET_SUFFIX "types"
    NAMESPACE_IDX 0
    FILE_CSV "${UA_FILE_NODEIDS}"
    FILES_BSD "${UA_FILE_TYPES_BSD}"
    FILES_SELECTED ${UA_FILE_DATATYPES}
)

# transport data types
ua_generate_datatypes(
    INTERNAL
    NAME "transport"
    TARGET_SUFFIX "transport"
    NAMESPACE_IDX 1
    FILE_CSV "${UA_FILE_NODEIDS}"
    FILES_BSD "${UA_FILE_TYPES_BSD}" "${PROJECT_SOURCE_DIR}/tools/schema/Custom.Opc.Ua.Transport.bsd"
    FILES_SELECTED "${PROJECT_SOURCE_DIR}/tools/schema/datatypes_transport.txt"
)

# statuscode explanation
add_custom_command(OUTPUT ${PROJECT_BINARY_DIR}/src_generated/open62541/statuscodes.h
                          ${PROJECT_BINARY_DIR}/src_generated/open62541/statuscodes.c
        PRE_BUILD
        COMMAND ${PYTHON_EXECUTABLE} ${PROJECT_SOURCE_DIR}/tools/generate_statuscode_descriptions.py
        ${UA_FILE_STATUSCODES} ${PROJECT_BINARY_DIR}/src_generated/open62541/statuscodes
        DEPENDS ${CMAKE_CURRENT_SOURCE_DIR}/tools/generate_statuscode_descriptions.py
                ${UA_FILE_STATUSCODES})

# Header containing defines for all NodeIds
ua_generate_nodeid_header(
    NAME "nodeids"
    ID_PREFIX "NS0"
    TARGET_SUFFIX "ids-ns0"
    FILE_CSV "${UA_FILE_NODEIDS}"
)

# we need a custom target to avoid that the generator is called concurrently and
# thus overwriting files while the other thread is compiling
add_custom_target(open62541-generator-statuscode DEPENDS
        ${PROJECT_BINARY_DIR}/src_generated/open62541/nodeids.h
        ${PROJECT_BINARY_DIR}/src_generated/open62541/statuscodes.h
        ${PROJECT_BINARY_DIR}/src_generated/open62541/statuscodes.c)

if (UA_ENABLE_AMALGAMATION)
    # single-file release
    add_custom_command(OUTPUT ${PROJECT_BINARY_DIR}/open62541.h
                       PRE_BUILD
                       COMMAND ${PYTHON_EXECUTABLE} ${CMAKE_CURRENT_SOURCE_DIR}/tools/amalgamate.py
                               ${OPEN62541_VER_COMMIT} ${CMAKE_CURRENT_BINARY_DIR}/open62541.h
                               ${exported_headers} ${default_plugin_headers} ${ua_architecture_headers}
                       DEPENDS ${CMAKE_CURRENT_SOURCE_DIR}/tools/amalgamate.py
                               ${exported_headers} ${default_plugin_headers} ${ua_architecture_headers})

    add_custom_command(OUTPUT ${PROJECT_BINARY_DIR}/open62541.c
                       PRE_BUILD
                       COMMAND ${PYTHON_EXECUTABLE} ${CMAKE_CURRENT_SOURCE_DIR}/tools/amalgamate.py
                               ${OPEN62541_VER_COMMIT} ${CMAKE_CURRENT_BINARY_DIR}/open62541.c
                               ${internal_headers} ${lib_sources} ${default_plugin_sources} ${ua_architecture_sources}
                       DEPENDS ${CMAKE_CURRENT_SOURCE_DIR}/tools/amalgamate.py ${internal_headers}
                               ${lib_sources} ${default_plugin_sources} ${ua_architecture_sources} )

    add_custom_target(open62541-amalgamation-source DEPENDS ${PROJECT_BINARY_DIR}/open62541.c)
    add_custom_target(open62541-amalgamation-header DEPENDS ${PROJECT_BINARY_DIR}/open62541.h)

    add_dependencies(open62541-amalgamation-header open62541-generator-types)
    add_dependencies(open62541-amalgamation-source open62541-generator-types
                     open62541-generator-transport open62541-generator-statuscode)
endif()

ua_generate_nodeset(
    NAME "ns0"
    FILE ${UA_FILE_NODESETS}
    INTERNAL
    IGNORE "${PROJECT_SOURCE_DIR}/tools/nodeset_compiler/NodeID_NS0_Base.txt"
    DEPENDS_TARGET "open62541-generator-types"
)

# stack protector and optimization needs to be disabled for the huge ns0 file, otherwise debian packaging fails due to long build times.
# We also disable optimization on Appveyor builds, since they take almost an hour otherwise
if(UA_PACK_DEBIAN OR (NOT "$ENV{APPVEYOR}" STREQUAL "") OR (
        (CMAKE_BUILD_TYPE STREQUAL "MinSizeRel" OR CMAKE_BUILD_TYPE STREQUAL "Release" OR CMAKE_BUILD_TYPE STREQUAL "RelWithDebInfo") AND (
            # List of compilers which have problems with the huge ns0 optimization
            (("${CMAKE_CXX_COMPILER_ID}" STREQUAL "Clang") AND (CMAKE_C_COMPILER_VERSION VERSION_LESS 7.0))
        )
   ))
    set_source_files_properties(${PROJECT_BINARY_DIR}/src_generated/open62541/namespace0_generated.c PROPERTIES COMPILE_FLAGS "-fno-stack-protector -O0")
endif()

#####################
# Build the Library #
#####################

assign_source_group(${lib_sources})
assign_source_group(${internal_headers})
assign_source_group(${exported_headers})
assign_source_group(${default_plugin_sources})
assign_source_group(${ua_architecture_sources})

if(UA_ENABLE_AMALGAMATION)
    add_library(open62541-object OBJECT ${PROJECT_BINARY_DIR}/open62541.c ${PROJECT_BINARY_DIR}/open62541.h)
    target_include_directories(open62541-object PRIVATE ${PROJECT_BINARY_DIR})
    target_include_directories(open62541-object PRIVATE "${ua_architecture_directories_to_include}")
    if(UA_ENABLE_ENCRYPTION)
        target_include_directories(open62541-object PRIVATE ${MBEDTLS_INCLUDE_DIRS})
    endif()

    # make sure the open62541_amalgamation target builds before so that amalgamation is finished and it is not executed again for open62541-object
    # and thus may overwrite the amalgamation result during multiprocessor compilation
    # the header is already a dependency of open62541 target itself
    add_dependencies(open62541-object
                     open62541-amalgamation-header
                     open62541-generator-types
                     open62541-generator-transport
                     open62541-generator-statuscode
                     open62541-amalgamation-source)

    add_library(open62541 $<TARGET_OBJECTS:open62541-object>)
    # the only directory that needs to be included if open62541 (amalgameted) target from
    # the build directory is ${PROJECT_BINARY_DIR}, that contains the generated open62541.h
    target_include_directories(open62541 PUBLIC $<BUILD_INTERFACE:${PROJECT_BINARY_DIR}>)

    if(UA_COMPILE_AS_CXX)
        set_source_files_properties(${PROJECT_BINARY_DIR}/open62541.c PROPERTIES LANGUAGE CXX)
    endif()

    add_dependencies(open62541-amalgamation-source open62541-generator-namespace)
    add_dependencies(open62541-amalgamation-header open62541-generator-namespace)
else()
    add_library(open62541-object OBJECT ${lib_sources} ${internal_headers} ${exported_headers})
    add_dependencies(open62541-object
                     open62541-generator-types
                     open62541-generator-transport
                     open62541-generator-statuscode
                     open62541-generator-namespace
                     )
    target_include_directories(open62541-object PRIVATE ${PROJECT_SOURCE_DIR}/src)

    add_library(open62541-plugins OBJECT ${default_plugin_sources} ${ua_architecture_sources} ${exported_headers})
    add_dependencies(open62541-plugins open62541-generator-types open62541-generator-transport)
    target_include_directories(open62541-plugins PRIVATE ${PROJECT_SOURCE_DIR}/plugins)
    target_include_directories(open62541-plugins PRIVATE ${PROJECT_BINARY_DIR}/src_generated)
    target_compile_definitions(open62541-plugins PRIVATE -DUA_DYNAMIC_LINKING_EXPORT)
    set_target_properties(open62541-plugins PROPERTIES FOLDER "open62541/lib")

    add_library(open62541 $<TARGET_OBJECTS:open62541-object> $<TARGET_OBJECTS:open62541-plugins>)

    if(UA_COMPILE_AS_CXX)
        set_source_files_properties(${lib_sources} PROPERTIES LANGUAGE CXX)
        set_source_files_properties(${default_plugin_sources} ${ua_architecture_sources} PROPERTIES LANGUAGE CXX)
    endif()

    # Declare include directories
    function(include_directories_private)
        foreach(_include_dir IN ITEMS ${ARGN})
            target_include_directories(open62541-object PRIVATE ${_include_dir})
            target_include_directories(open62541-plugins PRIVATE ${_include_dir})
        endforeach()
    endfunction()

    function(include_directories_public)
        include_directories_private(${ARGN})
        foreach(_include_dir IN ITEMS ${ARGN})
            target_include_directories(open62541 PUBLIC $<BUILD_INTERFACE:${_include_dir}>)
        endforeach()
    endfunction()

    # Public includes
    include_directories_public(${ua_architecture_directories_to_include}
                               "${PROJECT_SOURCE_DIR}/include"
                               "${PROJECT_SOURCE_DIR}/plugins/include"
                               "${PROJECT_SOURCE_DIR}/deps"
                               "${PROJECT_SOURCE_DIR}/src/pubsub"
                               "${PROJECT_BINARY_DIR}/src_generated")

    # Private includes
    include_directories_private("${PROJECT_BINARY_DIR}")

    if(UA_ENABLE_ENCRYPTION)
        include_directories_private(${MBEDTLS_INCLUDE_DIRS})
    endif()

    # Option-specific includes
    if(UA_ENABLE_DISCOVERY)
        include_directories_private("${PROJECT_SOURCE_DIR}/src/client")
    endif()

    if(UA_ENABLE_NODESTORE_XML)
        include_directories_private(${LIBXML2_INCLUDE_DIR})
    endif()

endif()

# Ensure that the open62541::open62541 alias can be used inside open62541's build
add_library(open62541::open62541 ALIAS open62541)

# Export Symbols
target_compile_definitions(open62541-object PRIVATE -DUA_DYNAMIC_LINKING_EXPORT)
target_compile_definitions(open62541 PRIVATE -DUA_DYNAMIC_LINKING_EXPORT)
if (UA_ENABLE_DISCOVERY_MULTICAST)
    target_compile_definitions(open62541-object PRIVATE -DMDNSD_DYNAMIC_LINKING_EXPORT)
    target_compile_definitions(open62541 PRIVATE -DMDNSD_DYNAMIC_LINKING_EXPORT)
endif()
# Generate properly versioned shared library links on Linux
SET_TARGET_PROPERTIES(open62541 PROPERTIES SOVERSION 0 VERSION "${OPEN62541_VER_MAJOR}.${OPEN62541_VER_MINOR}.${OPEN62541_VER_PATCH}")

##################################
#     Architectures changes      #
##################################

GET_PROPERTY(ua_architecture_add_definitions GLOBAL PROPERTY UA_ARCHITECTURE_ADD_DEFINITIONS)
add_definitions(${ua_architecture_add_definitions})

GET_PROPERTY(ua_architecture_remove_definitions GLOBAL PROPERTY UA_ARCHITECTURE_REMOVE_DEFINITIONS)
if (NOT "${ua_architecture_remove_definitions}" STREQUAL "")
  string(REPLACE " " ";" ua_architecture_remove_definitions_list ${ua_architecture_remove_definitions})
  remove_definitions(${ua_architecture_remove_definitions_list})
endif(NOT "${ua_architecture_remove_definitions}" STREQUAL "")

GET_PROPERTY(ua_architecture_append_to_library GLOBAL PROPERTY UA_ARCHITECTURE_APPEND_TO_LIBRARY)
list(APPEND open62541_LIBRARIES ${ua_architecture_append_to_library})

target_compile_definitions(open62541 PUBLIC UA_ARCHITECTURE_${UA_ARCHITECTURE_UPPER})

# DLL requires linking to dependencies
target_link_libraries(open62541 ${open62541_LIBRARIES})

##########################
# Build Selected Targets #
##########################

# always include, builds with make doc
add_subdirectory(doc)

if(UA_BUILD_EXAMPLES)
    if(UA_ENABLE_AMALGAMATION)
        # Cannot compile tests with amalgamation. Not prepared for single header include
        message(FATAL_ERROR "Examples cannot be built with source amalgamation enabled")
    endif()
    add_subdirectory(examples)
endif()

if(UA_BUILD_UNIT_TESTS)
    if(UA_ENABLE_AMALGAMATION)
        # Cannot compile tests with amalgamation. Amalgamation uses the default plugins, not the testing plugins
        message(FATAL_ERROR "Unit tests cannot be generated with source amalgamation enabled")
    endif()
    enable_testing()
    add_subdirectory(tests)
endif()

if(UA_BUILD_FUZZING OR UA_BUILD_OSS_FUZZ OR UA_BUILD_FUZZING_CORPUS)
    add_subdirectory(tests/fuzz)
endif()

if(UA_BUILD_TOOLS)
    if(UA_ENABLE_JSON_ENCODING)
        add_subdirectory(tools/ua2json)
    endif()
endif()

########################
# Linting as target    #
########################
include(linting_target)

##########################
# Installation           #
##########################
# invoke via `make install`
# specify install location with `-DCMAKE_INSTALL_PREFIX=xyz`
# Enable shared library with `-DBUILD_SHARED_LIBS=ON`

set(cmake_configfile_install ${CMAKE_INSTALL_LIBDIR}/cmake/open62541)
set(open62541_install_tools_dir share/open62541/tools)
set(open62541_install_nodeset_dir share/open62541/tools/ua-nodeset)

# This list of components allows to define a find_package requirement.
# E.g.:
# find_package(open62541 1.0.0 REQUIRED COMPONENTS Events Methods FullNamespace)
set(open62541_enabled_components "")
if(UA_NAMESPACE_ZERO STREQUAL "FULL")
    list(APPEND open62541_enabled_components "FullNamespace")
endif()
if(UA_ENABLE_METHODCALLS)
    list(APPEND open62541_enabled_components "Methods")
endif()
if(UA_ENABLE_SUBSCRIPTIONS)
    list(APPEND open62541_enabled_components "Subscriptions")
endif()
if(UA_ENABLE_PUBSUB)
    list(APPEND open62541_enabled_components "PubSub")
endif()
if(UA_ENABLE_ENCRYPTION)
    list(APPEND open62541_enabled_components "Encryption")
endif()
if(UA_ENABLE_AMALGAMATION)
    list(APPEND open62541_enabled_components "Amalgamation")
endif()
if(UA_ENABLE_HISTORIZING)
    list(APPEND open62541_enabled_components "Historizing")
endif()
if(UA_ENABLE_EXPERIMENTAL_HISTORIZING)
    list(APPEND open62541_enabled_components "ExperimentalHistorizing")
endif()
if(UA_ENABLE_SUBSCRIPTIONS_EVENTS)
    list(APPEND open62541_enabled_components "Events")
endif()
if(UA_ENABLE_MULTITHREADING)
    list(APPEND open62541_enabled_components "Multithreading")
endif()
if(UA_ENABLE_DISCOVERY)
    list(APPEND open62541_enabled_components "Discovery")
endif()
if(UA_ENABLE_DISCOVERY_MULTICAST)
    list(APPEND open62541_enabled_components "DiscoveryMulticast")
endif()

# export library (either static or shared depending on BUILD_SHARED_LIBS)
install(TARGETS open62541
        EXPORT open62541Targets
        LIBRARY DESTINATION ${CMAKE_INSTALL_LIBDIR}
        ARCHIVE DESTINATION ${CMAKE_INSTALL_LIBDIR}
        RUNTIME DESTINATION ${CMAKE_INSTALL_PREFIX}
        INCLUDES DESTINATION include)

if(UA_ENABLE_AMALGAMATION)
# Our default way of installation is the non-amalgamated version.
# See also https://github.com/open62541/open62541/pull/2292#discussion_r241106424
install(CODE "MESSAGE(WARNING \"Installation with UA_ENABLE_AMALGAMATION=ON is not recommended.\")")
endif()

include(CMakePackageConfigHelpers)
configure_package_config_file("${CMAKE_CURRENT_SOURCE_DIR}/tools/cmake/open62541Config.cmake.in"
                              "${CMAKE_CURRENT_BINARY_DIR}/open62541Config.cmake"
                              INSTALL_DESTINATION "${cmake_configfile_install}"
                              PATH_VARS open62541_install_tools_dir
                                        open62541_install_nodeset_dir
                                        open62541_enabled_components
                              )

set(open62541_VERSION)
get_target_property(open62541_VERSION open62541 VERSION)

write_basic_package_version_file("${CMAKE_CURRENT_BINARY_DIR}/open62541ConfigVersion.cmake"
                                 VERSION ${open62541_VERSION}
                                 COMPATIBILITY AnyNewerVersion)

install(EXPORT open62541Targets
        FILE open62541Targets.cmake
        DESTINATION "${cmake_configfile_install}"
        NAMESPACE open62541::)

export(
    TARGETS open62541
    NAMESPACE open62541::
    FILE ${CMAKE_CURRENT_BINARY_DIR}/open62541Targets.cmake
)

configure_file("${CMAKE_CURRENT_SOURCE_DIR}/tools/cmake/macros_public.cmake" "${CMAKE_CURRENT_BINARY_DIR}/open62541Macros.cmake" COPYONLY)

install(FILES "${CMAKE_CURRENT_BINARY_DIR}/open62541Config.cmake"
              "${CMAKE_CURRENT_BINARY_DIR}/open62541ConfigVersion.cmake"
              "${CMAKE_CURRENT_BINARY_DIR}/open62541Macros.cmake"
        DESTINATION "${cmake_configfile_install}")

if(${CMAKE_SYSTEM_NAME} STREQUAL "Linux")
    install(FILES "${PROJECT_BINARY_DIR}/src_generated/open62541.pc"
            DESTINATION ${CMAKE_INSTALL_LIBDIR}/pkgconfig)
endif()

set(UA_install_tools_dirs "tools/certs"
    "tools/nodeset_compiler"
    "tools/schema"
    "deps/ua-nodeset")

set(UA_install_tools_files "tools/generate_datatypes.py"
    "tools/generate_nodeid_header.py"
    "tools/generate_statuscode_descriptions.py")

install(DIRECTORY ${UA_install_tools_dirs} 
    DESTINATION ${open62541_install_tools_dir} 
    USE_SOURCE_PERMISSIONS
    FILES_MATCHING
    PATTERN "*"
    PATTERN "*.pyc" EXCLUDE
    )

install(FILES ${UA_install_tools_files} DESTINATION ${open62541_install_tools_dir})

if(NOT UA_ENABLE_AMALGAMATION)
    # Recreate the include folder structure from the source also in /usr/lib/include/open62541

    set(FILES_TO_INSTALL
        ${exported_headers}
        ${default_plugin_headers}
        ${ua_architecture_headers})

    set(BASE_PATH_MAIN "${PROJECT_SOURCE_DIR}/include/open62541")
    set(BASE_PATH_PLUGINS "${PROJECT_SOURCE_DIR}/plugins/include/open62541")
    set(BASE_PATH_ARCH "${PROJECT_SOURCE_DIR}/arch")
    set(BASE_PATH_GENERATED "${PROJECT_BINARY_DIR}/src_generated/open62541")
    set(BASE_PATH_DEPS "${PROJECT_SOURCE_DIR}/deps")

    foreach ( file ${FILES_TO_INSTALL} )
        # Construct a relative path by replacing any occurence of the absolute path
        set(full_path ${file})
        string(REPLACE ${BASE_PATH_MAIN} "" file ${file})
        string(REPLACE ${BASE_PATH_PLUGINS} "" file ${file})
        string(REPLACE ${BASE_PATH_ARCH} "" file ${file})
        string(REPLACE ${BASE_PATH_GENERATED} "" file ${file})
        string(REPLACE ${BASE_PATH_DEPS} "" file ${file})

        get_filename_component( dir ${file} DIRECTORY )
        install( FILES ${full_path} DESTINATION include/open62541${dir} )
    endforeach()

else()
    # Export amalgamated header open62541.h which is generated due to build of 
    # open62541-object
    install(FILES ${PROJECT_BINARY_DIR}/open62541.h DESTINATION include)
endif()

add_subdirectory(tools/packaging)

##################################
# Visual studio solution folders #
##################################

set_property(GLOBAL PROPERTY USE_FOLDERS ON)
set_property(GLOBAL PROPERTY PREDEFINED_TARGETS_FOLDER "_CmakePredifinedTargets")

set_target_properties(open62541 PROPERTIES FOLDER "open62541/lib")
set_target_properties(open62541-object PROPERTIES FOLDER "open62541/lib")
if (UA_ENABLE_AMALGAMATION)
    set_target_properties(open62541-amalgamation-header PROPERTIES FOLDER "open62541/lib")
    set_target_properties(open62541-amalgamation-source PROPERTIES FOLDER "open62541/lib")
endif()

set_target_properties(open62541-generator-namespace PROPERTIES FOLDER "open62541/generators")
set_target_properties(open62541-generator-statuscode PROPERTIES FOLDER "open62541/generators")
set_target_properties(open62541-generator-transport PROPERTIES FOLDER "open62541/generators")
set_target_properties(open62541-generator-types PROPERTIES FOLDER "open62541/generators")
<|MERGE_RESOLUTION|>--- conflicted
+++ resolved
@@ -397,18 +397,16 @@
     list(APPEND open62541_LIBRARIES ${MBEDTLS_LIBRARIES})
 endif()
 
-<<<<<<< HEAD
 if(UA_ENABLE_NODESTORE_XML)
     find_package(LibXml2 REQUIRED)
     list(APPEND open62541_LIBRARIES ${LIBXML2_LIBRARIES})
-=======
+endif()
 if(UA_ENABLE_WEBSOCKET_SERVER)
     # The recommended way is to install libwebsockets via the OS package manager. If
     # that is not possible, manually compile libwebsockets and set the cmake variables
     # defined in /tools/cmake/Findlibwebsockets.cmake
     find_package(libwebsockets REQUIRED)
     list(APPEND open62541_LIBRARIES ${LIBWEBSOCKETS_LIBRARIES})
->>>>>>> b6bd9b99
 endif()
 
 #####################
