cmake_minimum_required(VERSION 3.13)

# Default android platform of android.toolchain.cmake is "19" but we need "24" for "epoll_create1" and "<ifaddrs.h>"
set(ANDROID_PLATFORM 24)

if(UA_BUILD_FUZZING OR UA_BUILD_OSS_FUZZ OR UA_BUILD_FUZZING_CORPUS)
    project(open62541) # We need to have C++ support configured for fuzzing
else()
    project(open62541 C) # Do not look for a C++ compiler
endif()

if(ZEPHYR_BASE)
  if(NOT CONFIG_OPEN62541)
    return()
  endif()
  include(arch/zephyr/zephyr.cmake)
endif()

# set(CMAKE_VERBOSE_MAKEFILE ON)

set(CMAKE_MODULE_PATH "${PROJECT_SOURCE_DIR}/tools/cmake")

find_package(Python3 REQUIRED)
find_package(Git)

include(AssignSourceGroup)
include(GNUInstallDirs)

#############################
# Compiled binaries folders #
#############################

set(CMAKE_RUNTIME_OUTPUT_DIRECTORY ${CMAKE_BINARY_DIR}/bin)
set(CMAKE_LIBRARY_OUTPUT_DIRECTORY ${CMAKE_BINARY_DIR}/bin)
set(CMAKE_ARCHIVE_OUTPUT_DIRECTORY ${CMAKE_BINARY_DIR}/bin)

###########
# Version #
###########

# The current version information. On the master branch, we take the version
# number from the latest release plus the "-undefined" label. Will be
# overwritten with more detailed information if git is available.
set(OPEN62541_VER_MAJOR 1)
set(OPEN62541_VER_MINOR 4)
set(OPEN62541_VER_PATCH 12)
set(OPEN62541_VER_LABEL "-undefined") # like "-rc1" or "-g4538abcd" or "-g4538abcd-dirty"
set(OPEN62541_VER_COMMIT "unknown-commit")

# Overwrite the version information based on git if available and we are the main cmake project.
if (CMAKE_SOURCE_DIR STREQUAL PROJECT_SOURCE_DIR)
    include(SetGitBasedVersion)
    set_open62541_version()
endif()

# Examples for the version string are:
# v1.2
# v1.2.3
# v1.2.3-rc1
# v1.2.3-rc1-dirty
# v1.2.3-5-g4538abcd
# v1.2.3-5-g4538abcd-dirty
set(OPEN62541_VERSION "v${OPEN62541_VER_MAJOR}.${OPEN62541_VER_MINOR}.${OPEN62541_VER_PATCH}${OPEN62541_VER_LABEL}")
MESSAGE(STATUS "open62541 Version: ${OPEN62541_VERSION}")

################
# Architecture #
################

set(UA_ARCHITECTURES "none" "posix" "win32" "zephyr")
set(UA_ARCHITECTURE "" CACHE STRING "Architecture to build open62541 for")
SET_PROPERTY(CACHE UA_ARCHITECTURE PROPERTY STRINGS "" ${UA_ARCHITECTURES})

if("${UA_ARCHITECTURE}" STREQUAL "")
    if(WIN32)
        set(UA_ARCHITECTURE "win32" CACHE STRING ""  FORCE)
    else()
        set(UA_ARCHITECTURE "posix" CACHE STRING "" FORCE)
    endif()
endif()

message(STATUS "The selected architecture is: ${UA_ARCHITECTURE}")
if("${UA_ARCHITECTURE}" STREQUAL "posix")
    set(UA_ARCHITECTURE_POSIX 1)
elseif("${UA_ARCHITECTURE}" STREQUAL "win32")
    set(UA_ARCHITECTURE_WIN32 1)
elseif("${UA_ARCHITECTURE}" STREQUAL "zephyr")
    set(UA_ARCHITECTURE_ZEPHYR 1)
endif()

#################
# Build Options #
#################

# Set default build type.
if(NOT CMAKE_BUILD_TYPE)
    message(STATUS "CMAKE_BUILD_TYPE not given; setting to 'Debug'")
    set(CMAKE_BUILD_TYPE "Debug" CACHE STRING "Choose the type of build" FORCE)
endif()

string(TOLOWER "${CMAKE_BUILD_TYPE}" BUILD_TYPE_LOWER_CASE)

option(UA_ENABLE_AMALGAMATION "Concatenate the library to a single file open62541.h/.c" OFF)
option(BUILD_SHARED_LIBS "Enable building of shared libraries (dll/so)" OFF)
set(UA_LOGLEVEL 100 CACHE STRING "Minimal level for logs (in addition to the log plugin settings) (100=TRACE, 200=DEBUG, 300=INFO, 400=WARNING, 500=ERROR, 600=FATAL)")
option(UA_ENABLE_DIAGNOSTICS "Enable diagnostics information exposed by the server" ON)
option(UA_ENABLE_METHODCALLS "Enable the Method service set" ON)
option(UA_ENABLE_SUBSCRIPTIONS "Enable subscriptions support" ON)
option(UA_ENABLE_SUBSCRIPTIONS_EVENTS "Enable event monitoring" ON)
option(UA_ENABLE_DA "Enable OPC UA DataAccess (Part 8) definitions" ON)
option(UA_ENABLE_HISTORIZING "Enable basic support for historical access (client and server)" ON)
option(UA_ENABLE_DISCOVERY "Enable Discovery Service (LDS)" ON)
option(UA_ENABLE_JSON_ENCODING "Enable JSON encoding" ON)
option(UA_ENABLE_XML_ENCODING "Enable XML encoding" ON)
option(UA_ENABLE_NODESETLOADER "Enable nodesetLoader public API" OFF)
option(UA_ENABLE_GDS_PUSHMANAGEMENT "Enable GDS pushManagement support" OFF)
option(UA_ENABLE_DATATYPES_ALL "Generate all datatypes for namespace zero (uses more binary space)" ON)

option(UA_ENABLE_JSON_ENCODING_LEGACY "Use the old JSON encoding before the v1.05 spec" OFF)
mark_as_advanced(UA_ENABLE_JSON_ENCODING_LEGACY)
if(UA_ENABLE_JSON_ENCODING_LEGACY AND NOT UA_ENABLE_JSON_ENCODING)
    message(FATAL_ERROR "UA_ENABLE_JSON_ENCODING_LEGACY requires UA_ENABLE_JSON_ENCODING also")
endif()

if(UA_INFORMATION_MODEL_AUTOLOAD AND NOT UA_BUILD_FUZZING)
    set(UA_ENABLE_NODESET_INJECTOR ON)
endif()

set(MULTITHREADING_DEFAULT 0)
if(WIN32 OR UNIX)
  # Enable multithreading by default on Windows and POSIX-like (Unix) systems
  set(MULTITHREADING_DEFAULT 100)
endif()
set(UA_MULTITHREADING ${MULTITHREADING_DEFAULT} CACHE STRING
    "Multithreading support (<100: No multithreading support, >=100: Thread-safety enabled (internal mutexes)")

option(UA_ENABLE_SUBSCRIPTIONS_ALARMS_CONDITIONS "Enable the use of A&C. (EXPERIMENTAL)" OFF)
mark_as_advanced(UA_ENABLE_SUBSCRIPTIONS_ALARMS_CONDITIONS)

option(UA_ENABLE_NODEMANAGEMENT "Enable dynamic addition and removal of nodes at runtime" ON)
mark_as_advanced(UA_ENABLE_NODEMANAGEMENT)

option(UA_ENABLE_PARSING "Utility functions that require parsing (e.g. NodeId expressions)" ON)
mark_as_advanced(UA_ENABLE_PARSING)

option(UA_ENABLE_INLINABLE_EXPORT "Export 'static inline' methods as regular API" OFF)
mark_as_advanced(UA_ENABLE_INLINABLE_EXPORT)

# mDNS provider
set(UA_MDNS_PLUGINS "MDNSD" "AVAHI")
set(UA_ENABLE_DISCOVERY_MULTICAST "OFF" CACHE STRING "mDNS discovery support")
mark_as_advanced(UA_ENABLE_DISCOVERY_MULTICAST)
SET_PROPERTY(CACHE UA_ENABLE_DISCOVERY_MULTICAST PROPERTY STRINGS "OFF" ${UA_MDNS_PLUGINS})
option(UA_ENABLE_DISCOVERY_MULTICAST_MDNSD "Enable mDNS discovery support (uses mdnsd)" OFF)
mark_as_advanced(UA_ENABLE_DISCOVERY_MULTICAST_MDNSD)
option(UA_ENABLE_DISCOVERY_MULTICAST_AVAHI "Enable mDNS discovery support (uses Avahi)" OFF)
mark_as_advanced(UA_ENABLE_DISCOVERY_MULTICAST_AVAHI)

list (FIND UA_MDNS_PLUGINS ${UA_ENABLE_DISCOVERY_MULTICAST} _tmp)
if(UA_ENABLE_DISCOVERY_MULTICAST STREQUAL "OFF" OR ${_tmp} GREATER -1)
    set(UA_ENABLE_DISCOVERY_MULTICAST_MDNSD OFF)
    set(UA_ENABLE_DISCOVERY_MULTICAST_AVAHI OFF)
    if(UA_ENABLE_DISCOVERY_MULTICAST STREQUAL "MDNSD")
        set(UA_ENABLE_DISCOVERY_MULTICAST_MDNSD ON)
    elseif(UA_ENABLE_DISCOVERY_MULTICAST STREQUAL "AVAHI")
        set(UA_ENABLE_DISCOVERY_MULTICAST_AVAHI ON)
    endif()
# Only for backward compatability
elseif(UA_ENABLE_DISCOVERY_MULTICAST OR UA_ENABLE_DISCOVERY_MULTICAST STREQUAL "ON")
    message(DEPRECATION "Set UA_ENABLE_DISCOVERY_MULTICAST to the desired mDNS library." )
    if(NOT UA_ENABLE_DISCOVERY_MULTICAST_AVAHI)
    set(UA_ENABLE_DISCOVERY_MULTICAST_MDNSD ON)
    endif()
else()
    message(DEPRECATION "Set UA_ENABLE_DISCOVERY_MULTICAST to the desired mDNS library." )
    if(UA_ENABLE_DISCOVERY_MULTICAST_MDNSD)
        set(UA_ENABLE_DISCOVERY_MULTICAST "MDNSD")
        set(UA_ENABLE_DISCOVERY_MULTICAST_AVAHI OFF)
    endif()
    if(UA_ENABLE_DISCOVERY_MULTICAST_AVAHI)
        set(UA_ENABLE_DISCOVERY_MULTICAST "AVAHI")
        set(UA_ENABLE_DISCOVERY_MULTICAST_MDNSD OFF)
    endif()
endif()

# security provider
set(UA_ENCRYPTION_PLUGINS "MBEDTLS" "OPENSSL" "LIBRESSL")
set(UA_ENABLE_ENCRYPTION OFF CACHE STRING "Encryption support (LibreSSL EXPERIMENTAL)")
SET_PROPERTY(CACHE UA_ENABLE_ENCRYPTION PROPERTY STRINGS "OFF" ${UA_ENCRYPTION_PLUGINS})
option(UA_ENABLE_ENCRYPTION_OPENSSL "Deprecated: Enable encryption support (uses openssl)" OFF)
mark_as_advanced(UA_ENABLE_ENCRYPTION_OPENSSL)
option(UA_ENABLE_ENCRYPTION_MBEDTLS "Deprecated: Enable encryption support (uses mbedTLS)" OFF)
mark_as_advanced(UA_ENABLE_ENCRYPTION_MBEDTLS)

list (FIND UA_ENCRYPTION_PLUGINS ${UA_ENABLE_ENCRYPTION} _tmp)
if(UA_ENABLE_ENCRYPTION STREQUAL "OFF" OR ${_tmp} GREATER -1)
    set(UA_ENABLE_ENCRYPTION_OPENSSL OFF)
    set(UA_ENABLE_ENCRYPTION_MBEDTLS OFF)
    set(UA_ENABLE_ENCRYPTION_LIBRESSL OFF)
    if(UA_ENABLE_ENCRYPTION STREQUAL "MBEDTLS")
        set(UA_ENABLE_ENCRYPTION_MBEDTLS ON)
    elseif(UA_ENABLE_ENCRYPTION STREQUAL "OPENSSL")
        set(UA_ENABLE_ENCRYPTION_OPENSSL ON)
    elseif(UA_ENABLE_ENCRYPTION STREQUAL "LIBRESSL")
        set(UA_ENABLE_ENCRYPTION_LIBRESSL ON)
    endif()
# Only for backward compatability
elseif(UA_ENABLE_ENCRYPTION)
    message(DEPRECATION "Set UA_ENABLE_ENCRYPTION to the desired encryption library." )
    if(NOT UA_ENABLE_ENCRYPTION_OPENSSL)
    set(UA_ENABLE_ENCRYPTION_MBEDTLS ON)
    endif()
else()
    message(DEPRECATION "Set UA_ENABLE_ENCRYPTION to the desired encryption library." )
    if(UA_ENABLE_ENCRYPTION_MBEDTLS)
        set(UA_ENABLE_ENCRYPTION "MBEDTLS")
        set(UA_ENABLE_ENCRYPTION_OPENSSL OFF)
    endif()
    if(UA_ENABLE_ENCRYPTION_OPENSSL)
        set(UA_ENABLE_ENCRYPTION "OPENSSL")
        set(UA_ENABLE_ENCRYPTION_MBEDTLS OFF)
    endif()
endif()

# TPM Security
set(UA_ENABLE_ENCRYPTION_TPM2 "OFF" CACHE STRING "TPM encryption support")
SET_PROPERTY(CACHE UA_ENABLE_ENCRYPTION_TPM2 PROPERTY STRINGS "ON" "OFF")

if(UA_ENABLE_ENCRYPTION_TPM2 STREQUAL "OFF")
    set(UA_ENABLE_TPM2_SECURITY OFF)
    set(UA_ENABLE_TPM2_KEYSTORE OFF)
else()
    set(UA_ENABLE_TPM2_SECURITY ON)
    set(UA_ENABLE_TPM2_KEYSTORE ON)
endif()

if(UA_ENABLE_TPM2_SECURITY)
    if(NOT UA_ENABLE_ENCRYPTION)
        message(FATAL_ERROR "TPM2 encryption cannot be used with disabled UA_ENABLE_ENCRYPTION")
    endif()
    find_library(TPM2_LIB tpm2_pkcs11)
    message(${TPM2_LIB})
endif()

if(UA_ENABLE_TPM2_KEYSTORE)
    if(NOT UA_ENABLE_ENCRYPTION)
        message(FATAL_ERROR "TPM2 Keystore cannot be used with disabled UA_ENABLE_ENCRYPTION")
    endif()
endif()

# Namespace Zero
set(UA_NAMESPACE_ZERO "REDUCED" CACHE STRING "Completeness of the generated namespace zero (minimal/reduced/full)")
SET_PROPERTY(CACHE UA_NAMESPACE_ZERO PROPERTY STRINGS "MINIMAL" "REDUCED" "FULL")
if(UA_NAMESPACE_ZERO STREQUAL "MINIMAL")
    set(UA_GENERATED_NAMESPACE_ZERO OFF)
else()
    set(UA_GENERATED_NAMESPACE_ZERO ON)
endif()

if(UA_NAMESPACE_ZERO STREQUAL "FULL")
    set(UA_GENERATED_NAMESPACE_ZERO_FULL ON)
else()
    set(UA_GENERATED_NAMESPACE_ZERO_FULL OFF)
endif()

if(MSVC AND UA_NAMESPACE_ZERO STREQUAL "FULL")
    # For the full NS0 we need a stack size of 8MB (as it is default on linux)
    # See https://github.com/open62541/open62541/issues/1326
    set(CMAKE_EXE_LINKER_FLAGS "${CMAKE_EXE_LINKER_FLAGS} /STACK:8000000")
endif()

if(UA_BUILD_FUZZING OR UA_BUILD_OSS_FUZZ OR UA_BUILD_FUZZING_CORPUS)
    # Force enable options not passed in the build script, to also fuzzy-test this code
    set(UA_ENABLE_DISCOVERY ON CACHE STRING "" FORCE)
    set(UA_ENABLE_DISCOVERY_MULTICAST MDNSD CACHE STRING "" FORCE)
    set(UA_ENABLE_DISCOVERY_MULTICAST_MDNSD ON CACHE STRING "" FORCE)
    set(UA_ENABLE_ENCRYPTION ON CACHE STRING "OFF" FORCE)
    set(UA_ENABLE_ENCRYPTION_MBEDTLS ON CACHE STRING "" FORCE)
    set(UA_ENABLE_HISTORIZING ON CACHE STRING "" FORCE)
    set(UA_ENABLE_JSON_ENCODING ON CACHE STRING "" FORCE)
    set(UA_ENABLE_SUBSCRIPTIONS ON CACHE STRING "" FORCE)
    set(UA_ENABLE_SUBSCRIPTIONS_EVENTS ON CACHE STRING "" FORCE)
endif()

# It should not be possible to enable events without enabling subscriptions and full ns0
#if((UA_ENABLE_SUBSCRIPTIONS_EVENTS) AND (NOT (UA_ENABLE_SUBSCRIPTIONS AND UA_NAMESPACE_ZERO STREQUAL "FULL")))
#    message(FATAL_ERROR "Unable to enable events without UA_ENABLE_SUBSCRIPTIONS and full namespace 0")
#endif()

# It should not be possible to enable Alarms and Condition without enabling Events and full ns0
if((UA_ENABLE_SUBSCRIPTIONS_ALARMS_CONDITIONS) AND (NOT (UA_ENABLE_SUBSCRIPTIONS_EVENTS AND UA_NAMESPACE_ZERO STREQUAL "FULL")))
    message(FATAL_ERROR "Unable to enable A&C without UA_ENABLE_SUBSCRIPTIONS_EVENTS and full namespace 0")
endif()

if(UA_ENABLE_DISCOVERY_MULTICAST AND NOT UA_ENABLE_DISCOVERY)
    MESSAGE(WARNING "UA_ENABLE_DISCOVERY_MULTICAST is enabled, but not UA_ENABLE_DISCOVERY. UA_ENABLE_DISCOVERY_MULTICAST will be set to OFF")
    SET(UA_ENABLE_DISCOVERY_MULTICAST_MDNSD OFF CACHE BOOL "Enable Discovery Service with multicast support (LDS-ME)" FORCE)
endif()

# Advanced options
option(UA_ENABLE_COVERAGE "Enable gcov coverage" OFF)
mark_as_advanced(UA_ENABLE_COVERAGE)
if(UA_ENABLE_COVERAGE)
    # We are using the scripts provided at for coverage testing: https://github.com/RWTH-HPC/CMake-codecov
    set(ENABLE_COVERAGE ON)
    find_package(codecov REQUIRED)
endif()

option(UA_ENABLE_QUERY "Enable query support in the client (most servers don't support it)" OFF)
mark_as_advanced(UA_ENABLE_QUERY)

option(UA_FORCE_32BIT "Force compilation as 32-bit executable" OFF)
mark_as_advanced(UA_FORCE_32BIT)

option(UA_FORCE_WERROR "Force compilation with -Werror (or /WX on MSVC)" OFF)
mark_as_advanced(UA_FORCE_WERROR)

option(UA_ENABLE_DEBUG_SANITIZER "Use sanitizer in debug mode" ON)
mark_as_advanced(UA_ENABLE_DEBUG_SANITIZER)

# General PubSub setup
option(UA_ENABLE_PUBSUB "Enable the PubSub protocol" ON)

option(UA_ENABLE_PUBSUB_SKS "Enable Security Key Service support for publisher and subscriber" OFF)
mark_as_advanced(UA_ENABLE_PUBSUB_SKS)
if(UA_ENABLE_PUBSUB_SKS)
    message(WARNING "The PubSub SKS feature is under development and not yet ready.")
    if(NOT UA_ENABLE_ENCRYPTION)
        message(FATAL_ERROR "PubSub SKS cannot be used with disabled UA_ENABLE_ENCRYPTION")
    endif()
    if(NOT UA_NAMESPACE_ZERO STREQUAL "FULL")
        message(FATAL_ERROR "PubSub SKS needs the full Namespace Zero")
    endif()
endif()

option(UA_ENABLE_PUBSUB_INFORMATIONMODEL "Enable PubSub information model twin" ON)
if(UA_ENABLE_PUBSUB_INFORMATIONMODEL)
    if(NOT UA_ENABLE_PUBSUB)
        message(FATAL_ERROR "PubSub information model representation cannot be used with disabled PubSub function.")
    endif()
    if(UA_NAMESPACE_ZERO STREQUAL "MINIMAL")
        message(FATAL_ERROR "PubSub information model representation cannot be used with MINIMAL namespace zero.")
    endif()
endif()

option(UA_ENABLE_PUBSUB_FILE_CONFIG "Enable loading PubSub Config from file extension" OFF)
mark_as_advanced(UA_ENABLE_PUBSUB_FILE_CONFIG)
if(UA_ENABLE_PUBSUB_FILE_CONFIG)
    if(NOT UA_ENABLE_PUBSUB)
        message(FATAL_ERROR "For UA_ENABLE_PUBSUB_FILE_CONFIG PubSub needs to be enabled")
    endif()
endif()

option(UA_ENABLE_MQTT "Enable MQTT connections for the EventLoop" OFF)
mark_as_advanced(UA_ENABLE_MQTT)
if(UA_ENABLE_MQTT)
    if(NOT EXISTS "${UA_FILE_MQTT}")
        message(STATUS "Submodule update")
        execute_process(COMMAND ${GIT_EXECUTABLE} submodule update --init --recursive
                        WORKING_DIRECTORY ${PROJECT_SOURCE_DIR}
                        RESULT_VARIABLE GIT_SUBMOD_RESULT)
        if(NOT GIT_SUBMOD_RESULT EQUAL "0")
            message(FATAL_ERROR "git submodule update --init --recursive failed with ${GIT_SUBMOD_RESULT}")
        endif()
    endif()
    include_directories("${PROJECT_SOURCE_DIR}/deps/mqtt-c/include")
endif()

option(UA_ENABLE_STATUSCODE_DESCRIPTIONS "Enable conversion of StatusCode to human-readable error message" ON)
mark_as_advanced(UA_ENABLE_STATUSCODE_DESCRIPTIONS)

option(UA_ENABLE_TYPEDESCRIPTION "Add the type and member names to the UA_DataType structure" ON)
mark_as_advanced(UA_ENABLE_TYPEDESCRIPTION)

option(UA_ENABLE_NODESET_COMPILER_DESCRIPTIONS "Set node description attribute for nodeset compiler generated nodes" ON)
mark_as_advanced(UA_ENABLE_NODESET_COMPILER_DESCRIPTIONS)

option(UA_ENABLE_DETERMINISTIC_RNG "Do not seed the random number generator (e.g. for unit tests)." OFF)
mark_as_advanced(UA_ENABLE_DETERMINISTIC_RNG)

option(UA_ENABLE_MALLOC_SINGLETON
       "Use a global variable pointer for malloc (and free, ...) that can be switched at runtime" OFF)
mark_as_advanced(UA_ENABLE_MALLOC_SINGLETON)

option(UA_MSVC_FORCE_STATIC_CRT "Force linking with the static C-runtime library when compiling to static library with MSVC" ON)
mark_as_advanced(UA_MSVC_FORCE_STATIC_CRT)

set(UA_NODESET_DIR ${PROJECT_SOURCE_DIR}/deps/ua-nodeset CACHE STRING "The path to the nodeset directory (e.g. from https://github.com/OPCFoundation/UA-Nodeset)")
mark_as_advanced(UA_NODESET_DIR)

# Blacklist file passed as --blacklist to the nodeset compiler. All the given nodes will be removed from the generated
# nodeset, including all the references to and from that node. The format is a node id per line.
# Supported formats: "i=123" (for NS0), "ns=2;s=asdf" (matches NS2 in that specific file), or recommended
# "ns=http://opcfoundation.org/UA/DI/;i=123" namespace index independent node id
option(UA_NS0_BLACKLIST "File containing blacklisted nodes which should not be included in the generated nodeset code")
mark_as_advanced(UA_NS0_BLACKLIST)

# Semaphores/file system may not be available on embedded devices. It can be
# disabled with the following option
option(UA_ENABLE_DISCOVERY_SEMAPHORE "Enable Discovery Semaphore support" ON)
mark_as_advanced(UA_ENABLE_DISCOVERY_SEMAPHORE)

option(UA_ENABLE_UNIT_TESTS_MEMCHECK "Use Valgrind (Linux) or DrMemory (Windows) to detect memory leaks when running the unit tests" OFF)
mark_as_advanced(UA_ENABLE_UNIT_TESTS_MEMCHECK)

# Build options for debugging
option(UA_DEBUG "Enable assertions and additional functionality that should not be included in release builds" OFF)
mark_as_advanced(UA_DEBUG)
if(CMAKE_BUILD_TYPE STREQUAL "Debug")
    set(UA_DEBUG ON)
endif()

option(UA_DEBUG_DUMP_PKGS "Dump every package received by the server as hexdump format" OFF)
mark_as_advanced(UA_DEBUG_DUMP_PKGS)

if(CMAKE_VERSION VERSION_GREATER 3.6)
    set(UA_ENABLE_STATIC_ANALYZER "OFF" CACHE STRING "Enable installed static analyzer during build process (off/minimal/reduced/full)")
    mark_as_advanced(UA_ENABLE_STATIC_ANALYZER)
    SET_PROPERTY(CACHE UA_ENABLE_STATIC_ANALYZER PROPERTY STRINGS "OFF" "MINIMAL" "REDUCED" "FULL")
endif()

option(UA_DEBUG_FILE_LINE_INFO "Enable file and line information as additional debugging output for error messages" OFF)
mark_as_advanced(UA_DEBUG_FILE_LINE_INFO)

if(CMAKE_BUILD_TYPE MATCHES DEBUG)
    set(UA_DEBUG_FILE_LINE_INFO ON)
endif()

# Build Targets
option(UA_BUILD_EXAMPLES "Build example servers and clients" OFF)
option(UA_BUILD_TOOLS "Build OPC UA shell tools" OFF)
option(UA_BUILD_UNIT_TESTS "Build the unit tests" OFF)
option(UA_BUILD_FUZZING "Build the fuzzing executables" OFF)
mark_as_advanced(UA_BUILD_FUZZING)
if(UA_BUILD_FUZZING)
    # oss-fuzz already defines this by default
    add_definitions(-DFUZZING_BUILD_MODE_UNSAFE_FOR_PRODUCTION)
endif()

option(UA_BUILD_FUZZING_CORPUS "Build the fuzzing corpus" OFF)
mark_as_advanced(UA_BUILD_FUZZING_CORPUS)
if(UA_BUILD_FUZZING_CORPUS)
    add_definitions(-DUA_DEBUG_DUMP_PKGS_FILE)
    set(UA_ENABLE_TYPEDESCRIPTION ON CACHE STRING "" FORCE)
    #set(UA_DEBUG_DUMP_PKGS ON CACHE STRING "" FORCE)
endif()

option(UA_BUILD_OSS_FUZZ "Special build switch used in oss-fuzz" OFF)
mark_as_advanced(UA_BUILD_OSS_FUZZ)

# Android platform message
if(ANDROID_NDK_TOOLCHAIN_INCLUDED)
    MESSAGE("Platform is ${CMAKE_SYSTEM_NAME}")
endif()

##########################
# Advanced Build Targets #
##########################

# Building shared libs (dll, so). This option is written into ua_config.h.
set(UA_DYNAMIC_LINKING OFF)
if(BUILD_SHARED_LIBS)
  set(UA_DYNAMIC_LINKING ON)
  if(UA_ENABLE_DISCOVERY_MULTICAST)
      set(MDNSD_DYNAMIC_LINKING ON)
  endif()
endif()

if(UA_ENABLE_SUBSCRIPTIONS_ALARMS_CONDITIONS)
    MESSAGE(WARNING "UA_ENABLE_SUBSCRIPTIONS_ALARMS_CONDITIONS is enabled. The feature is under development and marked as EXPERIMENTAL")
endif()

if(UA_ENABLE_SUBSCRIPTIONS_EVENTS AND (NOT UA_ENABLE_SUBSCRIPTIONS))
    MESSAGE(WARNING "UA_ENABLE_SUBSCRIPTIONS_EVENTS needs Subscriptions enabled")
    set(UA_ENABLE_SUBSCRIPTIONS_EVENTS OFF)
endif()

if(UA_ENABLE_HISTORIZING AND (NOT UA_ENABLE_SUBSCRIPTIONS))
    MESSAGE(FATAL_ERROR "UA_ENABLE_HISTORIZING needs Subscriptions enabled")
endif()

######################
# External Libraries #
######################

set(open62541_LIBRARIES "")
set(open62541_PUBLIC_LIBRARIES "")
if("${UA_ARCHITECTURE}" STREQUAL "posix")
    list(APPEND open62541_LIBRARIES "m")
    if(UA_MULTITHREADING GREATER_EQUAL 100 OR UA_BUILD_UNIT_TESTS AND NOT ANDROID_NDK_TOOLCHAIN_INCLUDED)
        list(APPEND open62541_PUBLIC_LIBRARIES "pthread")
    endif()
    if(NOT APPLE AND (NOT ${CMAKE_SYSTEM_NAME} MATCHES "OpenBSD") AND NOT ANDROID_NDK_TOOLCHAIN_INCLUDED)
        list(APPEND open62541_LIBRARIES "rt")
    endif()
elseif("${UA_ARCHITECTURE}" STREQUAL "win32")
    list(APPEND open62541_LIBRARIES "ws2_32")
    list(APPEND open62541_LIBRARIES "iphlpapi")
endif()

if(UA_ENABLE_ENCRYPTION_OPENSSL)
    # use the OpenSSL encryption library
    # https://cmake.org/cmake/help/v3.13/module/FindOpenSSL.html
    find_package(OpenSSL REQUIRED)
    list(APPEND open62541_LIBRARIES "${OPENSSL_LIBRARIES}")
    if(WIN32)
        # Add bestcrypt for windows systems
        list(APPEND open62541_LIBRARIES bcrypt)
    endif()
endif()

if(UA_ENABLE_ENCRYPTION_LIBRESSL)
    # See https://github.com/libressl-portable/portable/blob/master/FindLibreSSL.cmake
    find_package(LibreSSL REQUIRED)
    list(APPEND open62541_LIBRARIES ${LIBRESSL_LIBRARIES})
    if(WIN32)
        # Add bestcrypt for random generator and ws2_32 for crypto
        list(APPEND open62541_LIBRARIES ws2_32 bcrypt)
    endif()
endif()

if(UA_ENABLE_ENCRYPTION_MBEDTLS)
    # The recommended way is to install mbedtls via the OS package manager. If
    # that is not possible, manually compile mbedTLS and set the cmake variables
    # defined in /tools/cmake/FindMbedTLS.cmake.
    find_package(MbedTLS REQUIRED)
    list(APPEND open62541_LIBRARIES ${MBEDTLS_LIBRARIES})
    if(WIN32)
        # Add bestcrypt for windows systems
        list(APPEND open62541_LIBRARIES bcrypt)
    endif()
endif()

if(UA_ENABLE_TPM2_SECURITY)
    list(APPEND open62541_LIBRARIES ${TPM2_LIB})
endif()

if(MINGW)
    # GCC stack protector support
    list(APPEND open62541_LIBRARIES ws2_32 ssp)
endif()

if(UA_ENABLE_DISCOVERY_MULTICAST_AVAHI)
    find_package(PkgConfig REQUIRED)
    pkg_search_module(AVAHI REQUIRED avahi-client avahi-common)
    include_directories(${AVAHI_INCLUDE_DIRS})
    list(APPEND open62541_LIBRARIES "${AVAHI_LIBRARIES}")
endif()

#####################
# Compiler Settings #
#####################

# Check if a C compiler flag is supported and add it (if supported)
# Taken from https://stackoverflow.com/a/33266748
include(CheckCCompilerFlag)
function(check_add_cc_flag CC_FLAG)
    string(FIND "${CMAKE_C_FLAGS}" "${CC_FLAG}" flag_already_set)
    if(flag_already_set EQUAL -1)
        message(STATUS "Test CC flag ${CC_FLAG}")
        check_c_compiler_flag("${CC_FLAG}" flag_supported)
        if(flag_supported)
            set(CMAKE_C_FLAGS "${CMAKE_C_FLAGS} ${CC_FLAG}" CACHE INTERNAL "C Compiler Flags")
        endif()
        unset(flag_supported CACHE)
    endif()
endfunction()
function(add_cc_flag CC_FLAG)
    string(FIND "${CMAKE_C_FLAGS}" "${CC_FLAG}" flag_already_set)
    if(flag_already_set EQUAL -1)
        set(CMAKE_C_FLAGS "${CMAKE_C_FLAGS} ${CC_FLAG}" CACHE INTERNAL "C Compiler Flags")
    endif()
endfunction()

if((CMAKE_COMPILER_IS_GNUCC OR CMAKE_C_COMPILER_ID STREQUAL "Clang") AND
    NOT ${UA_ARCHITECTURE} STREQUAL "zephyr")

    check_add_cc_flag("-std=c99")   # C99 mode
    check_add_cc_flag("-pipe")      # Avoid writing temporary files (for compiler speed)
    check_add_cc_flag("-Wall")      # Warnings
    check_add_cc_flag("-Wextra")    # More warnings
    check_add_cc_flag("-Wpedantic") # Standard compliance
    if(UA_FORCE_WERROR)
        check_add_cc_flag("-Werror") # All warnings are errors
        check_add_cc_flag("-Wunused-command-line-argument") # Warning for command line args instead of error
    endif()

    check_add_cc_flag("-Wno-static-in-inline") # Clang doesn't like the use of static inline methods inside static inline methods
    check_add_cc_flag("-Wno-overlength-strings") # May happen in the nodeset compiler when complex values are directly encoded
    check_add_cc_flag("-Wno-unused-parameter") # some methods may require unused arguments to cast to a method pointer
    check_add_cc_flag("-Wno-maybe-uninitialized") # too many false positives

    # Use a strict subset of the C and C++ languages

    check_add_cc_flag("-Wc++-compat")

    # Check that format strings (printf/scanf) are sane
    check_add_cc_flag("-Wformat")
    check_add_cc_flag("-Wformat-security")
    check_add_cc_flag("-Wformat-nonliteral")

    # Check prototype definitions
    check_add_cc_flag("-Wmissing-prototypes")
    check_add_cc_flag("-Wstrict-prototypes")

    check_add_cc_flag("-Wredundant-decls")

    check_add_cc_flag("-Wuninitialized")
    check_add_cc_flag("-Winit-self")
    check_add_cc_flag("-Wcast-qual")
    check_add_cc_flag("-Wstrict-overflow")

    check_add_cc_flag("-Wnested-externs")
    check_add_cc_flag("-Wmultichar")
    check_add_cc_flag("-Wundef")
    check_add_cc_flag("-fno-strict-aliasing") # fewer compiler assumptions about pointer types
    check_add_cc_flag("-fexceptions") # recommended for multi-threaded C code, also in combination with C++ code

    # Tree-shaking so that only used functions and data get linked into static binaries
    # To be used in combination with --gc-sections below
    check_add_cc_flag("-ffunction-sections")
    check_add_cc_flag("-fdata-sections")

    # Generate position-independent code for shared libraries (adds a performance penalty)
    if(BUILD_SHARED_LIBS)
        add_cc_flag("-fPIC")
    endif()

    if(UA_MULTITHREADING GREATER_EQUAL 100 AND NOT WIN32)
        check_add_cc_flag("-pthread")
    endif()

    # Force 32bit build
    if(UA_FORCE_32BIT)
        if(MSVC)
            message(FATAL_ERROR "Select the 32bit (cross-) compiler instead of forcing compiler options")
        endif()
        set(CMAKE_C_FLAGS "${CMAKE_C_FLAGS} -m32") # GCC and Clang, possibly more
    endif()

    # Coverage
    if(UA_ENABLE_COVERAGE)
        check_add_cc_flag("--coverage")
        if(CMAKE_C_COMPILER_ID STREQUAL "Clang")
            check_add_cc_flag("-fprofile-instr-generate")
            check_add_cc_flag("-fcoverage-mapping")
            check_add_cc_flag("-fprofile-arcs")
            check_add_cc_flag("-ftest-coverage")
        endif()
    endif()

    if(UA_ENABLE_HARDENING)
        check_add_cc_flag("-fhardened") # See the GCC docs on which precise flags this enables
    endif()

    # Inter Procedural Optimization / Link Time Optimization (should be same as -flto)
    # IPO requires too much memory for unit tests
    # GCC docu recommends to compile all files with the same options, therefore ignore it completely
    if(NOT UA_BUILD_UNIT_TESTS AND NOT DEFINED CMAKE_INTERPROCEDURAL_OPTIMIZATION)
        include(CheckIPOSupported)
        check_ipo_supported(RESULT CC_HAS_IPO)
        if(CC_HAS_IPO)
            set(CMAKE_INTERPROCEDURAL_OPTIMIZATION ON)
        endif()
    endif()

    # Linker
    set(CMAKE_SHARED_LIBRARY_LINK_C_FLAGS "") # cmake sets -rdynamic by default
    if(APPLE)
        set(CMAKE_C_LINK_FLAGS "${CMAKE_C_LINK_FLAGS} -Wl,-dead_strip")
        set(CMAKE_SHARED_LINKER_FLAGS "${CMAKE_SHARED_LINKER_FLAGS} -Wl,-dead_strip")
    else()
        set(CMAKE_C_LINK_FLAGS "${CMAKE_C_LINK_FLAGS} -Wl,--gc-sections")
        set(CMAKE_SHARED_LINKER_FLAGS "${CMAKE_SHARED_LINKER_FLAGS} -Wl,--gc-sections")
    endif()

    # Debug
    if(UA_ENABLE_DEBUG_SANITIZER AND BUILD_TYPE_LOWER_CASE STREQUAL "debug" AND UNIX AND NOT UA_BUILD_OSS_FUZZ AND
       CMAKE_C_COMPILER_ID STREQUAL "Clang" AND NOT UA_ENABLE_UNIT_TESTS_MEMCHECK)
        # Add default sanitizer settings when using clang and Debug build.
        # This allows e.g. CLion to find memory locations for SegFaults
        message(STATUS "Sanitizer enabled")
        set(SANITIZER_FLAGS "-g -fno-omit-frame-pointer -gline-tables-only -fsanitize=address -fsanitize-address-use-after-scope -fsanitize=leak -fsanitize=undefined")
        if(CMAKE_CXX_COMPILER_VERSION AND CMAKE_CXX_COMPILER_VERSION VERSION_LESS 10.0)
            set(SANITIZER_FLAGS "${SANITIZER_FLAGS} -fsanitize-coverage=trace-pc-guard")
        endif()
        set(CMAKE_C_FLAGS "${CMAKE_C_FLAGS} ${SANITIZER_FLAGS}")
        set(CMAKE_CXX_FLAGS "${CMAKE_CXX_FLAGS} ${SANITIZER_FLAGS}")
    endif()

    # Strip release builds
    if(CMAKE_BUILD_TYPE STREQUAL "MinSizeRel" OR CMAKE_BUILD_TYPE STREQUAL "Release")
        check_add_cc_flag("-fno-unwind-tables")
        check_add_cc_flag("-fno-asynchronous-unwind-tables")
        check_add_cc_flag("-fno-math-errno")
#        check_add_cc_flag("-fno-ident")

        # remove stack-protector with MinSizeRel
        if(CMAKE_BUILD_TYPE STREQUAL "MinSizeRel")
            check_add_cc_flag("-fno-stack-protector")
        endif()
        if(NOT OS9)
            set(CMAKE_C_LINK_FLAGS "${CMAKE_C_LINK_FLAGS} -s")
            set(CMAKE_SHARED_LINKER_FLAGS "${CMAKE_SHARED_LINKER_FLAGS} -s")
        endif()
        if(NOT WIN32 AND NOT CYGWIN AND NOT APPLE)
            # these settings reduce the binary size by ~2kb
            set(CMAKE_C_LINK_FLAGS "${CMAKE_C_LINK_FLAGS} -Wl,-z,norelro -Wl,--hash-style=gnu -Wl,--build-id=none")
        endif()
    endif()
endif()

if(APPLE)
    set(CMAKE_MACOSX_RPATH 1)
    set(CMAKE_C_FLAGS "${CMAKE_C_FLAGS} -D_DARWIN_C_SOURCE=1")
endif()

if(MSVC)
  set(CMAKE_C_FLAGS "${CMAKE_C_FLAGS} /W3 /w44996")
  if(UA_FORCE_WERROR)
      set(CMAKE_C_FLAGS "${CMAKE_C_FLAGS} /WX") # Compiler warnings, error on warning
  endif()

  if(UA_MSVC_FORCE_STATIC_CRT AND NOT BUILD_SHARED_LIBS)
    set(CompilerFlags CMAKE_CXX_FLAGS CMAKE_CXX_FLAGS_DEBUG CMAKE_CXX_FLAGS_RELEASE CMAKE_C_FLAGS
        CMAKE_C_FLAGS_DEBUG CMAKE_C_FLAGS_RELEASE)
    foreach(CompilerFlag ${CompilerFlags})
      string(REPLACE "/MD" "/MT" ${CompilerFlag} "${${CompilerFlag}}")
    endforeach()
  endif()
endif()

if(UA_BUILD_FUZZING OR UA_BUILD_OSS_FUZZ)
    set(UA_ENABLE_MALLOC_SINGLETON ON)
endif()

#########################
# Generate Main Library #
#########################

# Directory for generated sources
file(MAKE_DIRECTORY "${PROJECT_BINARY_DIR}/src_generated")

# Generate the config.h
configure_file(include/open62541/config.h.in ${PROJECT_BINARY_DIR}/src_generated/open62541/config.h)

if(UA_ENABLE_DISCOVERY_MULTICAST_MDNSD)
    include(GenerateExportHeader)
    set(MDNSD_LOGLEVEL 300 CACHE STRING "Level at which logs shall be reported" FORCE)

    # create a "fake" empty library to generate the export header macros
    if (APPLE)
        add_library(mdnsd INTERFACE ${PROJECT_SOURCE_DIR}/deps/mdnsd/libmdnsd/mdnsd.h)
    else()
        add_library(mdnsd ${PROJECT_SOURCE_DIR}/deps/mdnsd/libmdnsd/mdnsd.h)
    endif()

    set_property(TARGET mdnsd PROPERTY LINKER_LANGUAGE C)
    set_property(TARGET mdnsd PROPERTY DEFINE_SYMBOL "MDNSD_DYNAMIC_LINKING_EXPORT")
    configure_file("deps/mdnsd/libmdnsd/mdnsd_config_extra.in"
                   "${PROJECT_BINARY_DIR}/src_generated/mdnsd_config_extra")
    file(READ "${PROJECT_BINARY_DIR}/src_generated/mdnsd_config_extra" MDNSD_CONFIG_EXTRA)
    generate_export_header(mdnsd EXPORT_FILE_NAME "${PROJECT_BINARY_DIR}/src_generated/mdnsd_config.h"
                           BASE_NAME MDNSD DEFINE_NO_DEPRECATED CUSTOM_CONTENT_FROM_VARIABLE MDNSD_CONFIG_EXTRA)
endif()

# Exported headers
set(exported_headers ${PROJECT_BINARY_DIR}/src_generated/open62541/config.h
                     ${PROJECT_BINARY_DIR}/src_generated/open62541/statuscodes.h
                     ${PROJECT_BINARY_DIR}/src_generated/open62541/nodeids.h
                     ${PROJECT_SOURCE_DIR}/include/open62541/common.h
                     ${PROJECT_SOURCE_DIR}/include/open62541/types.h
                     ${PROJECT_BINARY_DIR}/src_generated/open62541/types_generated.h
                     ${PROJECT_SOURCE_DIR}/include/open62541/plugin/log.h
                     ${PROJECT_SOURCE_DIR}/include/open62541/util.h
                     ${PROJECT_SOURCE_DIR}/include/open62541/plugin/accesscontrol.h
                     ${PROJECT_SOURCE_DIR}/include/open62541/plugin/certificategroup.h
                     ${PROJECT_SOURCE_DIR}/include/open62541/plugin/securitypolicy.h
                     ${PROJECT_SOURCE_DIR}/include/open62541/plugin/eventloop.h
                     ${PROJECT_SOURCE_DIR}/include/open62541/plugin/nodestore.h
                     ${PROJECT_SOURCE_DIR}/include/open62541/plugin/historydatabase.h
                     ${PROJECT_SOURCE_DIR}/include/open62541/client.h
                     ${PROJECT_SOURCE_DIR}/include/open62541/client_highlevel_async.h
                     ${PROJECT_SOURCE_DIR}/include/open62541/client_subscriptions.h
                     ${PROJECT_SOURCE_DIR}/include/open62541/client_highlevel.h
                     ${PROJECT_SOURCE_DIR}/include/open62541/server_pubsub.h
                     ${PROJECT_SOURCE_DIR}/include/open62541/server.h
                     ${PROJECT_SOURCE_DIR}/include/open62541/pubsub.h)

# Main Library

set(lib_headers ${PROJECT_SOURCE_DIR}/deps/open62541_queue.h
                ${PROJECT_SOURCE_DIR}/deps/pcg_basic.h
                ${PROJECT_SOURCE_DIR}/deps/libc_time.h
                ${PROJECT_SOURCE_DIR}/deps/base64.h
                ${PROJECT_SOURCE_DIR}/deps/dtoa.h
                ${PROJECT_SOURCE_DIR}/deps/musl_inet_pton.h
                ${PROJECT_SOURCE_DIR}/deps/mp_printf.h
                ${PROJECT_SOURCE_DIR}/deps/utf8.h
                ${PROJECT_SOURCE_DIR}/deps/itoa.h
                ${PROJECT_SOURCE_DIR}/deps/ziptree.h
                ${PROJECT_SOURCE_DIR}/src/ua_types_encoding_binary.h
                ${PROJECT_SOURCE_DIR}/src/util/ua_util_internal.h
                ${PROJECT_BINARY_DIR}/src_generated/open62541/transport_generated.h
                ${PROJECT_SOURCE_DIR}/src/ua_securechannel.h
                ${PROJECT_SOURCE_DIR}/src/server/ua_session.h
                ${PROJECT_SOURCE_DIR}/src/server/ua_subscription.h
                ${PROJECT_SOURCE_DIR}/src/server/ua_services.h
                ${PROJECT_SOURCE_DIR}/src/server/ua_server_async.h
                ${PROJECT_SOURCE_DIR}/src/server/ua_server_internal.h
                ${PROJECT_SOURCE_DIR}/src/client/ua_client_internal.h)

if(UA_ENABLE_ENCRYPTION AND UA_ARCHITECTURE_WIN32)
    list(APPEND lib_headers ${PROJECT_SOURCE_DIR}/deps/tr_dirent.h)
endif()

set(lib_sources ${PROJECT_SOURCE_DIR}/src/ua_types.c
                ${PROJECT_SOURCE_DIR}/src/ua_types_encoding_binary.c
                ${PROJECT_BINARY_DIR}/src_generated/open62541/types_generated.c
                ${PROJECT_BINARY_DIR}/src_generated/open62541/transport_generated.c
                ${PROJECT_BINARY_DIR}/src_generated/open62541/statuscodes.c
                ${PROJECT_SOURCE_DIR}/src/util/ua_util.c
                ${PROJECT_SOURCE_DIR}/src/ua_securechannel.c
                ${PROJECT_SOURCE_DIR}/src/ua_securechannel_crypto.c
                # server
                ${PROJECT_SOURCE_DIR}/src/server/ua_session.c
                ${PROJECT_SOURCE_DIR}/src/server/ua_nodes.c
                ${PROJECT_SOURCE_DIR}/src/server/ua_server.c
                ${PROJECT_SOURCE_DIR}/src/server/ua_server_ns0.c
                ${PROJECT_SOURCE_DIR}/src/server/ua_server_ns0_diagnostics.c
                ${PROJECT_SOURCE_DIR}/src/server/ua_server_ns0_gds.c
                ${PROJECT_SOURCE_DIR}/src/server/ua_server_config.c
                ${PROJECT_SOURCE_DIR}/src/server/ua_server_binary.c
                ${PROJECT_SOURCE_DIR}/src/server/ua_server_utils.c
                ${PROJECT_SOURCE_DIR}/src/server/ua_server_async.c
                ${PROJECT_SOURCE_DIR}/src/server/ua_services.c
                ${PROJECT_SOURCE_DIR}/src/server/ua_services_view.c
                ${PROJECT_SOURCE_DIR}/src/server/ua_services_method.c
                ${PROJECT_SOURCE_DIR}/src/server/ua_services_session.c
                ${PROJECT_SOURCE_DIR}/src/server/ua_services_attribute.c
                ${PROJECT_SOURCE_DIR}/src/server/ua_services_discovery.c
                ${PROJECT_SOURCE_DIR}/src/server/ua_services_subscription.c
                ${PROJECT_SOURCE_DIR}/src/server/ua_services_monitoreditem.c
                ${PROJECT_SOURCE_DIR}/src/server/ua_services_securechannel.c
                ${PROJECT_SOURCE_DIR}/src/server/ua_services_nodemanagement.c
                # client
                ${PROJECT_SOURCE_DIR}/src/client/ua_client.c
                ${PROJECT_SOURCE_DIR}/src/client/ua_client_connect.c
                ${PROJECT_SOURCE_DIR}/src/client/ua_client_discovery.c
                ${PROJECT_SOURCE_DIR}/src/client/ua_client_highlevel.c
                ${PROJECT_SOURCE_DIR}/src/client/ua_client_subscriptions.c
                # dependencies
                ${PROJECT_SOURCE_DIR}/deps/libc_time.c
                ${PROJECT_SOURCE_DIR}/deps/pcg_basic.c
                ${PROJECT_SOURCE_DIR}/deps/base64.c
                ${PROJECT_SOURCE_DIR}/deps/dtoa.c
                ${PROJECT_SOURCE_DIR}/deps/musl_inet_pton.c
                ${PROJECT_SOURCE_DIR}/deps/mp_printf.c
                ${PROJECT_SOURCE_DIR}/deps/utf8.c
                ${PROJECT_SOURCE_DIR}/deps/itoa.c
                ${PROJECT_SOURCE_DIR}/deps/ziptree.c)

if(UA_GENERATED_NAMESPACE_ZERO)
    list(APPEND lib_headers ${PROJECT_BINARY_DIR}/src_generated/open62541/namespace0_generated.h)
    list(APPEND lib_sources ${PROJECT_BINARY_DIR}/src_generated/open62541/namespace0_generated.c)
endif()

if(UA_ENABLE_PARSING)
    list(APPEND lib_sources ${PROJECT_SOURCE_DIR}/src/util/ua_types_lex.c)
    if(UA_ENABLE_SUBSCRIPTIONS_EVENTS)
        if(NOT UA_ENABLE_JSON_ENCODING)
            message(WARNING "Event Filter Parsing require JSON to be enabled")
        else()
            list(APPEND lib_headers ${PROJECT_SOURCE_DIR}/src/util/ua_eventfilter_parser.h)
            list(APPEND lib_sources ${PROJECT_SOURCE_DIR}/src/util/ua_eventfilter_parser.c
                                    ${PROJECT_SOURCE_DIR}/src/util/ua_eventfilter_lex.c
                                    ${PROJECT_SOURCE_DIR}/src/util/ua_eventfilter_grammar.c)
        endif()
    endif()
endif()

if(UA_ENABLE_JSON_ENCODING)
    if(NOT UA_ENABLE_PARSING OR NOT UA_ENABLE_TYPEDESCRIPTION)
        message(FATAL_ERROR "JSON encoding requires parsing and type descriptions to be enabled")
    endif()
    list(APPEND lib_headers ${PROJECT_SOURCE_DIR}/deps/cj5.h
                            ${PROJECT_SOURCE_DIR}/deps/parse_num.h
                            ${PROJECT_SOURCE_DIR}/src/ua_types_encoding_json.h)
    list(APPEND lib_sources ${PROJECT_SOURCE_DIR}/deps/cj5.c
                            ${PROJECT_SOURCE_DIR}/deps/parse_num.c
                            ${PROJECT_SOURCE_DIR}/src/ua_types_encoding_json.c
                            ${PROJECT_SOURCE_DIR}/src/ua_types_encoding_json_105.c)
    if(UA_ENABLE_PUBSUB)
        list(APPEND lib_sources ${PROJECT_SOURCE_DIR}/src/pubsub/ua_pubsub_networkmessage_json.c)
    endif()
endif()

if(UA_ENABLE_PUBSUB)
    list(APPEND lib_headers ${PROJECT_SOURCE_DIR}/src/pubsub/ua_pubsub_networkmessage.h
                            ${PROJECT_SOURCE_DIR}/src/pubsub/ua_pubsub_internal.h
                            ${PROJECT_SOURCE_DIR}/src/pubsub/ua_pubsub_keystorage.h)

    list(APPEND lib_sources ${PROJECT_SOURCE_DIR}/src/pubsub/ua_pubsub_networkmessage_binary.c
                            ${PROJECT_SOURCE_DIR}/src/pubsub/ua_pubsub_connection.c
                            ${PROJECT_SOURCE_DIR}/src/pubsub/ua_pubsub_dataset.c
                            ${PROJECT_SOURCE_DIR}/src/pubsub/ua_pubsub_writer.c
                            ${PROJECT_SOURCE_DIR}/src/pubsub/ua_pubsub_writergroup.c
                            ${PROJECT_SOURCE_DIR}/src/pubsub/ua_pubsub_reader.c
                            ${PROJECT_SOURCE_DIR}/src/pubsub/ua_pubsub_readergroup.c
                            ${PROJECT_SOURCE_DIR}/src/pubsub/ua_pubsub_manager.c
                            ${PROJECT_SOURCE_DIR}/src/pubsub/ua_pubsub_ns0.c
                            ${PROJECT_SOURCE_DIR}/src/pubsub/ua_pubsub_keystorage.c
                            ${PROJECT_SOURCE_DIR}/src/pubsub/ua_pubsub_securitygroup.c
                            ${PROJECT_SOURCE_DIR}/src/pubsub/ua_pubsub_config.c)
endif()

if(UA_ENABLE_XML_ENCODING)
    if(NOT UA_ENABLE_PARSING OR NOT UA_ENABLE_TYPEDESCRIPTION)
        message(FATAL_ERROR "XML encoding requires parsing and type descriptions to be enabled")
    endif()
    if(NOT UA_ENABLE_JSON_ENCODING)
        list(APPEND lib_headers ${PROJECT_SOURCE_DIR}/deps/parse_num.h)
        list(APPEND lib_sources ${PROJECT_SOURCE_DIR}/deps/parse_num.c)
    endif()
    list(APPEND lib_headers ${PROJECT_SOURCE_DIR}/deps/yxml.h
                            ${PROJECT_SOURCE_DIR}/src/ua_types_encoding_xml.h)
    list(APPEND lib_sources ${PROJECT_SOURCE_DIR}/deps/yxml.c
                            ${PROJECT_SOURCE_DIR}/src/ua_types_encoding_xml.c)
else()
    message(WARNING "UA_ENABLE_XML_ENCODING is not enabled. Value attributes will not be extracted from XML.")
endif()

if(UA_ENABLE_SUBSCRIPTIONS)
    list(APPEND lib_sources ${PROJECT_SOURCE_DIR}/src/server/ua_subscription.c
                            ${PROJECT_SOURCE_DIR}/src/server/ua_subscription_datachange.c)
    if(UA_ENABLE_SUBSCRIPTIONS_EVENTS)
        if(UA_NAMESPACE_ZERO STREQUAL "MINIMAL")
            message(FATAL_ERROR "Events require at least the reduced Namespace Zero")
        endif()
        list(APPEND lib_sources
                    ${PROJECT_SOURCE_DIR}/src/server/ua_subscription_event.c
                    ${PROJECT_SOURCE_DIR}/src/server/ua_subscription_eventfilter.c)
        if(UA_ENABLE_SUBSCRIPTIONS_ALARMS_CONDITIONS)
            list(APPEND lib_sources ${PROJECT_SOURCE_DIR}/src/server/ua_subscription_alarms_conditions.c)
        endif()
    endif()
endif()

if(UA_DEBUG_DUMP_PKGS)
    list(APPEND lib_sources ${PROJECT_SOURCE_DIR}/plugins/ua_debug_dump_pkgs.c)
endif()

if(UA_ENABLE_DISCOVERY_MULTICAST_MDNSD)
    # prepend in list, otherwise it complains that winsock2.h has to be included before windows.h
    list(APPEND lib_headers
        ${PROJECT_BINARY_DIR}/src_generated/mdnsd_config.h
        ${PROJECT_SOURCE_DIR}/deps/mdnsd/libmdnsd/1035.h
        ${PROJECT_SOURCE_DIR}/deps/mdnsd/libmdnsd/xht.h
        ${PROJECT_SOURCE_DIR}/deps/mdnsd/libmdnsd/sdtxt.h
        ${PROJECT_SOURCE_DIR}/deps/mdnsd/libmdnsd/mdnsd.h)
    list(APPEND lib_sources
        ${PROJECT_SOURCE_DIR}/src/server/ua_discovery_mdns.c
        ${PROJECT_SOURCE_DIR}/deps/mdnsd/libmdnsd/1035.c
        ${PROJECT_SOURCE_DIR}/deps/mdnsd/libmdnsd/xht.c
        ${PROJECT_SOURCE_DIR}/deps/mdnsd/libmdnsd/sdtxt.c
        ${PROJECT_SOURCE_DIR}/deps/mdnsd/libmdnsd/mdnsd.c)
elseif(UA_ENABLE_DISCOVERY_MULTICAST_AVAHI)
    list(APPEND lib_sources
      ${PROJECT_SOURCE_DIR}/src/server/ua_discovery_mdns_avahi.c
    )
endif()

if(UA_BUILD_FUZZING OR UA_BUILD_OSS_FUZZ)
    list(APPEND lib_sources ${PROJECT_SOURCE_DIR}/tests/fuzz/custom_memory_manager.c)
endif()

# Plugins
set(plugin_headers ${PROJECT_SOURCE_DIR}/plugins/include/open62541/plugin/accesscontrol_default.h
                   ${PROJECT_SOURCE_DIR}/plugins/include/open62541/plugin/certificategroup_default.h
                   ${PROJECT_SOURCE_DIR}/plugins/include/open62541/plugin/log_stdout.h
                   ${PROJECT_SOURCE_DIR}/plugins/include/open62541/plugin/nodestore_default.h
                   ${PROJECT_SOURCE_DIR}/plugins/include/open62541/server_config_default.h
                   ${PROJECT_SOURCE_DIR}/plugins/include/open62541/client_config_default.h
                   ${PROJECT_SOURCE_DIR}/plugins/include/open62541/plugin/securitypolicy_default.h
                   ${PROJECT_SOURCE_DIR}/plugins/include/open62541/plugin/create_certificate.h)

set(plugin_sources ${PROJECT_SOURCE_DIR}/plugins/ua_log_stdout.c
                   ${PROJECT_SOURCE_DIR}/plugins/ua_accesscontrol_default.c
                   ${PROJECT_SOURCE_DIR}/plugins/ua_nodestore_ziptree.c
                   ${PROJECT_SOURCE_DIR}/plugins/ua_nodestore_hashmap.c
                   ${PROJECT_SOURCE_DIR}/plugins/ua_config_default.c
                   ${PROJECT_SOURCE_DIR}/plugins/crypto/ua_certificategroup_none.c
                   ${PROJECT_SOURCE_DIR}/plugins/crypto/ua_securitypolicy_none.c)

if(UA_ARCHITECTURE_POSIX OR UA_ARCHITECTURE_WIN32)
    list(APPEND plugin_sources
         ${PROJECT_SOURCE_DIR}/arch/common/timer.h
         ${PROJECT_SOURCE_DIR}/arch/common/timer.c
         ${PROJECT_SOURCE_DIR}/arch/posix/clock_posix.c
         ${PROJECT_SOURCE_DIR}/arch/common/eventloop_common.h
         ${PROJECT_SOURCE_DIR}/arch/common/eventloop_common.c
         ${PROJECT_SOURCE_DIR}/arch/posix/eventloop_posix.h
         ${PROJECT_SOURCE_DIR}/arch/posix/eventloop_posix.c
         ${PROJECT_SOURCE_DIR}/arch/posix/eventloop_posix_tcp.c
         ${PROJECT_SOURCE_DIR}/arch/posix/eventloop_posix_udp.c
         ${PROJECT_SOURCE_DIR}/arch/posix/eventloop_posix_eth.c
         ${PROJECT_SOURCE_DIR}/arch/posix/eventloop_posix_interrupt.c)
endif()

if(UA_ARCHITECTURE_ZEPHYR)
    list(APPEND plugin_sources
         ${PROJECT_SOURCE_DIR}/arch/common/timer.h
         ${PROJECT_SOURCE_DIR}/arch/common/timer.c
         ${PROJECT_SOURCE_DIR}/arch/zephyr/clock_zephyr.c
         ${PROJECT_SOURCE_DIR}/arch/common/eventloop_common.h
         ${PROJECT_SOURCE_DIR}/arch/common/eventloop_common.c
         ${PROJECT_SOURCE_DIR}/arch/zephyr/eventloop_zephyr.h
         ${PROJECT_SOURCE_DIR}/arch/zephyr/eventloop_zephyr.c
         ${PROJECT_SOURCE_DIR}/arch/zephyr/eventloop_zephyr_tcp.c)
endif()

if(UA_ENABLE_MQTT)
    list(APPEND plugin_sources ${PROJECT_SOURCE_DIR}/arch/common/eventloop_mqtt.c)
endif()

# For file based server configuration
if(UA_ENABLE_JSON_ENCODING)
    list(APPEND plugin_headers ${PROJECT_SOURCE_DIR}/plugins/include/open62541/server_config_file_based.h)
    list(APPEND plugin_sources ${PROJECT_SOURCE_DIR}/plugins/ua_config_json.c)
endif()

if(UA_ENABLE_HISTORIZING)
    list(APPEND plugin_headers
         ${PROJECT_SOURCE_DIR}/plugins/include/open62541/plugin/historydata/history_data_backend.h
         ${PROJECT_SOURCE_DIR}/plugins/include/open62541/plugin/historydata/history_data_gathering.h
         ${PROJECT_SOURCE_DIR}/plugins/include/open62541/plugin/historydata/history_database_default.h
         ${PROJECT_SOURCE_DIR}/plugins/include/open62541/plugin/historydata/history_data_gathering_default.h
         ${PROJECT_SOURCE_DIR}/plugins/include/open62541/plugin/historydata/history_data_backend_memory.h)
    list(APPEND plugin_sources
         ${PROJECT_SOURCE_DIR}/plugins/historydata/ua_history_data_backend_memory.c
         ${PROJECT_SOURCE_DIR}/plugins/historydata/ua_history_data_gathering_default.c
         ${PROJECT_SOURCE_DIR}/plugins/historydata/ua_history_database_default.c)
endif()

# Syslog-logging on Linux and Unices
if(UNIX)
    list(APPEND plugin_headers ${PROJECT_SOURCE_DIR}/plugins/include/open62541/plugin/log_syslog.h)
    list(APPEND plugin_sources ${PROJECT_SOURCE_DIR}/plugins/ua_log_syslog.c)
endif()

# Always include encryption plugins into the amalgamation
# Use guards in the files to ensure that UA_ENABLE_ENCRYPTON_MBEDTLS and UA_ENABLE_ENCRYPTION_OPENSSL are honored.

if(((UNIX OR UA_ARCHITECTURE_WIN32) AND UA_ENABLE_ENCRYPTION) OR UA_ENABLE_AMALGAMATION)
    list(APPEND plugin_sources ${PROJECT_SOURCE_DIR}/plugins/crypto/ua_filestore_common.h
                               ${PROJECT_SOURCE_DIR}/plugins/crypto/ua_filestore_common.c
                               ${PROJECT_SOURCE_DIR}/plugins/crypto/ua_certificategroup_filestore.c
                               ${PROJECT_SOURCE_DIR}/plugins/crypto/ua_securitypolicy_filestore.c)
endif()

if(UA_ENABLE_ENCRYPTION_MBEDTLS OR UA_ENABLE_AMALGAMATION)
    list(INSERT plugin_sources 0
         ${PROJECT_SOURCE_DIR}/plugins/crypto/mbedtls/securitypolicy_common.h)
    list(APPEND plugin_sources
         ${PROJECT_SOURCE_DIR}/plugins/crypto/mbedtls/securitypolicy_common.c
         ${PROJECT_SOURCE_DIR}/plugins/crypto/mbedtls/securitypolicy_basic128rsa15.c
         ${PROJECT_SOURCE_DIR}/plugins/crypto/mbedtls/securitypolicy_basic256.c
         ${PROJECT_SOURCE_DIR}/plugins/crypto/mbedtls/securitypolicy_basic256sha256.c
         ${PROJECT_SOURCE_DIR}/plugins/crypto/mbedtls/securitypolicy_aes128sha256rsaoaep.c
         ${PROJECT_SOURCE_DIR}/plugins/crypto/mbedtls/securitypolicy_aes256sha256rsapss.c
         ${PROJECT_SOURCE_DIR}/plugins/crypto/mbedtls/securitypolicy_pubsub_aes128ctr.c
         ${PROJECT_SOURCE_DIR}/plugins/crypto/mbedtls/securitypolicy_pubsub_aes256ctr.c
         ${PROJECT_SOURCE_DIR}/plugins/crypto/mbedtls/create_certificate.c
         ${PROJECT_SOURCE_DIR}/plugins/crypto/mbedtls/certificategroup.c)
endif()

if(UA_ENABLE_ENCRYPTION_OPENSSL OR UA_ENABLE_ENCRYPTION_LIBRESSL OR UA_ENABLE_AMALGAMATION)
    list(INSERT plugin_sources 0
         ${PROJECT_SOURCE_DIR}/plugins/crypto/openssl/securitypolicy_common.h)
    list(APPEND plugin_sources
         ${PROJECT_SOURCE_DIR}/plugins/crypto/openssl/securitypolicy_common.c
         ${PROJECT_SOURCE_DIR}/plugins/crypto/openssl/securitypolicy_basic128rsa15.c
         ${PROJECT_SOURCE_DIR}/plugins/crypto/openssl/securitypolicy_basic256.c
         ${PROJECT_SOURCE_DIR}/plugins/crypto/openssl/securitypolicy_basic256sha256.c
         ${PROJECT_SOURCE_DIR}/plugins/crypto/openssl/securitypolicy_aes128sha256rsaoaep.c
         ${PROJECT_SOURCE_DIR}/plugins/crypto/openssl/securitypolicy_aes256sha256rsapss.c
         ${PROJECT_SOURCE_DIR}/plugins/crypto/openssl/securitypolicy_eccnistp256.c
         ${PROJECT_SOURCE_DIR}/plugins/crypto/openssl/create_certificate.c
         ${PROJECT_SOURCE_DIR}/plugins/crypto/openssl/certificategroup.c)
endif()

if(UA_ENABLE_TPM2_SECURITY)
    list(APPEND plugin_sources
         ${PROJECT_SOURCE_DIR}/plugins/crypto/pkcs11/securitypolicy_pubsub_aes128ctr_tpm.c
         ${PROJECT_SOURCE_DIR}/plugins/crypto/pkcs11/securitypolicy_pubsub_aes256ctr_tpm.c)
endif()

if(UA_ENABLE_DISCOVERY)
    list(APPEND lib_headers ${PROJECT_SOURCE_DIR}/src/server/ua_discovery.h)
    list(APPEND lib_sources ${PROJECT_SOURCE_DIR}/src/server/ua_discovery.c)
endif()

if(UA_ENABLE_NODESETLOADER)
    # This is required because of issues with policy CMP0077.
    # Source: https://stackoverflow.com/a/54404924
    option(ENABLE_BUILD_INTO_OPEN62541 "make nodesetLoader part of the open62541 library" off)
    set(ENABLE_BUILD_INTO_OPEN62541 on)

    add_subdirectory(${PROJECT_SOURCE_DIR}/deps/nodesetLoader)

    list(APPEND lib_sources ${NODESETLOADER_SOURCES})
    list(APPEND plugin_headers ${PROJECT_SOURCE_DIR}/plugins/include/open62541/plugin/nodesetloader.h)
    list(APPEND plugin_sources ${PROJECT_SOURCE_DIR}/plugins/ua_nodesetloader.c)
    list(APPEND open62541_LIBRARIES ${NODESETLOADER_DEPS_LIBS})
endif()

#########################
# Generate source files #
#########################

 # List of nodeset-xml files to be considered in the generated information model
set(UA_NS0_NODESETS)

if(UA_NAMESPACE_ZERO STREQUAL "FULL")
    # Use the "full" schema files also for datatypes and statuscodes
    set(UA_SCHEMA_DIR ${UA_NODESET_DIR}/Schema CACHE INTERNAL "")

    # Set the full ns0 nodeset
    list(APPEND UA_NS0_NODESETS Opc.Ua.NodeSet2.xml)

    # Check that the submodule was checked out or manually downloaded into the folder
    if(NOT EXISTS ${UA_SCHEMA_DIR}/Opc.Ua.NodeSet2.xml)
        message(STATUS "Submodule update")
        execute_process(COMMAND ${GIT_EXECUTABLE} submodule update --init --recursive
                        WORKING_DIRECTORY ${PROJECT_SOURCE_DIR}
                        RESULT_VARIABLE GIT_SUBMOD_RESULT)
        if(NOT GIT_SUBMOD_RESULT EQUAL "0")
            message(FATAL_ERROR "git submodule update --init --recursive failed with ${GIT_SUBMOD_RESULT}")
        endif()
    endif()
else()
    # Directory with the schema files for installation
    set(UA_SCHEMA_DIR ${PROJECT_SOURCE_DIR}/tools/schema CACHE INTERNAL "")

    # Set the reduced Nodeset for NS0
    list(APPEND UA_NS0_NODESETS Opc.Ua.NodeSet2.Reduced.xml)

    # Set feature-specific datatypes definitions and nodesets
    set(UA_NS0_DATATYPES ${UA_SCHEMA_DIR}/datatypes_minimal.txt
                          ${UA_SCHEMA_DIR}/datatypes_discovery.txt)

    if(UA_ENABLE_METHODCALLS)
        list(APPEND UA_NS0_DATATYPES ${UA_SCHEMA_DIR}/datatypes_method.txt)
    endif()

    if(UA_ENABLE_DIAGNOSTICS)
        list(APPEND UA_NS0_NODESETS Opc.Ua.NodeSet2.DiagnosticsMinimal.xml)
        list(APPEND UA_NS0_DATATYPES ${UA_SCHEMA_DIR}/datatypes_diagnostics.txt)
    endif()

    if(UA_ENABLE_GDS_PUSHMANAGEMENT)
        if(NOT UA_NAMESPACE_ZERO STREQUAL "FULL")
            message(FATAL_ERROR "PushManagement needs the full Namespace Zero")
        endif()
        if(NOT UA_ENABLE_ENCRYPTION)
            message(FATAL_ERROR "PushManagement cannot be used with disabled UA_ENABLE_ENCRYPTION")
        endif()
    endif()

    if(UA_ENABLE_SUBSCRIPTIONS)
        list(APPEND UA_NS0_DATATYPES ${UA_SCHEMA_DIR}/datatypes_subscriptions.txt)
    endif()

    if(UA_ENABLE_SUBSCRIPTIONS_EVENTS)
        list(APPEND UA_NS0_NODESETS Opc.Ua.NodeSet2.EventsMinimal.xml)
    endif()

    if(UA_ENABLE_HISTORIZING)
        list(APPEND UA_NS0_NODESETS Opc.Ua.NodeSet2.HistorizingMinimal.xml)
        list(APPEND UA_NS0_DATATYPES ${UA_SCHEMA_DIR}/datatypes_historizing.txt)
    endif()

    if(UA_ENABLE_QUERY)
        list(APPEND UA_NS0_DATATYPES ${UA_SCHEMA_DIR}/datatypes_query.txt)
    endif()

    if(UA_ENABLE_PUBSUB)
        list(APPEND UA_NS0_DATATYPES ${UA_SCHEMA_DIR}/datatypes_pubsub.txt)
        if(UA_ENABLE_PUBSUB_INFORMATIONMODEL)
            list(APPEND UA_NS0_NODESETS Opc.Ua.NodeSet2.PubSubMinimal.xml)
        endif()
    endif()

    if(UA_ENABLE_DA)
        list(APPEND UA_NS0_DATATYPES ${UA_SCHEMA_DIR}/datatypes_dataaccess.txt)
        list(APPEND UA_NS0_NODESETS Opc.Ua.NodeSet2.Part8_Subset.xml)
    endif()

    if(UA_ENABLE_TYPEDESCRIPTION)
        list(APPEND UA_NS0_DATATYPES ${UA_SCHEMA_DIR}/datatypes_typedescription.txt)
    endif()
endif()

set(UA_NS0_NODEIDS ${UA_SCHEMA_DIR}/NodeIds.csv)
set(UA_NS0_STATUSCODES ${UA_SCHEMA_DIR}/StatusCode.csv)
set(UA_NS0_TYPES_BSD ${UA_SCHEMA_DIR}/Opc.Ua.Types.bsd)

# Generate all datatypes -> reset the lists used for filtering
if(UA_ENABLE_DATATYPES_ALL)
    unset(UA_NS0_DATATYPES)
endif()

set(UA_NS0_NODESET_FILES "")
foreach(f ${UA_NS0_NODESETS})
    list(APPEND UA_NS0_NODESET_FILES ${UA_SCHEMA_DIR}/${f})
endforeach()
include(open62541Macros)

# standard-defined data types
ua_generate_datatypes(BUILTIN GEN_DOC NAME "types" TARGET_SUFFIX "types" NAMESPACE_IDX 0
                      FILE_CSV "${UA_NS0_NODEIDS}"
                      FILES_BSD "${UA_NS0_TYPES_BSD}"
                      FILES_SELECTED ${UA_NS0_DATATYPES})

# transport data types
ua_generate_datatypes(INTERNAL NAME "transport" TARGET_SUFFIX "transport" NAMESPACE_IDX 1
                      FILE_CSV "${UA_NS0_NODEIDS}"
                      IMPORT_BSD "TYPES#${UA_NS0_TYPES_BSD}"
                      FILES_BSD "${PROJECT_SOURCE_DIR}/tools/schema/Custom.Opc.Ua.Transport.bsd"
                      FILES_SELECTED "${PROJECT_SOURCE_DIR}/tools/schema/datatypes_transport.txt")

# statuscode explanation
add_custom_command(OUTPUT ${PROJECT_BINARY_DIR}/src_generated/open62541/statuscodes.h
                          ${PROJECT_BINARY_DIR}/src_generated/open62541/statuscodes.c
                   COMMAND ${Python3_EXECUTABLE} ${PROJECT_SOURCE_DIR}/tools/generate_statuscode_descriptions.py
                           ${UA_NS0_STATUSCODES} ${PROJECT_BINARY_DIR}/src_generated/open62541/statuscodes
                   DEPENDS ${CMAKE_CURRENT_SOURCE_DIR}/tools/generate_statuscode_descriptions.py
                           ${UA_NS0_STATUSCODES})

# Header containing defines for all NodeIds
ua_generate_nodeid_header(NAME "nodeids" ID_PREFIX "NS0" TARGET_SUFFIX "ids-ns0"
                          FILE_CSV "${UA_NS0_NODEIDS}")

# we need a custom target to avoid that the generator is called concurrently and
# thus overwriting files while the other thread is compiling
add_custom_target(open62541-generator-statuscode DEPENDS
                  ${PROJECT_BINARY_DIR}/src_generated/open62541/nodeids.h
                  ${PROJECT_BINARY_DIR}/src_generated/open62541/statuscodes.h
                  ${PROJECT_BINARY_DIR}/src_generated/open62541/statuscodes.c)

if(UA_ENABLE_AMALGAMATION)
    # single-file release
    add_custom_command(OUTPUT ${PROJECT_BINARY_DIR}/open62541.h
                       COMMAND ${Python3_EXECUTABLE} ${CMAKE_CURRENT_SOURCE_DIR}/tools/amalgamate.py
                               ${OPEN62541_VERSION} ${CMAKE_CURRENT_BINARY_DIR}/open62541.h
                               ${exported_headers} ${NODESETLOADER_PUBLIC_HEADERS} ${plugin_headers}
                       DEPENDS ${CMAKE_CURRENT_SOURCE_DIR}/tools/amalgamate.py
                               ${exported_headers} ${plugin_headers})

    add_custom_command(OUTPUT ${PROJECT_BINARY_DIR}/open62541.c
                       COMMAND ${Python3_EXECUTABLE} ${CMAKE_CURRENT_SOURCE_DIR}/tools/amalgamate.py
                               ${OPEN62541_VERSION} ${CMAKE_CURRENT_BINARY_DIR}/open62541.c
                               ${lib_headers} ${NODESETLOADER_PRIVATE_HEADERS} ${lib_sources} ${plugin_sources}
                       DEPENDS ${CMAKE_CURRENT_SOURCE_DIR}/tools/amalgamate.py ${lib_headers}
                               ${lib_sources} ${plugin_sources})

    add_custom_target(open62541-amalgamation ALL DEPENDS ${PROJECT_BINARY_DIR}/open62541.c
                                                         ${PROJECT_BINARY_DIR}/open62541.h)
endif()

# Generated NS0
ua_generate_nodeset(NAME "ns0" FILE ${UA_NS0_NODESET_FILES}
                    INTERNAL BLACKLIST ${UA_NS0_BLACKLIST}
                    IGNORE "${PROJECT_SOURCE_DIR}/tools/nodeset_compiler/NodeID_NS0_Base.txt"
                    DEPENDS_TARGET "open62541-generator-types")

# Stack protector and optimization are disabled for the huge ns0 file to speed up the compilation
if(UA_NAMESPACE_ZERO STREQUAL "FULL" AND NOT MSVC)
    set_source_files_properties(${PROJECT_BINARY_DIR}/src_generated/open62541/namespace0_generated.c
                                PROPERTIES COMPILE_FLAGS "-fno-stack-protector -O0")
endif()

# Group the code generation targets into one target
add_custom_target(open62541-code-generation DEPENDS open62541-generator-types
                                                    open62541-generator-transport
                                                    open62541-generator-statuscode
                                                    open62541-generator-namespace)

# Generate Nodeset injector source files
if(UA_ENABLE_NODESET_INJECTOR)
    message(STATUS "Nodesetinjector feature enabled")
    set(UA_NODESETINJECTOR_SOURCE_FILES "") # List is appended from within ua_generate_nodeset

    add_custom_target(open62541-generator-nodesetinjector)
    add_dependencies(open62541-code-generation open62541-generator-nodesetinjector)

    add_subdirectory(tools/nodeset_injector)
    add_custom_command(OUTPUT ${PROJECT_BINARY_DIR}/src_generated/open62541/nodesetinjector.h
                              ${PROJECT_BINARY_DIR}/src_generated/open62541/nodesetinjector.c
                       COMMAND ${Python3_EXECUTABLE} ${PROJECT_SOURCE_DIR}/tools/nodeset_injector/generate_nodesetinjector.py
                                                     ${PROJECT_BINARY_DIR}/src_generated/open62541/nodesetinjector
                                                     ${UA_INFORMATION_MODEL_AUTOLOAD})
<<<<<<< HEAD

    set_source_files_properties(${UA_NODESETINJECTOR_SOURCE_FILES} PROPERTIES GENERATED 1)
    list(APPEND lib_headers ${PROJECT_BINARY_DIR}/src_generated/open62541/nodesetinjector.h)
    list(APPEND lib_sources ${PROJECT_BINARY_DIR}/src_generated/open62541/nodesetinjector.c
                            ${UA_NODESETINJECTOR_SOURCE_FILES})
=======
    add_custom_target(open62541-generator-nodesetinjector DEPENDS
                      ${PROJECT_BINARY_DIR}/src_generated/open62541/nodesetinjector.c
                      ${PROJECT_BINARY_DIR}/src_generated/open62541/nodesetinjector.h)
    set(UA_NODESETINJECTOR_GENERATORS "")
    set(UA_NODESETINJECTOR_SOURCE_FILES "")
    set(UA_NODESETINJECTOR_HEADER_FILES "")
    set(UA_NODESETINJECTOR_EXAMPLE_NAMES "")
    set(UA_NODESETINJECTOR_TEST_NAMES "")
>>>>>>> 199a29d3
endif()

#####################
# Build the Library #
#####################

# Assign source files to groups (for the Visual Studio project folder)
assign_source_group(${exported_headers})
assign_source_group(${lib_headers} ${lib_sources})
assign_source_group(${plugin_headers} ${plugin_sources})

# Define the target libraries
if(${UA_ARCHITECTURE} STREQUAL "zephyr")
    zephyr_library_named(open62541-object)
    zephyr_library_named(open62541-plugins)
    target_sources(open62541-object PRIVATE ${lib_sources} ${lib_headers} ${exported_headers})
    target_sources(open62541-plugins PRIVATE ${plugin_sources} ${plugin_headers})
else()
    add_library(open62541-object OBJECT ${lib_sources} ${lib_headers} ${exported_headers})
    add_library(open62541-plugins OBJECT ${plugin_sources} ${plugin_headers})
endif()
add_library(open62541 $<TARGET_OBJECTS:open62541-object> $<TARGET_OBJECTS:open62541-plugins>)

add_dependencies(open62541-object open62541-code-generation)
add_dependencies(open62541-plugins open62541-code-generation)

# Define which code we want to coverage-track
if(UA_ENABLE_COVERAGE)
    add_coverage(open62541-object)
    add_coverage(open62541-plugins)
endif()

# Private include directories
function(include_directories_private)
    foreach(_include_dir IN ITEMS ${ARGN})
        target_include_directories(open62541-object PRIVATE ${_include_dir})
        target_include_directories(open62541-plugins PRIVATE ${_include_dir})
    endforeach()
endfunction()

include_directories_private("${PROJECT_SOURCE_DIR}/deps")

if(UA_ENABLE_ENCRYPTION_MBEDTLS)
    include_directories_private(${MBEDTLS_INCLUDE_DIRS})
endif()
if(UA_ENABLE_ENCRYPTION_OPENSSL)
    include_directories_private(${OPENSSL_INCLUDE_DIR})
endif()
if(UA_ENABLE_ENCRYPTION_LIBRESSL)
    include_directories_private(${LIBRESSL_INCLUDE_DIR})
endif()
if(UA_ENABLE_NODESETLOADER)
    include_directories_private(${NODESETLOADER_PRIVATE_INCLUDES})
endif()

# Public include directories
function(include_directories_public)
    include_directories_private(${ARGN})
    foreach(_include_dir IN ITEMS ${ARGN})
        target_include_directories(open62541 PUBLIC $<BUILD_INTERFACE:${_include_dir}>)
    endforeach()
endfunction()

include_directories_public("${PROJECT_SOURCE_DIR}/include"
                           "${PROJECT_SOURCE_DIR}/plugins/include"
                           "${PROJECT_BINARY_DIR}/src_generated")

if(UA_ENABLE_NODESETLOADER)
    include_directories_public(${NODESETLOADER_PUBLIC_INCLUDES})
endif()

# Ensure that the open62541::open62541 alias can be used inside open62541's build
add_library(open62541::open62541 ALIAS open62541)

# Export public symbols during build
target_compile_definitions(open62541-object PRIVATE -DUA_DYNAMIC_LINKING_EXPORT)
target_compile_definitions(open62541-plugins PRIVATE -DUA_DYNAMIC_LINKING_EXPORT)
target_compile_definitions(open62541 PRIVATE -DUA_DYNAMIC_LINKING_EXPORT)
if(UA_ENABLE_DISCOVERY_MULTICAST_MDNSD)
    target_compile_definitions(open62541-object PRIVATE -DMDNSD_DYNAMIC_LINKING_EXPORT)
    target_compile_definitions(open62541 PRIVATE -DMDNSD_DYNAMIC_LINKING_EXPORT)
endif()

# Prevent Wincrypt override warning.
if(UA_ENABLE_ENCRYPTION_LIBRESSL)
    target_compile_definitions(open62541-plugins PUBLIC NOCRYPT=1)
    target_compile_definitions(open62541-object PUBLIC NOCRYPT=1)
    target_compile_definitions(open62541 PUBLIC NOCRYPT=1)
endif()

# Generate properly versioned shared library links on Linux.
# When building packages, include the source in the library name to enable parallel
# installation of multiple major versions.
SET_TARGET_PROPERTIES(open62541 PROPERTIES
                      SOVERSION "${OPEN62541_VER_MAJOR}.${OPEN62541_VER_MINOR}"
                      VERSION "${OPEN62541_VER_MAJOR}.${OPEN62541_VER_MINOR}.${OPEN62541_VER_PATCH}")

# DLL requires linking to dependencies
target_link_libraries(open62541 PUBLIC ${open62541_PUBLIC_LIBRARIES})
target_link_libraries(open62541 PRIVATE ${open62541_LIBRARIES})
if(UA_ENABLE_DISCOVERY_MULTICAST_AVAHI)
    target_link_libraries(open62541 PUBLIC ${AVAHI_LIBRARIES})
endif()

##########################
# Build Selected Targets #
##########################

# always include, builds with make doc
add_subdirectory(doc)

if(UA_BUILD_EXAMPLES)
    add_subdirectory(examples)
endif()

if(UA_BUILD_UNIT_TESTS)
    enable_testing()
    add_subdirectory(tests)
endif()

if(UA_BUILD_FUZZING OR UA_BUILD_OSS_FUZZ OR UA_BUILD_FUZZING_CORPUS)
    add_subdirectory(tests/fuzz)
endif()

if(UA_BUILD_TOOLS)
    add_subdirectory(tools/ua-cli)
    if(UA_ENABLE_JSON_ENCODING)
        add_subdirectory(tools/ua2json)
    endif()
    if(UA_ENABLE_TPM2_KEYSTORE)
        add_subdirectory(tools/tpm_keystore)
    endif()
endif()

##########################
# Installation           #
##########################

# invoke via `make install`
# specify install location with `-DCMAKE_INSTALL_PREFIX=xyz`
# Enable shared library with `-DBUILD_SHARED_LIBS=ON`

# export library (either static or shared depending on BUILD_SHARED_LIBS)
install(TARGETS open62541
        EXPORT open62541Targets
        LIBRARY DESTINATION ${CMAKE_INSTALL_LIBDIR}
        ARCHIVE DESTINATION ${CMAKE_INSTALL_LIBDIR}
        RUNTIME DESTINATION ${CMAKE_INSTALL_BINDIR}
        INCLUDES DESTINATION include)

set(open62541_install_tools_dir share/open62541)
set(open62541_install_schema_dir share/open62541/schema)
set(open62541_install_ns0_nodesets "")
foreach(f ${UA_NS0_NODESETS})
    list(APPEND open62541_install_ns0_nodesets "\${open62541_SCHEMA_DIR}/${f}")
endforeach()

# Create open62541Config.cmake
include(CMakePackageConfigHelpers)
set(cmake_configfile_install ${CMAKE_INSTALL_LIBDIR}/cmake/open62541)
configure_package_config_file("${CMAKE_CURRENT_SOURCE_DIR}/tools/cmake/open62541Config.cmake.in"
                              "${CMAKE_CURRENT_BINARY_DIR}/open62541Config.cmake"
                              INSTALL_DESTINATION "${cmake_configfile_install}"
                              PATH_VARS open62541_install_tools_dir
                                        open62541_install_schema_dir)
install(FILES "${CMAKE_CURRENT_BINARY_DIR}/open62541Config.cmake"
              "${CMAKE_CURRENT_SOURCE_DIR}/tools/cmake/open62541Macros.cmake"
        DESTINATION "${cmake_configfile_install}")

# Create open62541ConfigVersion.cmake
set(open62541_VERSION)
get_target_property(open62541_VERSION open62541 VERSION)
write_basic_package_version_file("${CMAKE_CURRENT_BINARY_DIR}/open62541ConfigVersion.cmake"
                                 VERSION ${open62541_VERSION} COMPATIBILITY AnyNewerVersion)
install(FILES "${CMAKE_CURRENT_BINARY_DIR}/open62541ConfigVersion.cmake"
        DESTINATION "${cmake_configfile_install}")

# Create open62541Targets.cmake
install(EXPORT open62541Targets
        FILE open62541Targets.cmake
        DESTINATION "${cmake_configfile_install}"
        NAMESPACE open62541::)
export(TARGETS open62541
       NAMESPACE open62541::
       FILE ${CMAKE_CURRENT_BINARY_DIR}/open62541Targets.cmake)

# Generate and install open62541.pc
set(pkgcfgpubliclibs "")
foreach(lib ${open62541_PUBLIC_LIBRARIES})
    set(pkgcfgpubliclibs "${pkgcfgpubliclibs}-l${lib} ")
endforeach()

if(BUILD_SHARED_LIBS)
    foreach(lib ${open62541_LIBRARIES})
        set(pkgcfgpubliclibs "${pkgcfgpubliclibs}-l${lib} ")
    endforeach()
endif()

configure_file(tools/open62541.pc.in ${PROJECT_BINARY_DIR}/src_generated/open62541.pc @ONLY)

if(${CMAKE_SYSTEM_NAME} STREQUAL "Linux")
    install(FILES "${PROJECT_BINARY_DIR}/src_generated/open62541.pc"
            DESTINATION ${CMAKE_INSTALL_LIBDIR}/pkgconfig)
endif()

# Install nodeset compiler
install(DIRECTORY "tools/certs" "tools/nodeset_compiler"
        DESTINATION ${open62541_install_tools_dir}
        FILES_MATCHING
        PATTERN "*"
        PATTERN "__pycache__" EXCLUDE
        PATTERN "*.pyc" EXCLUDE
        PATTERN ".git*" EXCLUDE
        PERMISSIONS OWNER_READ OWNER_EXECUTE GROUP_READ GROUP_EXECUTE)

# Install schemas
# Trailing slash to prevent "schema/schema" nesting
install(DIRECTORY ${UA_SCHEMA_DIR}/
        DESTINATION ${open62541_install_schema_dir}
        FILES_MATCHING
        PATTERN "*.xml"
        PATTERN "*Types.bsd"
        PATTERN "StatusCode.csv"
        PATTERN "NodeIds.csv"
        PERMISSIONS OWNER_READ GROUP_READ)

# Install python tools
set(UA_install_tools_files "tools/generate_datatypes.py"
                           "tools/generate_nodeid_header.py"
                           "tools/generate_statuscode_descriptions.py")
install(FILES ${UA_install_tools_files} DESTINATION ${open62541_install_tools_dir}
        PERMISSIONS OWNER_READ OWNER_EXECUTE GROUP_READ GROUP_EXECUTE)

# Recreate the include folder structure from the source also in /usr/include/open62541
set(FILES_TO_INSTALL ${exported_headers} ${plugin_headers})
set(BASE_PATH_MAIN "${PROJECT_SOURCE_DIR}/include/open62541")
set(BASE_PATH_PLUGINS "${PROJECT_SOURCE_DIR}/plugins/include/open62541")
set(BASE_PATH_ARCH "${PROJECT_SOURCE_DIR}/arch")
set(BASE_PATH_GENERATED "${PROJECT_BINARY_DIR}/src_generated/open62541")

foreach ( file ${FILES_TO_INSTALL} )
    # Construct a relative path by replacing any occurence of the absolute path
    set(full_path ${file})
    string(REPLACE ${BASE_PATH_MAIN} "" file ${file})
    string(REPLACE ${BASE_PATH_PLUGINS} "" file ${file})
    string(REPLACE ${BASE_PATH_ARCH} "" file ${file})
    string(REPLACE ${BASE_PATH_GENERATED} "" file ${file})
    get_filename_component(dir ${file} DIRECTORY)
    install(FILES ${full_path} DESTINATION include/open62541${dir})
endforeach()

##################################
# Visual Studio Solution Folders #
##################################

set_property(GLOBAL PROPERTY USE_FOLDERS ON)
set_property(GLOBAL PROPERTY PREDEFINED_TARGETS_FOLDER "_CmakePredifinedTargets")

set_target_properties(open62541 PROPERTIES FOLDER "open62541/lib")
set_target_properties(open62541-object PROPERTIES FOLDER "open62541/lib")
set_target_properties(open62541-plugins PROPERTIES FOLDER "open62541/lib")

set_target_properties(open62541-generator-namespace PROPERTIES FOLDER "open62541/generators")
set_target_properties(open62541-generator-statuscode PROPERTIES FOLDER "open62541/generators")
set_target_properties(open62541-generator-transport PROPERTIES FOLDER "open62541/generators")
set_target_properties(open62541-generator-types PROPERTIES FOLDER "open62541/generators")

if(UA_ENABLE_NODESET_INJECTOR)
    set_target_properties(open62541-generator-nodesetinjector PROPERTIES FOLDER "open62541/generators")
endif()<|MERGE_RESOLUTION|>--- conflicted
+++ resolved
@@ -1300,22 +1300,11 @@
                        COMMAND ${Python3_EXECUTABLE} ${PROJECT_SOURCE_DIR}/tools/nodeset_injector/generate_nodesetinjector.py
                                                      ${PROJECT_BINARY_DIR}/src_generated/open62541/nodesetinjector
                                                      ${UA_INFORMATION_MODEL_AUTOLOAD})
-<<<<<<< HEAD
 
     set_source_files_properties(${UA_NODESETINJECTOR_SOURCE_FILES} PROPERTIES GENERATED 1)
     list(APPEND lib_headers ${PROJECT_BINARY_DIR}/src_generated/open62541/nodesetinjector.h)
     list(APPEND lib_sources ${PROJECT_BINARY_DIR}/src_generated/open62541/nodesetinjector.c
                             ${UA_NODESETINJECTOR_SOURCE_FILES})
-=======
-    add_custom_target(open62541-generator-nodesetinjector DEPENDS
-                      ${PROJECT_BINARY_DIR}/src_generated/open62541/nodesetinjector.c
-                      ${PROJECT_BINARY_DIR}/src_generated/open62541/nodesetinjector.h)
-    set(UA_NODESETINJECTOR_GENERATORS "")
-    set(UA_NODESETINJECTOR_SOURCE_FILES "")
-    set(UA_NODESETINJECTOR_HEADER_FILES "")
-    set(UA_NODESETINJECTOR_EXAMPLE_NAMES "")
-    set(UA_NODESETINJECTOR_TEST_NAMES "")
->>>>>>> 199a29d3
 endif()
 
 #####################
