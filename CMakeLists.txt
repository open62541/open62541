cmake_minimum_required(VERSION 3.0)
project(open62541)
# set(CMAKE_VERBOSE_MAKEFILE ON)

set(CMAKE_MODULE_PATH "${PROJECT_SOURCE_DIR}/tools/cmake")
find_package(PythonInterp REQUIRED)
find_package(Git)
include(AssignSourceGroup)

#############################
# Compiled binaries folders #
#############################

set(CMAKE_RUNTIME_OUTPUT_DIRECTORY ${CMAKE_BINARY_DIR}/bin)
set(CMAKE_LIBRARY_OUTPUT_DIRECTORY ${CMAKE_BINARY_DIR}/bin)
set(CMAKE_ARCHIVE_OUTPUT_DIRECTORY ${CMAKE_BINARY_DIR}/bin)

set(LIB_INSTALL_DIR /usr/lib CACHE PATH "Installation path of libraries")

###########
# Version #
###########

set(OPEN62541_VER_MAJOR 0)
set(OPEN62541_VER_MINOR 3)
set(OPEN62541_VER_PATCH 0)
set(OPEN62541_VER_LABEL "dev") # Appended to the X.Y.Z version format. For example "-rc1" or an empty string

# Set OPEN62541_VER_COMMIT
if(GIT_FOUND)
    execute_process(COMMAND ${GIT_EXECUTABLE} describe --always --tags
                    RESULT_VARIABLE res_var OUTPUT_VARIABLE GIT_COM_ID WORKING_DIRECTORY ${CMAKE_SOURCE_DIR})
    if(${res_var} EQUAL 0)
        string(REPLACE "\n" "" OPEN62541_VER_COMMIT ${GIT_COM_ID} )
    endif()
endif()
if(NOT OPEN62541_VER_COMMIT OR OPEN62541_VER_COMMIT STREQUAL "")
    set(OPEN62541_VER_COMMIT "undefined")
endif()

#################
# Build Options #
#################

# Set default build type.
if(NOT CMAKE_BUILD_TYPE)
    message(STATUS "CMAKE_BUILD_TYPE not given; setting to 'Debug'")
    set(CMAKE_BUILD_TYPE "Debug" CACHE STRING "Choose the type of build" FORCE)
endif()

# Options
set(UA_LOGLEVEL 300 CACHE STRING "Level at which logs shall be reported")
option(UA_ENABLE_METHODCALLS "Enable the Method service set" ON)
option(UA_ENABLE_NODEMANAGEMENT "Enable dynamic addition and removal of nodes at runtime" ON)
option(UA_ENABLE_SUBSCRIPTIONS "Enable subscriptions support." ON)
option(UA_ENABLE_DISCOVERY "Enable Discovery Service (LDS)" ON)
option(UA_ENABLE_DISCOVERY_MULTICAST "Enable Discovery Service with multicast support (LDS-ME)" OFF)
# Semaphores/file system may not be available on embedded devices. It can be disabled with the following option
option(UA_ENABLE_DISCOVERY_SEMAPHORE "Enable Discovery Semaphore support" ON)
mark_as_advanced(UA_ENABLE_DISCOVERY_SEMAPHORE)
option(UA_ENABLE_AMALGAMATION "Concatenate the library to a single file open62541.h/.c" OFF)
option(UA_ENABLE_COVERAGE "Enable gcov coverage" OFF)
option(BUILD_SHARED_LIBS "Enable building of shared libraries (dll/so)" OFF)

if(UA_ENABLE_COVERAGE)
  set(CMAKE_BUILD_TYPE DEBUG)
  set(CMAKE_C_FLAGS "${CMAKE_C_FLAGS} -fprofile-arcs -ftest-coverage")
  set(CMAKE_EXE_LINKER_FLAGS "${CMAKE_EXE_LINKER_FLAGS} -fprofile-arcs -ftest-coverage -lgcov")
  set(CMAKE_SHARED_LINKER_FLAGS "${CMAKE_SHARED_LINKER_FLAGS} -fprofile-arcs -ftest-coverage")
endif()

if(UA_ENABLE_DISCOVERY_MULTICAST AND NOT UA_ENABLE_DISCOVERY)
    MESSAGE(WARNING "UA_ENABLE_DISCOVERY_MULTICAST is enabled, but not UA_ENABLE_DISCOVERY. UA_ENABLE_DISCOVERY_MULTICAST will be set to OFF")
    SET(UA_ENABLE_DISCOVERY_MULTICAST OFF CACHE BOOL "Enable Discovery Service with multicast support (LDS-ME)" FORCE)
endif()

# Advanced options
option(UA_ENABLE_MULTITHREADING "Enable multithreading (experimental)" OFF)
mark_as_advanced(UA_ENABLE_MULTITHREADING)

option(UA_ENABLE_STATUSCODE_DESCRIPTIONS "Enable conversion of StatusCode to human-readable error message" ON)
mark_as_advanced(UA_ENABLE_STATUSCODE_DESCRIPTIONS)

option(UA_ENABLE_TYPENAMES "Add the type and member names to the UA_DataType structure" ON)
mark_as_advanced(UA_ENABLE_TYPENAMES)

option(UA_ENABLE_EMBEDDED_LIBC "Use a custom implementation of some libc functions that might be missing on embedded targets (e.g. string handling)." OFF)
mark_as_advanced(UA_ENABLE_EMBEDDED_LIBC)

option(UA_ENABLE_DETERMINISTIC_RNG "Do not seed the random number generator (e.g. for unit tests)." OFF)
mark_as_advanced(UA_ENABLE_DETERMINISTIC_RNG)

option(UA_ENABLE_GENERATE_NAMESPACE0 "Generate and load UA XML Namespace 0 definition (experimental)" OFF)
mark_as_advanced(UA_ENABLE_GENERATE_NAMESPACE0)
set(UA_DATATYPES_FILE ${PROJECT_SOURCE_DIR}/tools/schema/datatypes_minimal.txt CACHE FILEPATH "File containing the list of datatypes added to the server")
mark_as_advanced(UA_DATATYPES_FILE)

option(UA_ENABLE_VALGRIND_UNIT_TESTS "Use Valgrind to detect memory leaks when running the unit tests" OFF)
mark_as_advanced(UA_ENABLE_VALGRIND_UNIT_TESTS)

option(UA_ENABLE_NONSTANDARD_UDP "Enable udp extension (non-standard)" OFF)
mark_as_advanced(UA_ENABLE_NONSTANDARD_UDP)

# Build Targets
option(UA_BUILD_EXAMPLES "Build example servers and clients" OFF)
option(UA_BUILD_UNIT_TESTS "Build the unit tests" OFF)
option(UA_BUILD_FUZZING "Build the fuzzing executables" OFF)
mark_as_advanced(UA_BUILD_FUZZING)
if (UA_BUILD_FUZZING)
    # oss-fuzz already defines this by default
    add_definitions(-DFUZZING_BUILD_MODE_UNSAFE_FOR_PRODUCTION)
endif()
option(UA_BUILD_OSS_FUZZ "Special build switch used in oss-fuzz" OFF)
mark_as_advanced(UA_BUILD_OSS_FUZZ)
option(UA_DEBUG_DUMP_PKGS "Dump every package received by the server as hexdump format" OFF)
mark_as_advanced(UA_DEBUG_DUMP_PKGS)
option(UA_BUILD_EXAMPLES_NODESET_COMPILER "Generate an OPC UA information model from a nodeset XML (experimental)" OFF)

# Advanced Build Targets
option(UA_BUILD_SELFSIGNED_CERTIFICATE "Generate self-signed certificate" OFF)
mark_as_advanced(UA_BUILD_SELFSIGNED_CERTIFICATE)

# Building shared libs (dll, so). This option is written into ua_config.h.
set(UA_DYNAMIC_LINKING OFF)
if(BUILD_SHARED_LIBS)
  set(UA_DYNAMIC_LINKING ON)
  if (UA_ENABLE_DISCOVERY_MULTICAST)
      set(MDNSD_DYNAMIC_LINKING ON)
  endif()
endif()

# Force compilation with as C++
option(UA_COMPILE_AS_CXX "Force compilation with a C++ compiler" OFF)
mark_as_advanced(UA_COMPILE_AS_CXX)

#####################
# Compiler Settings #
#####################

# Collect libraries
list(APPEND open62541_LIBRARIES "")
if(NOT WIN32)
  if(QNXNTO)
    list(APPEND open62541_LIBRARIES socket)
    list(APPEND open62541_LIBRARIES c)
    list(APPEND open62541_LIBRARIES stdc++)
  else()
    list(APPEND open62541_LIBRARIES pthread m)
    if(NOT APPLE)
      list(APPEND open62541_LIBRARIES rt)
    endif()
  endif()
else()
  list(APPEND open62541_LIBRARIES ws2_32)
    if(UA_ENABLE_DISCOVERY_MULTICAST)
        list(APPEND open62541_LIBRARIES iphlpapi)
    endif()
endif()
if(UA_ENABLE_MULTITHREADING)
  list(APPEND open62541_LIBRARIES urcu-cds urcu-bp urcu-common)
endif(UA_ENABLE_MULTITHREADING)

if(NOT UA_COMPILE_AS_CXX AND (CMAKE_COMPILER_IS_GNUCC OR "x${CMAKE_C_COMPILER_ID}" STREQUAL "xClang"))
    # Compiler
    add_definitions(-std=c99 -pipe
                    -Wall -Wextra -Werror -Wpedantic
                    -Wno-static-in-inline # clang doesn't like the use of static inline methods inside static inline methods
                    -Wno-overlength-strings # may happen in the nodeset compiler when complex values are directly encoded
                    -Wno-unused-parameter # some methods may require unused arguments to cast to a method pointer
                    -Wmissing-prototypes -Wstrict-prototypes -Wredundant-decls
                    -Wformat -Wformat-security -Wformat-nonliteral
                    -Wuninitialized -Winit-self
                    -Wcast-qual
                    -Wstrict-overflow
                    -Wnested-externs
                    -Wmultichar
                    -Wundef
                    -Wc++-compat)
     if(NOT WIN32 AND NOT CYGWIN AND NOT QNXNTO)
        add_definitions(-Wshadow -Wconversion -fvisibility=hidden -fPIC)
     endif()

     if(UA_ENABLE_AMALGAMATION)
         add_definitions(-Wno-unused-function)
     endif()

    # Linker
    set(CMAKE_SHARED_LIBRARY_LINK_C_FLAGS "") # cmake sets -rdynamic by default

    # Debug
    if(CMAKE_BUILD_TYPE STREQUAL "Debug")
        # add_definitions(-fsanitize=address)
        # list(APPEND open62541_LIBRARIES asan)
        # add_definitions(-fsanitize=undefined)
        # list(APPEND open62541_LIBRARIES ubsan)
    endif()

    # Strip release builds
    if(CMAKE_BUILD_TYPE STREQUAL "MinSizeRel" OR CMAKE_BUILD_TYPE STREQUAL "Release")
        add_definitions(-ffunction-sections -fdata-sections -fno-stack-protector -fno-unwind-tables
                        -fno-asynchronous-unwind-tables -fno-math-errno -fmerge-all-constants -fno-ident)
        set(CMAKE_C_LINK_FLAGS "${CMAKE_C_LINK_FLAGS} -s")
        set(CMAKE_SHARED_LINKER_FLAGS "${CMAKE_SHARED_LINKER_FLAGS} -s")
        if(APPLE)
            set(CMAKE_C_LINK_FLAGS "${CMAKE_C_LINK_FLAGS} -Wl,-dead_strip")
            set(CMAKE_SHARED_LINKER_FLAGS "${CMAKE_SHARED_LINKER_FLAGS} -Wl,-dead_strip")
        else()
            set(CMAKE_C_LINK_FLAGS "${CMAKE_C_LINK_FLAGS} -Wl,--gc-sections")
            set(CMAKE_SHARED_LINKER_FLAGS "${CMAKE_SHARED_LINKER_FLAGS} -Wl,--gc-sections")
        endif()
        if(NOT WIN32 AND NOT CYGWIN AND NOT APPLE)
            # these settings reduce the binary size by ~2kb
            set(CMAKE_C_LINK_FLAGS "${CMAKE_C_LINK_FLAGS} -Wl,-z,norelro -Wl,--hash-style=gnu -Wl,--build-id=none")
        endif()
    endif()
endif()

if(APPLE)
    set(CMAKE_MACOSX_RPATH 1)
    set(CMAKE_C_FLAGS "${CMAKE_C_FLAGS} -D_DARWIN_C_SOURCE=1")
endif()

if(MSVC)
  set(CMAKE_C_FLAGS "${CMAKE_C_FLAGS} /W3 /WX") # Compiler warnings, error on warning

  if(NOT BUILD_SHARED_LIB)
    set(CompilerFlags CMAKE_CXX_FLAGS CMAKE_CXX_FLAGS_DEBUG CMAKE_CXX_FLAGS_RELEASE CMAKE_C_FLAGS
        CMAKE_C_FLAGS_DEBUG CMAKE_C_FLAGS_RELEASE)
    foreach(CompilerFlag ${CompilerFlags})
      string(REPLACE "/MD" "/MT" ${CompilerFlag} "${${CompilerFlag}}")
    endforeach()
  endif()
endif()

#########################
# Generate Main Library #
#########################

file(MAKE_DIRECTORY "${PROJECT_BINARY_DIR}/src_generated")
configure_file("include/ua_config.h.in" "${PROJECT_BINARY_DIR}/src_generated/ua_config.h")
configure_file("include/open62541.pc.in" "${PROJECT_BINARY_DIR}/src_generated/open62541.pc" @ONLY)

if(UA_ENABLE_DISCOVERY_MULTICAST)
    set(MDNSD_LOGLEVEL 300 CACHE STRING "Level at which logs shall be reported" FORCE)
    configure_file("deps/mdnsd/libmdnsd/mdnsd_config.h.in" "${PROJECT_BINARY_DIR}/src_generated/mdnsd_config.h")
endif()

include_directories(${PROJECT_BINARY_DIR}/src_generated
                    ${PROJECT_SOURCE_DIR}/include
                    ${PROJECT_SOURCE_DIR}/plugins # TODO: discovery depends on the default config
                    ${PROJECT_SOURCE_DIR}/deps)

set(exported_headers ${PROJECT_BINARY_DIR}/src_generated/ua_config.h
                     ${PROJECT_SOURCE_DIR}/deps/ms_stdint.h
                     ${PROJECT_SOURCE_DIR}/include/ua_constants.h
                     ${PROJECT_SOURCE_DIR}/include/ua_types.h
                     ${PROJECT_BINARY_DIR}/src_generated/ua_types_generated.h
                     ${PROJECT_BINARY_DIR}/src_generated/ua_types_generated_handling.h
                     ${PROJECT_SOURCE_DIR}/include/ua_server.h
                     ${PROJECT_SOURCE_DIR}/include/ua_plugin_network.h
                     ${PROJECT_SOURCE_DIR}/include/ua_plugin_log.h
                     ${PROJECT_SOURCE_DIR}/include/ua_plugin_access_control.h
                     ${PROJECT_SOURCE_DIR}/include/ua_plugin_securitypolicy.h
                     ${PROJECT_SOURCE_DIR}/include/ua_plugin_nodestore.h
                     ${PROJECT_SOURCE_DIR}/include/ua_server_config.h
                     ${PROJECT_SOURCE_DIR}/include/ua_client.h
                     ${PROJECT_SOURCE_DIR}/include/ua_client_highlevel.h
)
set(internal_headers ${PROJECT_SOURCE_DIR}/deps/queue.h
                     ${PROJECT_SOURCE_DIR}/deps/pcg_basic.h
                     ${PROJECT_SOURCE_DIR}/deps/libc_time.h
                     ${PROJECT_SOURCE_DIR}/src/ua_util.h
                     ${PROJECT_SOURCE_DIR}/src/ua_types_encoding_binary.h
                     ${PROJECT_BINARY_DIR}/src_generated/ua_types_generated_encoding_binary.h
                     ${PROJECT_BINARY_DIR}/src_generated/ua_transport_generated.h
                     ${PROJECT_BINARY_DIR}/src_generated/ua_transport_generated_handling.h
                     ${PROJECT_BINARY_DIR}/src_generated/ua_transport_generated_encoding_binary.h
                     ${PROJECT_SOURCE_DIR}/src/ua_connection_internal.h
                     ${PROJECT_SOURCE_DIR}/src/ua_securechannel.h
                     ${PROJECT_SOURCE_DIR}/src/ua_session.h
                     ${PROJECT_SOURCE_DIR}/src/ua_timer.h
                     ${PROJECT_SOURCE_DIR}/src/server/ua_subscription.h
                     ${PROJECT_SOURCE_DIR}/src/server/ua_session_manager.h
                     ${PROJECT_SOURCE_DIR}/src/server/ua_securechannel_manager.h
                     ${PROJECT_SOURCE_DIR}/src/server/ua_server_internal.h
                     ${PROJECT_SOURCE_DIR}/src/server/ua_services.h
                     ${PROJECT_SOURCE_DIR}/src/client/ua_client_internal.h)

# TODO: make client optional
set(lib_sources ${PROJECT_SOURCE_DIR}/src/ua_types.c
                ${PROJECT_SOURCE_DIR}/src/ua_types_encoding_binary.c
                ${PROJECT_BINARY_DIR}/src_generated/ua_types_generated.c
                ${PROJECT_BINARY_DIR}/src_generated/ua_transport_generated.c
                ${PROJECT_BINARY_DIR}/src_generated/ua_statuscode_descriptions.c
                ${PROJECT_SOURCE_DIR}/src/ua_util.c
                ${PROJECT_SOURCE_DIR}/src/ua_timer.c
                ${PROJECT_SOURCE_DIR}/src/ua_session.c
                ${PROJECT_SOURCE_DIR}/src/ua_connection.c
                ${PROJECT_SOURCE_DIR}/src/ua_securechannel.c
                ${PROJECT_SOURCE_DIR}/src/server/ua_nodes.c
                ${PROJECT_SOURCE_DIR}/src/server/ua_server.c
                ${PROJECT_SOURCE_DIR}/src/server/ua_server_ns0.c
                ${PROJECT_SOURCE_DIR}/src/server/ua_server_binary.c
                ${PROJECT_SOURCE_DIR}/src/server/ua_server_utils.c
                ${PROJECT_SOURCE_DIR}/src/server/ua_server_worker.c
                ${PROJECT_SOURCE_DIR}/src/server/ua_server_discovery.c
                ${PROJECT_SOURCE_DIR}/src/server/ua_securechannel_manager.c
                ${PROJECT_SOURCE_DIR}/src/server/ua_session_manager.c
                ${PROJECT_SOURCE_DIR}/src/server/ua_subscription.c
                ${PROJECT_SOURCE_DIR}/src/server/ua_subscription_datachange.c
                # services
                ${PROJECT_SOURCE_DIR}/src/server/ua_services_view.c
                ${PROJECT_SOURCE_DIR}/src/server/ua_services_call.c
                ${PROJECT_SOURCE_DIR}/src/server/ua_services_session.c
                ${PROJECT_SOURCE_DIR}/src/server/ua_services_attribute.c
                ${PROJECT_SOURCE_DIR}/src/server/ua_services_discovery.c
                ${PROJECT_SOURCE_DIR}/src/server/ua_services_subscription.c
                ${PROJECT_SOURCE_DIR}/src/server/ua_services_securechannel.c
                ${PROJECT_SOURCE_DIR}/src/server/ua_services_nodemanagement.c
                ${PROJECT_SOURCE_DIR}/src/server/ua_services_discovery_multicast.c
                # client
                ${PROJECT_SOURCE_DIR}/src/client/ua_client.c
                ${PROJECT_SOURCE_DIR}/src/client/ua_client_connect.c
                ${PROJECT_SOURCE_DIR}/src/client/ua_client_discovery.c
                ${PROJECT_SOURCE_DIR}/src/client/ua_client_highlevel.c
                ${PROJECT_SOURCE_DIR}/src/client/ua_client_highlevel_subscriptions.c
<<<<<<< HEAD
                ${PROJECT_SOURCE_DIR}/src/client/ua_client_worker.c
=======

>>>>>>> 550713d5
                # dependencies
                ${PROJECT_SOURCE_DIR}/deps/libc_time.c
                ${PROJECT_SOURCE_DIR}/deps/pcg_basic.c)

set(default_plugin_headers ${PROJECT_SOURCE_DIR}/plugins/ua_network_tcp.h
                           ${PROJECT_SOURCE_DIR}/plugins/ua_accesscontrol_default.h
                           ${PROJECT_SOURCE_DIR}/plugins/ua_log_stdout.h
                           ${PROJECT_SOURCE_DIR}/plugins/ua_nodestore_default.h
                           ${PROJECT_SOURCE_DIR}/plugins/ua_config_default.h
                           ${PROJECT_SOURCE_DIR}/plugins/ua_securitypolicy_none.h)

set(default_plugin_sources ${PROJECT_SOURCE_DIR}/plugins/ua_network_tcp.c
                           ${PROJECT_SOURCE_DIR}/plugins/ua_clock.c
                           ${PROJECT_SOURCE_DIR}/plugins/ua_log_stdout.c
                           ${PROJECT_SOURCE_DIR}/plugins/ua_accesscontrol_default.c
                           ${PROJECT_SOURCE_DIR}/plugins/ua_nodestore_default.c
                           ${PROJECT_SOURCE_DIR}/plugins/ua_config_default.c
                           ${PROJECT_SOURCE_DIR}/plugins/ua_securitypolicy_none.c)

if(UA_DEBUG_DUMP_PKGS)
    list(APPEND lib_sources ${PROJECT_SOURCE_DIR}/plugins/ua_debug_dump_pkgs.c)
endif()

if(UA_ENABLE_EMBEDDED_LIBC)
  list(APPEND lib_sources ${PROJECT_SOURCE_DIR}/deps/libc_string.c)
endif()

if(UA_ENABLE_GENERATE_NAMESPACE0)
  set(GENERATE_NAMESPACE0_FILE "Opc.Ua.NodeSet2.xml" CACHE STRING "Namespace definition XML file")
  set_property(CACHE GENERATE_NAMESPACE0_FILE PROPERTY STRINGS Opc.Ua.NodeSet2.xml Opc.Ua.NodeSet2.Minimal.xml)
  list(APPEND internal_headers ${PROJECT_BINARY_DIR}/src_generated/ua_namespaceinit_generated.h)
  list(APPEND lib_sources ${PROJECT_BINARY_DIR}/src_generated/ua_namespaceinit_generated.c)
endif()

if(UA_ENABLE_NONSTANDARD_UDP)
    list(APPEND exported_headers ${PROJECT_SOURCE_DIR}/plugins/ua_network_udp.h)
endif()

if(UA_ENABLE_DISCOVERY_MULTICAST)
    # prepend in list, otherwise it complains that winsock2.h has to be included before windows.h
    set(internal_headers ${PROJECT_BINARY_DIR}/src_generated/mdnsd_config.h
                         ${PROJECT_SOURCE_DIR}/deps/mdnsd/libmdnsd/1035.h
                         ${PROJECT_SOURCE_DIR}/deps/mdnsd/libmdnsd/xht.h
                         ${PROJECT_SOURCE_DIR}/deps/mdnsd/libmdnsd/sdtxt.h
                         ${PROJECT_SOURCE_DIR}/deps/mdnsd/libmdnsd/mdnsd.h
                         ${internal_headers} )
    list(APPEND internal_headers ${PROJECT_SOURCE_DIR}/src/server/ua_mdns_internal.h)
    set(lib_sources ${PROJECT_SOURCE_DIR}/src/server/ua_mdns.c
                    ${PROJECT_SOURCE_DIR}/deps/mdnsd/libmdnsd/1035.c
                    ${PROJECT_SOURCE_DIR}/deps/mdnsd/libmdnsd/xht.c
                    ${PROJECT_SOURCE_DIR}/deps/mdnsd/libmdnsd/sdtxt.c
                    ${PROJECT_SOURCE_DIR}/deps/mdnsd/libmdnsd/mdnsd.c
                    ${lib_sources})
endif()

#########################
# Generate source files #
#########################

if(UA_DATATYPES_FILE STREQUAL "")
  set(SELECTED_TYPES_TMP "")
else()
  set(SELECTED_TYPES_TMP "--selected-types=${UA_DATATYPES_FILE}")
endif()

# standard-defined data types
add_custom_command(OUTPUT ${PROJECT_BINARY_DIR}/src_generated/ua_types_generated.c
                          ${PROJECT_BINARY_DIR}/src_generated/ua_types_generated.h
                          ${PROJECT_BINARY_DIR}/src_generated/ua_types_generated_handling.h
                          ${PROJECT_BINARY_DIR}/src_generated/ua_types_generated_encoding_binary.h
                   PRE_BUILD
                   COMMAND ${PYTHON_EXECUTABLE} ${PROJECT_SOURCE_DIR}/tools/generate_datatypes.py
                           --type-csv=${PROJECT_SOURCE_DIR}/tools/schema/NodeIds.csv
                           ${SELECTED_TYPES_TMP}
                           --type-bsd=${PROJECT_SOURCE_DIR}/tools/schema/Opc.Ua.Types.bsd
                           ${PROJECT_BINARY_DIR}/src_generated/ua_types
                   DEPENDS ${CMAKE_CURRENT_SOURCE_DIR}/tools/generate_datatypes.py
                           ${PROJECT_SOURCE_DIR}/tools/schema/NodeIds.csv
                           ${PROJECT_SOURCE_DIR}/tools/schema/Opc.Ua.Types.bsd
                           ${SELECTED_TYPES})
# we need a custom target to avoid that the generator is called concurrently and thus overwriting files while the other thread is compiling
add_custom_target(open62541-generator-types DEPENDS
                  ${PROJECT_BINARY_DIR}/src_generated/ua_types_generated.c
                  ${PROJECT_BINARY_DIR}/src_generated/ua_types_generated.h
                  ${PROJECT_BINARY_DIR}/src_generated/ua_types_generated_handling.h
                  ${PROJECT_BINARY_DIR}/src_generated/ua_types_generated_encoding_binary.h)

# transport data types
add_custom_command(OUTPUT ${PROJECT_BINARY_DIR}/src_generated/ua_transport_generated.c
                          ${PROJECT_BINARY_DIR}/src_generated/ua_transport_generated.h
                          ${PROJECT_BINARY_DIR}/src_generated/ua_transport_generated_handling.h
                          ${PROJECT_BINARY_DIR}/src_generated/ua_transport_generated_encoding_binary.h
                   PRE_BUILD
                   COMMAND ${PYTHON_EXECUTABLE} ${PROJECT_SOURCE_DIR}/tools/generate_datatypes.py
                           --namespace=1
                           --selected-types=${PROJECT_SOURCE_DIR}/tools/schema/datatypes_transport.txt
                           --type-bsd=${PROJECT_SOURCE_DIR}/tools/schema/Opc.Ua.Types.bsd
                           --type-bsd=${PROJECT_SOURCE_DIR}/tools/schema/Custom.Opc.Ua.Transport.bsd
                           --no-builtin
                           ${PROJECT_BINARY_DIR}/src_generated/ua_transport
                   DEPENDS ${CMAKE_CURRENT_SOURCE_DIR}/tools/generate_datatypes.py
                           ${PROJECT_SOURCE_DIR}/tools/schema/datatypes_transport.txt
                           ${PROJECT_SOURCE_DIR}/tools/schema/Opc.Ua.Types.bsd
                           ${PROJECT_SOURCE_DIR}/tools/schema/Custom.Opc.Ua.Transport.bsd)
# we need a custom target to avoid that the generator is called concurrently and thus overwriting files while the other thread is compiling
add_custom_target(open62541-generator-transport DEPENDS
        ${PROJECT_BINARY_DIR}/src_generated/ua_transport_generated.c
        ${PROJECT_BINARY_DIR}/src_generated/ua_transport_generated.h
        ${PROJECT_BINARY_DIR}/src_generated/ua_transport_generated_handling.h
        ${PROJECT_BINARY_DIR}/src_generated/ua_transport_generated_encoding_binary.h)

# statuscode explanation
add_custom_command(OUTPUT ${PROJECT_BINARY_DIR}/src_generated/ua_statuscode_descriptions.c
        PRE_BUILD
        COMMAND ${PYTHON_EXECUTABLE} ${PROJECT_SOURCE_DIR}/tools/generate_statuscode_descriptions.py
        ${PROJECT_SOURCE_DIR}/tools/schema/Opc.Ua.StatusCodes.csv ${PROJECT_BINARY_DIR}/src_generated/ua_statuscode_descriptions
        DEPENDS ${CMAKE_CURRENT_SOURCE_DIR}/tools/generate_statuscode_descriptions.py
        ${CMAKE_CURRENT_SOURCE_DIR}/tools/schema/Opc.Ua.StatusCodes.csv)
# we need a custom target to avoid that the generator is called concurrently and thus overwriting files while the other thread is compiling
add_custom_target(open62541-generator-statuscode DEPENDS
        ${PROJECT_BINARY_DIR}/src_generated/ua_statuscode_descriptions.c)

# single-file release
add_custom_command(OUTPUT ${PROJECT_BINARY_DIR}/open62541.h
                   PRE_BUILD
                   COMMAND ${PYTHON_EXECUTABLE} ${CMAKE_CURRENT_SOURCE_DIR}/tools/amalgamate.py
                           ${OPEN62541_VER_COMMIT} ${CMAKE_CURRENT_BINARY_DIR}/open62541.h
                           ${exported_headers} ${default_plugin_headers}
                   DEPENDS ${CMAKE_CURRENT_SOURCE_DIR}/tools/amalgamate.py
                           ${exported_headers} ${default_plugin_headers})

add_custom_command(OUTPUT ${PROJECT_BINARY_DIR}/open62541.c
                   PRE_BUILD
                   COMMAND ${PYTHON_EXECUTABLE} ${CMAKE_CURRENT_SOURCE_DIR}/tools/amalgamate.py
                           ${OPEN62541_VER_COMMIT} ${CMAKE_CURRENT_BINARY_DIR}/open62541.c
                           ${internal_headers} ${lib_sources} ${default_plugin_sources}
                   DEPENDS ${CMAKE_CURRENT_SOURCE_DIR}/tools/amalgamate.py ${internal_headers}
                           ${lib_sources})

add_custom_target(open62541-amalgamation-source DEPENDS ${PROJECT_BINARY_DIR}/open62541.c)
add_custom_target(open62541-amalgamation-header DEPENDS ${PROJECT_BINARY_DIR}/open62541.h)

add_dependencies(open62541-amalgamation-header open62541-generator-types)
add_dependencies(open62541-amalgamation-source open62541-generator-types
                 open62541-generator-transport open62541-generator-statuscode)

# generated namespace 0
add_custom_command(OUTPUT ${PROJECT_BINARY_DIR}/src_generated/ua_namespaceinit_generated.c
        ${PROJECT_BINARY_DIR}/src_generated/ua_namespaceinit_generated.h
        PRE_BUILD
        COMMAND ${PYTHON_EXECUTABLE} ${PROJECT_SOURCE_DIR}/tools/pyUANamespace/generate_open62541CCode.py
        -i ${PROJECT_SOURCE_DIR}/tools/pyUANamespace/NodeID_AssumeExternal.txt
        -s description -b ${PROJECT_SOURCE_DIR}/tools/pyUANamespace/NodeID_Blacklist.txt
        ${PROJECT_SOURCE_DIR}/tools/schema/namespace0/${GENERATE_NAMESPACE0_FILE}
        ${PROJECT_BINARY_DIR}/src_generated/ua_namespaceinit_generated
        DEPENDS ${PROJECT_SOURCE_DIR}/tools/schema/namespace0/${GENERATE_NAMESPACE0_FILE}
        ${PROJECT_SOURCE_DIR}/tools/pyUANamespace/generate_open62541CCode.py
        ${PROJECT_SOURCE_DIR}/tools/pyUANamespace/open62541_MacroHelper.py
        ${PROJECT_SOURCE_DIR}/tools/pyUANamespace/ua_builtin_types.py
        ${PROJECT_SOURCE_DIR}/tools/pyUANamespace/ua_constants.py
        ${PROJECT_SOURCE_DIR}/tools/pyUANamespace/ua_namespace.py
        ${PROJECT_SOURCE_DIR}/tools/pyUANamespace/ua_node_types.py)
# we need a custom target to avoid that the generator is called concurrently and thus overwriting files while the other thread is compiling
add_custom_target(open62541-generator-namespace DEPENDS
        ${PROJECT_BINARY_DIR}/src_generated/ua_namespaceinit_generated.c
        ${PROJECT_BINARY_DIR}/src_generated/ua_namespaceinit_generated.h)

#####################
# Build the Library #
#####################

assign_source_group(${lib_sources})
assign_source_group(${internal_headers})
assign_source_group(${exported_headers})
assign_source_group(${default_plugin_sources})

if(UA_ENABLE_AMALGAMATION)
    add_library(open62541-object OBJECT ${PROJECT_BINARY_DIR}/open62541.c ${PROJECT_BINARY_DIR}/open62541.h)
    target_include_directories(open62541-object PRIVATE ${PROJECT_BINARY_DIR})

    # make sure the open62541_amalgamation target builds before so that amalgamation is finished and it is not executed again for open62541-object
    # and thus may overwrite the amalgamation result during multiprocessor compilation
    # the header is already a dependency of open62541 target itself
    add_dependencies(open62541-object
                     open62541-amalgamation-header
                     open62541-generator-types
                     open62541-generator-transport
                     open62541-generator-statuscode
                     open62541-amalgamation-source
                     )

    add_library(open62541 $<TARGET_OBJECTS:open62541-object>)

    if(UA_COMPILE_AS_CXX)
        set_source_files_properties(${PROJECT_BINARY_DIR}/open62541.c PROPERTIES LANGUAGE CXX)
    endif()
else()
    add_definitions(-DUA_NO_AMALGAMATION)
    add_library(open62541-object OBJECT ${lib_sources} ${internal_headers} ${exported_headers})
    add_dependencies(open62541-object
                     open62541-amalgamation-header
                     open62541-generator-types
                     open62541-generator-transport
                     open62541-generator-statuscode)
    target_include_directories(open62541-object PRIVATE ${PROJECT_SOURCE_DIR}/src)

    add_library(open62541-plugins OBJECT ${default_plugin_sources} ${exported_headers})
    add_dependencies(open62541-plugins open62541-generator-types open62541-generator-transport)
    target_include_directories(open62541-plugins PRIVATE ${PROJECT_SOURCE_DIR}/plugins)
    target_include_directories(open62541-plugins PRIVATE ${PROJECT_BINARY_DIR}/src_generated)
    target_compile_definitions(open62541-plugins PRIVATE -DUA_DYNAMIC_LINKING_EXPORT)
    set_target_properties(open62541-plugins PROPERTIES FOLDER "open62541/lib")

    add_library(open62541 $<TARGET_OBJECTS:open62541-object> $<TARGET_OBJECTS:open62541-plugins>)

    if(UA_COMPILE_AS_CXX)
        set_source_files_properties(${lib_sources} PROPERTIES LANGUAGE CXX)
        set_source_files_properties(${default_plugin_sources} PROPERTIES LANGUAGE CXX)
    endif()
endif()

if(UA_ENABLE_GENERATE_NAMESPACE0)
    add_dependencies(open62541-amalgamation-source open62541-generator-namespace)
    add_dependencies(open62541-amalgamation-header open62541-generator-namespace)
    if(NOT UA_ENABLE_AMALGAMATION)
        add_dependencies(open62541-object open62541-generator-namespace)
    endif()
endif()

# Export Symbols
target_compile_definitions(open62541-object PRIVATE -DUA_DYNAMIC_LINKING_EXPORT)
target_compile_definitions(open62541 PRIVATE -DUA_DYNAMIC_LINKING_EXPORT)
if (UA_ENABLE_DISCOVERY_MULTICAST)
    target_compile_definitions(open62541-object PRIVATE -DMDNSD_DYNAMIC_LINKING_EXPORT)
    target_compile_definitions(open62541 PRIVATE -DMDNSD_DYNAMIC_LINKING_EXPORT)
endif()

# DLL requires linking to dependencies
target_link_libraries(open62541 ${open62541_LIBRARIES})

# Generate properly versioned shared library links on Linux
SET_TARGET_PROPERTIES(open62541 PROPERTIES SOVERSION 0 VERSION "${OPEN62541_VER_MAJOR}.${OPEN62541_VER_MINOR}.${OPEN62541_VER_PATCH}")

##########################
# Build Selected Targets #
##########################

# always include, builds with make doc
add_subdirectory(doc)

if(UA_BUILD_EXAMPLES)
    add_subdirectory(examples)
endif()

if(UA_BUILD_UNIT_TESTS)
    if(UA_ENABLE_AMALGAMATION)
        # Cannot compile tests with amalgamation. Amalgamation uses the default plugins, not the testing plugins
        message(FATAL_ERROR "Unit tests cannot be generated with source amalgamation enabled")
    endif()
    enable_testing()
    add_subdirectory(tests)
endif()

if(UA_BUILD_FUZZING OR UA_BUILD_OSS_FUZZ)
    # Force enable discovery, to also fuzzy-test this code
    set(UA_ENABLE_DISCOVERY ON CACHE STRING "" FORCE)
    set(UA_ENABLE_DISCOVERY_MULTICAST ON CACHE STRING "" FORCE)
    add_subdirectory(tests/fuzz)
endif()

############################
# Linting run (clang-tidy) #
############################

find_package(ClangTools)
add_custom_target(lint ${CLANG_TIDY_PROGRAM}
                  ${lib_sources}
                  -checks=cert-*,performance-*,readability-*,-readability-braces-around-statements
                  -warnings-as-errors=cert-*,performance-*,readability-*,-readability-braces-around-statements
                  --
                  -std=c99
                  -I${PROJECT_SOURCE_DIR}/include
                  -I${PROJECT_SOURCE_DIR}/plugins
                  -I${PROJECT_SOURCE_DIR}/deps
                  -I${PROJECT_SOURCE_DIR}/src
                  -I${PROJECT_SOURCE_DIR}/src/server
                  -I${PROJECT_SOURCE_DIR}/src/client
                  -I${PROJECT_BINARY_DIR}/src_generated
                  -DUA_NO_AMALGAMATION
                  DEPENDS ${lib_sources}
                  COMMENT "Run clang-tidy on the library")
add_dependencies(lint open62541)

##########################
# Installation           #
##########################
# invoke via `make install`
# specify install location with `-DCMAKE_INSTALL_PREFIX=xyz`
# Enable shared library with `-DBUILD_SHARED_LIBS=ON`

set(cmake_configfile_install ${LIB_INSTALL_DIR}/cmake3)
set(target_install_dest_name "${cmake_configfile_install}/open62541Targets.cmake")
set(open62541_tools_dir share/open62541/tools)
set(open62541_deps_dir include/open62541/deps)

# export library (either static or shared depending on BUILD_SHARED_LIBS)
install(TARGETS open62541
        EXPORT open62541Targets
        LIBRARY DESTINATION ${LIB_INSTALL_DIR}
        ARCHIVE DESTINATION ${LIB_INSTALL_DIR}
        RUNTIME DESTINATION ${CMAKE_INSTALL_PREFIX}
        INCLUDES DESTINATION ${INCLUDE_INSTALL_DIR}/open62541 ${open62541_deps_dir})

include(CMakePackageConfigHelpers)
configure_package_config_file("${CMAKE_CURRENT_SOURCE_DIR}/tools/cmake/open62541-config.cmake.in"
                              "${CMAKE_CURRENT_BINARY_DIR}/cmake/open62541-config.cmake"
                              INSTALL_DESTINATION "${cmake_configfile_install}"
                              PATH_VARS target_install_dest_name open62541_tools_dir)

set(open62541_VERSION)
get_target_property(open62541_VERSION open62541 VERSION)

write_basic_package_version_file("${CMAKE_CURRENT_BINARY_DIR}/open62541ConfigVersion.cmake"
                                 VERSION ${open62541_VERSION}
                                 COMPATIBILITY AnyNewerVersion)

install(EXPORT open62541Targets
        FILE open62541Targets.cmake
        DESTINATION "${cmake_configfile_install}")

install(FILES "${CMAKE_CURRENT_BINARY_DIR}/cmake/open62541-config.cmake"
              "${CMAKE_CURRENT_BINARY_DIR}/open62541ConfigVersion.cmake"
        DESTINATION "${cmake_configfile_install}")


if(${CMAKE_SYSTEM_NAME} STREQUAL "Linux")
    install(FILES "${PROJECT_BINARY_DIR}/src_generated/open62541.pc"
            DESTINATION ${LIB_INSTALL_DIR}/pkgconfig)
endif()
# export amalgamated header open62541.h which is generated due to build of open62541-object
if(UA_ENABLE_AMALGAMATION)
    install(FILES ${PROJECT_BINARY_DIR}/open62541.h DESTINATION include/open62541)
endif()
install(DIRECTORY deps/ DESTINATION ${open62541_deps_dir})
install(DIRECTORY tools/ DESTINATION ${open62541_tools_dir} USE_SOURCE_PERMISSIONS)

##########################
# Packaging (DEB/RPM)    #
##########################
# invoke via `make package`

set(CPACK_GENERATOR "TGZ;DEB;RPM")
set(CPACK_PACKAGE_VENDOR "open62541 team")
set(CPACK_PACKAGE_DESCRIPTION_SUMMARY "OPC UA implementation")
set(CPACK_PACKAGE_DESCRIPTION "open62541 is a C-based library (linking with C++ projects is possible) with all necessary tools to implement dedicated OPC UA clients and servers, or to integrate OPC UA-based communication into existing applications.")
set(CPACK_PACKAGE_DESCRIPTION_FILE "${CMAKE_CURRENT_SOURCE_DIR}/README.md")
set(CPACK_RESOURCE_FILE_LICENSE "${CMAKE_CURRENT_SOURCE_DIR}/LICENSE")
set(CPACK_PACKAGE_VERSION_MAJOR "0")
set(CPACK_PACKAGE_VERSION_MINOR "2")
set(CPACK_PACKAGE_VERSION_PATCH "0")
set(CPACK_DEBIAN_PACKAGE_MAINTAINER "open62541 team") #required

include(CPack)

##################################
# Visual studio solution folders #
##################################

set_property(GLOBAL PROPERTY USE_FOLDERS ON)
set_property(GLOBAL PROPERTY PREDEFINED_TARGETS_FOLDER "_CmakePredifinedTargets")

set_target_properties(open62541 PROPERTIES FOLDER "open62541/lib")
set_target_properties(open62541-object PROPERTIES FOLDER "open62541/lib")
set_target_properties(lint PROPERTIES FOLDER "CodeAnalysis")
set_target_properties(open62541-amalgamation-header PROPERTIES FOLDER "open62541/lib")
set_target_properties(open62541-amalgamation-source PROPERTIES FOLDER "open62541/lib")<|MERGE_RESOLUTION|>--- conflicted
+++ resolved
@@ -324,11 +324,7 @@
                 ${PROJECT_SOURCE_DIR}/src/client/ua_client_discovery.c
                 ${PROJECT_SOURCE_DIR}/src/client/ua_client_highlevel.c
                 ${PROJECT_SOURCE_DIR}/src/client/ua_client_highlevel_subscriptions.c
-<<<<<<< HEAD
                 ${PROJECT_SOURCE_DIR}/src/client/ua_client_worker.c
-=======
-
->>>>>>> 550713d5
                 # dependencies
                 ${PROJECT_SOURCE_DIR}/deps/libc_time.c
                 ${PROJECT_SOURCE_DIR}/deps/pcg_basic.c)
