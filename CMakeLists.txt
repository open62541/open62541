--- conflicted
+++ resolved
@@ -349,16 +349,12 @@
                            ${PROJECT_SOURCE_DIR}/plugins/ua_clock.c
                            ${PROJECT_SOURCE_DIR}/plugins/ua_log_stdout.c
                            ${PROJECT_SOURCE_DIR}/plugins/ua_accesscontrol_default.c
-<<<<<<< HEAD
                            ${PROJECT_SOURCE_DIR}/plugins/ua_config_standard.c
                            ${PROJECT_SOURCE_DIR}/plugins/ua_nodestore_standard.c)
-=======
-                           ${PROJECT_SOURCE_DIR}/plugins/ua_config_standard.c)
 if(UA_DEBUG_DUMP_PKGS)
     list(APPEND lib_sources ${PROJECT_SOURCE_DIR}/plugins/ua_debug_dump_pkgs.c)
 endif()
 
->>>>>>> 812bab56
 if(UA_ENABLE_EMBEDDED_LIBC)
   list(APPEND lib_sources ${PROJECT_SOURCE_DIR}/deps/libc_string.c)
 endif()
