cmake_minimum_required(VERSION 3.13)

# Default android platform of android.toolchain.cmake is "19" but we need "24" for "epoll_create1" and "<ifaddrs.h>"
set(ANDROID_PLATFORM 24)

if(UA_BUILD_FUZZING OR UA_BUILD_OSS_FUZZ OR UA_BUILD_FUZZING_CORPUS)
    project(open62541) # We need to have C++ support configured for fuzzing
else()
    project(open62541 C) # Do not look for a C++ compiler
endif()

if(ZEPHYR_BASE)
  if(NOT CONFIG_OPEN62541)
    return()
  endif()
  include(arch/zephyr/zephyr.cmake)
endif()

# set(CMAKE_VERBOSE_MAKEFILE ON)

set(CMAKE_MODULE_PATH "${PROJECT_SOURCE_DIR}/tools/cmake")

find_package(Python3 REQUIRED)
find_package(Git)

include(AssignSourceGroup)
include(GNUInstallDirs)
include(open62541Macros)

#############################
# Compiled binaries folders #
#############################

set(CMAKE_RUNTIME_OUTPUT_DIRECTORY ${CMAKE_BINARY_DIR}/bin)
set(CMAKE_LIBRARY_OUTPUT_DIRECTORY ${CMAKE_BINARY_DIR}/bin)
set(CMAKE_ARCHIVE_OUTPUT_DIRECTORY ${CMAKE_BINARY_DIR}/bin)

###########
# Version #
###########

# The current version information. On the master branch, we take the version
# number from the latest release plus the "-undefined" label. Will be
# overwritten with more detailed information if git is available.
set(OPEN62541_VER_MAJOR 1)
set(OPEN62541_VER_MINOR 4)
set(OPEN62541_VER_PATCH 8)
set(OPEN62541_VER_LABEL "-undefined") # like "-rc1" or "-g4538abcd" or "-g4538abcd-dirty"
set(OPEN62541_VER_COMMIT "unknown-commit")

# Overwrite the version information based on git if available
include(SetGitBasedVersion)
set_open62541_version()

# Examples for the version string are:
# v1.2
# v1.2.3
# v1.2.3-rc1
# v1.2.3-rc1-dirty
# v1.2.3-5-g4538abcd
# v1.2.3-5-g4538abcd-dirty
set(OPEN62541_VERSION "v${OPEN62541_VER_MAJOR}.${OPEN62541_VER_MINOR}.${OPEN62541_VER_PATCH}${OPEN62541_VER_LABEL}")
MESSAGE(STATUS "open62541 Version: ${OPEN62541_VERSION}")

################
# Architecture #
################

set(UA_ARCHITECTURES "none" "posix" "win32" "zephyr")
set(UA_ARCHITECTURE "" CACHE STRING "Architecture to build open62541 for")
SET_PROPERTY(CACHE UA_ARCHITECTURE PROPERTY STRINGS "" ${UA_ARCHITECTURES})

if("${UA_ARCHITECTURE}" STREQUAL "")
    if(UNIX)
        set(UA_ARCHITECTURE "posix" CACHE STRING "" FORCE)
    elseif(WIN32)
        set(UA_ARCHITECTURE "win32" CACHE STRING ""  FORCE)
    endif(UNIX)
endif()

message(STATUS "The selected architecture is: ${UA_ARCHITECTURE}")
if("${UA_ARCHITECTURE}" STREQUAL "posix")
    set(UA_ARCHITECTURE_POSIX 1)
elseif("${UA_ARCHITECTURE}" STREQUAL "win32")
    set(UA_ARCHITECTURE_WIN32 1)
elseif("${UA_ARCHITECTURE}" STREQUAL "zephyr")
    set(UA_ARCHITECTURE_ZEPHYR 1)
endif()

#################
# Build Options #
#################

# Set default build type.
if(NOT CMAKE_BUILD_TYPE)
    message(STATUS "CMAKE_BUILD_TYPE not given; setting to 'Debug'")
    set(CMAKE_BUILD_TYPE "Debug" CACHE STRING "Choose the type of build" FORCE)
endif()

string(TOLOWER "${CMAKE_BUILD_TYPE}" BUILD_TYPE_LOWER_CASE)

option(UA_ENABLE_AMALGAMATION "Concatenate the library to a single file open62541.h/.c" OFF)
option(BUILD_SHARED_LIBS "Enable building of shared libraries (dll/so)" OFF)
set(UA_LOGLEVEL 100 CACHE STRING "Minimal level for logs (in addition to the log plugin settings) (100=TRACE, 200=DEBUG, 300=INFO, 400=WARNING, 500=ERROR, 600=FATAL)")
option(UA_ENABLE_DIAGNOSTICS "Enable diagnostics information exposed by the server" ON)
option(UA_ENABLE_METHODCALLS "Enable the Method service set" ON)
option(UA_ENABLE_SUBSCRIPTIONS "Enable subscriptions support" ON)
option(UA_ENABLE_SUBSCRIPTIONS_EVENTS "Enable event monitoring" ON)
option(UA_ENABLE_DA "Enable OPC UA DataAccess (Part 8) definitions" ON)
option(UA_ENABLE_HISTORIZING "Enable basic support for historical access (client and server)" ON)
option(UA_ENABLE_DISCOVERY "Enable Discovery Service (LDS)" ON)
option(UA_ENABLE_JSON_ENCODING "Enable JSON encoding" ON)
option(UA_ENABLE_XML_ENCODING "Enable XML encoding (EXPERIMENTAL)" OFF)
option(UA_ENABLE_NODESETLOADER "Enable nodesetLoader public API" OFF)
option(UA_ENABLE_GDS_PUSHMANAGEMENT "Enable GDS pushManagement support" OFF)
option(UA_ENABLE_DATATYPES_ALL "Generate all datatypes for namespace zero (uses more binary space)" ON)

if(UA_INFORMATION_MODEL_AUTOLOAD AND NOT UA_BUILD_FUZZING)
    set(UA_ENABLE_NODESET_INJECTOR ON)
endif()

set(MULTITHREADING_DEFAULT 0)
if(WIN32 OR UNIX)
  # Enable multithreading by default on Windows and POSIX-like (Unix) systems
  set(MULTITHREADING_DEFAULT 100)
endif()
set(UA_MULTITHREADING ${MULTITHREADING_DEFAULT} CACHE STRING
    "Multithreading support (<100: No multithreading support, >=100: Thread-safety enabled (internal mutexes)")

option(UA_ENABLE_SUBSCRIPTIONS_ALARMS_CONDITIONS "Enable the use of A&C. (EXPERIMENTAL)" OFF)
mark_as_advanced(UA_ENABLE_SUBSCRIPTIONS_ALARMS_CONDITIONS)

option(UA_ENABLE_NODEMANAGEMENT "Enable dynamic addition and removal of nodes at runtime" ON)
mark_as_advanced(UA_ENABLE_NODEMANAGEMENT)

option(UA_ENABLE_PARSING "Utility functions that require parsing (e.g. NodeId expressions)" ON)
mark_as_advanced(UA_ENABLE_PARSING)

option(UA_ENABLE_INLINABLE_EXPORT "Export 'static inline' methods as regular API" OFF)
mark_as_advanced(UA_ENABLE_INLINABLE_EXPORT)

option(UA_ENABLE_DISCOVERY_MULTICAST "Enable Discovery Service with multicast support (LDS-ME)" OFF)
mark_as_advanced(UA_ENABLE_DISCOVERY_MULTICAST)

# security provider
set(UA_ENCRYPTION_PLUGINS "MBEDTLS" "OPENSSL" "LIBRESSL")
set(UA_ENABLE_ENCRYPTION OFF CACHE STRING "Encryption support (LibreSSL EXPERIMENTAL)")
SET_PROPERTY(CACHE UA_ENABLE_ENCRYPTION PROPERTY STRINGS "OFF" ${UA_ENCRYPTION_PLUGINS})
option(UA_ENABLE_ENCRYPTION_OPENSSL "Deprecated: Enable encryption support (uses openssl)" OFF)
mark_as_advanced(UA_ENABLE_ENCRYPTION_OPENSSL)
option(UA_ENABLE_ENCRYPTION_MBEDTLS "Deprecated: Enable encryption support (uses mbedTLS)" OFF)
mark_as_advanced(UA_ENABLE_ENCRYPTION_MBEDTLS)

list (FIND UA_ENCRYPTION_PLUGINS ${UA_ENABLE_ENCRYPTION} _tmp)
if(UA_ENABLE_ENCRYPTION STREQUAL "OFF" OR ${_tmp} GREATER -1)
    set(UA_ENABLE_ENCRYPTION_OPENSSL OFF)
    set(UA_ENABLE_ENCRYPTION_MBEDTLS OFF)
    set(UA_ENABLE_ENCRYPTION_LIBRESSL OFF)
    if(UA_ENABLE_ENCRYPTION STREQUAL "MBEDTLS")
        set(UA_ENABLE_ENCRYPTION_MBEDTLS ON)
    elseif(UA_ENABLE_ENCRYPTION STREQUAL "OPENSSL")
        set(UA_ENABLE_ENCRYPTION_OPENSSL ON)
    elseif(UA_ENABLE_ENCRYPTION STREQUAL "LIBRESSL")
        set(UA_ENABLE_ENCRYPTION_LIBRESSL ON)
    endif()
# Only for backward compatability
elseif(UA_ENABLE_ENCRYPTION)
    message(DEPRECATION "Set UA_ENABLE_ENCRYPTION to the desired encryption library." )
    if(NOT UA_ENABLE_ENCRYPTION_OPENSSL)
    set(UA_ENABLE_ENCRYPTION_MBEDTLS ON)
    endif()
else()
    message(DEPRECATION "Set UA_ENABLE_ENCRYPTION to the desired encryption library." )
    if(UA_ENABLE_ENCRYPTION_MBEDTLS)
        set(UA_ENABLE_ENCRYPTION "MBEDTLS")
        set(UA_ENABLE_ENCRYPTION_OPENSSL OFF)
    endif()
    if(UA_ENABLE_ENCRYPTION_OPENSSL)
        set(UA_ENABLE_ENCRYPTION "OPENSSL")
        set(UA_ENABLE_ENCRYPTION_MBEDTLS OFF)
    endif()
endif()

# TPM Security
set(UA_ENABLE_ENCRYPTION_TPM2 "OFF" CACHE STRING "TPM encryption support")
SET_PROPERTY(CACHE UA_ENABLE_ENCRYPTION_TPM2 PROPERTY STRINGS "ON" "OFF")

if(UA_ENABLE_ENCRYPTION_TPM2 STREQUAL "OFF")
    set(UA_ENABLE_TPM2_SECURITY OFF)
    set(UA_ENABLE_TPM2_KEYSTORE OFF)
else()
    set(UA_ENABLE_TPM2_SECURITY ON)
    set(UA_ENABLE_TPM2_KEYSTORE ON)
endif()

if(UA_ENABLE_TPM2_SECURITY)
    if(NOT UA_ENABLE_ENCRYPTION)
        message(FATAL_ERROR "TPM2 encryption cannot be used with disabled UA_ENABLE_ENCRYPTION")
    endif()
    find_library(TPM2_LIB tpm2_pkcs11)
    message(${TPM2_LIB})
endif()

if(UA_ENABLE_TPM2_KEYSTORE)
    if(NOT UA_ENABLE_ENCRYPTION)
        message(FATAL_ERROR "TPM2 Keystore cannot be used with disabled UA_ENABLE_ENCRYPTION")
    endif()
endif()

# Namespace Zero
set(UA_NAMESPACE_ZERO "REDUCED" CACHE STRING "Completeness of the generated namespace zero (minimal/reduced/full)")
SET_PROPERTY(CACHE UA_NAMESPACE_ZERO PROPERTY STRINGS "MINIMAL" "REDUCED" "FULL")
if(UA_NAMESPACE_ZERO STREQUAL "MINIMAL")
    set(UA_GENERATED_NAMESPACE_ZERO OFF)
else()
    set(UA_GENERATED_NAMESPACE_ZERO ON)
endif()

if(UA_NAMESPACE_ZERO STREQUAL "FULL")
    set(UA_GENERATED_NAMESPACE_ZERO_FULL ON)
else()
    set(UA_GENERATED_NAMESPACE_ZERO_FULL OFF)
endif()

if(MSVC AND UA_NAMESPACE_ZERO STREQUAL "FULL")
    # For the full NS0 we need a stack size of 8MB (as it is default on linux)
    # See https://github.com/open62541/open62541/issues/1326
    set(CMAKE_EXE_LINKER_FLAGS "${CMAKE_EXE_LINKER_FLAGS} /STACK:8000000")
endif()

if(UA_BUILD_FUZZING OR UA_BUILD_OSS_FUZZ OR UA_BUILD_FUZZING_CORPUS)
    # Force enable options not passed in the build script, to also fuzzy-test this code
    set(UA_ENABLE_DISCOVERY ON CACHE STRING "" FORCE)
    set(UA_ENABLE_DISCOVERY_MULTICAST ON CACHE STRING "" FORCE)
    set(UA_ENABLE_ENCRYPTION ON CACHE STRING "OFF" FORCE)
    set(UA_ENABLE_ENCRYPTION_MBEDTLS ON CACHE STRING "" FORCE)
    set(UA_ENABLE_HISTORIZING ON CACHE STRING "" FORCE)
    set(UA_ENABLE_JSON_ENCODING ON CACHE STRING "" FORCE)
    set(UA_ENABLE_SUBSCRIPTIONS ON CACHE STRING "" FORCE)
    set(UA_ENABLE_SUBSCRIPTIONS_EVENTS ON CACHE STRING "" FORCE)
endif()

# It should not be possible to enable events without enabling subscriptions and full ns0
#if((UA_ENABLE_SUBSCRIPTIONS_EVENTS) AND (NOT (UA_ENABLE_SUBSCRIPTIONS AND UA_NAMESPACE_ZERO STREQUAL "FULL")))
#    message(FATAL_ERROR "Unable to enable events without UA_ENABLE_SUBSCRIPTIONS and full namespace 0")
#endif()

# It should not be possible to enable Alarms and Condition without enabling Events and full ns0
if((UA_ENABLE_SUBSCRIPTIONS_ALARMS_CONDITIONS) AND (NOT (UA_ENABLE_SUBSCRIPTIONS_EVENTS AND UA_NAMESPACE_ZERO STREQUAL "FULL")))
    message(FATAL_ERROR "Unable to enable A&C without UA_ENABLE_SUBSCRIPTIONS_EVENTS and full namespace 0")
endif()

if(UA_ENABLE_DISCOVERY_MULTICAST AND NOT UA_ENABLE_DISCOVERY)
    MESSAGE(WARNING "UA_ENABLE_DISCOVERY_MULTICAST is enabled, but not UA_ENABLE_DISCOVERY. UA_ENABLE_DISCOVERY_MULTICAST will be set to OFF")
    SET(UA_ENABLE_DISCOVERY_MULTICAST OFF CACHE BOOL "Enable Discovery Service with multicast support (LDS-ME)" FORCE)
endif()

# Advanced options
option(UA_ENABLE_COVERAGE "Enable gcov coverage" OFF)
mark_as_advanced(UA_ENABLE_COVERAGE)
if(UA_ENABLE_COVERAGE)
    # We are using the scripts provided at for coverage testing: https://github.com/RWTH-HPC/CMake-codecov
    set(ENABLE_COVERAGE ON)
    find_package(codecov REQUIRED)
endif()

option(UA_ENABLE_QUERY "Enable query support in the client (most servers don't support it)" OFF)
mark_as_advanced(UA_ENABLE_QUERY)

option(UA_FORCE_32BIT "Force compilation as 32-bit executable" OFF)
mark_as_advanced(UA_FORCE_32BIT)

option(UA_FORCE_WERROR "Force compilation with -Werror (or /WX on MSVC)" OFF)
mark_as_advanced(UA_FORCE_WERROR)

option(UA_ENABLE_DEBUG_SANITIZER "Use sanitizer in debug mode" ON)
mark_as_advanced(UA_ENABLE_DEBUG_SANITIZER)

# General PubSub setup
option(UA_ENABLE_PUBSUB "Enable the PubSub protocol" ON)

option(UA_ENABLE_PUBSUB_SKS "Enable Security Key Service support for publisher and subscriber" OFF)
mark_as_advanced(UA_ENABLE_PUBSUB_SKS)
if(UA_ENABLE_PUBSUB_SKS)
    message(WARNING "The PubSub SKS feature is under development and not yet ready.")
    if(NOT UA_ENABLE_ENCRYPTION)
        message(FATAL_ERROR "PubSub SKS cannot be used with disabled UA_ENABLE_ENCRYPTION")
    endif()
    if(NOT UA_NAMESPACE_ZERO STREQUAL "FULL")
        message(FATAL_ERROR "PubSub SKS needs the full Namespace Zero")
    endif()
endif()

option(UA_ENABLE_PUBSUB_INFORMATIONMODEL "Enable PubSub information model twin" ON)
if(UA_ENABLE_PUBSUB_INFORMATIONMODEL)
    if(NOT UA_ENABLE_PUBSUB)
        message(FATAL_ERROR "PubSub information model representation cannot be used with disabled PubSub function.")
    endif()
    if(UA_NAMESPACE_ZERO STREQUAL "MINIMAL")
        message(FATAL_ERROR "PubSub information model representation cannot be used with MINIMAL namespace zero.")
    endif()
endif()

option(UA_ENABLE_PUBSUB_FILE_CONFIG "Enable loading PubSub Config from file extension" OFF)
mark_as_advanced(UA_ENABLE_PUBSUB_FILE_CONFIG)
if(UA_ENABLE_PUBSUB_FILE_CONFIG)
    if(NOT UA_ENABLE_PUBSUB)
        message(FATAL_ERROR "For UA_ENABLE_PUBSUB_FILE_CONFIG PubSub needs to be enabled")
    endif()
endif()

option(UA_ENABLE_MQTT "Enable MQTT connections for the EventLoop" OFF)
mark_as_advanced(UA_ENABLE_MQTT)
if(UA_ENABLE_MQTT)
    if(NOT EXISTS "${UA_FILE_MQTT}")
        message(STATUS "Submodule update")
        execute_process(COMMAND ${GIT_EXECUTABLE} submodule update --init --recursive
                        WORKING_DIRECTORY ${PROJECT_SOURCE_DIR}
                        RESULT_VARIABLE GIT_SUBMOD_RESULT)
        if(NOT GIT_SUBMOD_RESULT EQUAL "0")
            message(FATAL_ERROR "git submodule update --init --recursive failed with ${GIT_SUBMOD_RESULT}")
        endif()
    endif()
    include_directories("${PROJECT_SOURCE_DIR}/deps/mqtt-c/include")
endif()

option(UA_ENABLE_STATUSCODE_DESCRIPTIONS "Enable conversion of StatusCode to human-readable error message" ON)
mark_as_advanced(UA_ENABLE_STATUSCODE_DESCRIPTIONS)

option(UA_ENABLE_TYPEDESCRIPTION "Add the type and member names to the UA_DataType structure" ON)
mark_as_advanced(UA_ENABLE_TYPEDESCRIPTION)

option(UA_ENABLE_NODESET_COMPILER_DESCRIPTIONS "Set node description attribute for nodeset compiler generated nodes" ON)
mark_as_advanced(UA_ENABLE_NODESET_COMPILER_DESCRIPTIONS)

option(UA_ENABLE_DETERMINISTIC_RNG "Do not seed the random number generator (e.g. for unit tests)." OFF)
mark_as_advanced(UA_ENABLE_DETERMINISTIC_RNG)

option(UA_ENABLE_MALLOC_SINGLETON
       "Use a global variable pointer for malloc (and free, ...) that can be switched at runtime" OFF)
mark_as_advanced(UA_ENABLE_MALLOC_SINGLETON)

option(UA_MSVC_FORCE_STATIC_CRT "Force linking with the static C-runtime library when compiling to static library with MSVC" ON)
mark_as_advanced(UA_MSVC_FORCE_STATIC_CRT)

option(UA_FILE_NS0 "Override the NodeSet xml file used to generate namespace zero")
mark_as_advanced(UA_FILE_NS0)

# Blacklist file passed as --blacklist to the nodeset compiler. All the given nodes will be removed from the generated
# nodeset, including all the references to and from that node. The format is a node id per line.
# Supported formats: "i=123" (for NS0), "ns=2;s=asdf" (matches NS2 in that specific file), or recommended
# "ns=http://opcfoundation.org/UA/DI/;i=123" namespace index independent node id
option(UA_FILE_NS0_BLACKLIST "File containing blacklisted nodes which should not be included in the generated nodeset code.")
mark_as_advanced(UA_FILE_NS0_BLACKLIST)

# Semaphores/file system may not be available on embedded devices. It can be
# disabled with the following option
option(UA_ENABLE_DISCOVERY_SEMAPHORE "Enable Discovery Semaphore support" ON)
mark_as_advanced(UA_ENABLE_DISCOVERY_SEMAPHORE)

option(UA_ENABLE_UNIT_TESTS_MEMCHECK "Use Valgrind (Linux) or DrMemory (Windows) to detect memory leaks when running the unit tests" OFF)
mark_as_advanced(UA_ENABLE_UNIT_TESTS_MEMCHECK)

# Build options for debugging
option(UA_DEBUG "Enable assertions and additional functionality that should not be included in release builds" OFF)
mark_as_advanced(UA_DEBUG)
if(CMAKE_BUILD_TYPE STREQUAL "Debug")
    set(UA_DEBUG ON)
endif()

option(UA_DEBUG_DUMP_PKGS "Dump every package received by the server as hexdump format" OFF)
mark_as_advanced(UA_DEBUG_DUMP_PKGS)

option(UA_ENABLE_HARDENING "Enable Hardening measures (e.g. Stack-Protectors and Fortify)" ON)
mark_as_advanced(UA_ENABLE_HARDENING)

if(CMAKE_VERSION VERSION_GREATER 3.6)
    set(UA_ENABLE_STATIC_ANALYZER "OFF" CACHE STRING "Enable installed static analyzer during build process (off/minimal/reduced/full)")
    mark_as_advanced(UA_ENABLE_STATIC_ANALYZER)
    SET_PROPERTY(CACHE UA_ENABLE_STATIC_ANALYZER PROPERTY STRINGS "OFF" "MINIMAL" "REDUCED" "FULL")
endif()

option(UA_DEBUG_FILE_LINE_INFO "Enable file and line information as additional debugging output for error messages" OFF)
mark_as_advanced(UA_DEBUG_FILE_LINE_INFO)

if(CMAKE_BUILD_TYPE MATCHES DEBUG)
    set(UA_DEBUG_FILE_LINE_INFO ON)
endif()

# Build Targets
option(UA_BUILD_EXAMPLES "Build example servers and clients" OFF)
option(UA_BUILD_TOOLS "Build OPC UA shell tools" OFF)
option(UA_BUILD_UNIT_TESTS "Build the unit tests" OFF)
option(UA_BUILD_FUZZING "Build the fuzzing executables" OFF)
mark_as_advanced(UA_BUILD_FUZZING)
if(UA_BUILD_FUZZING)
    # oss-fuzz already defines this by default
    add_definitions(-DFUZZING_BUILD_MODE_UNSAFE_FOR_PRODUCTION)
endif()

option(UA_BUILD_FUZZING_CORPUS "Build the fuzzing corpus" OFF)
mark_as_advanced(UA_BUILD_FUZZING_CORPUS)
if(UA_BUILD_FUZZING_CORPUS)
    add_definitions(-DUA_DEBUG_DUMP_PKGS_FILE)
    set(UA_ENABLE_TYPEDESCRIPTION ON CACHE STRING "" FORCE)
    #set(UA_DEBUG_DUMP_PKGS ON CACHE STRING "" FORCE)
endif()

option(UA_BUILD_OSS_FUZZ "Special build switch used in oss-fuzz" OFF)
mark_as_advanced(UA_BUILD_OSS_FUZZ)

# Android platform message
if(ANDROID_NDK_TOOLCHAIN_INCLUDED)
	MESSAGE("Platform is ${CMAKE_SYSTEM_NAME}")
endif()

##########################
# Advanced Build Targets #
##########################

# Building shared libs (dll, so). This option is written into ua_config.h.
set(UA_DYNAMIC_LINKING OFF)
if(BUILD_SHARED_LIBS)
  set(UA_DYNAMIC_LINKING ON)
  if(UA_ENABLE_DISCOVERY_MULTICAST)
      set(MDNSD_DYNAMIC_LINKING ON)
  endif()
endif()

if(UA_ENABLE_SUBSCRIPTIONS_ALARMS_CONDITIONS)
    MESSAGE(WARNING "UA_ENABLE_SUBSCRIPTIONS_ALARMS_CONDITIONS is enabled. The feature is under development and marked as EXPERIMENTAL")
endif()

if(UA_ENABLE_SUBSCRIPTIONS_EVENTS AND (NOT UA_ENABLE_SUBSCRIPTIONS))
    MESSAGE(WARNING "UA_ENABLE_SUBSCRIPTIONS_EVENTS needs Subscriptions enabled")
    set(UA_ENABLE_SUBSCRIPTIONS_EVENTS OFF)
endif()

if(UA_ENABLE_HISTORIZING AND (NOT UA_ENABLE_SUBSCRIPTIONS))
    MESSAGE(FATAL_ERROR "UA_ENABLE_HISTORIZING needs Subscriptions enabled")
endif()

######################
# External Libraries #
######################

set(open62541_LIBRARIES "")
set(open62541_PUBLIC_LIBRARIES "")
if("${UA_ARCHITECTURE}" STREQUAL "posix")
    list(APPEND open62541_LIBRARIES "m")
    if(UA_MULTITHREADING GREATER_EQUAL 100 OR UA_BUILD_UNIT_TESTS AND NOT ANDROID_NDK_TOOLCHAIN_INCLUDED)
        list(APPEND open62541_PUBLIC_LIBRARIES "pthread")
    endif()
    if(NOT APPLE AND (NOT ${CMAKE_SYSTEM_NAME} MATCHES "OpenBSD") AND NOT ANDROID_NDK_TOOLCHAIN_INCLUDED)
        list(APPEND open62541_LIBRARIES "rt")
    endif()
elseif("${UA_ARCHITECTURE}" STREQUAL "win32")
    list(APPEND open62541_LIBRARIES "ws2_32")
    list(APPEND open62541_LIBRARIES "iphlpapi")
endif()

if(UA_ENABLE_ENCRYPTION_OPENSSL)
    # use the OpenSSL encryption library
    # https://cmake.org/cmake/help/v3.13/module/FindOpenSSL.html
    find_package(OpenSSL REQUIRED)
    list(APPEND open62541_LIBRARIES "${OPENSSL_LIBRARIES}")
    if(WIN32)
        # Add bestcrypt for windows systems
        list(APPEND open62541_LIBRARIES bcrypt)
    endif()
endif()

if(UA_ENABLE_ENCRYPTION_LIBRESSL)
    # See https://github.com/libressl-portable/portable/blob/master/FindLibreSSL.cmake
    find_package(LibreSSL REQUIRED)
    list(APPEND open62541_LIBRARIES ${LIBRESSL_LIBRARIES})
    if(WIN32)
        # Add bestcrypt for random generator and ws2_32 for crypto
        list(APPEND open62541_LIBRARIES ws2_32 bcrypt)
    endif()
endif()

if(UA_ENABLE_ENCRYPTION_MBEDTLS)
    # The recommended way is to install mbedtls via the OS package manager. If
    # that is not possible, manually compile mbedTLS and set the cmake variables
    # defined in /tools/cmake/FindMbedTLS.cmake.
    find_package(MbedTLS REQUIRED)
    list(APPEND open62541_LIBRARIES ${MBEDTLS_LIBRARIES})
    if(WIN32)
        # Add bestcrypt for windows systems
        list(APPEND open62541_LIBRARIES bcrypt)
    endif()
endif()

if(UA_ENABLE_TPM2_SECURITY)
    list(APPEND open62541_LIBRARIES ${TPM2_LIB})
endif()

<<<<<<< HEAD
=======
if(MINGW)
    # GCC stack protector support
    list(APPEND open62541_LIBRARIES ws2_32 ssp)
endif()

>>>>>>> 9e59f1ab
#####################
# Compiler Settings #
#####################

# Check if a C compiler flag is supported and add it (if supported)
# Taken from https://stackoverflow.com/a/33266748
include(CheckCCompilerFlag)
function(check_add_cc_flag CC_FLAG)
    string(FIND "${CMAKE_C_FLAGS}" "${CC_FLAG}" flag_already_set)
    if(flag_already_set EQUAL -1)
        message(STATUS "Test CC flag ${CC_FLAG}")
        check_c_compiler_flag("${CC_FLAG}" flag_supported)
        if(flag_supported)
            set(CMAKE_C_FLAGS "${CMAKE_C_FLAGS} ${CC_FLAG}" CACHE INTERNAL "C Compiler Flags")
        endif()
        unset(flag_supported CACHE)
    endif()
endfunction()
function(add_cc_flag CC_FLAG)
    string(FIND "${CMAKE_C_FLAGS}" "${CC_FLAG}" flag_already_set)
    if(flag_already_set EQUAL -1)
        set(CMAKE_C_FLAGS "${CMAKE_C_FLAGS} ${CC_FLAG}" CACHE INTERNAL "C Compiler Flags")
    endif()
endfunction()

if((CMAKE_COMPILER_IS_GNUCC OR CMAKE_C_COMPILER_ID STREQUAL "Clang") AND
    NOT ${UA_ARCHITECTURE} STREQUAL "zephyr")

    check_add_cc_flag("-std=c99")   # C99 mode
    check_add_cc_flag("-pipe")      # Avoid writing temporary files (for compiler speed)
    check_add_cc_flag("-Wall")      # Warnings
    check_add_cc_flag("-Wextra")    # More warnings
    check_add_cc_flag("-Wpedantic") # Standard compliance
    if(UA_FORCE_WERROR)
        check_add_cc_flag("-Werror") # All warnings are errors
        check_add_cc_flag("-Wunused-command-line-argument") # Warning for command line args instead of error
    endif()

    check_add_cc_flag("-Wno-static-in-inline") # Clang doesn't like the use of static inline methods inside static inline methods
    check_add_cc_flag("-Wno-overlength-strings") # May happen in the nodeset compiler when complex values are directly encoded
    check_add_cc_flag("-Wno-unused-parameter") # some methods may require unused arguments to cast to a method pointer
    check_add_cc_flag("-Wno-maybe-uninitialized") # too many false positives

    # Use a strict subset of the C and C++ languages

    check_add_cc_flag("-Wc++-compat")

    # Check that format strings (printf/scanf) are sane
    check_add_cc_flag("-Wformat")
    check_add_cc_flag("-Wformat-security")
    check_add_cc_flag("-Wformat-nonliteral")

    # Check prototype definitions
    check_add_cc_flag("-Wmissing-prototypes")
    check_add_cc_flag("-Wstrict-prototypes")

    check_add_cc_flag("-Wredundant-decls")

    check_add_cc_flag("-Wuninitialized")
    check_add_cc_flag("-Winit-self")
    check_add_cc_flag("-Wcast-qual")
    check_add_cc_flag("-Wstrict-overflow")

    check_add_cc_flag("-Wnested-externs")
    check_add_cc_flag("-Wmultichar")
    check_add_cc_flag("-Wundef")
    check_add_cc_flag("-fno-strict-aliasing") # fewer compiler assumptions about pointer types
    check_add_cc_flag("-fexceptions") # recommended for multi-threaded C code, also in combination with C++ code

    # Generate position-independent code for shared libraries (adds a performance penalty)
    if(BUILD_SHARED_LIBS)
        add_cc_flag("-fPIC")
    endif()

    if(UA_MULTITHREADING GREATER_EQUAL 100 AND NOT WIN32)
        check_add_cc_flag("-pthread")
    endif()

    # Force 32bit build
    if(UA_FORCE_32BIT)
        if(MSVC)
            message(FATAL_ERROR "Select the 32bit (cross-) compiler instead of forcing compiler options")
        endif()
        set(CMAKE_C_FLAGS "${CMAKE_C_FLAGS} -m32") # GCC and Clang, possibly more
    endif()

    # Coverage
    if(UA_ENABLE_COVERAGE)
        check_add_cc_flag("--coverage")
        if(CMAKE_C_COMPILER_ID STREQUAL "Clang")
            check_add_cc_flag("-fprofile-instr-generate")
            check_add_cc_flag("-fcoverage-mapping")
        endif()
    endif()

    if(NOT MINGW AND NOT UA_BUILD_OSS_FUZZ)
        if(UA_ENABLE_HARDENING)
            check_add_cc_flag("-fstack-protector-strong") # more performant stack protector, available since gcc 4.9
            check_add_cc_flag("-fstack-clash-protection") # increased reliability of stack overflow detection, available since gcc 8
            # future use (control flow integrity protection)
            if(NOT ${CMAKE_SYSTEM_NAME} MATCHES "OpenBSD")
                check_add_cc_flag("-mcet")
                check_add_cc_flag("-fcf-protection")
            endif()
        endif()

        # IPO requires too much memory for unit tests
        # GCC docu recommends to compile all files with the same options, therefore ignore it completely
        if(NOT UA_BUILD_UNIT_TESTS AND NOT DEFINED CMAKE_INTERPROCEDURAL_OPTIMIZATION)
            # needed to check if IPO is supported (check needs cmake > 3.9)
            if("${CMAKE_VERSION}" VERSION_GREATER 3.9)
                cmake_policy(SET CMP0069 NEW) # needed as long as required cmake < 3.9
                include(CheckIPOSupported)
                check_ipo_supported(RESULT CC_HAS_IPO) # Inter Procedural Optimization / Link Time Optimization (should be same as -flto)
                if(CC_HAS_IPO AND NOT UA_DEBUG)
                    set(CMAKE_INTERPROCEDURAL_OPTIMIZATION ON)
                endif()
            endif()
        endif()
    endif()

    # Linker
    set(CMAKE_SHARED_LIBRARY_LINK_C_FLAGS "") # cmake sets -rdynamic by default

    # Debug
    if(UA_ENABLE_DEBUG_SANITIZER AND BUILD_TYPE_LOWER_CASE STREQUAL "debug" AND UNIX AND NOT UA_BUILD_OSS_FUZZ AND
       CMAKE_C_COMPILER_ID STREQUAL "Clang" AND NOT UA_ENABLE_UNIT_TESTS_MEMCHECK)
        # Add default sanitizer settings when using clang and Debug build.
        # This allows e.g. CLion to find memory locations for SegFaults
        message(STATUS "Sanitizer enabled")
        set(SANITIZER_FLAGS "-g -fno-omit-frame-pointer -gline-tables-only -fsanitize=address -fsanitize-address-use-after-scope -fsanitize=leak -fsanitize=undefined")
        if(CMAKE_CXX_COMPILER_VERSION AND CMAKE_CXX_COMPILER_VERSION VERSION_LESS 10.0)
            set(SANITIZER_FLAGS "${SANITIZER_FLAGS} -fsanitize-coverage=trace-pc-guard")
        endif()
        set(CMAKE_C_FLAGS "${CMAKE_C_FLAGS} ${SANITIZER_FLAGS}")
        set(CMAKE_CXX_FLAGS "${CMAKE_CXX_FLAGS} ${SANITIZER_FLAGS}")
    endif()

    if(NOT MINGW AND UA_ENABLE_HARDENING AND ((CMAKE_BUILD_TYPE STREQUAL "Release") OR (CMAKE_BUILD_TYPE STREQUAL "RelWithDebInfo")))
        check_add_cc_flag("-D_FORTIFY_SOURCE=2") # run-time buffer overflow detection (needs at least -O1)
    endif()

    # Strip release builds
    if(CMAKE_BUILD_TYPE STREQUAL "MinSizeRel" OR CMAKE_BUILD_TYPE STREQUAL "Release")
        check_add_cc_flag("-ffunction-sections")
        check_add_cc_flag("-fdata-sections")
        check_add_cc_flag("-fno-unwind-tables")
        check_add_cc_flag("-fno-asynchronous-unwind-tables")
        check_add_cc_flag("-fno-math-errno")
#        check_add_cc_flag("-fno-ident")

        # remove stack-protector with MinSizeRel
        if(CMAKE_BUILD_TYPE STREQUAL "MinSizeRel")
            check_add_cc_flag("-fno-stack-protector")
        endif()
        if(NOT OS9)
            set(CMAKE_C_LINK_FLAGS "${CMAKE_C_LINK_FLAGS} -s")
            set(CMAKE_SHARED_LINKER_FLAGS "${CMAKE_SHARED_LINKER_FLAGS} -s")
        endif()
        if(APPLE)
            set(CMAKE_C_LINK_FLAGS "${CMAKE_C_LINK_FLAGS} -Wl,-dead_strip")
            set(CMAKE_SHARED_LINKER_FLAGS "${CMAKE_SHARED_LINKER_FLAGS} -Wl,-dead_strip")
        else()
            set(CMAKE_C_LINK_FLAGS "${CMAKE_C_LINK_FLAGS} -Wl,--gc-sections")
            set(CMAKE_SHARED_LINKER_FLAGS "${CMAKE_SHARED_LINKER_FLAGS} -Wl,--gc-sections")
        endif()
        if(NOT WIN32 AND NOT CYGWIN AND NOT APPLE)
            # these settings reduce the binary size by ~2kb
            set(CMAKE_C_LINK_FLAGS "${CMAKE_C_LINK_FLAGS} -Wl,-z,norelro -Wl,--hash-style=gnu -Wl,--build-id=none")
        endif()
    endif()
endif()

if(APPLE)
    set(CMAKE_MACOSX_RPATH 1)
    set(CMAKE_C_FLAGS "${CMAKE_C_FLAGS} -D_DARWIN_C_SOURCE=1")
endif()

if(MSVC)
  set(CMAKE_C_FLAGS "${CMAKE_C_FLAGS} /W3 /w44996")
  if(UA_FORCE_WERROR)
      set(CMAKE_C_FLAGS "${CMAKE_C_FLAGS} /WX") # Compiler warnings, error on warning
  endif()

  if(UA_MSVC_FORCE_STATIC_CRT AND NOT BUILD_SHARED_LIBS)
    set(CompilerFlags CMAKE_CXX_FLAGS CMAKE_CXX_FLAGS_DEBUG CMAKE_CXX_FLAGS_RELEASE CMAKE_C_FLAGS
        CMAKE_C_FLAGS_DEBUG CMAKE_C_FLAGS_RELEASE)
    foreach(CompilerFlag ${CompilerFlags})
      string(REPLACE "/MD" "/MT" ${CompilerFlag} "${${CompilerFlag}}")
    endforeach()
  endif()
endif()

if(UA_BUILD_FUZZING OR UA_BUILD_OSS_FUZZ)
    set(UA_ENABLE_MALLOC_SINGLETON ON)
endif()

#########################
# Generate Main Library #
#########################

# Directory for generated sources
file(MAKE_DIRECTORY "${PROJECT_BINARY_DIR}/src_generated")

# Generate the config.h
configure_file(include/open62541/config.h.in ${PROJECT_BINARY_DIR}/src_generated/open62541/config.h)

if(UA_ENABLE_DISCOVERY_MULTICAST)
  include(GenerateExportHeader)
    set(MDNSD_LOGLEVEL 300 CACHE STRING "Level at which logs shall be reported" FORCE)
    
    # create a "fake" empty library to generate the export header macros
    if (APPLE)
    	add_library(libmdnsd INTERFACE ${PROJECT_SOURCE_DIR}/deps/mdnsd/libmdnsd/mdnsd.h)
    else()
    	add_library(libmdnsd ${PROJECT_SOURCE_DIR}/deps/mdnsd/libmdnsd/mdnsd.h)
    endif()
    
    set_property(TARGET libmdnsd PROPERTY LINKER_LANGUAGE C)
    set_property(TARGET libmdnsd PROPERTY DEFINE_SYMBOL "MDNSD_DYNAMIC_LINKING_EXPORT")
    configure_file("deps/mdnsd/libmdnsd/mdnsd_config_extra.in"
                   "${PROJECT_BINARY_DIR}/src_generated/mdnsd_config_extra")
    file(READ "${PROJECT_BINARY_DIR}/src_generated/mdnsd_config_extra" MDNSD_CONFIG_EXTRA)
    generate_export_header(libmdnsd EXPORT_FILE_NAME "${PROJECT_BINARY_DIR}/src_generated/mdnsd_config.h"
                           BASE_NAME MDNSD DEFINE_NO_DEPRECATED CUSTOM_CONTENT_FROM_VARIABLE MDNSD_CONFIG_EXTRA)
endif()

# Exported headers
set(exported_headers ${PROJECT_BINARY_DIR}/src_generated/open62541/config.h
                     ${PROJECT_BINARY_DIR}/src_generated/open62541/statuscodes.h
                     ${PROJECT_BINARY_DIR}/src_generated/open62541/nodeids.h
                     ${PROJECT_SOURCE_DIR}/include/open62541/common.h
                     ${PROJECT_SOURCE_DIR}/include/open62541/types.h
                     ${PROJECT_BINARY_DIR}/src_generated/open62541/types_generated.h
                     ${PROJECT_SOURCE_DIR}/include/open62541/plugin/log.h
                     ${PROJECT_SOURCE_DIR}/include/open62541/util.h
                     ${PROJECT_SOURCE_DIR}/include/open62541/plugin/accesscontrol.h
                     ${PROJECT_SOURCE_DIR}/include/open62541/plugin/certificategroup.h
                     ${PROJECT_SOURCE_DIR}/include/open62541/plugin/securitypolicy.h
                     ${PROJECT_SOURCE_DIR}/include/open62541/plugin/eventloop.h
                     ${PROJECT_SOURCE_DIR}/include/open62541/plugin/nodestore.h
                     ${PROJECT_SOURCE_DIR}/include/open62541/plugin/historydatabase.h
                     ${PROJECT_SOURCE_DIR}/include/open62541/server_pubsub.h
                     ${PROJECT_SOURCE_DIR}/include/open62541/pubsub.h
                     ${PROJECT_SOURCE_DIR}/include/open62541/client.h
                     ${PROJECT_SOURCE_DIR}/include/open62541/server.h
                     ${PROJECT_SOURCE_DIR}/include/open62541/client_highlevel.h
                     ${PROJECT_SOURCE_DIR}/include/open62541/client_subscriptions.h
                     ${PROJECT_SOURCE_DIR}/include/open62541/client_highlevel_async.h)

# Main Library

set(lib_headers ${PROJECT_SOURCE_DIR}/deps/open62541_queue.h
                ${PROJECT_SOURCE_DIR}/deps/pcg_basic.h
                ${PROJECT_SOURCE_DIR}/deps/libc_time.h
                ${PROJECT_SOURCE_DIR}/deps/base64.h
                ${PROJECT_SOURCE_DIR}/deps/dtoa.h
                ${PROJECT_SOURCE_DIR}/deps/mp_printf.h
                ${PROJECT_SOURCE_DIR}/deps/itoa.h
                ${PROJECT_SOURCE_DIR}/deps/ziptree.h
                ${PROJECT_SOURCE_DIR}/src/ua_types_encoding_binary.h
                ${PROJECT_SOURCE_DIR}/src/util/ua_util_internal.h
                ${PROJECT_BINARY_DIR}/src_generated/open62541/transport_generated.h
                ${PROJECT_SOURCE_DIR}/src/ua_securechannel.h
                ${PROJECT_SOURCE_DIR}/src/server/ua_session.h
                ${PROJECT_SOURCE_DIR}/src/server/ua_subscription.h
                ${PROJECT_SOURCE_DIR}/src/server/ua_services.h
                ${PROJECT_SOURCE_DIR}/src/server/ua_server_async.h
                ${PROJECT_SOURCE_DIR}/src/server/ua_server_internal.h
                ${PROJECT_SOURCE_DIR}/src/client/ua_client_internal.h
                ${PROJECT_SOURCE_DIR}/src/pubsub/ua_pubsub_networkmessage.h
                ${PROJECT_SOURCE_DIR}/src/pubsub/ua_pubsub_internal.h
                ${PROJECT_SOURCE_DIR}/src/pubsub/ua_pubsub_keystorage.h)

set(lib_sources ${PROJECT_SOURCE_DIR}/src/ua_types.c
                ${PROJECT_SOURCE_DIR}/src/ua_types_encoding_binary.c
                ${PROJECT_BINARY_DIR}/src_generated/open62541/types_generated.c
                ${PROJECT_BINARY_DIR}/src_generated/open62541/transport_generated.c
                ${PROJECT_BINARY_DIR}/src_generated/open62541/statuscodes.c
                ${PROJECT_SOURCE_DIR}/src/util/ua_util.c
                ${PROJECT_SOURCE_DIR}/src/ua_securechannel.c
                ${PROJECT_SOURCE_DIR}/src/ua_securechannel_crypto.c
                # server
                ${PROJECT_SOURCE_DIR}/src/server/ua_session.c
                ${PROJECT_SOURCE_DIR}/src/server/ua_nodes.c
                ${PROJECT_SOURCE_DIR}/src/server/ua_server.c
                ${PROJECT_SOURCE_DIR}/src/server/ua_server_ns0.c
                ${PROJECT_SOURCE_DIR}/src/server/ua_server_ns0_diagnostics.c
                ${PROJECT_SOURCE_DIR}/src/server/ua_server_ns0_gds.c
                ${PROJECT_SOURCE_DIR}/src/server/ua_server_config.c
                ${PROJECT_SOURCE_DIR}/src/server/ua_server_binary.c
                ${PROJECT_SOURCE_DIR}/src/server/ua_server_utils.c
                ${PROJECT_SOURCE_DIR}/src/server/ua_server_async.c
                ${PROJECT_SOURCE_DIR}/src/server/ua_services.c
                ${PROJECT_SOURCE_DIR}/src/server/ua_services_view.c
                ${PROJECT_SOURCE_DIR}/src/server/ua_services_method.c
                ${PROJECT_SOURCE_DIR}/src/server/ua_services_session.c
                ${PROJECT_SOURCE_DIR}/src/server/ua_services_attribute.c
                ${PROJECT_SOURCE_DIR}/src/server/ua_services_discovery.c
                ${PROJECT_SOURCE_DIR}/src/server/ua_services_subscription.c
                ${PROJECT_SOURCE_DIR}/src/server/ua_services_monitoreditem.c
                ${PROJECT_SOURCE_DIR}/src/server/ua_services_securechannel.c
                ${PROJECT_SOURCE_DIR}/src/server/ua_services_nodemanagement.c
                # pubsub
                ${PROJECT_SOURCE_DIR}/src/pubsub/ua_pubsub_networkmessage_binary.c
                ${PROJECT_SOURCE_DIR}/src/pubsub/ua_pubsub_connection.c
                ${PROJECT_SOURCE_DIR}/src/pubsub/ua_pubsub_dataset.c
                ${PROJECT_SOURCE_DIR}/src/pubsub/ua_pubsub_writer.c
                ${PROJECT_SOURCE_DIR}/src/pubsub/ua_pubsub_writergroup.c
                ${PROJECT_SOURCE_DIR}/src/pubsub/ua_pubsub_reader.c
                ${PROJECT_SOURCE_DIR}/src/pubsub/ua_pubsub_readergroup.c
                ${PROJECT_SOURCE_DIR}/src/pubsub/ua_pubsub_manager.c
                ${PROJECT_SOURCE_DIR}/src/pubsub/ua_pubsub_ns0.c
                ${PROJECT_SOURCE_DIR}/src/pubsub/ua_pubsub_keystorage.c
                ${PROJECT_SOURCE_DIR}/src/pubsub/ua_pubsub_securitygroup.c
                ${PROJECT_SOURCE_DIR}/src/pubsub/ua_pubsub_config.c
                # client
                ${PROJECT_SOURCE_DIR}/src/client/ua_client.c
                ${PROJECT_SOURCE_DIR}/src/client/ua_client_connect.c
                ${PROJECT_SOURCE_DIR}/src/client/ua_client_discovery.c
                ${PROJECT_SOURCE_DIR}/src/client/ua_client_highlevel.c
                ${PROJECT_SOURCE_DIR}/src/client/ua_client_subscriptions.c
                # dependencies
                ${PROJECT_SOURCE_DIR}/deps/libc_time.c
                ${PROJECT_SOURCE_DIR}/deps/pcg_basic.c
                ${PROJECT_SOURCE_DIR}/deps/base64.c
                ${PROJECT_SOURCE_DIR}/deps/dtoa.c
                ${PROJECT_SOURCE_DIR}/deps/mp_printf.c
                ${PROJECT_SOURCE_DIR}/deps/itoa.c
                ${PROJECT_SOURCE_DIR}/deps/ziptree.c)

if(UA_GENERATED_NAMESPACE_ZERO)
    list(APPEND lib_headers ${PROJECT_BINARY_DIR}/src_generated/open62541/namespace0_generated.h)
    list(APPEND lib_sources ${PROJECT_BINARY_DIR}/src_generated/open62541/namespace0_generated.c)
endif()

<<<<<<< HEAD
=======
if (NOT "${UA_ARCHITECTURE}" STREQUAL "none")
    list(PREPEND lib_headers ${PROJECT_SOURCE_DIR}/arch/posix/ua_architecture.h)
    list(PREPEND lib_headers ${PROJECT_SOURCE_DIR}/arch/win32/ua_architecture.h)
endif()

>>>>>>> 9e59f1ab
if(UA_ENABLE_PARSING)
    list(APPEND lib_sources ${PROJECT_SOURCE_DIR}/src/util/ua_types_lex.c)
    if(UA_ENABLE_SUBSCRIPTIONS_EVENTS)
        list(APPEND lib_headers ${PROJECT_SOURCE_DIR}/src/util/ua_eventfilter_parser.h)
        list(APPEND lib_sources ${PROJECT_SOURCE_DIR}/src/util/ua_eventfilter_parser.c
                                ${PROJECT_SOURCE_DIR}/src/util/ua_eventfilter_lex.c
                                ${PROJECT_SOURCE_DIR}/src/util/ua_eventfilter_grammar.c)
    endif()
endif()

if(UA_ENABLE_JSON_ENCODING)
    list(APPEND lib_headers ${PROJECT_SOURCE_DIR}/deps/cj5.h
                            ${PROJECT_SOURCE_DIR}/deps/parse_num.h
                            ${PROJECT_SOURCE_DIR}/src/ua_types_encoding_json.h)
    list(APPEND lib_sources ${PROJECT_SOURCE_DIR}/deps/cj5.c
                            ${PROJECT_SOURCE_DIR}/deps/parse_num.c
                            ${PROJECT_SOURCE_DIR}/src/ua_types_encoding_json.c
                            ${PROJECT_SOURCE_DIR}/src/pubsub/ua_pubsub_networkmessage_json.c)
endif()

if(UA_ENABLE_XML_ENCODING)
    if(NOT UA_ENABLE_JSON_ENCODING)
        list(APPEND lib_headers ${PROJECT_SOURCE_DIR}/deps/parse_num.h)
        list(APPEND lib_sources ${PROJECT_SOURCE_DIR}/deps/parse_num.c)
    endif()
    list(APPEND lib_headers ${PROJECT_SOURCE_DIR}/src/ua_types_encoding_xml.h)
    list(APPEND lib_sources ${PROJECT_SOURCE_DIR}/src/ua_types_encoding_xml.c)
endif()

if(UA_ENABLE_SUBSCRIPTIONS)
    list(APPEND lib_sources ${PROJECT_SOURCE_DIR}/src/server/ua_subscription.c
                            ${PROJECT_SOURCE_DIR}/src/server/ua_subscription_datachange.c)
    if(UA_ENABLE_SUBSCRIPTIONS_EVENTS)
        if(UA_NAMESPACE_ZERO STREQUAL "MINIMAL")
            message(FATAL_ERROR "Events require at least the reduced Namespace Zero")
        endif()
        list(APPEND lib_sources
                    ${PROJECT_SOURCE_DIR}/src/server/ua_subscription_event.c
                    ${PROJECT_SOURCE_DIR}/src/server/ua_subscription_eventfilter.c)
        if(UA_ENABLE_SUBSCRIPTIONS_ALARMS_CONDITIONS)
            list(APPEND lib_sources ${PROJECT_SOURCE_DIR}/src/server/ua_subscription_alarms_conditions.c)
        endif()
    endif()
endif()

if(UA_DEBUG_DUMP_PKGS)
    list(APPEND lib_sources ${PROJECT_SOURCE_DIR}/plugins/ua_debug_dump_pkgs.c)
endif()

if(UA_ENABLE_DISCOVERY_MULTICAST)
    # prepend in list, otherwise it complains that winsock2.h has to be included before windows.h
    list(APPEND lib_headers
         ${PROJECT_BINARY_DIR}/src_generated/mdnsd_config.h
         ${PROJECT_SOURCE_DIR}/deps/mdnsd/libmdnsd/1035.h
         ${PROJECT_SOURCE_DIR}/deps/mdnsd/libmdnsd/xht.h
         ${PROJECT_SOURCE_DIR}/deps/mdnsd/libmdnsd/sdtxt.h
         ${PROJECT_SOURCE_DIR}/deps/mdnsd/libmdnsd/mdnsd.h)
    list(APPEND lib_sources
         ${PROJECT_SOURCE_DIR}/src/server/ua_discovery_mdns.c
         ${PROJECT_SOURCE_DIR}/deps/mdnsd/libmdnsd/1035.c
         ${PROJECT_SOURCE_DIR}/deps/mdnsd/libmdnsd/xht.c
         ${PROJECT_SOURCE_DIR}/deps/mdnsd/libmdnsd/sdtxt.c
         ${PROJECT_SOURCE_DIR}/deps/mdnsd/libmdnsd/mdnsd.c)
endif()

if(UA_BUILD_FUZZING OR UA_BUILD_OSS_FUZZ)
    list(APPEND lib_sources ${PROJECT_SOURCE_DIR}/tests/fuzz/custom_memory_manager.c)
endif()

<<<<<<< HEAD
=======
# Architecture
set(architecture_headers)
set(architecture_sources)

if(NOT "${UA_ARCHITECTURE}" STREQUAL "none")
    list(APPEND architecture_headers
         ${PROJECT_SOURCE_DIR}/arch/common/ua_timer.h
         ${PROJECT_SOURCE_DIR}/arch/eventloop_common.h
         ${PROJECT_SOURCE_DIR}/arch/eventloop_posix.h)

    list(APPEND architecture_sources
         ${PROJECT_SOURCE_DIR}/arch/posix/ua_clock.c
         ${PROJECT_SOURCE_DIR}/arch/win32/ua_clock.c
         ${PROJECT_SOURCE_DIR}/arch/common/ua_timer.c
         ${PROJECT_SOURCE_DIR}/arch/eventloop_common.c
         ${PROJECT_SOURCE_DIR}/arch/eventloop_posix.c
         ${PROJECT_SOURCE_DIR}/arch/eventloop_posix_select.c
         ${PROJECT_SOURCE_DIR}/arch/eventloop_posix_epoll.c
         ${PROJECT_SOURCE_DIR}/arch/eventloop_posix_tcp.c
         ${PROJECT_SOURCE_DIR}/arch/eventloop_posix_udp.c
         ${PROJECT_SOURCE_DIR}/arch/eventloop_posix_interrupt.c)

     if(${CMAKE_SYSTEM_NAME} STREQUAL "Linux" OR UA_ENABLE_AMALGAMATION)
        list(APPEND architecture_sources ${PROJECT_SOURCE_DIR}/arch/eventloop_posix_eth.c)
    endif()

    if(UA_ENABLE_MQTT)
        list(APPEND architecture_sources ${PROJECT_SOURCE_DIR}/arch/eventloop_mqtt.c)
    endif()
endif()


>>>>>>> 9e59f1ab
# Plugins
set(plugin_headers ${PROJECT_SOURCE_DIR}/plugins/include/open62541/plugin/accesscontrol_default.h
                   ${PROJECT_SOURCE_DIR}/plugins/include/open62541/plugin/certificategroup_default.h
                   ${PROJECT_SOURCE_DIR}/plugins/include/open62541/plugin/log_stdout.h
                   ${PROJECT_SOURCE_DIR}/plugins/include/open62541/plugin/nodestore_default.h
                   ${PROJECT_SOURCE_DIR}/plugins/include/open62541/server_config_default.h
                   ${PROJECT_SOURCE_DIR}/plugins/include/open62541/client_config_default.h
                   ${PROJECT_SOURCE_DIR}/plugins/include/open62541/plugin/securitypolicy_default.h
                   ${PROJECT_SOURCE_DIR}/plugins/include/open62541/plugin/create_certificate.h)

set(plugin_sources ${PROJECT_SOURCE_DIR}/plugins/ua_log_stdout.c
                   ${PROJECT_SOURCE_DIR}/plugins/ua_accesscontrol_default.c
                   ${PROJECT_SOURCE_DIR}/plugins/ua_nodestore_ziptree.c
                   ${PROJECT_SOURCE_DIR}/plugins/ua_nodestore_hashmap.c
<<<<<<< HEAD
                   ${PROJECT_SOURCE_DIR}/plugins/ua_config_default.c
                   ${PROJECT_SOURCE_DIR}/plugins/crypto/ua_certificategroup_none.c
                   ${PROJECT_SOURCE_DIR}/plugins/crypto/ua_securitypolicy_none.c)
=======
                   ${PROJECT_SOURCE_DIR}/plugins/ua_config_default.c)
>>>>>>> 9e59f1ab

if(UA_ARCHITECTURE_POSIX OR UA_ARCHITECTURE_WIN32)
    list(APPEND plugin_sources
         ${PROJECT_SOURCE_DIR}/arch/common/timer.h
         ${PROJECT_SOURCE_DIR}/arch/common/timer.c
         ${PROJECT_SOURCE_DIR}/arch/posix/clock_posix.c
         ${PROJECT_SOURCE_DIR}/arch/common/eventloop_common.h
         ${PROJECT_SOURCE_DIR}/arch/common/eventloop_common.c
         ${PROJECT_SOURCE_DIR}/arch/posix/eventloop_posix.h
         ${PROJECT_SOURCE_DIR}/arch/posix/eventloop_posix.c
         ${PROJECT_SOURCE_DIR}/arch/posix/eventloop_posix_tcp.c
         ${PROJECT_SOURCE_DIR}/arch/posix/eventloop_posix_udp.c
         ${PROJECT_SOURCE_DIR}/arch/posix/eventloop_posix_eth.c
         ${PROJECT_SOURCE_DIR}/arch/posix/eventloop_posix_interrupt.c)
endif()

if(UA_ARCHITECTURE_ZEPHYR)
    list(APPEND plugin_sources
         ${PROJECT_SOURCE_DIR}/arch/common/timer.h
         ${PROJECT_SOURCE_DIR}/arch/common/timer.c
         ${PROJECT_SOURCE_DIR}/arch/zephyr/clock_zephyr.c
         ${PROJECT_SOURCE_DIR}/arch/common/eventloop_common.h
         ${PROJECT_SOURCE_DIR}/arch/common/eventloop_common.c
         ${PROJECT_SOURCE_DIR}/arch/zephyr/eventloop_zephyr.h
         ${PROJECT_SOURCE_DIR}/arch/zephyr/eventloop_zephyr.c
         ${PROJECT_SOURCE_DIR}/arch/zephyr/eventloop_zephyr_tcp.c)
endif()

if(UA_ENABLE_MQTT)
    list(APPEND plugin_sources ${PROJECT_SOURCE_DIR}/arch/common/eventloop_mqtt.c)
endif()
     
# For file based server configuration
if(UA_ENABLE_JSON_ENCODING)
    list(APPEND plugin_headers ${PROJECT_SOURCE_DIR}/plugins/include/open62541/server_config_file_based.h)
    list(APPEND plugin_sources ${PROJECT_SOURCE_DIR}/plugins/ua_config_json.c)
endif()

if(UA_ENABLE_HISTORIZING)
    list(APPEND plugin_headers
         ${PROJECT_SOURCE_DIR}/plugins/include/open62541/plugin/historydata/history_data_backend.h
         ${PROJECT_SOURCE_DIR}/plugins/include/open62541/plugin/historydata/history_data_gathering.h
         ${PROJECT_SOURCE_DIR}/plugins/include/open62541/plugin/historydata/history_database_default.h
         ${PROJECT_SOURCE_DIR}/plugins/include/open62541/plugin/historydata/history_data_gathering_default.h
         ${PROJECT_SOURCE_DIR}/plugins/include/open62541/plugin/historydata/history_data_backend_memory.h)
    list(APPEND plugin_sources
         ${PROJECT_SOURCE_DIR}/plugins/historydata/ua_history_data_backend_memory.c
         ${PROJECT_SOURCE_DIR}/plugins/historydata/ua_history_data_gathering_default.c
         ${PROJECT_SOURCE_DIR}/plugins/historydata/ua_history_database_default.c)
endif()

# Syslog-logging on Linux and Unices
if(UNIX)
    list(APPEND plugin_headers ${PROJECT_SOURCE_DIR}/plugins/include/open62541/plugin/log_syslog.h)
    list(APPEND plugin_sources ${PROJECT_SOURCE_DIR}/plugins/ua_log_syslog.c)
endif()

# Always include encryption plugins into the amalgamation
# Use guards in the files to ensure that UA_ENABLE_ENCRYPTON_MBEDTLS and UA_ENABLE_ENCRYPTION_OPENSSL are honored.

<<<<<<< HEAD
if((UNIX AND UA_ENABLE_ENCRYPTION) OR UA_ENABLE_AMALGAMATION)
    list(APPEND plugin_sources ${PROJECT_SOURCE_DIR}/plugins/crypto/ua_certificategroup_filestore.c
                               ${PROJECT_SOURCE_DIR}/plugins/crypto/ua_securitypolicy_filestore.c)
endif()

if(UA_ENABLE_ENCRYPTION_MBEDTLS OR UA_ENABLE_AMALGAMATION)
    list(APPEND plugin_sources
         ${PROJECT_SOURCE_DIR}/plugins/crypto/mbedtls/securitypolicy_common.h
         ${PROJECT_SOURCE_DIR}/plugins/crypto/mbedtls/securitypolicy_common.c
         ${PROJECT_SOURCE_DIR}/plugins/crypto/mbedtls/securitypolicy_basic128rsa15.c
         ${PROJECT_SOURCE_DIR}/plugins/crypto/mbedtls/securitypolicy_basic256.c
         ${PROJECT_SOURCE_DIR}/plugins/crypto/mbedtls/securitypolicy_basic256sha256.c
         ${PROJECT_SOURCE_DIR}/plugins/crypto/mbedtls/securitypolicy_aes128sha256rsaoaep.c
         ${PROJECT_SOURCE_DIR}/plugins/crypto/mbedtls/securitypolicy_aes256sha256rsapss.c
         ${PROJECT_SOURCE_DIR}/plugins/crypto/mbedtls/securitypolicy_pubsub_aes128ctr.c
         ${PROJECT_SOURCE_DIR}/plugins/crypto/mbedtls/securitypolicy_pubsub_aes256ctr.c
         ${PROJECT_SOURCE_DIR}/plugins/crypto/mbedtls/create_certificate.c
         ${PROJECT_SOURCE_DIR}/plugins/crypto/mbedtls/certificategroup.c)
=======
if(UA_ENABLE_ENCRYPTION_MBEDTLS OR UA_ENABLE_PUBSUB_ENCRYPTION OR UA_ENABLE_AMALGAMATION)
  list(INSERT plugin_sources 0
       ${PROJECT_SOURCE_DIR}/plugins/crypto/mbedtls/securitypolicy_mbedtls_common.h
       ${PROJECT_SOURCE_DIR}/plugins/crypto/mbedtls/securitypolicy_mbedtls_common.c)
endif()

if(UA_ENABLE_PUBSUB_ENCRYPTION)
  list(APPEND plugin_sources
       ${PROJECT_SOURCE_DIR}/plugins/crypto/mbedtls/securitypolicy_pubsub_aes128ctr.c
       ${PROJECT_SOURCE_DIR}/plugins/crypto/mbedtls/securitypolicy_pubsub_aes256ctr.c)
endif()

if(UA_ENABLE_ENCRYPTION_MBEDTLS OR UA_ENABLE_ENCRYPTION_OPENSSL OR UA_ENABLE_ENCRYPTION_LIBRESSL OR UA_ENABLE_AMALGAMATION)
    list(APPEND plugin_headers ${PROJECT_SOURCE_DIR}/plugins/include/open62541/plugin/create_certificate.h)
endif()

if(UA_ENABLE_ENCRYPTION_MBEDTLS OR UA_ENABLE_AMALGAMATION)
list(APPEND plugin_sources
     ${PROJECT_SOURCE_DIR}/plugins/crypto/mbedtls/ua_securitypolicy_basic128rsa15.c
     ${PROJECT_SOURCE_DIR}/plugins/crypto/mbedtls/ua_securitypolicy_basic256.c
     ${PROJECT_SOURCE_DIR}/plugins/crypto/mbedtls/ua_securitypolicy_basic256sha256.c
     ${PROJECT_SOURCE_DIR}/plugins/crypto/mbedtls/ua_securitypolicy_aes128sha256rsaoaep.c
     ${PROJECT_SOURCE_DIR}/plugins/crypto/mbedtls/ua_securitypolicy_aes256sha256rsapss.c
     ${PROJECT_SOURCE_DIR}/plugins/crypto/mbedtls/ua_mbedtls_create_certificate.c
     ${PROJECT_SOURCE_DIR}/plugins/crypto/mbedtls/ua_pki_mbedtls.c)
>>>>>>> 9e59f1ab
endif()

if(UA_ENABLE_ENCRYPTION_OPENSSL OR UA_ENABLE_ENCRYPTION_LIBRESSL OR UA_ENABLE_AMALGAMATION)
    list(APPEND plugin_sources
         ${PROJECT_SOURCE_DIR}/plugins/crypto/openssl/securitypolicy_common.h
         ${PROJECT_SOURCE_DIR}/plugins/crypto/openssl/securitypolicy_common.c
         ${PROJECT_SOURCE_DIR}/plugins/crypto/openssl/securitypolicy_basic128rsa15.c
         ${PROJECT_SOURCE_DIR}/plugins/crypto/openssl/securitypolicy_basic256.c
         ${PROJECT_SOURCE_DIR}/plugins/crypto/openssl/securitypolicy_basic256sha256.c
         ${PROJECT_SOURCE_DIR}/plugins/crypto/openssl/securitypolicy_aes128sha256rsaoaep.c
         ${PROJECT_SOURCE_DIR}/plugins/crypto/openssl/securitypolicy_aes256sha256rsapss.c
         ${PROJECT_SOURCE_DIR}/plugins/crypto/openssl/securitypolicy_eccnistp256.c
         ${PROJECT_SOURCE_DIR}/plugins/crypto/openssl/create_certificate.c
         ${PROJECT_SOURCE_DIR}/plugins/crypto/openssl/certificategroup.c)
endif()

<<<<<<< HEAD
if(UA_ENABLE_TPM2_SECURITY)
    list(APPEND plugin_sources
         ${PROJECT_SOURCE_DIR}/plugins/crypto/pkcs11/securitypolicy_pubsub_aes128ctr_tpm.c
         ${PROJECT_SOURCE_DIR}/plugins/crypto/pkcs11/securitypolicy_pubsub_aes256ctr_tpm.c)
=======
if(UA_ENABLE_ENCRYPTION_OPENSSL OR UA_ENABLE_ENCRYPTION_LIBRESSL OR UA_ENABLE_AMALGAMATION)
list(APPEND plugin_sources
     ${PROJECT_SOURCE_DIR}/plugins/crypto/openssl/securitypolicy_openssl_common.h
     ${PROJECT_SOURCE_DIR}/plugins/crypto/openssl/ua_openssl_version_abstraction.h
     ${PROJECT_SOURCE_DIR}/plugins/crypto/openssl/securitypolicy_openssl_common.c
     ${PROJECT_SOURCE_DIR}/plugins/crypto/openssl/ua_openssl_basic128rsa15.c
     ${PROJECT_SOURCE_DIR}/plugins/crypto/openssl/ua_openssl_basic256.c
     ${PROJECT_SOURCE_DIR}/plugins/crypto/openssl/ua_openssl_basic256sha256.c
     ${PROJECT_SOURCE_DIR}/plugins/crypto/openssl/ua_openssl_aes128sha256rsaoaep.c
     ${PROJECT_SOURCE_DIR}/plugins/crypto/openssl/ua_openssl_aes256sha256rsapss.c
     ${PROJECT_SOURCE_DIR}/plugins/crypto/openssl/ua_openssl_create_certificate.c
     ${PROJECT_SOURCE_DIR}/plugins/crypto/openssl/ua_pki_openssl.c)
>>>>>>> 9e59f1ab
endif()

# ua_securitypolicy_none.c requires UA_*_LoadCertificate() if encryption is enabled
list(APPEND plugin_sources
    ${PROJECT_SOURCE_DIR}/plugins/crypto/ua_pki_none.c
    ${PROJECT_SOURCE_DIR}/plugins/crypto/ua_securitypolicy_none.c)

if(UA_ENABLE_DISCOVERY)
    list(APPEND lib_headers ${PROJECT_SOURCE_DIR}/src/server/ua_discovery.h)
    list(APPEND lib_sources ${PROJECT_SOURCE_DIR}/src/server/ua_discovery.c)
endif()

if(UA_ENABLE_NODESETLOADER)
    # This is required because of issues with policy CMP0077.
    # Source: https://stackoverflow.com/a/54404924
    option(ENABLE_BUILD_INTO_OPEN62541 "make nodesetLoader part of the open62541 library" off)
    set(ENABLE_BUILD_INTO_OPEN62541 on)

    add_subdirectory(${PROJECT_SOURCE_DIR}/deps/nodesetLoader)

    list(APPEND lib_sources ${NODESETLOADER_SOURCES})
    list(APPEND plugin_headers ${PROJECT_SOURCE_DIR}/plugins/include/open62541/plugin/nodesetloader.h)
    list(APPEND plugin_sources ${PROJECT_SOURCE_DIR}/plugins/ua_nodesetloader.c)
    list(APPEND open62541_LIBRARIES ${NODESETLOADER_DEPS_LIBS})
endif()

#########################
# Generate source files #
#########################

# Nodeset files combined into NS0 generated file
set(UA_FILE_NODESETS) # List of nodeset-xml files to be considered in the generated information model
set(UA_NODESET_DIR ${PROJECT_SOURCE_DIR}/deps/ua-nodeset CACHE STRING "The path to the node-set directory (e.g. from https://github.com/OPCFoundation/UA-Nodeset)")

unset(UA_FILE_NS0_PRIVATE)
if(UA_FILE_NS0)
    set(UA_FILE_NS0_PRIVATE "${UA_FILE_NS0}")
endif()

if(UA_NAMESPACE_ZERO STREQUAL "FULL")
    # Use the "full" schema files also for datatypes and statuscodes
    set(UA_SCHEMA_DIR ${UA_NODESET_DIR}/Schema CACHE INTERNAL "")

<<<<<<< HEAD
    # Set the full Nodeset for NS0.
    # Use a new variable UA_FILE_NS0_INTERNAL so we don't pollute the options.
    if(UA_FILE_NS0)
        set(UA_FILE_NS0_INTERNAL ${UA_FILE_NS0})
    else()
        set(UA_FILE_NS0_INTERNAL ${UA_SCHEMA_DIR}/Opc.Ua.NodeSet2.xml CACHE INTERNAL "")
    endif()

    # Check that the submodule was checked out or manually downloaded into the folder
    if(NOT EXISTS "${UA_FILE_NS0_INTERNAL}")
=======
    # Set the full Nodeset for NS0
    if(NOT UA_FILE_NS0_PRIVATE)
        set(UA_FILE_NS0_PRIVATE ${UA_SCHEMA_DIR}/Opc.Ua.NodeSet2.xml)
    endif()

    # Check that the submodule was checked out or manually downloaded into the folder
    if(NOT EXISTS "${UA_FILE_NS0_PRIVATE}")
>>>>>>> 9e59f1ab
        message(STATUS "Submodule update")
        execute_process(COMMAND ${GIT_EXECUTABLE} submodule update --init --recursive
                        WORKING_DIRECTORY ${PROJECT_SOURCE_DIR}
                        RESULT_VARIABLE GIT_SUBMOD_RESULT)
        if(NOT GIT_SUBMOD_RESULT EQUAL "0")
            message(FATAL_ERROR "git submodule update --init --recursive failed with ${GIT_SUBMOD_RESULT}")
        endif()
    endif()
else()
    # Directory with the schema files for installation
    set(UA_SCHEMA_DIR ${PROJECT_SOURCE_DIR}/tools/schema CACHE INTERNAL "")

<<<<<<< HEAD
    # Set the reduced Nodeset for NS0.
    # Use a new variable UA_FILE_NS0_INTERNAL so we don't pollute the options.
    if(UA_FILE_NS0)
        set(UA_FILE_NS0_INTERNAL ${UA_FILE_NS0})
    else()
        set(UA_FILE_NS0_INTERNAL ${UA_SCHEMA_DIR}/Opc.Ua.NodeSet2.Reduced.xml CACHE INTERNAL "")
=======
    # Set the reduced Nodeset for NS0
    if(NOT UA_FILE_NS0_PRIVATE)
        set(UA_FILE_NS0_PRIVATE ${UA_SCHEMA_DIR}/Opc.Ua.NodeSet2.Reduced.xml CACHE INTERNAL "")
>>>>>>> 9e59f1ab
    endif()

    # Set feature-specific datatypes definitions and nodesets
    set(UA_FILE_DATATYPES ${UA_SCHEMA_DIR}/datatypes_minimal.txt
                          ${UA_SCHEMA_DIR}/datatypes_discovery.txt)

    if(UA_ENABLE_METHODCALLS)
        list(APPEND UA_FILE_DATATYPES ${UA_SCHEMA_DIR}/datatypes_method.txt)
    endif()

    if(UA_ENABLE_DIAGNOSTICS)
        list(APPEND UA_FILE_NODESETS ${UA_SCHEMA_DIR}/Opc.Ua.NodeSet2.DiagnosticsMinimal.xml)
        list(APPEND UA_FILE_DATATYPES ${UA_SCHEMA_DIR}/datatypes_diagnostics.txt)
    endif()

    if(UA_ENABLE_GDS_PUSHMANAGEMENT)
        if(NOT UA_NAMESPACE_ZERO STREQUAL "FULL")
            message(FATAL_ERROR "PushManagement needs the full Namespace Zero")
        endif()
        if(NOT UA_ENABLE_ENCRYPTION)
            message(FATAL_ERROR "PushManagement cannot be used with disabled UA_ENABLE_ENCRYPTION")
        endif()
    endif()

    if(UA_ENABLE_SUBSCRIPTIONS)
        list(APPEND UA_FILE_DATATYPES ${UA_SCHEMA_DIR}/datatypes_subscriptions.txt)
    endif()

    if(UA_ENABLE_SUBSCRIPTIONS_EVENTS)
        list(APPEND UA_FILE_NODESETS ${UA_SCHEMA_DIR}/Opc.Ua.NodeSet2.EventsMinimal.xml)
    endif()

    if(UA_ENABLE_HISTORIZING)
        list(APPEND UA_FILE_NODESETS ${UA_SCHEMA_DIR}/Opc.Ua.NodeSet2.HistorizingMinimal.xml)
        list(APPEND UA_FILE_DATATYPES ${UA_SCHEMA_DIR}/datatypes_historizing.txt)
    endif()

    if(UA_ENABLE_QUERY)
        list(APPEND UA_FILE_DATATYPES ${UA_SCHEMA_DIR}/datatypes_query.txt)
    endif()

    if(UA_ENABLE_PUBSUB)
        list(APPEND UA_FILE_DATATYPES ${UA_SCHEMA_DIR}/datatypes_pubsub.txt)
        if(UA_ENABLE_PUBSUB_INFORMATIONMODEL)
            list(APPEND UA_FILE_NODESETS ${UA_SCHEMA_DIR}/Opc.Ua.NodeSet2.PubSubMinimal.xml)
        endif()
    endif()

	if(UA_ENABLE_DA)
		list(APPEND UA_FILE_DATATYPES ${UA_SCHEMA_DIR}/datatypes_dataaccess.txt)
        list(APPEND UA_FILE_NODESETS ${UA_SCHEMA_DIR}/Opc.Ua.NodeSet2.Part8_Subset.xml)
    endif()

    if(UA_ENABLE_TYPEDESCRIPTION)
        list(APPEND UA_FILE_DATATYPES ${UA_SCHEMA_DIR}/datatypes_typedescription.txt)
    endif()
endif()

<<<<<<< HEAD
list(INSERT UA_FILE_NODESETS 0 "${UA_FILE_NS0_INTERNAL}")
=======
list(INSERT UA_FILE_NODESETS 0 "${UA_FILE_NS0_PRIVATE}")
>>>>>>> 9e59f1ab
set(UA_FILE_NODEIDS ${UA_SCHEMA_DIR}/NodeIds.csv)
set(UA_FILE_STATUSCODES ${UA_SCHEMA_DIR}/StatusCode.csv)
set(UA_FILE_TYPES_BSD ${UA_SCHEMA_DIR}/Opc.Ua.Types.bsd)

# Generate all datatypes -> reset the lists used for filtering
if(UA_ENABLE_DATATYPES_ALL)
    unset(UA_FILE_DATATYPES)
endif()

# standard-defined data types
ua_generate_datatypes(BUILTIN GEN_DOC NAME "types" TARGET_SUFFIX "types" NAMESPACE_IDX 0
                      FILE_CSV "${UA_FILE_NODEIDS}"
                      FILES_BSD "${UA_FILE_TYPES_BSD}"
                      FILES_SELECTED ${UA_FILE_DATATYPES})

# transport data types
ua_generate_datatypes(INTERNAL NAME "transport" TARGET_SUFFIX "transport" NAMESPACE_IDX 1
                      FILE_CSV "${UA_FILE_NODEIDS}"
                      IMPORT_BSD "TYPES#${UA_FILE_TYPES_BSD}"
                      FILES_BSD "${PROJECT_SOURCE_DIR}/tools/schema/Custom.Opc.Ua.Transport.bsd"
                      FILES_SELECTED "${PROJECT_SOURCE_DIR}/tools/schema/datatypes_transport.txt")

# statuscode explanation
add_custom_command(OUTPUT ${PROJECT_BINARY_DIR}/src_generated/open62541/statuscodes.h
                          ${PROJECT_BINARY_DIR}/src_generated/open62541/statuscodes.c
                   COMMAND ${Python3_EXECUTABLE} ${PROJECT_SOURCE_DIR}/tools/generate_statuscode_descriptions.py
                           ${UA_FILE_STATUSCODES} ${PROJECT_BINARY_DIR}/src_generated/open62541/statuscodes
                   DEPENDS ${CMAKE_CURRENT_SOURCE_DIR}/tools/generate_statuscode_descriptions.py
                           ${UA_FILE_STATUSCODES})

# Header containing defines for all NodeIds
ua_generate_nodeid_header(NAME "nodeids" ID_PREFIX "NS0" TARGET_SUFFIX "ids-ns0"
                          FILE_CSV "${UA_FILE_NODEIDS}")

# we need a custom target to avoid that the generator is called concurrently and
# thus overwriting files while the other thread is compiling
add_custom_target(open62541-generator-statuscode DEPENDS
                  ${PROJECT_BINARY_DIR}/src_generated/open62541/nodeids.h
                  ${PROJECT_BINARY_DIR}/src_generated/open62541/statuscodes.h
                  ${PROJECT_BINARY_DIR}/src_generated/open62541/statuscodes.c)

if(UA_ENABLE_AMALGAMATION)
    # single-file release
    add_custom_command(OUTPUT ${PROJECT_BINARY_DIR}/open62541.h
                       COMMAND ${Python3_EXECUTABLE} ${CMAKE_CURRENT_SOURCE_DIR}/tools/amalgamate.py
                               ${OPEN62541_VERSION} ${CMAKE_CURRENT_BINARY_DIR}/open62541.h
                               ${exported_headers} ${NODESETLOADER_PUBLIC_HEADERS} ${plugin_headers}
                       DEPENDS ${CMAKE_CURRENT_SOURCE_DIR}/tools/amalgamate.py
                               ${exported_headers} ${plugin_headers})

    add_custom_command(OUTPUT ${PROJECT_BINARY_DIR}/open62541.c
                       COMMAND ${Python3_EXECUTABLE} ${CMAKE_CURRENT_SOURCE_DIR}/tools/amalgamate.py
                               ${OPEN62541_VERSION} ${CMAKE_CURRENT_BINARY_DIR}/open62541.c
                               ${lib_headers} ${NODESETLOADER_PRIVATE_HEADERS} ${lib_sources} ${plugin_sources}
                       DEPENDS ${CMAKE_CURRENT_SOURCE_DIR}/tools/amalgamate.py ${lib_headers}
                               ${lib_sources} ${plugin_sources})

    add_custom_target(open62541-amalgamation DEPENDS ${PROJECT_BINARY_DIR}/open62541.c
                                                     ${PROJECT_BINARY_DIR}/open62541.h)
endif()

# Generated NS0
ua_generate_nodeset(NAME "ns0" FILE ${UA_FILE_NODESETS}
                    INTERNAL BLACKLIST ${UA_FILE_NS0_BLACKLIST}
                    IGNORE "${PROJECT_SOURCE_DIR}/tools/nodeset_compiler/NodeID_NS0_Base.txt"
                    DEPENDS_TARGET "open62541-generator-types")

# Stack protector and optimization are disabled for the huge ns0 file to speed up the compilation
if(UA_NAMESPACE_ZERO STREQUAL "FULL" AND NOT MSVC)
    set_source_files_properties(${PROJECT_BINARY_DIR}/src_generated/open62541/namespace0_generated.c
                                PROPERTIES COMPILE_FLAGS "-fno-stack-protector -O0")
endif()

if(UA_ENABLE_NODESET_INJECTOR)
    message(STATUS "Nodesetinjector feature enabled")
    cmake_minimum_required(VERSION 3.20)
    add_custom_command(OUTPUT ${PROJECT_BINARY_DIR}/src_generated/open62541/nodesetinjector.h
                       ${PROJECT_BINARY_DIR}/src_generated/open62541/nodesetinjector.c
                       COMMAND ${Python3_EXECUTABLE} ${PROJECT_SOURCE_DIR}/tools/nodeset_injector/generate_nodesetinjector.py
                       ${PROJECT_BINARY_DIR}/src_generated/open62541/nodesetinjector)
    add_custom_target(open62541-generator-nodesetinjector DEPENDS
                      ${PROJECT_BINARY_DIR}/src_generated/open62541/nodesetinjector.c
                      ${PROJECT_BINARY_DIR}/src_generated/open62541/nodesetinjector.h)
    set(UA_NODESETINJECTOR_GENERATORS "")
    set(UA_NODESETINJECTOR_SOURCE_FILES "")
    set(UA_NODESETINJECTOR_EXAMPLE_NAMES "")
    set(UA_NODESETINJECTOR_TEST_NAMES "")
endif()

# Group the code generation targets into one target
add_custom_target(open62541-code-generation DEPENDS open62541-generator-types
                                                    open62541-generator-transport
                                                    open62541-generator-statuscode
                                                    open62541-generator-namespace)
if(UA_ENABLE_NODESET_INJECTOR)
    add_dependencies(open62541-code-generation open62541-generator-nodesetinjector)
endif()

#####################
# Build the Library #
#####################

# Assign source files to groups (for the Visual Studio project folder)
assign_source_group(${exported_headers})
assign_source_group(${lib_headers} ${lib_sources})
assign_source_group(${plugin_headers} ${plugin_sources})

# Define the target libraries
if(${UA_ARCHITECTURE} STREQUAL "zephyr")
    zephyr_library_named(open62541-object)
    zephyr_library_named(open62541-plugins)
    target_sources(open62541-object PRIVATE ${lib_sources} ${lib_headers} ${exported_headers})
    target_sources(open62541-plugins PRIVATE ${plugin_sources} ${plugin_headers})
else()
    add_library(open62541-object OBJECT ${lib_sources} ${lib_headers} ${exported_headers})
    add_library(open62541-plugins OBJECT ${plugin_sources} ${plugin_headers})
endif()
add_library(open62541 $<TARGET_OBJECTS:open62541-object> $<TARGET_OBJECTS:open62541-plugins>)

add_dependencies(open62541-object open62541-code-generation)
add_dependencies(open62541-plugins open62541-code-generation)

# Define which code we want to coverage-track
if(UA_ENABLE_COVERAGE)
    add_coverage(open62541-object)
    add_coverage(open62541-plugins)
endif()

# Private include directories
function(include_directories_private)
    foreach(_include_dir IN ITEMS ${ARGN})
        target_include_directories(open62541-object PRIVATE ${_include_dir})
        target_include_directories(open62541-plugins PRIVATE ${_include_dir})
    endforeach()
endfunction()

include_directories_private("${PROJECT_SOURCE_DIR}/deps")

if(UA_ENABLE_ENCRYPTION_MBEDTLS)
    include_directories_private(${MBEDTLS_INCLUDE_DIRS})
endif()
if(UA_ENABLE_ENCRYPTION_OPENSSL)
    include_directories_private(${OPENSSL_INCLUDE_DIR})
endif()
if(UA_ENABLE_ENCRYPTION_LIBRESSL)
    include_directories_private(${LIBRESSL_INCLUDE_DIR})
endif()
if(UA_ENABLE_NODESETLOADER)
    include_directories_private(${NODESETLOADER_PRIVATE_INCLUDES})
endif()

# Public include directories
function(include_directories_public)
    include_directories_private(${ARGN})
    foreach(_include_dir IN ITEMS ${ARGN})
        target_include_directories(open62541 PUBLIC $<BUILD_INTERFACE:${_include_dir}>)
    endforeach()
endfunction()

include_directories_public("${PROJECT_SOURCE_DIR}/include"
                           "${PROJECT_SOURCE_DIR}/plugins/include"
                           "${PROJECT_BINARY_DIR}/src_generated")

if(UA_ENABLE_NODESETLOADER)
    include_directories_public(${NODESETLOADER_PUBLIC_INCLUDES})
endif()

# Ensure that the open62541::open62541 alias can be used inside open62541's build
add_library(open62541::open62541 ALIAS open62541)

# Export public symbols during build
target_compile_definitions(open62541-object PRIVATE -DUA_DYNAMIC_LINKING_EXPORT)
target_compile_definitions(open62541-plugins PRIVATE -DUA_DYNAMIC_LINKING_EXPORT)
target_compile_definitions(open62541 PRIVATE -DUA_DYNAMIC_LINKING_EXPORT)
if(UA_ENABLE_DISCOVERY_MULTICAST)
    target_compile_definitions(open62541-object PRIVATE -DMDNSD_DYNAMIC_LINKING_EXPORT)
    target_compile_definitions(open62541 PRIVATE -DMDNSD_DYNAMIC_LINKING_EXPORT)
endif()

# Prevent Wincrypt override warning.
if(UA_ENABLE_ENCRYPTION_LIBRESSL)
    target_compile_definitions(open62541-plugins PUBLIC NOCRYPT=1)
    target_compile_definitions(open62541-object PUBLIC NOCRYPT=1)
    target_compile_definitions(open62541 PUBLIC NOCRYPT=1)
endif()

# Generate properly versioned shared library links on Linux.
# When building packages, include the source in the library name to enable parallel
# installation of multiple major versions.
SET_TARGET_PROPERTIES(open62541 PROPERTIES
                      SOVERSION "${OPEN62541_VER_MAJOR}.${OPEN62541_VER_MINOR}"
                      VERSION "${OPEN62541_VER_MAJOR}.${OPEN62541_VER_MINOR}.${OPEN62541_VER_PATCH}")

# DLL requires linking to dependencies
target_link_libraries(open62541 PUBLIC ${open62541_PUBLIC_LIBRARIES})
target_link_libraries(open62541 PRIVATE ${open62541_LIBRARIES})

##########################
# Build Selected Targets #
##########################

# always include, builds with make doc
add_subdirectory(doc)

if(UA_BUILD_EXAMPLES)
    add_subdirectory(examples)
endif()

if(UA_BUILD_UNIT_TESTS)
    enable_testing()
    add_subdirectory(tests)
endif()

if(UA_BUILD_FUZZING OR UA_BUILD_OSS_FUZZ OR UA_BUILD_FUZZING_CORPUS)
    add_subdirectory(tests/fuzz)
endif()

if(UA_BUILD_TOOLS)
    add_subdirectory(tools/ua-cli)
    if(UA_ENABLE_JSON_ENCODING)
        add_subdirectory(tools/ua2json)
    endif()
    if(UA_ENABLE_TPM2_KEYSTORE)
        add_subdirectory(tools/tpm_keystore)
    endif()
endif()

##########################
# Installation           #
##########################

# invoke via `make install`
# specify install location with `-DCMAKE_INSTALL_PREFIX=xyz`
# Enable shared library with `-DBUILD_SHARED_LIBS=ON`

# export library (either static or shared depending on BUILD_SHARED_LIBS)
install(TARGETS open62541
        EXPORT open62541Targets
        LIBRARY DESTINATION ${CMAKE_INSTALL_LIBDIR}
        ARCHIVE DESTINATION ${CMAKE_INSTALL_LIBDIR}
        RUNTIME DESTINATION ${CMAKE_INSTALL_BINDIR}
        INCLUDES DESTINATION include)

set(open62541_install_tools_dir share/open62541)
set(open62541_install_schema_dir share/open62541/schema)

# Create open62541Config.cmake
include(CMakePackageConfigHelpers)
set(cmake_configfile_install ${CMAKE_INSTALL_LIBDIR}/cmake/open62541)
configure_package_config_file("${CMAKE_CURRENT_SOURCE_DIR}/tools/cmake/open62541Config.cmake.in"
                              "${CMAKE_CURRENT_BINARY_DIR}/open62541Config.cmake"
                              INSTALL_DESTINATION "${cmake_configfile_install}"
                              PATH_VARS open62541_install_tools_dir
                                        open62541_install_schema_dir)
install(FILES "${CMAKE_CURRENT_BINARY_DIR}/open62541Config.cmake"
              "${CMAKE_CURRENT_SOURCE_DIR}/tools/cmake/open62541Macros.cmake"
        DESTINATION "${cmake_configfile_install}")

# Create open62541ConfigVersion.cmake
set(open62541_VERSION)
get_target_property(open62541_VERSION open62541 VERSION)
write_basic_package_version_file("${CMAKE_CURRENT_BINARY_DIR}/open62541ConfigVersion.cmake"
                                 VERSION ${open62541_VERSION} COMPATIBILITY AnyNewerVersion)
install(FILES "${CMAKE_CURRENT_BINARY_DIR}/open62541ConfigVersion.cmake"
        DESTINATION "${cmake_configfile_install}")

# Create open62541Targets.cmake
install(EXPORT open62541Targets
        FILE open62541Targets.cmake
        DESTINATION "${cmake_configfile_install}"
        NAMESPACE open62541::)
export(TARGETS open62541
       NAMESPACE open62541::
       FILE ${CMAKE_CURRENT_BINARY_DIR}/open62541Targets.cmake)

# Generate and install open62541.pc
set(pkgcfgpubliclibs "")
foreach(lib ${open62541_PUBLIC_LIBRARIES})
    set(pkgcfgpubliclibs "${pkgcfgpubliclibs}-l${lib} ")
endforeach()

if(BUILD_SHARED_LIBS)
    foreach(lib ${open62541_LIBRARIES})
        set(pkgcfgpubliclibs "${pkgcfgpubliclibs}-l${lib} ")
    endforeach()
endif()

configure_file(tools/open62541.pc.in ${PROJECT_BINARY_DIR}/src_generated/open62541.pc @ONLY)

if(${CMAKE_SYSTEM_NAME} STREQUAL "Linux")
    install(FILES "${PROJECT_BINARY_DIR}/src_generated/open62541.pc"
            DESTINATION ${CMAKE_INSTALL_LIBDIR}/pkgconfig)
endif()

# Install nodeset compiler
install(DIRECTORY "tools/certs" "tools/nodeset_compiler"
        DESTINATION ${open62541_install_tools_dir}
        FILES_MATCHING
        PATTERN "*"
        PATTERN "__pycache__" EXCLUDE
        PATTERN "*.pyc" EXCLUDE
        PATTERN ".git*" EXCLUDE
        PERMISSIONS OWNER_READ OWNER_EXECUTE GROUP_READ GROUP_EXECUTE)

# Install schemas
# Trailing slash to prevent "schema/schema" nesting
install(DIRECTORY ${UA_SCHEMA_DIR}/
        DESTINATION ${open62541_install_schema_dir}
        FILES_MATCHING
        PATTERN "*.xml"
        PATTERN "*Types.bsd"
        PATTERN "StatusCode.csv"
        PATTERN "NodeIds.csv"
        PERMISSIONS OWNER_READ GROUP_READ)

# Install python tools
set(UA_install_tools_files "tools/generate_datatypes.py"
                           "tools/generate_nodeid_header.py"
                           "tools/generate_statuscode_descriptions.py")
install(FILES ${UA_install_tools_files} DESTINATION ${open62541_install_tools_dir}
        PERMISSIONS OWNER_READ OWNER_EXECUTE GROUP_READ GROUP_EXECUTE)

# Recreate the include folder structure from the source also in /usr/include/open62541
set(FILES_TO_INSTALL ${exported_headers} ${plugin_headers})
set(BASE_PATH_MAIN "${PROJECT_SOURCE_DIR}/include/open62541")
set(BASE_PATH_PLUGINS "${PROJECT_SOURCE_DIR}/plugins/include/open62541")
set(BASE_PATH_ARCH "${PROJECT_SOURCE_DIR}/arch")
set(BASE_PATH_GENERATED "${PROJECT_BINARY_DIR}/src_generated/open62541")

foreach ( file ${FILES_TO_INSTALL} )
    # Construct a relative path by replacing any occurence of the absolute path
    set(full_path ${file})
    string(REPLACE ${BASE_PATH_MAIN} "" file ${file})
    string(REPLACE ${BASE_PATH_PLUGINS} "" file ${file})
    string(REPLACE ${BASE_PATH_ARCH} "" file ${file})
    string(REPLACE ${BASE_PATH_GENERATED} "" file ${file})
    get_filename_component(dir ${file} DIRECTORY)
    install(FILES ${full_path} DESTINATION include/open62541${dir})
endforeach()

##################################
# Visual Studio Solution Folders #
##################################

set_property(GLOBAL PROPERTY USE_FOLDERS ON)
set_property(GLOBAL PROPERTY PREDEFINED_TARGETS_FOLDER "_CmakePredifinedTargets")

set_target_properties(open62541 PROPERTIES FOLDER "open62541/lib")
set_target_properties(open62541-object PROPERTIES FOLDER "open62541/lib")
set_target_properties(open62541-plugins PROPERTIES FOLDER "open62541/lib")

set_target_properties(open62541-generator-namespace PROPERTIES FOLDER "open62541/generators")
set_target_properties(open62541-generator-statuscode PROPERTIES FOLDER "open62541/generators")
set_target_properties(open62541-generator-transport PROPERTIES FOLDER "open62541/generators")
set_target_properties(open62541-generator-types PROPERTIES FOLDER "open62541/generators")
if(UA_ENABLE_NODESET_INJECTOR)
    set_target_properties(open62541-generator-nodesetinjector PROPERTIES FOLDER "open62541/generators")
    add_subdirectory(tools/nodeset_injector)
    set(UA_NODESETINJECTOR_GENERATORS ${UA_NODESETINJECTOR_GENERATORS} PARENT_SCOPE)
endif()<|MERGE_RESOLUTION|>--- conflicted
+++ resolved
@@ -496,14 +496,11 @@
     list(APPEND open62541_LIBRARIES ${TPM2_LIB})
 endif()
 
-<<<<<<< HEAD
-=======
 if(MINGW)
     # GCC stack protector support
     list(APPEND open62541_LIBRARIES ws2_32 ssp)
 endif()
 
->>>>>>> 9e59f1ab
 #####################
 # Compiler Settings #
 #####################
@@ -746,13 +743,13 @@
                      ${PROJECT_SOURCE_DIR}/include/open62541/plugin/eventloop.h
                      ${PROJECT_SOURCE_DIR}/include/open62541/plugin/nodestore.h
                      ${PROJECT_SOURCE_DIR}/include/open62541/plugin/historydatabase.h
-                     ${PROJECT_SOURCE_DIR}/include/open62541/server_pubsub.h
-                     ${PROJECT_SOURCE_DIR}/include/open62541/pubsub.h
                      ${PROJECT_SOURCE_DIR}/include/open62541/client.h
-                     ${PROJECT_SOURCE_DIR}/include/open62541/server.h
                      ${PROJECT_SOURCE_DIR}/include/open62541/client_highlevel.h
                      ${PROJECT_SOURCE_DIR}/include/open62541/client_subscriptions.h
-                     ${PROJECT_SOURCE_DIR}/include/open62541/client_highlevel_async.h)
+                     ${PROJECT_SOURCE_DIR}/include/open62541/client_highlevel_async.h
+                     ${PROJECT_SOURCE_DIR}/include/open62541/server_pubsub.h
+                     ${PROJECT_SOURCE_DIR}/include/open62541/server.h
+                     ${PROJECT_SOURCE_DIR}/include/open62541/pubsub.h)
 
 # Main Library
 
@@ -840,14 +837,6 @@
     list(APPEND lib_sources ${PROJECT_BINARY_DIR}/src_generated/open62541/namespace0_generated.c)
 endif()
 
-<<<<<<< HEAD
-=======
-if (NOT "${UA_ARCHITECTURE}" STREQUAL "none")
-    list(PREPEND lib_headers ${PROJECT_SOURCE_DIR}/arch/posix/ua_architecture.h)
-    list(PREPEND lib_headers ${PROJECT_SOURCE_DIR}/arch/win32/ua_architecture.h)
-endif()
-
->>>>>>> 9e59f1ab
 if(UA_ENABLE_PARSING)
     list(APPEND lib_sources ${PROJECT_SOURCE_DIR}/src/util/ua_types_lex.c)
     if(UA_ENABLE_SUBSCRIPTIONS_EVENTS)
@@ -917,41 +906,6 @@
     list(APPEND lib_sources ${PROJECT_SOURCE_DIR}/tests/fuzz/custom_memory_manager.c)
 endif()
 
-<<<<<<< HEAD
-=======
-# Architecture
-set(architecture_headers)
-set(architecture_sources)
-
-if(NOT "${UA_ARCHITECTURE}" STREQUAL "none")
-    list(APPEND architecture_headers
-         ${PROJECT_SOURCE_DIR}/arch/common/ua_timer.h
-         ${PROJECT_SOURCE_DIR}/arch/eventloop_common.h
-         ${PROJECT_SOURCE_DIR}/arch/eventloop_posix.h)
-
-    list(APPEND architecture_sources
-         ${PROJECT_SOURCE_DIR}/arch/posix/ua_clock.c
-         ${PROJECT_SOURCE_DIR}/arch/win32/ua_clock.c
-         ${PROJECT_SOURCE_DIR}/arch/common/ua_timer.c
-         ${PROJECT_SOURCE_DIR}/arch/eventloop_common.c
-         ${PROJECT_SOURCE_DIR}/arch/eventloop_posix.c
-         ${PROJECT_SOURCE_DIR}/arch/eventloop_posix_select.c
-         ${PROJECT_SOURCE_DIR}/arch/eventloop_posix_epoll.c
-         ${PROJECT_SOURCE_DIR}/arch/eventloop_posix_tcp.c
-         ${PROJECT_SOURCE_DIR}/arch/eventloop_posix_udp.c
-         ${PROJECT_SOURCE_DIR}/arch/eventloop_posix_interrupt.c)
-
-     if(${CMAKE_SYSTEM_NAME} STREQUAL "Linux" OR UA_ENABLE_AMALGAMATION)
-        list(APPEND architecture_sources ${PROJECT_SOURCE_DIR}/arch/eventloop_posix_eth.c)
-    endif()
-
-    if(UA_ENABLE_MQTT)
-        list(APPEND architecture_sources ${PROJECT_SOURCE_DIR}/arch/eventloop_mqtt.c)
-    endif()
-endif()
-
-
->>>>>>> 9e59f1ab
 # Plugins
 set(plugin_headers ${PROJECT_SOURCE_DIR}/plugins/include/open62541/plugin/accesscontrol_default.h
                    ${PROJECT_SOURCE_DIR}/plugins/include/open62541/plugin/certificategroup_default.h
@@ -966,13 +920,9 @@
                    ${PROJECT_SOURCE_DIR}/plugins/ua_accesscontrol_default.c
                    ${PROJECT_SOURCE_DIR}/plugins/ua_nodestore_ziptree.c
                    ${PROJECT_SOURCE_DIR}/plugins/ua_nodestore_hashmap.c
-<<<<<<< HEAD
                    ${PROJECT_SOURCE_DIR}/plugins/ua_config_default.c
                    ${PROJECT_SOURCE_DIR}/plugins/crypto/ua_certificategroup_none.c
                    ${PROJECT_SOURCE_DIR}/plugins/crypto/ua_securitypolicy_none.c)
-=======
-                   ${PROJECT_SOURCE_DIR}/plugins/ua_config_default.c)
->>>>>>> 9e59f1ab
 
 if(UA_ARCHITECTURE_POSIX OR UA_ARCHITECTURE_WIN32)
     list(APPEND plugin_sources
@@ -1033,15 +983,17 @@
 # Always include encryption plugins into the amalgamation
 # Use guards in the files to ensure that UA_ENABLE_ENCRYPTON_MBEDTLS and UA_ENABLE_ENCRYPTION_OPENSSL are honored.
 
-<<<<<<< HEAD
 if((UNIX AND UA_ENABLE_ENCRYPTION) OR UA_ENABLE_AMALGAMATION)
-    list(APPEND plugin_sources ${PROJECT_SOURCE_DIR}/plugins/crypto/ua_certificategroup_filestore.c
+    list(APPEND plugin_sources ${PROJECT_SOURCE_DIR}/plugins/crypto/ua_filestore_common.h
+                               ${PROJECT_SOURCE_DIR}/plugins/crypto/ua_filestore_common.c
+                               ${PROJECT_SOURCE_DIR}/plugins/crypto/ua_certificategroup_filestore.c
                                ${PROJECT_SOURCE_DIR}/plugins/crypto/ua_securitypolicy_filestore.c)
 endif()
 
 if(UA_ENABLE_ENCRYPTION_MBEDTLS OR UA_ENABLE_AMALGAMATION)
+    list(INSERT plugin_sources 0
+         ${PROJECT_SOURCE_DIR}/plugins/crypto/mbedtls/securitypolicy_common.h)
     list(APPEND plugin_sources
-         ${PROJECT_SOURCE_DIR}/plugins/crypto/mbedtls/securitypolicy_common.h
          ${PROJECT_SOURCE_DIR}/plugins/crypto/mbedtls/securitypolicy_common.c
          ${PROJECT_SOURCE_DIR}/plugins/crypto/mbedtls/securitypolicy_basic128rsa15.c
          ${PROJECT_SOURCE_DIR}/plugins/crypto/mbedtls/securitypolicy_basic256.c
@@ -1052,38 +1004,12 @@
          ${PROJECT_SOURCE_DIR}/plugins/crypto/mbedtls/securitypolicy_pubsub_aes256ctr.c
          ${PROJECT_SOURCE_DIR}/plugins/crypto/mbedtls/create_certificate.c
          ${PROJECT_SOURCE_DIR}/plugins/crypto/mbedtls/certificategroup.c)
-=======
-if(UA_ENABLE_ENCRYPTION_MBEDTLS OR UA_ENABLE_PUBSUB_ENCRYPTION OR UA_ENABLE_AMALGAMATION)
-  list(INSERT plugin_sources 0
-       ${PROJECT_SOURCE_DIR}/plugins/crypto/mbedtls/securitypolicy_mbedtls_common.h
-       ${PROJECT_SOURCE_DIR}/plugins/crypto/mbedtls/securitypolicy_mbedtls_common.c)
-endif()
-
-if(UA_ENABLE_PUBSUB_ENCRYPTION)
-  list(APPEND plugin_sources
-       ${PROJECT_SOURCE_DIR}/plugins/crypto/mbedtls/securitypolicy_pubsub_aes128ctr.c
-       ${PROJECT_SOURCE_DIR}/plugins/crypto/mbedtls/securitypolicy_pubsub_aes256ctr.c)
-endif()
-
-if(UA_ENABLE_ENCRYPTION_MBEDTLS OR UA_ENABLE_ENCRYPTION_OPENSSL OR UA_ENABLE_ENCRYPTION_LIBRESSL OR UA_ENABLE_AMALGAMATION)
-    list(APPEND plugin_headers ${PROJECT_SOURCE_DIR}/plugins/include/open62541/plugin/create_certificate.h)
-endif()
-
-if(UA_ENABLE_ENCRYPTION_MBEDTLS OR UA_ENABLE_AMALGAMATION)
-list(APPEND plugin_sources
-     ${PROJECT_SOURCE_DIR}/plugins/crypto/mbedtls/ua_securitypolicy_basic128rsa15.c
-     ${PROJECT_SOURCE_DIR}/plugins/crypto/mbedtls/ua_securitypolicy_basic256.c
-     ${PROJECT_SOURCE_DIR}/plugins/crypto/mbedtls/ua_securitypolicy_basic256sha256.c
-     ${PROJECT_SOURCE_DIR}/plugins/crypto/mbedtls/ua_securitypolicy_aes128sha256rsaoaep.c
-     ${PROJECT_SOURCE_DIR}/plugins/crypto/mbedtls/ua_securitypolicy_aes256sha256rsapss.c
-     ${PROJECT_SOURCE_DIR}/plugins/crypto/mbedtls/ua_mbedtls_create_certificate.c
-     ${PROJECT_SOURCE_DIR}/plugins/crypto/mbedtls/ua_pki_mbedtls.c)
->>>>>>> 9e59f1ab
 endif()
 
 if(UA_ENABLE_ENCRYPTION_OPENSSL OR UA_ENABLE_ENCRYPTION_LIBRESSL OR UA_ENABLE_AMALGAMATION)
+    list(INSERT plugin_sources 0
+         ${PROJECT_SOURCE_DIR}/plugins/crypto/openssl/securitypolicy_common.h)
     list(APPEND plugin_sources
-         ${PROJECT_SOURCE_DIR}/plugins/crypto/openssl/securitypolicy_common.h
          ${PROJECT_SOURCE_DIR}/plugins/crypto/openssl/securitypolicy_common.c
          ${PROJECT_SOURCE_DIR}/plugins/crypto/openssl/securitypolicy_basic128rsa15.c
          ${PROJECT_SOURCE_DIR}/plugins/crypto/openssl/securitypolicy_basic256.c
@@ -1095,31 +1021,11 @@
          ${PROJECT_SOURCE_DIR}/plugins/crypto/openssl/certificategroup.c)
 endif()
 
-<<<<<<< HEAD
 if(UA_ENABLE_TPM2_SECURITY)
     list(APPEND plugin_sources
          ${PROJECT_SOURCE_DIR}/plugins/crypto/pkcs11/securitypolicy_pubsub_aes128ctr_tpm.c
          ${PROJECT_SOURCE_DIR}/plugins/crypto/pkcs11/securitypolicy_pubsub_aes256ctr_tpm.c)
-=======
-if(UA_ENABLE_ENCRYPTION_OPENSSL OR UA_ENABLE_ENCRYPTION_LIBRESSL OR UA_ENABLE_AMALGAMATION)
-list(APPEND plugin_sources
-     ${PROJECT_SOURCE_DIR}/plugins/crypto/openssl/securitypolicy_openssl_common.h
-     ${PROJECT_SOURCE_DIR}/plugins/crypto/openssl/ua_openssl_version_abstraction.h
-     ${PROJECT_SOURCE_DIR}/plugins/crypto/openssl/securitypolicy_openssl_common.c
-     ${PROJECT_SOURCE_DIR}/plugins/crypto/openssl/ua_openssl_basic128rsa15.c
-     ${PROJECT_SOURCE_DIR}/plugins/crypto/openssl/ua_openssl_basic256.c
-     ${PROJECT_SOURCE_DIR}/plugins/crypto/openssl/ua_openssl_basic256sha256.c
-     ${PROJECT_SOURCE_DIR}/plugins/crypto/openssl/ua_openssl_aes128sha256rsaoaep.c
-     ${PROJECT_SOURCE_DIR}/plugins/crypto/openssl/ua_openssl_aes256sha256rsapss.c
-     ${PROJECT_SOURCE_DIR}/plugins/crypto/openssl/ua_openssl_create_certificate.c
-     ${PROJECT_SOURCE_DIR}/plugins/crypto/openssl/ua_pki_openssl.c)
->>>>>>> 9e59f1ab
-endif()
-
-# ua_securitypolicy_none.c requires UA_*_LoadCertificate() if encryption is enabled
-list(APPEND plugin_sources
-    ${PROJECT_SOURCE_DIR}/plugins/crypto/ua_pki_none.c
-    ${PROJECT_SOURCE_DIR}/plugins/crypto/ua_securitypolicy_none.c)
+endif()
 
 if(UA_ENABLE_DISCOVERY)
     list(APPEND lib_headers ${PROJECT_SOURCE_DIR}/src/server/ua_discovery.h)
@@ -1157,18 +1063,6 @@
     # Use the "full" schema files also for datatypes and statuscodes
     set(UA_SCHEMA_DIR ${UA_NODESET_DIR}/Schema CACHE INTERNAL "")
 
-<<<<<<< HEAD
-    # Set the full Nodeset for NS0.
-    # Use a new variable UA_FILE_NS0_INTERNAL so we don't pollute the options.
-    if(UA_FILE_NS0)
-        set(UA_FILE_NS0_INTERNAL ${UA_FILE_NS0})
-    else()
-        set(UA_FILE_NS0_INTERNAL ${UA_SCHEMA_DIR}/Opc.Ua.NodeSet2.xml CACHE INTERNAL "")
-    endif()
-
-    # Check that the submodule was checked out or manually downloaded into the folder
-    if(NOT EXISTS "${UA_FILE_NS0_INTERNAL}")
-=======
     # Set the full Nodeset for NS0
     if(NOT UA_FILE_NS0_PRIVATE)
         set(UA_FILE_NS0_PRIVATE ${UA_SCHEMA_DIR}/Opc.Ua.NodeSet2.xml)
@@ -1176,7 +1070,6 @@
 
     # Check that the submodule was checked out or manually downloaded into the folder
     if(NOT EXISTS "${UA_FILE_NS0_PRIVATE}")
->>>>>>> 9e59f1ab
         message(STATUS "Submodule update")
         execute_process(COMMAND ${GIT_EXECUTABLE} submodule update --init --recursive
                         WORKING_DIRECTORY ${PROJECT_SOURCE_DIR}
@@ -1189,18 +1082,9 @@
     # Directory with the schema files for installation
     set(UA_SCHEMA_DIR ${PROJECT_SOURCE_DIR}/tools/schema CACHE INTERNAL "")
 
-<<<<<<< HEAD
-    # Set the reduced Nodeset for NS0.
-    # Use a new variable UA_FILE_NS0_INTERNAL so we don't pollute the options.
-    if(UA_FILE_NS0)
-        set(UA_FILE_NS0_INTERNAL ${UA_FILE_NS0})
-    else()
-        set(UA_FILE_NS0_INTERNAL ${UA_SCHEMA_DIR}/Opc.Ua.NodeSet2.Reduced.xml CACHE INTERNAL "")
-=======
     # Set the reduced Nodeset for NS0
     if(NOT UA_FILE_NS0_PRIVATE)
         set(UA_FILE_NS0_PRIVATE ${UA_SCHEMA_DIR}/Opc.Ua.NodeSet2.Reduced.xml CACHE INTERNAL "")
->>>>>>> 9e59f1ab
     endif()
 
     # Set feature-specific datatypes definitions and nodesets
@@ -1259,11 +1143,7 @@
     endif()
 endif()
 
-<<<<<<< HEAD
-list(INSERT UA_FILE_NODESETS 0 "${UA_FILE_NS0_INTERNAL}")
-=======
 list(INSERT UA_FILE_NODESETS 0 "${UA_FILE_NS0_PRIVATE}")
->>>>>>> 9e59f1ab
 set(UA_FILE_NODEIDS ${UA_SCHEMA_DIR}/NodeIds.csv)
 set(UA_FILE_STATUSCODES ${UA_SCHEMA_DIR}/StatusCode.csv)
 set(UA_FILE_TYPES_BSD ${UA_SCHEMA_DIR}/Opc.Ua.Types.bsd)
